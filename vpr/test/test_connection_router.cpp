#include <tuple>
#include "catch2/catch_test_macros.hpp"

#include "route_net.h"
#include "rr_graph_fwd.h"
#include "vpr_api.h"
#include "vpr_signal_handler.h"
#include "globals.h"
#include "net_delay.h"
#include "place_and_route.h"
#include "timing_place_lookup.h"

static constexpr const char kArchFile[] = "../../vtr_flow/arch/timing/k6_frac_N10_mem32K_40nm.xml";
static constexpr int kMaxHops = 10;

namespace {

// Route from source_node to sink_node, returning either the delay, or infinity if unroutable.
static float do_one_route(RRNodeId source_node,
                          RRNodeId sink_node,
                          const t_det_routing_arch& det_routing_arch,
                          const t_router_opts& router_opts,
                          const std::vector<t_segment_inf>& segment_inf) {
    bool is_flat = router_opts.flat_routing;
    auto& device_ctx = g_vpr_ctx.device();

    RouteTree tree((RRNodeId(source_node)));

    // Update base costs according to fanout and criticality rules.
    update_rr_base_costs(1);

    // Bounding box includes the entire grid.
    t_bb bounding_box;
    bounding_box.xmin = 0;
    bounding_box.xmax = device_ctx.grid.width() + 1;
    bounding_box.ymin = 0;
    bounding_box.ymax = device_ctx.grid.height() + 1;
    bounding_box.layer_min = 0;
    bounding_box.layer_max = device_ctx.grid.get_num_layers() - 1;

    t_conn_cost_params cost_params;
    cost_params.criticality = router_opts.max_criticality;
    cost_params.astar_fac = router_opts.astar_fac;
    cost_params.astar_offset = router_opts.astar_offset;
<<<<<<< HEAD
    cost_params.post_target_prune_fac = router_opts.post_target_prune_fac;
    cost_params.post_target_prune_offset = router_opts.post_target_prune_offset;
=======
>>>>>>> 6405610b
    cost_params.bend_cost = router_opts.bend_cost;

    const Netlist<>& net_list = is_flat ? (const Netlist<>&)g_vpr_ctx.atom().nlist : (const Netlist<>&)g_vpr_ctx.clustering().clb_nlist;
    route_budgets budgeting_inf(net_list, is_flat);

    RouterStats router_stats;
    auto router_lookahead = make_router_lookahead(det_routing_arch,
                                                  router_opts.lookahead_type,
                                                  router_opts.write_router_lookahead,
                                                  router_opts.read_router_lookahead,
                                                  segment_inf,
                                                  is_flat);

    ConnectionRouter<FourAryHeap> router(
        device_ctx.grid,
        *router_lookahead,
        device_ctx.rr_graph.rr_nodes(),
        &device_ctx.rr_graph,
        device_ctx.rr_rc_data,
        device_ctx.rr_graph.rr_switch(),
        g_vpr_ctx.mutable_routing().rr_node_route_inf,
        is_flat);

    // Find the cheapest route if possible.
    bool found_path;
    t_heap cheapest;
    ConnectionParameters conn_params(ParentNetId::INVALID(),
                                     -1,
                                     false,
                                     std::unordered_map<RRNodeId, int>());
    std::tie(found_path, std::ignore, cheapest) = router.timing_driven_route_connection_from_route_tree(tree.root(),
                                                                                                        sink_node,
                                                                                                        cost_params,
                                                                                                        bounding_box,
                                                                                                        router_stats,
                                                                                                        conn_params);

    // Default delay is infinity, which indicates that a route was not found.
    float delay = std::numeric_limits<float>::infinity();
    if (found_path) {
        // Check that the route goes to the requested sink.
        REQUIRE(RRNodeId(cheapest.index) == sink_node);

        // Get the delay
        vtr::optional<const RouteTreeNode&> rt_node_of_sink;
        std::tie(std::ignore, rt_node_of_sink) = tree.update_from_heap(&cheapest, OPEN, nullptr, router_opts.flat_routing);
        delay = rt_node_of_sink.value().Tdel;
    }

    // Reset for the next router call.
    router.reset_path_costs();
    return delay;
}

// Find a source and a sink by walking edges.
std::tuple<RRNodeId, RRNodeId, int> find_source_and_sink() {
    auto& device_ctx = g_vpr_ctx.device();
    auto& rr_graph = device_ctx.rr_graph;

    // Current longest walk
    std::tuple<RRNodeId, RRNodeId, int> longest = std::make_tuple(RRNodeId::INVALID(), RRNodeId::INVALID(), 0);

    // Start from each RR node
    for (size_t id = 0; id < rr_graph.num_nodes(); id++) {
        RRNodeId source(id), sink = source;
        for (int hops = 0; hops < kMaxHops; hops++) {
            // Take the first edge, if there is one.
            auto edge = rr_graph.node_first_edge(sink);
            if (edge == rr_graph.node_last_edge(sink)) {
                break;
            }
            sink = rr_graph.rr_nodes().edge_sink_node(edge);

            // If this is the new longest walk, store it.
            if (hops > std::get<2>(longest)) {
                longest = std::make_tuple(source, sink, hops);
            }
        }
    }
    return longest;
}

// Test that the router can route nets individually, not considering congestion.
// This is a minimal timing driven routing test that can be used as documentation,
// and as a starting point for experimentation.
TEST_CASE("connection_router", "[vpr]") {
    // Minimal setup
    auto options = t_options();
    auto arch = t_arch();
    auto vpr_setup = t_vpr_setup();

    vpr_install_signal_handler();
    vpr_initialize_logging();

    // Command line arguments
    const char* argv[] = {
        "test_vpr",
        kArchFile,
        "wire.eblif",
        "--route_chan_width", "100"};
    vpr_init(sizeof(argv) / sizeof(argv[0]), argv,
             &options, &vpr_setup, &arch);

    vpr_create_device_grid(vpr_setup, arch);
    vpr_setup_clock_networks(vpr_setup, arch);
    auto det_routing_arch = &vpr_setup.RoutingArch;
    auto& router_opts = vpr_setup.RouterOpts;
    t_graph_type graph_directionality;

    if (router_opts.route_type == GLOBAL) {
        graph_directionality = GRAPH_BIDIR;
    } else {
        graph_directionality = (det_routing_arch->directionality == BI_DIRECTIONAL ? GRAPH_BIDIR : GRAPH_UNIDIR);
    }

    auto chan_width = init_chan(vpr_setup.RouterOpts.fixed_channel_width, arch.Chans, graph_directionality);

    alloc_routing_structs(
        chan_width,
        vpr_setup.RouterOpts,
        &vpr_setup.RoutingArch,
        vpr_setup.Segments,
        arch.Directs,
        arch.num_directs,
        router_opts.flat_routing);

    // Find a source and sink to route
    RRNodeId source_rr_node, sink_rr_node;
    int hops;
    std::tie(source_rr_node, sink_rr_node, hops) = find_source_and_sink();

    // Check that the route will be non-trivial
    REQUIRE(source_rr_node != sink_rr_node);
    REQUIRE(hops >= 3);

    // Find the route
    float delay = do_one_route(source_rr_node,
                               sink_rr_node,
                               vpr_setup.RoutingArch,
                               vpr_setup.RouterOpts,
                               vpr_setup.Segments);

    // Check that a route was found
    REQUIRE(delay < std::numeric_limits<float>::infinity());

    // Clean up
    free_routing_structs();
    vpr_free_all(arch,
                 vpr_setup);

    auto& atom_ctx = g_vpr_ctx.mutable_atom();
    free_pack_molecules(atom_ctx.list_of_pack_molecules.release());
    atom_ctx.atom_molecules.clear();
}

} // namespace<|MERGE_RESOLUTION|>--- conflicted
+++ resolved
@@ -42,11 +42,8 @@
     cost_params.criticality = router_opts.max_criticality;
     cost_params.astar_fac = router_opts.astar_fac;
     cost_params.astar_offset = router_opts.astar_offset;
-<<<<<<< HEAD
     cost_params.post_target_prune_fac = router_opts.post_target_prune_fac;
     cost_params.post_target_prune_offset = router_opts.post_target_prune_offset;
-=======
->>>>>>> 6405610b
     cost_params.bend_cost = router_opts.bend_cost;
 
     const Netlist<>& net_list = is_flat ? (const Netlist<>&)g_vpr_ctx.atom().nlist : (const Netlist<>&)g_vpr_ctx.clustering().clb_nlist;
