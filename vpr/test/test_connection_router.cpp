--- conflicted
+++ resolved
@@ -164,11 +164,7 @@
         vpr_setup.RouterOpts,
         &vpr_setup.RoutingArch,
         vpr_setup.Segments,
-<<<<<<< HEAD
-        arch.Directs,
-=======
         arch.directs,
->>>>>>> f3326338
         router_opts.flat_routing);
 
     // Find a source and sink to route
