/**
 * @file
 * @author  Alex Singer
 * @date    October 2024
 * @brief   Unit tests for the PrimitiveVector object
 *
 * Very quick functionality checks to make sure that the methods inside of the
 * PrimitiveVector object are working as expected.
 */

#include <algorithm>
#include "catch2/catch_test_macros.hpp"
#include "primitive_vector.h"

namespace {

TEST_CASE("test_ap_primitive_vector_verify", "[vpr_ap]") {
    PrimitiveVectorDim dim_0 = static_cast<PrimitiveVectorDim>(0);
    PrimitiveVectorDim dim_1 = static_cast<PrimitiveVectorDim>(1);
    PrimitiveVectorDim dim_2 = static_cast<PrimitiveVectorDim>(2);
    PrimitiveVectorDim dim_3 = static_cast<PrimitiveVectorDim>(3);
    PrimitiveVectorDim dim_4 = static_cast<PrimitiveVectorDim>(4);
    PrimitiveVectorDim dim_10 = static_cast<PrimitiveVectorDim>(10);
    PrimitiveVectorDim dim_42 = static_cast<PrimitiveVectorDim>(42);
    SECTION("Test getters and setters") {
        PrimitiveVector vec;
        // Default value in the vector should be zero.
        REQUIRE(vec.get_dim_val(dim_42) == 0.f);
        // Able to set a random dim to a value.
        vec.set_dim_val(dim_42, 2.f);
        REQUIRE(vec.get_dim_val(dim_42) == 2.f);
        // Able to add a value to a dim.
        vec.add_val_to_dim(10.f, dim_42);
        REQUIRE(vec.get_dim_val(dim_42) == 12.f);
        // Try a negative number.
        vec.set_dim_val(dim_0, -2.f);
        REQUIRE(vec.get_dim_val(dim_0) == -2.f);
        vec.add_val_to_dim(-4.f, dim_42);
        REQUIRE(vec.get_dim_val(dim_42) == 8.f);
        // Try setting to zero.
        vec.set_dim_val(dim_42, 0.f);
        REQUIRE(vec.get_dim_val(dim_42) == 0.f);

        // Test clear method.
        vec.clear();
        REQUIRE(vec.get_dim_val(dim_42) == 0.f);
        REQUIRE(vec.get_dim_val(dim_0) == 0.f);
    }
    SECTION("Test operators") {
        PrimitiveVector vec1, vec2;

        // Equality:
        // Two empty vectors should be equal.
        REQUIRE(vec1 == vec2);
        vec1.set_dim_val(dim_0, 0.f);
        vec1.set_dim_val(dim_1, 1.f);
        vec1.set_dim_val(dim_2, 2.f);
        // Compare with self.
        REQUIRE(vec1 == vec1);
        // Set vec2 indirectly to vec 1
        vec2.set_dim_val(dim_0, 0.f);
        vec2.set_dim_val(dim_1, 1.f);
        vec2.set_dim_val(dim_2, 2.f);
        REQUIRE(vec1 == vec2);
        // Check commutivity
        REQUIRE(vec2 == vec1);
        // Check copy constructor.
        PrimitiveVector vec3 = vec1;
        REQUIRE(vec1 == vec3);
        // Check strange corner-case where 1 vec has more dims set than another.
        PrimitiveVector vec4 = vec1;
        vec4.set_dim_val(dim_10, 100.f);
        REQUIRE(!(vec4 == vec1));
        REQUIRE(!(vec1 == vec4));

        // Inequality:
        // Set vec2 to not be equal
        vec2.set_dim_val(dim_0, 3.f);
        REQUIRE(!(vec1 == vec2));
        REQUIRE(vec1 != vec2);
        REQUIRE(vec2 != vec1);
        vec2.set_dim_val(dim_0, 0.f);
        vec2.set_dim_val(dim_3, 3.f);
        REQUIRE(!(vec1 == vec2));
        REQUIRE(vec1 != vec2);
        // Set a random dim to 0. By default all dims are 0.
        vec2 = vec1;
        vec2.set_dim_val(dim_10, 0.f);
        REQUIRE(vec1 == vec2);

        // Accumulation:
        vec1.clear();
        REQUIRE(vec1 == PrimitiveVector());
        vec1.set_dim_val(dim_0, 0.f);
        vec1.set_dim_val(dim_1, 1.f);
        vec1.set_dim_val(dim_2, 2.f);
        vec2.clear();
        vec2.set_dim_val(dim_0, 3.f);
        vec2.set_dim_val(dim_1, 4.f);
        vec2.set_dim_val(dim_2, 5.f);
        vec1 += vec2;
        PrimitiveVector res;
        res.set_dim_val(dim_0, 3.f);
        res.set_dim_val(dim_1, 5.f);
        res.set_dim_val(dim_2, 7.f);
        REQUIRE(vec1 == res);
        // accumulate different dims
        vec1.clear();
        vec1.set_dim_val(dim_0, 10.f);
        vec2.clear();
        vec2.set_dim_val(dim_1, 20.f);
        vec1 += vec2;
        REQUIRE(vec1.get_dim_val(dim_0) == 10.f);
        REQUIRE(vec1.get_dim_val(dim_1) == 20.f);

        // Subtraction:
        vec1 -= vec2;
        REQUIRE(vec1.get_dim_val(dim_0) == 10.f);
        REQUIRE(vec1.get_dim_val(dim_1) == 0.f);
        res = vec1;
        res -= vec2;
        REQUIRE(vec1 - vec2 == res);

        // Element-wise multiplication:
        vec1.clear();
        vec1.set_dim_val(dim_0, 0.f);
        vec1.set_dim_val(dim_1, 1.f);
        vec1.set_dim_val(dim_2, 2.f);
        vec1 *= 2.f;
        REQUIRE(vec1.get_dim_val(dim_0) == 0.f);
        REQUIRE(vec1.get_dim_val(dim_1) == 2.f);
        REQUIRE(vec1.get_dim_val(dim_2) == 4.f);
    }
    SECTION("Test comparitors") {
        PrimitiveVector vec1, vec2;
        // empty vector.
        vec2.set_dim_val(dim_0, 10.f);
        vec2.set_dim_val(dim_1, 20.f);
        REQUIRE(vec1 < vec2);
        // 1D case.
        vec1.clear();
        vec2.clear();
        vec1.set_dim_val(dim_0, 1.f);
        vec2.set_dim_val(dim_0, 2.f);
        REQUIRE(vec1 < vec2);
        vec1.set_dim_val(dim_0, 2.f);
        REQUIRE(!(vec1 < vec2));
        vec1.set_dim_val(dim_0, 3.f);
        REQUIRE(!(vec1 < vec2));
        // 2D case.
        vec1.clear();
        vec2.clear();
        vec1.set_dim_val(dim_0, 1.f);
        vec1.set_dim_val(dim_1, 1.f);
        vec2.set_dim_val(dim_0, 2.f);
        vec2.set_dim_val(dim_1, 2.f);
        REQUIRE(vec1 < vec2);
        // NOTE: This is somewhat special. Since 1 dimension is less for vec1
        //       it should still be less.
        vec1.set_dim_val(dim_0, 3.f);
        REQUIRE(vec1 < vec2);
        vec1.set_dim_val(dim_1, 3.f);
        REQUIRE(!(vec1 < vec2));
    }
    SECTION("Test methods") {
        PrimitiveVector vec1;
        // is_zero:
        // The default vector is zero.
        REQUIRE(vec1.is_zero());
        // Setting an element of the zero-vector to 0 is still a zero vector.
        vec1.set_dim_val(dim_0, 0.f);
        REQUIRE(vec1.is_zero());
        vec1.set_dim_val(dim_42, 0.f);
        REQUIRE(vec1.is_zero());
        vec1.set_dim_val(dim_42, 1.f);
        REQUIRE(!vec1.is_zero());
        REQUIRE(vec1.is_non_zero());
        vec1.set_dim_val(dim_42, 0.f);
        REQUIRE(vec1.is_zero());
        REQUIRE(!vec1.is_non_zero());

        // relu:
        vec1.clear();
        // Relu of the zero vector is still the zero vector.
        vec1.relu();
        REQUIRE(vec1.is_zero());
        // Relu of a negative vector is the zero vector.
        vec1.set_dim_val(dim_0, -1.f);
        vec1.set_dim_val(dim_1, -2.f);
        vec1.relu();
        REQUIRE(vec1.is_zero());
        // Relu of a positive vector is the same vector.
        vec1.set_dim_val(dim_0, 1.f);
        vec1.set_dim_val(dim_1, 2.f);
        PrimitiveVector vec2 = vec1;
        vec1.relu();
        REQUIRE(vec1 == vec2);
        // Standard Relu test.
        vec1.set_dim_val(dim_0, 1.f);
        vec1.set_dim_val(dim_1, 0.f);
        vec1.set_dim_val(dim_2, -4.f);
        vec1.set_dim_val(dim_3, 2.f);
        vec1.set_dim_val(dim_4, -5.f);
        vec2 = vec1;
        vec1.relu();
        vec2.set_dim_val(dim_2, 0.f);
        vec2.set_dim_val(dim_4, 0.f);
        REQUIRE(vec1 == vec2);

        // is_non_negative:
        vec1.clear();
        // The zero vector is non-negative.
        REQUIRE(vec1.is_non_negative());
        vec1.set_dim_val(dim_0, 0.f);
        REQUIRE(vec1.is_non_negative());
        // Postive vector is non-negative
        vec1.set_dim_val(dim_0, 1.f);
        REQUIRE(vec1.is_non_negative());
        vec1.set_dim_val(dim_1, 2.f);
        REQUIRE(vec1.is_non_negative());
        // Negative vector is negative.
        vec2.clear();
        vec2.set_dim_val(dim_0, -1.f);
        REQUIRE(!vec2.is_non_negative());
        vec2.set_dim_val(dim_1, -2.f);
        REQUIRE(!vec2.is_non_negative());
        // Mixed positive and negative vector is not non-negative.
        vec2.set_dim_val(dim_1, 2.f);
        REQUIRE(!vec2.is_non_negative());
        vec2.set_dim_val(dim_0, 1.f);
        REQUIRE(vec1.is_non_negative());

        // manhattan_norm:
        vec1.clear();
        // Manhatten norm of the zero vector is zero.
        REQUIRE(vec1.manhattan_norm() == 0.f);
        // Manhatten norm of a non-negative vector is the sum of its dims.
        vec1.set_dim_val(dim_0, 1.f);
        REQUIRE(vec1.manhattan_norm() == 1.f);
        vec1.set_dim_val(dim_1, 2.f);
        vec1.set_dim_val(dim_2, 3.f);
        vec1.set_dim_val(dim_3, 4.f);
        vec1.set_dim_val(dim_4, 5.f);
        REQUIRE(vec1.manhattan_norm() == 15.f);
        // Manhatten norm of a negative vector is the sum of the absolute value
        // of its dims.
        vec2 = vec1;
        vec2 *= -1.f;
        REQUIRE(vec2.manhattan_norm() == vec1.manhattan_norm());

        // sum:
        vec1.clear();
        // Sum of the zero vector is zero.
        REQUIRE(vec1.sum() == 0.f);
        // Sum of a non-negative vector is the sum of its dims.
<<<<<<< HEAD
        vec1.set_dim_val(0, 1.f);
        REQUIRE(vec1.sum() == 1.f);
        vec1.set_dim_val(1, 2.f);
        vec1.set_dim_val(2, 3.f);
        vec1.set_dim_val(3, 4.f);
        vec1.set_dim_val(4, 5.f);
=======
        vec1.set_dim_val(dim_0, 1.f);
        REQUIRE(vec1.sum() == 1.f);
        vec1.set_dim_val(dim_1, 2.f);
        vec1.set_dim_val(dim_2, 3.f);
        vec1.set_dim_val(dim_3, 4.f);
        vec1.set_dim_val(dim_4, 5.f);
>>>>>>> c8f1161f
        REQUIRE(vec1.sum() == 15.f);
        // Sum of a negative vector is the opposite of the sum of the absolute
        // value of its dims.
        vec2 = vec1;
        vec2 *= -1.f;
        REQUIRE(vec2.sum() == -1.f * vec1.sum());

        // Projection:
        // Basic example:
        vec1.clear();
        vec1.set_dim_val(dim_0, 12.f);
        vec1.set_dim_val(dim_1, 32.f);
        vec1.set_dim_val(dim_2, 8.f);
        vec1.set_dim_val(dim_3, 2.f);
        vec2.clear();
        vec2.set_dim_val(dim_0, 2.f);
        vec2.set_dim_val(dim_2, 2.f);
        vec1.project(vec2);
        PrimitiveVector res;
        res.set_dim_val(dim_0, 12.f);
        res.set_dim_val(dim_2, 8.f);
        REQUIRE(vec1 == res);
        // Projecting onto the same vector again should give the same answer.
        vec1.project(vec2);
        REQUIRE(vec1 == res);
        // Projecting onto the same dimensions should not change the vector.
        vec1.clear();
        vec1.set_dim_val(dim_0, 1.f);
        vec1.set_dim_val(dim_1, 2.f);
        vec2.clear();
        vec2.set_dim_val(dim_0, 3.f);
        vec2.set_dim_val(dim_1, 4.f);
        res = vec1;
        vec1.project(vec2);
        REQUIRE(vec1 == res);
        // Projecting onto higher dimensions should not change the vector.
        vec2.set_dim_val(dim_2, 5.f);
        res = vec1;
        vec1.project(vec2);
        REQUIRE(vec1 == res);

        // Max of two vectors:
        // The max of the zero vectors is the zero vector.
        vec1.clear();
        vec2.clear();
        res = PrimitiveVector::max(vec1, vec2);
        REQUIRE(res.is_zero());
        // The max of a non-negative vector with the zero vector is the non-
        // negative vector.
        vec1.set_dim_val(dim_0, 1.f);
        res = PrimitiveVector::max(vec1, vec2);
        REQUIRE(res == vec1);
        res = PrimitiveVector::max(vec2, vec1);
        REQUIRE(res == vec1);
        // The max of a negative vector with the zero vector is the zero vector.
        vec1.set_dim_val(dim_0, -1.f);
        res = PrimitiveVector::max(vec1, vec2);
        REQUIRE(res.is_zero());
        // Basic test:
        // max(<5, 9, 0>, <3, 10, -2>) = <5, 10, 0>
        vec1.clear();
        vec1.set_dim_val(dim_0, 5.f);
        vec1.set_dim_val(dim_1, 9.f);
        vec1.set_dim_val(dim_2, 0.f);
        vec2.clear();
        vec2.set_dim_val(dim_0, 3.f);
        vec2.set_dim_val(dim_1, 10.f);
        vec2.set_dim_val(dim_2, -2.f);
        PrimitiveVector golden;
        golden.set_dim_val(dim_0, 5.f);
        golden.set_dim_val(dim_1, 10.f);
        golden.set_dim_val(dim_2, 0.f);
        res = PrimitiveVector::max(vec1, vec2);
        REQUIRE(res == golden);
        res = PrimitiveVector::max(vec2, vec1);
        REQUIRE(res == golden);
    }

    SECTION("Test more operators and methods") {
        PrimitiveVector vec1, vec2;

        // Subtract value from dimension
        vec1.set_dim_val(dim_0, 5.f);
        vec1.subtract_val_from_dim(3.f, dim_0);
        REQUIRE(vec1.get_dim_val(dim_0) == 2.f);

        // Element-wise addition operator
        vec1.clear();
        vec1.set_dim_val(dim_0, 1.f);
        vec1.set_dim_val(dim_1, 2.f);
        vec2.clear();
        vec2.set_dim_val(dim_0, 3.f);
        vec2.set_dim_val(dim_1, 4.f);
        PrimitiveVector vec_sum = vec1 + vec2;
        REQUIRE(vec_sum.get_dim_val(dim_0) == 4.f);
        REQUIRE(vec_sum.get_dim_val(dim_1) == 6.f);

        // Element-wise division operator
        vec1.clear();
        vec1.set_dim_val(dim_0, 10.f);
        vec1.set_dim_val(dim_1, 20.f);
        vec1 /= 2.f;
        REQUIRE(vec1.get_dim_val(dim_0) == 5.f);
        REQUIRE(vec1.get_dim_val(dim_1) == 10.f);

        // Element-wise division operator (const)
        vec1.clear();
        vec1.set_dim_val(dim_0, 10.f);
        vec1.set_dim_val(dim_1, 20.f);
        PrimitiveVector vec_div = vec1 / 2.f;
        REQUIRE(vec_div.get_dim_val(dim_0) == 5.f);
        REQUIRE(vec_div.get_dim_val(dim_1) == 10.f);

        // Get non-zero dimensions
        vec1.clear();
        vec1.set_dim_val(dim_0, 1.f);
        vec1.set_dim_val(dim_2, 3.f);
        std::vector<PrimitiveVectorDim> non_zero_dims = vec1.get_non_zero_dims();
        REQUIRE(std::find(non_zero_dims.begin(), non_zero_dims.end(), dim_0) != non_zero_dims.end());
        REQUIRE(std::find(non_zero_dims.begin(), non_zero_dims.end(), dim_2) != non_zero_dims.end());
        REQUIRE(std::find(non_zero_dims.begin(), non_zero_dims.end(), dim_1) == non_zero_dims.end());

        // Test orthogonal vectors
        vec1.clear();
        vec2.clear();
        vec1.set_dim_val(dim_0, 1.f);
        vec2.set_dim_val(dim_1, 2.f);
        REQUIRE(vec1.are_dims_disjoint(vec2));
        vec2.set_dim_val(dim_0, 3.f);
        REQUIRE(!vec1.are_dims_disjoint(vec2));
    }
}

} // namespace<|MERGE_RESOLUTION|>--- conflicted
+++ resolved
@@ -253,21 +253,12 @@
         // Sum of the zero vector is zero.
         REQUIRE(vec1.sum() == 0.f);
         // Sum of a non-negative vector is the sum of its dims.
-<<<<<<< HEAD
-        vec1.set_dim_val(0, 1.f);
-        REQUIRE(vec1.sum() == 1.f);
-        vec1.set_dim_val(1, 2.f);
-        vec1.set_dim_val(2, 3.f);
-        vec1.set_dim_val(3, 4.f);
-        vec1.set_dim_val(4, 5.f);
-=======
         vec1.set_dim_val(dim_0, 1.f);
         REQUIRE(vec1.sum() == 1.f);
         vec1.set_dim_val(dim_1, 2.f);
         vec1.set_dim_val(dim_2, 3.f);
         vec1.set_dim_val(dim_3, 4.f);
         vec1.set_dim_val(dim_4, 5.f);
->>>>>>> c8f1161f
         REQUIRE(vec1.sum() == 15.f);
         // Sum of a negative vector is the opposite of the sum of the absolute
         // value of its dims.
