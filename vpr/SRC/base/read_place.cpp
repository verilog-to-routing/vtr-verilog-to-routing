--- conflicted
+++ resolved
@@ -18,13 +18,8 @@
 void read_place(const char* net_file, 
                 const char* place_file,
                 bool verify_file_digests,
-<<<<<<< HEAD
                 const int L_nx, const int L_ny,
 		        const size_t L_num_blocks) {
-=======
-                const DeviceGrid& grid,
-		        const int L_num_blocks, t_block block_list[]) {
->>>>>>> ce4b07d7
     std::ifstream fstream(place_file); 
     if (!fstream) {
         vpr_throw(VPR_ERROR_PLACE_F, __FILE__, __LINE__, 
