--- conflicted
+++ resolved
@@ -135,24 +135,12 @@
                                       device_grid.height(),
                                       device_ctx.grid.get_num_layers());
     auto& grid_blocks = place_ctx.grid_blocks;
-<<<<<<< HEAD
 
     for (int layer_num = 0; layer_num < num_layers; layer_num++) {
-        for (int x = 0; x < (int)device_grid.width(layer_num); ++x) {
-            for (int y = 0; y < (int)device_grid.height(layer_num); ++y) {
+        for (int x = 0; x < (int)device_grid.width(); ++x) {
+            for (int y = 0; y < (int)device_grid.height(); ++y) {
                 const auto& type = device_ctx.grid.get_physical_type({x, y, layer_num});
                 grid_blocks.initialized_grid_block_at_location({x, y, layer_num}, type->capacity);
-=======
-    grid_blocks.resize({device_grid.width(), device_grid.height()});
-    for (size_t x = 0; x < device_grid.width(); ++x) {
-        for (size_t y = 0; y < device_grid.height(); ++y) {
-            auto& grid_block = grid_blocks[x][y];
-            const auto& type = device_ctx.grid.get_physical_type(x, y);
-            grid_block.blocks.resize(type->capacity);
-
-            for (int z = 0; z < type->capacity; ++z) {
-                grid_block.blocks[z] = EMPTY_BLOCK_ID;
->>>>>>> b86ab992
             }
         }
     }
@@ -178,19 +166,11 @@
         }
 
         /* Check types match */
-<<<<<<< HEAD
         if (type != device_ctx.grid.get_physical_type({blk_x, blk_y, blk_layer})) {
             VPR_FATAL_ERROR(VPR_ERROR_PLACE, "A block is in a grid location (%d x %d) layer (%d) with a conflicting types '%s' and '%s' .\n",
                             blk_x, blk_y, blk_layer,
                             type->name,
                             device_ctx.grid.get_physical_type({blk_x, blk_y, blk_layer})->name);
-=======
-        if (type != device_ctx.grid.get_physical_type(blk_x, blk_y)) {
-            VPR_FATAL_ERROR(VPR_ERROR_PLACE, "A block is in a grid location (%d x %d) with a conflicting types '%s' and '%s' .\n",
-                            blk_x, blk_y,
-                            type->name,
-                            device_ctx.grid.get_physical_type(blk_x, blk_y)->name);
->>>>>>> b86ab992
         }
 
         /* Check already in use */
@@ -200,21 +180,14 @@
                             blk_x, blk_y, blk_z, blk_layer);
         }
 
-<<<<<<< HEAD
         if (device_ctx.grid.get_width_offset({blk_x, blk_y, blk_layer}) != 0 || device_ctx.grid.get_height_offset({blk_x, blk_y, blk_layer}) != 0) {
             VPR_FATAL_ERROR(VPR_ERROR_PLACE, "Large block not aligned in placment for cluster_ctx.blocks %lu at (%d, %d, %d, %d).",
                             size_t(blk_id), blk_x, blk_y, blk_z, blk_layer);
-=======
-        if (device_ctx.grid.get_width_offset(blk_x, blk_y) != 0 || device_ctx.grid.get_height_offset(blk_x, blk_y) != 0) {
-            VPR_FATAL_ERROR(VPR_ERROR_PLACE, "Large block not aligned in placment for cluster_ctx.blocks %lu at (%d, %d, %d).",
-                            size_t(blk_id), blk_x, blk_y, blk_z);
->>>>>>> b86ab992
         }
 
         /* Set the block */
         for (int width = 0; width < type->width; ++width) {
             for (int height = 0; height < type->height; ++height) {
-<<<<<<< HEAD
                 place_ctx.grid_blocks.set_block_at_location({blk_x + width,
                                                              blk_y + height,
                                                              blk_z,
@@ -229,12 +202,6 @@
                                                     + 1);
                 VTR_ASSERT(device_ctx.grid.get_width_offset({blk_x + width, blk_y + height, blk_layer}) == width);
                 VTR_ASSERT(device_ctx.grid.get_height_offset({blk_x + width, blk_y + height, blk_layer}) == height);
-=======
-                place_ctx.grid_blocks[blk_x + width][blk_y + height].blocks[blk_z] = blk_id;
-                place_ctx.grid_blocks[blk_x + width][blk_y + height].usage++;
-                VTR_ASSERT(device_ctx.grid.get_width_offset(blk_x + width, blk_y + height) == width);
-                VTR_ASSERT(device_ctx.grid.get_height_offset(blk_x + width, blk_y + height) == height);
->>>>>>> b86ab992
             }
         }
     }
@@ -249,7 +216,6 @@
     std::string rr_node_arch_name;
     if (rr_graph.node_type(RRNodeId(inode)) == OPIN || rr_graph.node_type(RRNodeId(inode)) == IPIN) {
         //Pin names
-<<<<<<< HEAD
         auto type = device_ctx.grid.get_physical_type({rr_graph.node_xlow(rr_node),
                                                        rr_graph.node_ylow(rr_node),
                                                        rr_graph.node_layer(rr_node)});
@@ -259,13 +225,6 @@
         auto type = device_ctx.grid.get_physical_type({rr_graph.node_xlow(rr_node),
                                                        rr_graph.node_ylow(rr_node),
                                                        rr_graph.node_layer(rr_node)});
-=======
-        auto type = device_ctx.grid.get_physical_type(rr_graph.node_xlow(rr_node), rr_graph.node_ylow(rr_node));
-        rr_node_arch_name += block_type_pin_index_to_name(type, rr_graph.node_pin_num(rr_node), is_flat);
-    } else if (rr_graph.node_type(RRNodeId(inode)) == SOURCE || rr_graph.node_type(RRNodeId(inode)) == SINK) {
-        //Set of pins associated with SOURCE/SINK
-        auto type = device_ctx.grid.get_physical_type(rr_graph.node_xlow(rr_node), rr_graph.node_ylow(rr_node));
->>>>>>> b86ab992
         auto pin_names = block_type_class_index_to_pin_names(type, rr_graph.node_class_num(rr_node), is_flat);
         if (pin_names.size() > 1) {
             rr_node_arch_name += rr_graph.node_type_string(RRNodeId(inode));
@@ -575,11 +534,7 @@
     auto block_loc = place_ctx.block_locs[blk];
     auto loc = block_loc.loc;
 
-<<<<<<< HEAD
     return device_ctx.grid.get_physical_type({loc.x, loc.y, loc.layer});
-=======
-    return device_ctx.grid.get_physical_type(loc.x, loc.y);
->>>>>>> b86ab992
 }
 
 t_physical_tile_type_ptr physical_tile_type(AtomBlockId atom_blk) {
@@ -609,11 +564,7 @@
     auto loc = block_loc.loc;
     int sub_tile_coordinate = loc.sub_tile;
 
-<<<<<<< HEAD
     auto type = device_ctx.grid.get_physical_type({loc.x, loc.y, loc.layer});
-=======
-    auto type = device_ctx.grid.get_physical_type(loc.x, loc.y);
->>>>>>> b86ab992
 
     for (const auto& sub_tile : type->sub_tiles) {
         if (sub_tile.capacity.is_in_range(sub_tile_coordinate)) {
@@ -1400,13 +1351,8 @@
     auto& place_ctx = g_vpr_ctx.placement();
     auto& loc = place_ctx.block_locs[cluster_blk_id].loc;
     int cap = loc.sub_tile;
-<<<<<<< HEAD
     const auto& physical_type = grid.get_physical_type({loc.x, loc.y, loc.layer});
     VTR_ASSERT(grid.get_width_offset({loc.x, loc.y, loc.layer}) == 0 && grid.get_height_offset(t_physical_tile_loc(loc.x, loc.y, loc.layer)) == 0);
-=======
-    const auto& physical_type = grid.get_physical_type(i, j);
-    VTR_ASSERT(grid.get_width_offset(i, j) == 0 && grid.get_height_offset(i, j) == 0);
->>>>>>> b86ab992
     VTR_ASSERT(cap < physical_type->capacity);
 
     auto& cluster_net_list = g_vpr_ctx.clustering().clb_nlist;
@@ -2218,11 +2164,7 @@
 
         t_pl_loc loc = place_ctx.block_locs[blk].loc;
 
-<<<<<<< HEAD
         return device_ctx.grid.get_physical_type({loc.x, loc.y, loc.layer});
-=======
-        return device_ctx.grid.get_physical_type(loc.x, loc.y);
->>>>>>> b86ab992
     }
 }
 
@@ -2357,13 +2299,9 @@
     VTR_ASSERT(node_type == IPIN || node_type == OPIN || node_type == SINK || node_type == SOURCE);
 
     const DeviceContext& device_ctx = g_vpr_ctx.device();
-<<<<<<< HEAD
     auto physical_type = device_ctx.grid.get_physical_type({rr_graph_view.node_xlow(node_id),
                                                             rr_graph_view.node_ylow(node_id),
                                                             rr_graph_view.node_layer(node_id)});
-=======
-    auto physical_type = device_ctx.grid.get_physical_type(rr_graph_view.node_xlow(node_id), rr_graph_view.node_ylow(node_id));
->>>>>>> b86ab992
 
     if (node_type == SINK || node_type == SOURCE) {
         return get_tile_class_max_ptc(physical_type, is_flat);
@@ -2408,7 +2346,7 @@
     auto class_type = get_class_type_from_class_physical_num(physical_tile, class_physical_num);
     VTR_ASSERT(class_type == DRIVER || class_type == RECEIVER);
     t_rr_type node_type = (class_type == e_pin_type::DRIVER) ? t_rr_type::SOURCE : t_rr_type::SINK;
-    return rr_spatial_lookup.find_node(layer,i, j, node_type, class_physical_num);
+    return rr_spatial_lookup.find_node(layer, i, j, node_type, class_physical_num);
 }
 
 bool node_in_same_physical_tile(RRNodeId node_first, RRNodeId node_second) {
@@ -2431,19 +2369,11 @@
         int sec_y = rr_graph.node_ylow(node_second);
 
         // Get the root-location of the pin's block
-<<<<<<< HEAD
         int first_root_x = first_x - device_ctx.grid.get_width_offset({first_x, first_y, first_layer});
         int first_root_y = first_y - device_ctx.grid.get_height_offset({first_x, first_y, first_layer});
 
         int sec_root_x = sec_x - device_ctx.grid.get_width_offset({sec_x, sec_y, sec_layer});
         int sec_root_y = sec_y - device_ctx.grid.get_height_offset({sec_x, sec_y, sec_layer});
-=======
-        int first_root_x = first_x - device_ctx.grid.get_width_offset(first_x, first_y);
-        int first_root_y = first_y - device_ctx.grid.get_height_offset(first_x, first_y);
-
-        int sec_root_x = sec_x - device_ctx.grid.get_width_offset(sec_x, sec_y);
-        int sec_root_y = sec_y - device_ctx.grid.get_height_offset(sec_x, sec_y);
->>>>>>> b86ab992
 
         // If the root-location of the nodes are similar, they should be located in the same tile
         if (first_root_x == sec_root_x && first_root_y == sec_root_y)
