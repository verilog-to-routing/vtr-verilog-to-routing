#ifndef VPR_PLACE_AND_ROUTE_H
#define VPR_PLACE_AND_ROUTE_H

#define INFINITE -1
#define NOT_FOUND 0

#define WNEED 1
#define WL 2
#define PROC_TIME 3

#include "vpr_types.h"
#include "timing_info.h"

struct t_fmap_cell {
	int fs; /* at this fs */
	int fc; /* at this fc */
	int wneed; /* need wneed to route */
	int wirelength; /* corresponding wirelength of successful routing at wneed */
	int proc_time;
	t_fmap_cell *next;
};

bool place_and_route(
		t_placer_opts placer_opts,
		t_file_name_opts  filename_opts,
        const t_arch* arch,
		t_annealing_sched annealing_sched,
		t_router_opts router_opts,
		t_det_routing_arch *det_routing_arch, t_segment_inf * segment_inf,
		t_timing_inf timing_inf);

int binary_search_place_and_route(t_placer_opts placer_opts,
        t_annealing_sched annealing_sched,
        t_router_opts router_opts,
        const t_analysis_opts& analysis_opts,
        t_file_name_opts filename_opts,
        const t_arch* arch,
        bool verify_binary_search, int min_chan_width_hint,
<<<<<<< HEAD
        t_annealing_sched annealing_sched,
        t_router_opts router_opts,
        t_det_routing_arch *det_routing_arch, std::vector<t_segment_inf>& segment_inf,
        vtr::vector_map<ClusterNetId, float *> &net_delay,
=======
        t_det_routing_arch *det_routing_arch, t_segment_inf * segment_inf,
        vtr::vector<ClusterNetId, float *> &net_delay,
>>>>>>> ce4e6f89
#ifdef ENABLE_CLASSIC_VPR_STA
        const t_timing_inf& timing_inf,
#endif
        std::shared_ptr<SetupHoldTimingInfo> timing_info);

t_chan_width init_chan(int cfactor, t_chan_width_dist chan_width_dist);

void post_place_sync();

#endif<|MERGE_RESOLUTION|>--- conflicted
+++ resolved
@@ -36,15 +36,8 @@
         t_file_name_opts filename_opts,
         const t_arch* arch,
         bool verify_binary_search, int min_chan_width_hint,
-<<<<<<< HEAD
-        t_annealing_sched annealing_sched,
-        t_router_opts router_opts,
         t_det_routing_arch *det_routing_arch, std::vector<t_segment_inf>& segment_inf,
-        vtr::vector_map<ClusterNetId, float *> &net_delay,
-=======
-        t_det_routing_arch *det_routing_arch, t_segment_inf * segment_inf,
         vtr::vector<ClusterNetId, float *> &net_delay,
->>>>>>> ce4e6f89
 #ifdef ENABLE_CLASSIC_VPR_STA
         const t_timing_inf& timing_inf,
 #endif
