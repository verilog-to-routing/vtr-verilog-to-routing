/* This is a core file that defines the major data types used by VPR

 This file is divided into generally 4 major sections:

 1.  Global data types and constants
 2.  Packing specific data types
 3.  Placement specific data types
 4.  Routing specific data types

 Key background file:

 An understanding of libarchfpga/physical_types.h is crucial to understanding this file.  physical_types.h contains information about the architecture described in the architecture description language

 Key data structures:
 t_rr_node - The basic building block of the interconnect in the FPGA architecture

 Cluster-specific main data structure:
 t_pb: Stores the mapping between the user netlist and the logic blocks on the FPGA architecture.  For example, if a user design has 10 clusters of 5 LUTs each, you will have 10 t_pb instances of type cluster and within each of those clusters another 5 t_pb instances of type LUT.
 The t_pb hierarchy follows what is described by t_pb_graph_node

 */

#ifndef VPR_TYPES_H
#define VPR_TYPES_H

#include <vector>
#include <unordered_map>
#include "arch_types.h"
#include "atom_netlist_fwd.h"
#include "clustered_netlist_fwd.h"
#include "constant_nets.h"
#include "clock_modeling.h"

#include "vtr_assert.h"
#include "vtr_ndmatrix.h"
#include "vtr_vector.h"
#include "vtr_util.h"
#include "vtr_flat_map.h"

/*******************************************************************************
 * Global data types and constants
 ******************************************************************************/
/*#define CREATE_ECHO_FILES*//* prints echo files */
/*#define PRINT_SINK_DELAYS*//*prints the sink delays to files */
/*#define PRINT_SLACKS*//*prints out all slacks in the circuit */
/*#define PRINT_PLACE_CRIT_PATH*//*prints out placement estimated critical path */
/*#define PRINT_NET_DELAYS*//*prints out delays for all connections */
/*#define PRINT_TIMING_GRAPH*//*prints out the timing graph */
/*#define DUMP_BLIF_ECHO*//*dump blif of internal representation of user circuit.  Useful for ensuring functional correctness via logical equivalence with input blif*/

//#define ROUTER_DEBUG //Prints out very detailed routing progress information if defined

#define TOKENS " \t\n"		/* Input file parsing. */

//#define VERBOSE //Prints additional intermediate data

/* For update_screen.  Denotes importance of update.
 * By default MINOR only updates the screen, while MAJOR
 * pauses graphics for the user to interact */
enum class ScreenUpdatePriority {
    MINOR = 0,
    MAJOR = 1
};

#define MAX_SHORT 32767

/* Values large enough to be way out of range for any data, but small enough
 to allow a small number to be added to them without going out of range. */
#define HUGE_POSITIVE_FLOAT 1.e30
#define HUGE_NEGATIVE_FLOAT -1.e30

/* Used to avoid floating-point errors when comparing values close to 0 */
#define EPSILON 1.e-15
#define NEGATIVE_EPSILON -1.e-15

#define FIRST_ITER_WIRELENTH_LIMIT 0.85 /* If used wirelength exceeds this value in first iteration of routing, do not route */

/* Defining macros for the placement_ctx t_grid_blocks. Assumes that ClusterBlockId's won't exceed positive 32-bit integers */
constexpr auto EMPTY_BLOCK_ID = ClusterBlockId(-1);
constexpr auto INVALID_BLOCK_ID = ClusterBlockId(-2);

constexpr const char* EMPTY_BLOCK_NAME = "EMPTY";

/*
 * Files
 */
/*******************************************************************************
 * Packing specific data types and constants
 * Packing takes the circuit described in the technology mapped user netlist
 * and maps it to the complex logic blocks found in the arhictecture
 ******************************************************************************/

#define NO_CLUSTER -1
#define NEVER_CLUSTER -2
#define NOT_VALID -10000  /* Marks gains that aren't valid */
/* Ensure no gain can ever be this negative! */
#ifndef UNDEFINED
#define UNDEFINED -1
#endif

enum class e_router_lookahead {
    CLASSIC, //VPR's classic lookahead (assumes uniform wire types)
    MAP,     //Lookahead considering different wire types (see Oleg Petelin's MASc Thesis)
    NO_OP    //A no-operation lookahead which always returns zero
};

enum class e_route_bb_update {
    STATIC, //Router net bounding boxes are not updated
    DYNAMIC //Rotuer net bounding boxes are updated
};

enum class e_const_gen_inference {
    NONE, //No constant generator inference
    COMB, //Only combinational constant generator inference
    COMB_SEQ //Both combinational and sequential constant generator inference
};

enum class e_unrelated_clustering {
    OFF, ON, AUTO	
};

/* Selection algorithm for selecting next seed  */
enum class e_cluster_seed {
	TIMING, MAX_INPUTS, BLEND, MAX_PINS, MAX_INPUT_PINS, BLEND2
};

enum e_block_pack_status {
	BLK_PASSED,
    BLK_FAILED_FEASIBLE,
    BLK_FAILED_ROUTE,
    BLK_STATUS_UNDEFINED
};

struct t_ext_pin_util {
    t_ext_pin_util() = default;
    t_ext_pin_util(float in, float out)
        : input_pin_util(in), output_pin_util(out) {}

    float input_pin_util = 1.;
    float output_pin_util = 1.;
};

//Specifies the utilization of external input/output pins
//during packing
class t_ext_pin_util_targets {
public:
    t_ext_pin_util_targets() = default;
    t_ext_pin_util_targets(float default_in_util, float default_out_util);

    //Returns the input pin util of the specified block (or default if unspecified)
    t_ext_pin_util get_pin_util(std::string block_type_name) const;

public:
    //Sets the pin util for the specified block type
    //Returns true if non-default was previously set
    void set_block_pin_util(std::string block_type_name, t_ext_pin_util target);

    //Sets the default pin util
    //Returns true if a default was previously set
    void set_default_pin_util(t_ext_pin_util target);
private:
    t_ext_pin_util defaults_;
    std::map<std::string,t_ext_pin_util> overrides_;
};

/* these are defined later, but need to declare here because it is used */
class t_rr_node;
struct t_pack_molecule;
struct t_pb_stats;
struct t_pb_route;
struct t_chain_info;

typedef vtr::flat_map2<int,t_pb_route> t_pb_routes;

/* A t_pb represents an instance of a clustered block, which may be:
 *    1) A top level clustered block which is placeable at a location in FPGA device
 *       grid location (e.g. a Logic block, RAM block, DSP block), or
 *    2) An internal 'block' representing an intermediate level of hierarchy inside a top level
 *       block (e.g. a BLE), or
 *    3) A leaf (i.e. atom or primitive) block representing an element of netlist (e.g. LUT,
 *       flip-lop, memory slice etc.)
 *
 * t_pb (in combination with t_pb_route) implement the mapping from the netlist elements to architectural
 * instances.
 */
struct t_pb {
	char *name = nullptr; /* Name of this physical block */
	t_pb_graph_node *pb_graph_node = nullptr; /* pointer to pb_graph_node this pb corresponds to */

	int mode = 0; /* mode that this pb is set to */

	t_pb **child_pbs = nullptr; /* children pbs attached to this pb [0..num_child_pb_types - 1][0..child_type->num_pb - 1] */
	t_pb *parent_pb = nullptr; /* pointer to parent node */

	t_pb_stats *pb_stats = nullptr; /* statistics for current pb */

	/* Representation of intra-logic block routing, t_pb_route describes all internal hierarchy routing.
	*  t_pb_route is an array of size [t_pb->pb_graph_node->total_pb_pins]
	*  Only valid for the top-level t_pb (parent_pb == nullptr). On any child pb, t_pb_route will be nullptr. */
    t_pb_routes pb_route;

	int clock_net = 0; /* Records clock net driving a flip-flop, valid only for lowest-level, flip-flop PBs */


	int get_num_child_types() const;
    
	int get_num_children_of_type(int type_index) const;

	t_mode* get_mode() const;

	bool has_modes() const; 

    //Returns the t_pb associated with the specified gnode which is contained
    //within the current pb
    const t_pb* find_pb(const t_pb_graph_node* gnode) const;

    const t_pb* find_pb_for_model(const std::string& blif_model) const;

    //Returns the root pb containing this pb
    const t_pb* root_pb() const;

    bool is_root() const;

    //Returns true if this pb corresponds to a primitive block (i.e. in the AtomNetlist)
    bool is_primitive() const; 
   
    // Returns a string containing the hierarchical type name of a physical block
    // Ex: clb[0][default]/lab[0][default]/fle[3][n1_lut6]/ble6[0][default]/lut6[0]
    std::string hierarchical_type_name() const; 

    //Returns the bit index into the AtomPort for the specified primitive
    //pb_graph_pin, considering any pin rotations which have been applied to logically
    //equivalent pins
    BitIndex atom_pin_bit_index(const t_pb_graph_pin* gpin) const;

    //For a given gpin, sets the mapping to the original atom netlist pin's bit index in
    //it's AtomPort.  This is used to record any pin rotations which have been applied to
    //logically equivalent pins
    void set_atom_pin_bit_index(const t_pb_graph_pin* gpin, BitIndex atom_pin_bit_idx);

private:
    std::map<const t_pb_graph_pin*,BitIndex> pin_rotations_; //Contains the atom netlist port bit index associated
                                                       //with any primitive pins which have been rotated during clustering

};

/* Representation of intra-logic block routing */
struct t_pb_route {
    AtomNetId atom_net_id; /* which net in the atom netlist uses this pin */
	int driver_pb_pin_id = OPEN; /* The pb_pin id of the pb_pin that drives this pin */
    std::vector<int> sink_pb_pin_ids; /* The pb_pin id's of the pb_pins driven by this node */
    const t_pb_graph_pin* pb_graph_pin = nullptr; /* The graph pin associated with this node */
};

/**
 * Describes the molecule type
 *
 * MOLECULE_SINGLE_ATOM : single atom forming a molecule (no pack pattern associated)
 * MOLECULE_FORCED_PACK : more than one atom representing a packing pattern forming a large molecule
 */
enum e_pack_pattern_molecule_type {
	MOLECULE_SINGLE_ATOM, MOLECULE_FORCED_PACK
};

/* Represents a grouping of atom blocks that match a pack_pattern, these groups are intended to be placed as a single unit during packing
 * Store in linked list
 *
 * A chain is a special type of pack pattern.  A chain can extend across multiple logic blocks.
 * Must segment the chain to fit in a logic block by identifying the actual atom that forms the root of the new chain.
 * Assumes that the root of a chain is the primitive that starts the chain or is driven from outside the logic block
 *
 * Data members:
 *
 *      type           : either a single atom or more atoms representing a packing pattern
 *      pack_pattern   : if not a single atom, this is the pack pattern representing this molecule
 *      atom_block_ids : [0..num_blocks-1] IDs of atom blocks that implements this molecule, indexed by
 *                       t_pack_pattern_block->block_id
 *      chain_info     : if this is a molecule representing a chained pack pattern, this data structure will
 *                       hold the data shared between all molecules forming a chain together.
 *      valid          : whether the molecule is still valid for packing or not.
 *      num_blocks     : maximum number of atom blocks that can fit in this molecule
 *      root           : index of the pack_pattern->root_block in the atom_blocks_ids. root_block_id = atom_block_ids[root]
 *      base_gain      : intrinsic "goodness" score for molecule independent of rest of netlist
 *      next           : next molecule in the linked list
 */
struct t_pack_molecule {
    /* general molecule info */
	bool valid;
	float base_gain;
	enum e_pack_pattern_molecule_type type;

    /* large molecules info */
	t_pack_patterns *pack_pattern;
	int root;
	int num_blocks;
    std::vector<AtomBlockId> atom_block_ids;
    std::shared_ptr<t_chain_info> chain_info;

	t_pack_molecule *next;
};

/**
 * Holds information to be shared between molecules that represent the same chained pack pattern.
 * For example, molecules that are representing a long carry chain that spans multiple logic blocks.
 *
 * Data members:
 *      is_long_chain         : is this a long that is divided on multiple clusters (divided on multiple molecules).
 *      chain_id              : is used to access the chain_root_pins vector in the t_pack_patterns of the molecule. To get
 *                              the starting point of this chain in the cluster. This id is useful when we have multiple
 *                              (architectural) carry chains in a logic block, for example. It lets us see which of the chains
 *                              is being used for this long (netlist) chain, so we continue to use that chain in the packing
 *                              of other molecules of this long chain.
 *      first_packed_molecule : first molecule to be packed out of the molecules forming this chain. This is the molecule
 *                              setting the value of the chain_id.
 */
struct t_chain_info {
    bool is_long_chain = false;
    int chain_id = -1;
    t_pack_molecule *first_packed_molecule = nullptr;
};

/* Stats keeper for placement information during packing
 * Contains linked lists to placement locations based on status of primitive
 */
struct t_cluster_placement_stats {
	int num_pb_types; /* num primitive pb_types inside complex block */
    bool has_long_chain; /* specifies if this cluster has a molecule placed in it that belongs to a long chain (a chain that spans more than one cluster) */
	const t_pack_molecule *curr_molecule; /* current molecule being considered for packing */
	t_cluster_placement_primitive **valid_primitives; /* [0..num_pb_types-1] ptrs to linked list of valid primitives, for convenience, each linked list head is empty */
	t_cluster_placement_primitive *in_flight; /* ptrs to primitives currently being considered */
	t_cluster_placement_primitive *tried; /* ptrs to primitives that are open but current logic block unable to pack to */
	t_cluster_placement_primitive *invalid; /* ptrs to primitives that are invalid */
};

/******************************************************************
 * Timing data types
 *******************************************************************/

/* Cluster timing delays:
 * C_ipin_cblock: Capacitance added to a routing track by the isolation     *
 *                buffer between a track and the Cblocks at an (i,j) loc.   *
 * T_ipin_cblock: Delay through an input pin connection box (from a         *
 *                   routing track to a logic block input pin).             */
struct t_timing_inf {
	bool timing_analysis_enabled;
	float C_ipin_cblock;
    std::string SDCFile;
};

/***************************************************************************
 * Placement and routing data types
 ****************************************************************************/

/* Timing data structures end */
enum sched_type {
	AUTO_SCHED, USER_SCHED
};
/* Annealing schedule */

enum pic_type {
	NO_PICTURE, PLACEMENT, ROUTING
};
/* What's on screen? */

enum pfreq {
	PLACE_NEVER, PLACE_ONCE, PLACE_ALWAYS
};

/* Are the pads free to be moved, locked in a random configuration, or
 * locked in user-specified positions?                                 */
enum e_pad_loc_type {
	FREE, RANDOM, USER
};

/* Power data for t_netlist structure */
struct t_net_power {
	/* Signal probability - long term probability that signal is logic-high*/
	float probability;

	/* Transistion density - average # of transitions per clock cycle
	 * For example, a clock would have density = 2
	 */
	float density;
};

/* s_grid_tile is the minimum tile of the fpga
 * type:  Pointer to type descriptor, NULL for illegal
 * width_offset: Number of grid tiles reserved based on width (right) of a block
 * height_offset: Number of grid tiles reserved based on height (top) of a block */
struct t_grid_tile {
	t_type_ptr type = nullptr;
	int width_offset = 0;
	int height_offset = 0;
	const t_metadata_dict * meta = nullptr;
};

/* Stores the bounding box of a net in terms of the minimum and   *
 * maximum coordinates of the blocks forming the net, clipped to  *
 * the region:                                                    *
 *  (1..device_ctx.grid.width()-2, 1..device_ctx.grid.height()-1) */
struct t_bb {
	int xmin = 0;
	int xmax = 0;
	int ymin = 0;
	int ymax = 0;
};

/* capacity:   Capacity of this region, in tracks.               *
 * occupancy:  Expected number of tracks that will be occupied.  *
 * cost:       Current cost of this usage.                       */
struct t_place_region {
	float capacity;
	float inv_capacity;
	float occupancy;
	float cost;
};

/* Stores the information of the move for a block that is       *
 * moved during placement                                       *
 * block_num: the index of the moved block                      *
 * xold: the x_coord that the block is moved from               *
 * xnew: the x_coord that the block is moved to                 *
 * yold: the y_coord that the block is moved from               *
 * xnew: the x_coord that the block is moved to                 */
struct t_pl_moved_block {
	ClusterBlockId block_num;
	int xold;
	int xnew;
	int yold;
	int ynew;
	int zold;
	int znew;
	int swapped_to_was_empty;
	int swapped_from_is_empty;
};

/* Stores the list of blocks to be moved in a swap during       *
 * placement.                                                   *
 * num_moved_blocks: total number of blocks moved when          *
 *                   swapping two blocks.                       *
 * moved blocks: a list of moved blocks data structure with     *
 *               information on the move.                       *
 *               [0...num_moved_blocks-1]                       */
struct t_pl_blocks_to_be_moved {
	int num_moved_blocks;
	t_pl_moved_block * moved_blocks;
};

/* legal positions for type */
struct t_legal_pos {
	int x;
	int y;
	int z;
};

/* Represents the placement location of a clustered block
 * x: x-coordinate
 * y: y-coordinate
 * z: occupancy coordinate
 * is_fixed: true if this block's position is fixed by the user and shouldn't be moved during annealing
 * nets_and_pins_synced_to_z_coordinate: true if the associated clb's pins have been synced to the z location (i.e. after placement) */
struct t_block_loc {
    int x = OPEN;
    int y = OPEN;
    int z = OPEN;

	bool is_fixed = false;
    bool nets_and_pins_synced_to_z_coordinate = false;
};

/* Stores the clustered blocks placed at a particular grid location */
struct t_grid_blocks {
    //How many valid blocks are in use at this location
    int usage;

    //The clustered blocks associated with this grid location
    std::vector<ClusterBlockId> blocks;
};

/* Names of various files */
struct t_file_name_opts {
    std::string ArchFile;
	std::string CircuitName;
	std::string BlifFile;
	std::string NetFile;
	std::string PlaceFile;
	std::string RouteFile;
	std::string ActFile;
	std::string PowerFile;
	std::string CmosTechFile;
	std::string out_file_prefix;
    bool verify_file_digests;
};

/* Options for netlist loading */
struct t_netlist_opts {
    e_const_gen_inference const_gen_inference = e_const_gen_inference::COMB;
    bool absorb_buffer_luts = true;
    bool sweep_dangling_primary_ios = true;
    bool sweep_dangling_blocks = true;
    bool sweep_dangling_nets = true;
    bool sweep_constant_primary_outputs = false;

    int netlist_verbosity = 1; //Verbose output during netlist cleaning
};

//Should a stage in the CAD flow be skipped, loaded from a file, or performed
enum e_stage_action {
    STAGE_SKIP = 0,
    STAGE_LOAD,
    STAGE_DO,
    STAGE_AUTO
};

/* Options for packing
 * TODO: document each packing parameter         */
enum e_packer_algorithm {
	PACK_GREEDY, PACK_BRUTE_FORCE
};

struct t_packer_opts {
	std::string blif_file_name;
	std::string sdc_file_name;
	std::string output_file;
	bool global_clocks;
	bool hill_climbing_flag;
	bool timing_driven;
	enum e_cluster_seed cluster_seed_type;
	float alpha;
	float beta;
	float inter_cluster_net_delay;
    float target_device_utilization;
	bool auto_compute_inter_cluster_net_delay;
	e_unrelated_clustering allow_unrelated_clustering;
	bool connection_driven;
	int pack_verbosity;
    bool enable_pin_feasibility_filter;
<<<<<<< HEAD
	bool enable_round_robin_prepacking;
=======
    bool balance_block_type_utilization;
>>>>>>> 3aad1f64
    std::vector<std::string> target_external_pin_util;
	e_stage_action doPacking;
	enum e_packer_algorithm packer_algorithm;
    std::string device_layout;
};

/* Annealing schedule information for the placer.  The schedule type      *
 * is either USER_SCHED or AUTO_SCHED.  Inner_num is multiplied by        *
 * num_blocks^4/3 to find the number of moves per temperature.  The       *
 * remaining information is used only for USER_SCHED, and have the        *
 * obvious meanings.                                                      */
struct t_annealing_sched {
	enum sched_type type;
	float inner_num;
	float init_t;
	float alpha_t;
	float exit_t;
};

/* Various options for the placer.                                           *
 * place_algorithm:  BOUNDING_BOX_PLACE or PATH_TIMING_DRIVEN_PLACE          *
 * timing_tradeoff:  When TIMING_DRIVEN_PLACE mode, what is the tradeoff     *
 *                   timing driven and BOUNDING_BOX_PLACE.                   *
 * place_cost_exp:  Power to which denominator is raised for linear_cong.    *
 * place_chan_width:  The channel width assumed if only one placement is     *
 *                    performed.                                             *
 * pad_loc_type:  Are pins FREE, fixed randomly, or fixed from a file.       *
 * pad_loc_file:  File to read pin locations form if pad_loc_type            *
 *                     is USER.                                              *
 * place_freq:  Should the placement be skipped, done once, or done for each *
 *              channel width in the binary search.                          *
 * recompute_crit_iter: how many temperature stages pass before we recompute *
 *               criticalities based on average point to point delay         *
 * enable_timing_computations: in bounding_box mode, normally, timing        *
 *               information is not produced, this causes the information    *
 *               to be computed. in *_TIMING_DRIVEN modes, this has no effect*
 * inner_loop_crit_divider: (move_lim/inner_loop_crit_divider) determines how*
 *               many inner_loop iterations pass before a recompute of       *
 *               criticalities is done.                                      *
 * td_place_exp_first: exponent that is used on the timing_driven criticlity *
 *               it is the value that the exponent starts at.                *
 * td_place_exp_last: value that the criticality exponent will be at the end *
 * doPlacement: true if placement is supposed to be done in the CAD flow, false otherwise */
enum e_place_algorithm {
	BOUNDING_BOX_PLACE, PATH_TIMING_DRIVEN_PLACE
};

enum class PlaceDelayModelType {
    DELTA,          //Delta x/y based delay model
    DELTA_OVERRIDE, //Delta x/y based delay model with special case delay overrides
};

enum class e_reducer {
    MIN,
    MAX,
    MEDIAN,
    ARITHMEAN,
    GEOMEAN
};

struct t_placer_opts {
	enum e_place_algorithm place_algorithm;
	float timing_tradeoff;
	float place_cost_exp;
	int place_chan_width;
	enum e_pad_loc_type pad_loc_type;
    std::string pad_loc_file;
	enum pfreq place_freq;
	int recompute_crit_iter;
	bool enable_timing_computations;
	int inner_loop_recompute_divider;
	float td_place_exp_first;
	int seed;
	float td_place_exp_last;
	e_stage_action doPlacement;

    PlaceDelayModelType delay_model_type;
    e_reducer delay_model_reducer;

    float delay_offset;
    int delay_ramp_delta_threshold;
    float delay_ramp_slope;
    float tsu_rel_margin;
    float tsu_abs_margin;

    std::string post_place_timing_report_file;
};

/* All the parameters controlling the router's operation are in this        *
 * structure.                                                               *
 * first_iter_pres_fac:  Present sharing penalty factor used for the        *
 *                 very first (congestion mapping) Pathfinder iteration.    *
 * initial_pres_fac:  Initial present sharing penalty factor for            *
 *                    Pathfinder; used to set pres_fac on 2nd iteration.    *
 * pres_fac_mult:  Amount by which pres_fac is multiplied each              *
 *                 routing iteration.                                       *
 * acc_fac:  Historical congestion cost multiplier.  Used unchanged         *
 *           for all iterations.                                            *
 * bend_cost:  Cost of a bend (usually non-zero only for global routing).   *
 * max_router_iterations:  Maximum number of iterations before giving       *
 *                up.                                                       *
 * min_incremental_reroute_fanout: Minimum fanout a net needs to have 		*
 *				for incremental reroute to be applied to it through route 	*
 *				tree pruning. Larger circuits should get larger thresholds	*
 * bb_factor:  Linear distance a route can go outside the net bounding      *
 *             box.                                                         *
 * route_type:  GLOBAL or DETAILED.                                         *
 * fixed_channel_width:  Only attempt to route the design once, with the    *
 *                       channel width given.  If this variable is          *
 *                       == NO_FIXED_CHANNEL_WIDTH, do a binary search      *
 *                       on channel width.                                  *
 * router_algorithm:  BREADTH_FIRST or TIMING_DRIVEN.  Selects the desired  *
 *                    routing algorithm.                                    *
 * base_cost_type: Specifies how to compute the base cost of each type of   *
 *                 rr_node.  DELAY_NORMALIZED -> base_cost = "demand"       *
 *                 x average delay to route past 1 CLB.  DEMAND_ONLY ->     *
 *                 expected demand of this node (old breadth-first costs).  *
 *                                                                          *
 * The following parameters are used only by the timing-driven router.      *
 *                                                                          *
 * astar_fac:  Factor (alpha) used to weight expected future costs to       *
 *             target in the timing_driven router.  astar_fac = 0 leads to  *
 *             an essentially breadth-first search, astar_fac = 1 is near   *
 *             the usual astar algorithm and astar_fac > 1 are more         *
 *             aggressive.                                                  *
 * max_criticality: The maximum criticality factor (from 0 to 1) any sink   *
 *                  will ever have (i.e. clip criticality to this number).  *
 * criticality_exp: Set criticality to (path_length(sink) / longest_path) ^ *
 *                  criticality_exp (then clip to max_criticality).         *
 * doRouting: true if routing is supposed to be done, false otherwise	    *
 * routing_failure_predictor: sets the configuration to be used by the	    *
 * routing failure predictor, how aggressive the threshold used to judge    *
 * and abort routings deemed unroutable							            *
 * write_rr_graph_name: stores the file name of the output rr graph         *
 * read_rr_graph_name:  stores the file name of the rr graph to be read by vpr */
enum e_route_type {
	GLOBAL, DETAILED
};
enum e_router_algorithm {
	BREADTH_FIRST, TIMING_DRIVEN, NO_TIMING
};
enum e_base_cost_type {
	DELAY_NORMALIZED, 
	DELAY_NORMALIZED_LENGTH, 
	DELAY_NORMALIZED_FREQUENCY, 
	DELAY_NORMALIZED_LENGTH_FREQUENCY, 
    DEMAND_ONLY
};
enum e_routing_failure_predictor {
	OFF, SAFE, AGGRESSIVE
};
enum e_routing_budgets_algorithm {
    MINIMAX, SCALE_DELAY, DISABLE
};

enum class e_timing_report_detail {
    NETLIST,            //Only show netlist elements
    AGGREGATED,         //Show aggregated intra-block and inter-block delays
    //DETAILED_ROUTING, //Show inter-block routing resources used
};

enum class e_incr_reroute_delay_ripup {
    ON,
    OFF,
    AUTO
};

constexpr int NO_FIXED_CHANNEL_WIDTH = -1;

struct t_router_opts {
	float first_iter_pres_fac;
	float initial_pres_fac;
	float pres_fac_mult;
	float acc_fac;
	float bend_cost;
	int max_router_iterations;
	int min_incremental_reroute_fanout;
    e_incr_reroute_delay_ripup incr_reroute_delay_ripup;
	int bb_factor;
	enum e_route_type route_type;
	int fixed_channel_width;
    int min_channel_width_hint; //Hint to binary search of what the minimum channel width is
	bool trim_empty_channels;
	bool trim_obs_channels;
	enum e_router_algorithm router_algorithm;
	enum e_base_cost_type base_cost_type;
	float astar_fac;
	float max_criticality;
	float criticality_exp;
    float init_wirelength_abort_threshold;
	bool verify_binary_search;
	bool full_stats;
	bool congestion_analysis;
	bool fanout_analysis;
    bool switch_usage_analysis;
	e_stage_action doRouting;
	enum e_routing_failure_predictor routing_failure_predictor;
	enum e_routing_budgets_algorithm routing_budgets_algorithm;
    bool save_routing_per_iteration;
    float congested_routing_iteration_threshold_frac;
    e_route_bb_update route_bb_update;
    enum e_clock_modeling clock_modeling; //How clock pins and nets should be handled
    int high_fanout_threshold;
    int router_debug_net;
    int router_debug_sink_rr;
    e_router_lookahead lookahead_type;
    int max_convergence_count;
    float reconvergence_cpd_threshold;
    std::string first_iteration_timing_report_file;
};

struct t_analysis_opts {
    e_stage_action doAnalysis;

    bool gen_post_synthesis_netlist;

    int timing_report_npaths;
    e_timing_report_detail timing_report_detail;
    bool timing_report_skew;
};

/* Defines the detailed routing architecture of the FPGA.  Only important   *
 * if the route_type is DETAILED.                                           *
 * (UDSD by AY) directionality: Should the tracks be uni-directional or     *
 *                            bi-directional?                               *
 * switch_block_type:  Pattern of switches at each switch block.  I         *
 *           assume Fs is always 3.  If the type is SUBSET, I use a         *
 *           Xilinx-like switch block where track i in one channel always   *
 *           connects to track i in other channels.  If type is WILTON,     *
 *           I use a switch block where track i does not always connect     *
 *           to track i in other channels.  See Steve Wilton, Phd Thesis,   *
 *           University of Toronto, 1996.  The UNIVERSAL switch block is    *
 *           from Y. W. Chang et al, TODAES, Jan. 1996, pp. 80 - 101.       *
 *           A CUSTOM switch block has also been added which allows a user  *
 *           to describe custom permutation functions and connection        *
 *           patterns. See comment at top of SRC/route/build_switchblocks.c *
 * switchblocks: A vector of custom switch block descriptions that is       *
 *           used with the CUSTOM switch block type. See comment at top of  *
 *           SRC/route/build_switchblocks.c                                 *
 * delayless_switch:  Index of a zero delay switch (used to connect things  *
 *                    that should have no delay).                           *
 * wire_to_arch_ipin_switch: keeps track of the type of architecture switch *
 *                           that connects wires to ipins                   *
 * wire_to_rr_ipin_switch: keeps track of the type of RR graph switch that  *
 *                         connects wires to ipins in the RR graph          *
 * R_minW_nmos:  Resistance (in Ohms) of a minimum width nmos transistor.   *
 *               Used only in the FPGA area model.                          *
 * R_minW_pmos:  Resistance (in Ohms) of a minimum width pmos transistor.   *
 *                                                                          *
 * read_rr_graph_filename: File to read the RR graph from (overrides        *
 *                         architecture)                                    *
 * write_rr_graph_filename: File to write the RR graph to after generation  *
 *                                                                          */

struct t_det_routing_arch {
	enum e_directionality directionality; /* UDSD by AY */
	int Fs;
	enum e_switch_block_type switch_block_type;
	std::vector<t_switchblock_inf> switchblocks;

	short global_route_switch;
	short delayless_switch;
	int wire_to_arch_ipin_switch;
	int wire_to_rr_ipin_switch;
	float R_minW_nmos;
	float R_minW_pmos;

    std::string read_rr_graph_filename;
    std::string write_rr_graph_filename;
};

enum e_direction : unsigned char {
	INC_DIRECTION = 0,
    DEC_DIRECTION = 1,
    BI_DIRECTION = 2,
    NO_DIRECTION = 3,
    NUM_DIRECTIONS
};

constexpr std::array<const char*, NUM_DIRECTIONS> DIRECTION_STRING = { {"INC_DIRECTION", "DEC_DIRECTION", "BI_DIRECTION", "NO_DIRECTION"} };

/* Lists detailed information about segmentation.  [0 .. W-1].              *
 * length:  length of segment.                                              *
 * start:  index at which a segment starts in channel 0.                    *
 * longline:  true if this segment spans the entire channel.                *
 * sb:  [0..length]:  true for every channel intersection, relative to the  *
 *      segment start, at which there is a switch box.                      *
 * cb:  [0..length-1]:  true for every logic block along the segment at     *
 *      which there is a connection box.                                    *
 * arch_wire_switch: Index of the switch type that connects other wires     *
 *                   *to* this segment. Note that this index is in relation *
 *                   to the switches from the architecture file, not the    *
 *                   expanded list of switches that is built at the end of  *
 *                   build_rr_graph.                                        *
 * arch_opin_switch: Index of the switch type that connects output pins     *
 *                   (OPINs) *to* this segment. Note that this index is in  *
 *                   relation to the switches from the architecture file,   *
 *                   not the expanded list of switches that is is built     *
 *                   at the end of build_rr_graph                           *
 * Cmetal: Capacitance of a routing track, per unit logic block length.     *
 * Rmetal: Resistance of a routing track, per unit logic block length.      *
 * direction: The direction of a routing track.                             *
 * index: index of the segment type used for this track.                    *
 * type_name_ptr: pointer to name of the segment type this track belongs    *
 *                to. points to the appropriate name in s_segment_inf       */
struct t_seg_details {
	int length = 0;
	int start = 0;
	bool longline = 0;
    std::unique_ptr<bool[]> sb;
	std::unique_ptr<bool[]> cb;
	short arch_wire_switch = 0;
	short arch_opin_switch = 0;
	float Rmetal = 0;
	float Cmetal = 0;
	bool twisted = 0;
	enum e_direction direction = NO_DIRECTION;
	int group_start = 0;
	int group_size = 0;
	int seg_start = 0;
	int seg_end = 0;
	int index = 0;
	float Cmetal_per_m = 0; /* Used for power */
	std::string type_name;
};

class t_chan_seg_details {
    public:
        t_chan_seg_details() = default;
        t_chan_seg_details(const t_seg_details* init_seg_details)
            : length_(init_seg_details->length)
            , seg_detail_(init_seg_details) {}

    public:
        int length() const { return length_; }
        int seg_start() const { return seg_start_; }
        int seg_end() const { return seg_end_; }

        int start() const { return seg_detail_->start; }
        bool longline() const { return seg_detail_->longline; }

        int group_start() const { return seg_detail_->group_start; }
        int group_size() const { return seg_detail_->group_size; }

        bool cb(int pos) const { return seg_detail_->cb[pos]; }
        bool sb(int pos) const { return seg_detail_->sb[pos]; }

        float Rmetal() const { return seg_detail_->Rmetal; }
        float Cmetal() const { return seg_detail_->Cmetal; }
        float Cmetal_per_m() const { return seg_detail_->Cmetal_per_m; }

        short arch_wire_switch() const { return seg_detail_->arch_wire_switch; }
        short arch_opin_switch() const { return seg_detail_->arch_opin_switch; }

        e_direction direction() const { return seg_detail_->direction; }

        int index() const { return seg_detail_->index; }

        std::string type_name() const { return seg_detail_->type_name; }

    public: //Modifiers
        void set_length(int new_len) { length_ = new_len; }
        void set_seg_start(int new_start) { seg_start_ = new_start; }
        void set_seg_end(int new_end) { seg_end_ = new_end; }

    private:
        //The only unique information about a channel segment is it's start/end
        //and length.  All other information is shared accross segment types,
        //so we use a flyweight to the t_seg_details which defines that info.
        //
        //To preserve the illusion of uniqueness we wrap all t_seg_details members
        //so it appears transparent -- client code of this class doesn't need to
        //know about t_seg_details.
        int length_ = -1;
        int seg_start_ = -1;
        int seg_end_ = -1;
        const t_seg_details* seg_detail_ = nullptr;
};

/* Defines a 2-D array of t_seg_details data structures (one per channel)   */
typedef vtr::NdMatrix<t_chan_seg_details,3> t_chan_details;

/* A linked list of float pointers.  Used for keeping track of   *
 * which pathcosts in the router have been changed.              */

struct t_linked_f_pointer {
	t_linked_f_pointer *next;
	float *fptr;
};

typedef std::vector<std::vector<std::vector<std::vector<std::vector<int>>>>> t_rr_node_indices; //[0..num_rr_types-1][0..grid_width-1][0..grid_height-1][0..NUM_SIDES-1][0..max_ptc-1]

/* Uncomment lines below to save some memory, at the cost of debugging ease. */
/*enum e_rr_type {SOURCE, SINK, IPIN, OPIN, CHANX, CHANY}; */
/* typedef short t_rr_type */

/* Type of a routing resource node.  x-directed channel segment,   *
 * y-directed channel segment, input pin to a clb to pad, output   *
 * from a clb or pad (i.e. output pin of a net) and:               *
 * SOURCE:  A dummy node that is a logical output within a block   *
 *          -- i.e., the gate that generates a signal.             *
 * SINK:    A dummy node that is a logical input within a block    *
 *          -- i.e. the gate that needs a signal.                  */
typedef enum e_rr_type : unsigned char {
	SOURCE = 0, SINK, IPIN, OPIN, CHANX, CHANY, INTRA_CLUSTER_EDGE, NUM_RR_TYPES
} t_rr_type;

constexpr std::array<t_rr_type, NUM_RR_TYPES> RR_TYPES = { {
	SOURCE, SINK, IPIN, OPIN, CHANX, CHANY, INTRA_CLUSTER_EDGE
} };
constexpr std::array<const char*, NUM_RR_TYPES> rr_node_typename { {
	"SOURCE", "SINK", "IPIN", "OPIN", "CHANX", "CHANY", "INTRA_CLUSTER_EDGE"
} };

/* Basic element used to store the traceback (routing) of each net.        *
 * index:   Array index (ID) of this routing resource node.                *
 * iswitch: Index of the switch type used to go from this rr_node to       *
 *          the next one in the routing.  OPEN if there is no next node    *
 *          (i.e. this node is the last one (a SINK) in a branch of the    *
 *          net's routing).                                                *
 * next:    Pointer to the next traceback element in this route.           */
struct t_trace {
	t_trace *next;
	int index;
	short iswitch;
};

/* Extra information about each rr_node needed only during routing (i.e.    *
 * during the maze expansion).                                              *
 *                                                                          *
 * prev_node:  Index of the previous node (on the lowest cost path known to *
 *             reach this node); used to generate the traceback.  If there  *
 *             is no predecessor, prev_node = NO_PREVIOUS.                  *
 * prev_edge:  Index of the edge (from 0 to num_edges-1 of prev_node) that  *
 *             was used to reach this node from the previous node.  If      *
 *             there is no predecessor, prev_edge = NO_PREVIOUS.            *
 * pres_cost:  Present congestion cost term for this node.                  *
 * acc_cost:   Accumulated cost term from previous Pathfinder iterations.   *
 * path_cost:  Total cost of the path up to and including this node +       *
 *             the expected cost to the target if the timing_driven router  *
 *             is being used.                                               *
 * backward_path_cost:  Total cost of the path up to and including this     *
 *                      node.  Not used by breadth-first router.            *
 * target_flag:  Is this node a target (sink) for the current routing?      *
 *               Number of times this node must be reached to fully route.  *
 * occ:        The current occupancy of the associated rr node              */
struct t_rr_node_route_inf {
	int prev_node;
	short prev_edge;

	float pres_cost;
	float acc_cost;
	float path_cost;
	float backward_path_cost;

	short target_flag;

    public: //Accessors
        short occ() const { return occ_; }

    public: //Mutators
        void set_occ(int new_occ) { occ_ = new_occ; }

    private: //Data
        short occ_ = 0;
};

//Information about the current status of a particular net as pertains to routing
struct t_net_routing_status {
    bool is_routed = false; //Whether the net has been legally routed
    bool is_fixed = false; //Whether the net is fixed (i.e. not to be re-routed)
};



#define NO_PREVIOUS -1

/* Index of the SOURCE, SINK, OPIN, IPIN, etc. member of device_ctx.rr_indexed_data.    */
enum e_cost_indices {
	SOURCE_COST_INDEX = 0,
	SINK_COST_INDEX,
	OPIN_COST_INDEX,
	IPIN_COST_INDEX,
	CHANX_COST_INDEX_START
};

/* Power estimation options */
struct t_power_opts {
	bool do_power; /* Perform power estimation? */
};

/* Channel width data */
struct t_chan_width {
	int max = 0;
	int x_max = 0;
	int y_max = 0;
	int x_min = 0;
	int y_min = 0;
    std::vector<int> x_list;
	std::vector<int> y_list;
};

/* Type to store our list of token to enum pairings */
struct t_TokenPair {
	const char *Str;
	int Enum;
};

struct t_lb_type_rr_node; /* Defined in pack_types.h */

/* Store settings for VPR */
struct t_vpr_setup {
	bool TimingEnabled; /* Is VPR timing enabled */
	t_file_name_opts FileNameOpts; /* File names */
	t_model * user_models; /* blif models defined by the user */
	t_model * library_models; /* blif models in VPR */
	t_netlist_opts NetlistOpts; /* Options for packer */
	t_packer_opts PackerOpts; /* Options for packer */
	t_placer_opts PlacerOpts; /* Options for placer */
	t_annealing_sched AnnealSched; /* Placement option annealing schedule */
	t_router_opts RouterOpts; /* router options */
    t_analysis_opts AnalysisOpts; /* Analysis options */
	t_det_routing_arch RoutingArch; /* routing architecture */
	std::vector <t_lb_type_rr_node> *PackerRRGraph;
	std::vector <t_segment_inf> Segments; /* wires in routing architecture */
	t_timing_inf Timing; /* timing information */
	float constant_net_delay; /* timing information when place and route not run */
	bool ShowGraphics; /* option to show graphics */
	bool gen_netlist_as_blif; /* option to print out post-pack/pre-place netlist as blif */
	int GraphPause; /* user interactiveness graphics option */
	t_power_opts PowerOpts;
    std::string device_layout;
    e_constant_net_method constant_net_method; //How constant nets should be handled
    e_clock_modeling clock_modeling; //How clocks should be handled
    bool exit_before_pack; //Exits early before starting packing (useful for collecting statistics without running/loading any stages)
};

class RouteStatus {
    public:
        RouteStatus() = default;
        RouteStatus(bool status_val, int chan_width_val)
            : success_(status_val)
            , chan_width_(chan_width_val) {}

        //Was routing successful?
        operator bool() const { return success(); }
        bool success() const { return success_; }

        //What was the channel width?
        int chan_width() const { return chan_width_; }

    private:
        bool success_ = false;
        int chan_width_ = -1;
};

typedef vtr::vector<ClusterBlockId, std::vector<std::vector<int>>> t_clb_opins_used; //[0..num_blocks-1][0..class-1][0..used_pins-1]

#endif<|MERGE_RESOLUTION|>--- conflicted
+++ resolved
@@ -535,11 +535,8 @@
 	bool connection_driven;
 	int pack_verbosity;
     bool enable_pin_feasibility_filter;
-<<<<<<< HEAD
 	bool enable_round_robin_prepacking;
-=======
     bool balance_block_type_utilization;
->>>>>>> 3aad1f64
     std::vector<std::string> target_external_pin_util;
 	e_stage_action doPacking;
 	enum e_packer_algorithm packer_algorithm;
