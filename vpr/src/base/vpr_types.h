#pragma once
/**
 * @file
 * @brief This is a core file that defines the major data types used by VPR
 *
 * This file is divided into generally 4 major sections:
 *
 * 1.  Global data types and constants
 * 2.  Packing specific data types
 * 3.  Placement specific data types
 * 4.  Routing specific data types
 *
 * Key background file:
 *
 * An understanding of libarchfpga/physical_types.h is crucial to understanding this file.  physical_types.h contains information about the architecture described in the architecture description language
 *
 * Key data structures:
 * t_rr_node - The basic building block of the interconnect in the FPGA architecture
 *
 * Cluster-specific main data structure:
 * t_pb: Stores the mapping between the user netlist and the logic blocks on the FPGA architecture.  For example, if a user design has 10 clusters of 5 LUTs each, you will have 10 t_pb instances of type cluster and within each of those clusters another 5 t_pb instances of type LUT.
 * The t_pb hierarchy follows what is described by t_pb_graph_node
 */

<<<<<<< HEAD
#pragma once

=======
>>>>>>> c8f1161f
#include <vector>
#include <set>
#include <string_view>
#include "ap_flow_enums.h"
#include "atom_netlist_fwd.h"
#include "clustered_netlist_fwd.h"
#include "constant_nets.h"
#include "clock_modeling.h"
#include "heap_type.h"

#include "vtr_assert.h"
#include "vtr_vector.h"
#include "vtr_flat_map.h"
#include "rr_node_types.h"
#include "rr_graph_fwd.h"
#include "rr_graph_cost.h"
#include "rr_graph_type.h"

/*******************************************************************************
 * Global data types and constants
 ******************************************************************************/
/*#define CREATE_ECHO_FILES*/     /* prints echo files */
/*#define PRINT_SINK_DELAYS*/     /*prints the sink delays to files */
/*#define PRINT_SLACKS*/          /*prints out all slacks in the circuit */
/*#define PRINT_PLACE_CRIT_PATH*/ /*prints out placement estimated critical path */
/*#define PRINT_NET_DELAYS*/      /*prints out delays for all connections */
/*#define PRINT_TIMING_GRAPH*/    /*prints out the timing graph */
/*#define DUMP_BLIF_ECHO*/        /*dump blif of internal representation of user circuit.  Useful for ensuring functional correctness via logical equivalence with input blif*/

//#define ROUTER_DEBUG //Prints out very detailed routing progress information if defined

#define TOKENS " \t\n" /* Input file parsing. */

//#define VERBOSE //Prints additional intermediate data

/*
 * We need to define the maximum number of layers to address a specific issue.
 * For certain data structures, such as `num_sink_pin_layer` in the placer context, dynamically allocating
 * memory based on the number of layers can lead to a performance hit due to additional pointer chasing and
 * cache locality concerns. Defining a constant variable helps optimize the memory allocation process.
 */
constexpr int MAX_NUM_LAYERS = 2;

/**
 * @brief For update_screen. Denotes importance of update.
 *
 * By default MINOR only updates the screen, while MAJOR
 * pauses graphics for the user to interact
 */
enum class ScreenUpdatePriority {
    MINOR = 0,
    MAJOR = 1
};

#ifdef VTR_ENABLE_DEBUG_LOGGING
constexpr bool VTR_ENABLE_DEBUG_LOGGING_CONST_EXPR = true;
#else
constexpr bool VTR_ENABLE_DEBUG_LOGGING_CONST_EXPR = false;
#endif

/*
 * Files
 */
/*******************************************************************************
 * Packing specific data types and constants
 * Packing takes the circuit described in the technology mapped user netlist
 * and maps it to the complex logic blocks found in the architecture
 ******************************************************************************/

#define NOT_VALID (-10000) /* Marks gains that aren't valid */
/* Ensure no gain can ever be this negative! */
#ifndef UNDEFINED
#define UNDEFINED (-1)
#endif

///@brief Router lookahead types.
enum class e_router_lookahead {
    ///@brief VPR's classic lookahead (assumes uniform wire types)
    CLASSIC,
    ///@brief Lookahead considering different wire types (see Oleg Petelin's MASc Thesis)
    MAP,
    ///@brief Similar to MAP, but use a sparse sampling of the chip
    COMPRESSED_MAP,
    ///@brief Lookahead with a more extensive node sampling method
    EXTENDED_MAP,
    ///@brief A no-operation lookahead which always returns zero
    NO_OP
};

enum class e_route_bb_update {
    STATIC, ///<Router net bounding boxes are not updated
    DYNAMIC ///<Router net bounding boxes are updated
};

enum class e_router_initial_timing {
    ALL_CRITICAL,
    LOOKAHEAD
};

enum class e_const_gen_inference {
    NONE,    ///<No constant generator inference
    COMB,    ///<Only combinational constant generator inference
    COMB_SEQ ///<Both combinational and sequential constant generator inference
};

enum class e_unrelated_clustering {
    OFF,
    ON,
    AUTO
};

enum class e_balance_block_type_util {
    OFF,
    ON,
    AUTO
};

enum class e_check_route_option {
    OFF,
    QUICK,
    FULL
};

///@brief Selection algorithm for selecting next seed
enum class e_cluster_seed {
    TIMING,
    MAX_INPUTS,
    BLEND,
    MAX_PINS,
    MAX_INPUT_PINS,
    BLEND2
};

struct t_ext_pin_util {
    t_ext_pin_util() = default;
    t_ext_pin_util(float in, float out)
        : input_pin_util(in)
        , output_pin_util(out) {}

    float input_pin_util = 1.;
    float output_pin_util = 1.;
};

/**
 * @brief Specifies the utilization of external input/output pins during packing
 */
class t_ext_pin_util_targets {
  public:
    t_ext_pin_util_targets() = default;
    t_ext_pin_util_targets(float default_in_util, float default_out_util);
    t_ext_pin_util_targets(const std::vector<std::string>& specs);
    t_ext_pin_util_targets& operator=(t_ext_pin_util_targets&& other) noexcept;

    ///@brief Returns the input pin util of the specified block (or default if unspecified)
    t_ext_pin_util get_pin_util(std::string_view block_type_name) const;

    ///@brief Returns a string describing input/output pin utilization targets
    std::string to_string() const;

  public:
    /**
     * @brief Sets the pin util for the specified block type
     * @return true if non-default was previously set
     */
    void set_block_pin_util(const std::string& block_type_name, t_ext_pin_util target);

    /**
     * @brief Sets the default pin util
     * @return Returns true if a default was previously set
     */
    void set_default_pin_util(t_ext_pin_util target);

  private:
    t_ext_pin_util defaults_;
    std::map<std::string, t_ext_pin_util, std::less<>> overrides_;
};

class t_pack_high_fanout_thresholds {
  public:
    t_pack_high_fanout_thresholds() = default;
    explicit t_pack_high_fanout_thresholds(int threshold);
    explicit t_pack_high_fanout_thresholds(const std::vector<std::string>& specs);
    t_pack_high_fanout_thresholds& operator=(t_pack_high_fanout_thresholds&& other) noexcept;

    ///@brief Returns the high fanout threshold of the specifi  ed block
    int get_threshold(std::string_view block_type_name) const;

    ///@brief Returns a string describing high fanout thresholds for different block types
    std::string to_string() const;

  public:
    /**
     * @brief Sets the pin util for the specified block type
     * @return true if non-default was previously set
     */
    void set(const std::string& block_type_name, int threshold);

    /**
     * @brief Sets the default pin util
     * @return true if a default was previously set
     */
    void set_default(int threshold);

  private:
    int default_;
    std::map<std::string, int, std::less<>> overrides_;
};

/* these are defined later, but need to declare here because it is used */
class t_rr_node;
struct t_pb_stats;
struct t_pb_route;

typedef vtr::flat_map2<int, t_pb_route> t_pb_routes;

/**
 * @brief A t_pb represents an instance of a clustered block.
 *
 * The instance may be:
 *    1) A top level clustered block which is placeable at a location in FPGA device
 *       grid location (e.g. a Logic block, RAM block, DSP block), or
 *    2) An internal 'block' representing an intermediate level of hierarchy inside a top level
 *       block (e.g. a BLE), or
 *    3) A leaf (i.e. atom or primitive) block representing an element of netlist (e.g. LUT,
 *       flip-lop, memory slice etc.)
 *
 * t_pb (in combination with t_pb_route) implement the mapping from the netlist elements to architectural
 * instances.
 */
class t_pb {
  public:
    char* name = nullptr;                     ///<Name of this physical block
    t_pb_graph_node* pb_graph_node = nullptr; ///<pointer to pb_graph_node this pb corresponds to

    int mode = 0; ///<mode that this pb is set to

    t_pb** child_pbs = nullptr; ///<children pbs attached to this pb [0..num_child_pb_types - 1][0..child_type->num_pb - 1]
    t_pb* parent_pb = nullptr;  ///<pointer to parent node

    t_pb_stats* pb_stats = nullptr; ///<statistics for current pb

    /**
     * @brief  Representation of intra-logic block routing, t_pb_route describes all internal hierarchy routing.
     *
     * t_pb_route is an array of size [t_pb->pb_graph_node->total_pb_pins]
     * Only valid for the top-level t_pb (parent_pb == nullptr). On any child pb, t_pb_route will be nullptr. */
    t_pb_routes pb_route;

    int clock_net = 0; ///<Records clock net driving a flip-flop, valid only for lowest-level, flip-flop PBs

    // Member functions

    ///@brief Returns true if this block has not parent pb block
    bool is_root() const { return parent_pb == nullptr; }

    ///@brief Returns true if this pb corresponds to a primitive block (i.e. LUT, FF, etc.)
    bool is_primitive() const { return child_pbs == nullptr; }

    ///@brief Returns true if this pb has modes
    bool has_modes() const { return this->pb_graph_node->pb_type->num_modes > 0; }

    int get_num_child_types() const;

    int get_num_children_of_type(int type_index) const;

    t_mode* get_mode() const;

    /**
     * @brief Returns the read-only t_pb associated with the specified gnode which is contained
     *        within the current pb
     */
    const t_pb* find_pb(const t_pb_graph_node* gnode) const;

    /**
     * @brief Returns the mutable t_pb associated with the specified gnode which is contained
     *        within the current pb
     */
    t_pb* find_mutable_pb(const t_pb_graph_node* gnode);

    const t_pb* find_pb_for_model(LogicalModelId blif_model_id) const;

    ///@brief Returns the root pb containing this pb
    const t_pb* root_pb() const;

    /**
     * @brief  Returns a string containing the hierarchical type name of a physical block
     *
     * Ex: clb[0][default]/lab[0][default]/fle[3][n1_lut6]/ble6[0][default]/lut6[0]
     */
    std::string hierarchical_type_name() const;

    /**
     * @brief Returns the bit index into the AtomPort for the specified primitive
     *        pb_graph_pin, considering any pin rotations which have been applied to logically
     *        equivalent pins
     */
    BitIndex atom_pin_bit_index(const t_pb_graph_pin* gpin) const;

    /**
     * @brief For a given gpin, sets the mapping to the original atom
     *         netlist pin's bit index in it's AtomPort.
     *
     * This is used to record any pin rotations which have been applied to
     * logically equivalent pins
     */
    void set_atom_pin_bit_index(const t_pb_graph_pin* gpin, BitIndex atom_pin_bit_idx);

  private:
    /**
     * @brief Contains the atom netlist port bit index associated
     *        with any primitive pins which have been rotated during clustering
     */
    std::map<const t_pb_graph_pin*, BitIndex> pin_rotations_;
};

///@brief Representation of intra-logic block routing
struct t_pb_route {
    AtomNetId atom_net_id;                        ///<which net in the atom netlist uses this pin
    int driver_pb_pin_id = OPEN;                  ///<The pb_pin id of the pb_pin that drives this pin
    std::vector<int> sink_pb_pin_ids;             ///<The pb_pin id's of the pb_pins driven by this node
    const t_pb_graph_pin* pb_graph_pin = nullptr; ///<The graph pin associated with this node
};

/******************************************************************
 * Timing data types
 *******************************************************************/

/* Cluster timing delays:
 * C_ipin_cblock: Capacitance added to a routing track by the isolation     *
 *                buffer between a track and the Cblocks at an (i,j) loc.   *
 * T_ipin_cblock: Delay through an input pin connection box (from a         *
 *                   routing track to a logic block input pin).             */
struct t_timing_inf {
    bool timing_analysis_enabled;
    float C_ipin_cblock;
    std::string SDCFile;
};

enum class e_timing_update_type {
    FULL,
    INCREMENTAL,
    AUTO
};

/***************************************************************************
 * Placement and routing data types
 ****************************************************************************/

/* Values of number of placement available move types */
constexpr int NUM_PL_MOVE_TYPES = 7;
constexpr int NUM_PL_NONTIMING_MOVE_TYPES = 3;

/* Timing data structures end */
enum class e_sched_type {
    AUTO_SCHED,
    USER_SCHED
};
/* Annealing schedule */

enum pic_type {
    NO_PICTURE,
    PLACEMENT,
    ROUTING
};
/* What's on screen? */

enum pfreq {
    PLACE_NEVER,
    PLACE_ONCE,
    PLACE_ALWAYS
};

///@brief  Power data for t_netlist structure

struct t_net_power {
    ///@brief Signal probability - long term probability that signal is logic-high
    float probability;

    /**
     * @brief Transition density - average # of transitions per clock cycle
     *
     * For example, a clock would have density = 2
     */
    float density;
};

/**
 * @brief Stores a 3D bounding box in terms of the minimum and
 *        maximum coordinates: x, y, layer
 * 
 * @var xmin: The minimum x-coordinate of the bounding box
 * @var xmax: The maximum x-coordinate of the bounding box
 * @var ymin: The minimum y-coordinate of the bounding box
 * @var ymax: The maximum y-coordinate of the bounding box
 * @var layer_min: The minimum layer of the bounding box
 * @var layer_max: The maximum layer of the bounding box
 */
struct t_bb {
    t_bb() = default;
    t_bb(int xmin_, int xmax_, int ymin_, int ymax_, int layer_min_, int layer_max_)
        : xmin(xmin_)
        , xmax(xmax_)
        , ymin(ymin_)
        , ymax(ymax_)
        , layer_min(layer_min_)
        , layer_max(layer_max_) {
        VTR_ASSERT(xmax_ >= xmin_);
        VTR_ASSERT(ymax_ >= ymin_);
        VTR_ASSERT(layer_max_ >= layer_min_);
    }
    int xmin = OPEN;
    int xmax = OPEN;
    int ymin = OPEN;
    int ymax = OPEN;
    int layer_min = OPEN;
    int layer_max = OPEN;
};

/**
 * @brief Stores a 2D bounding box in terms of the minimum and maximum x and y
 * @note layer_num indicates the layer that the bounding box is on.
 */
struct t_2D_bb {
    t_2D_bb() = default;
    t_2D_bb(int xmin_, int xmax_, int ymin_, int ymax_, int layer_num_)
        : xmin(xmin_)
        , xmax(xmax_)
        , ymin(ymin_)
        , ymax(ymax_)
        , layer_num(layer_num_) {
        VTR_ASSERT(xmax_ >= xmin_);
        VTR_ASSERT(ymax_ >= ymin_);
        VTR_ASSERT(layer_num_ >= 0);
    }

    int xmin = OPEN;
    int xmax = OPEN;
    int ymin = OPEN;
    int ymax = OPEN;
    int layer_num = OPEN;
};

/**
 * @brief An offset between placement locations (t_pl_loc)
 * @note In the case of comparing the offset, the layer offset should be equal
 * x: x-offset
 * y: y-offset
 * sub_tile: sub_tile-offset
 * layer: layer-offset
 */
struct t_pl_offset {
    t_pl_offset() = default;
    t_pl_offset(int xoffset, int yoffset, int sub_tile_offset, int layer_offset)
        : x(xoffset)
        , y(yoffset)
        , sub_tile(sub_tile_offset)
        , layer(layer_offset) {}

    int x = 0;
    int y = 0;
    int sub_tile = 0;
    int layer = 0;

    t_pl_offset& operator+=(const t_pl_offset& rhs) {
        x += rhs.x;
        y += rhs.y;
        sub_tile += rhs.sub_tile;
        layer += rhs.layer;
        return *this;
    }

    t_pl_offset& operator-=(const t_pl_offset& rhs) {
        x -= rhs.x;
        y -= rhs.y;
        sub_tile -= rhs.sub_tile;
        layer -= rhs.layer;
        return *this;
    }

    friend t_pl_offset operator+(t_pl_offset lhs, const t_pl_offset& rhs) {
        lhs += rhs;
        return lhs;
    }

    friend t_pl_offset operator-(t_pl_offset lhs, const t_pl_offset& rhs) {
        lhs -= rhs;
        return lhs;
    }

    friend t_pl_offset operator-(const t_pl_offset& other) {
        return t_pl_offset(-other.x, -other.y, -other.sub_tile, -other.layer);
    }
    friend t_pl_offset operator+(const t_pl_offset& other) {
        return t_pl_offset(+other.x, +other.y, +other.sub_tile, +other.layer);
    }

    friend bool operator<(const t_pl_offset& lhs, const t_pl_offset& rhs) {
        VTR_ASSERT(lhs.layer == rhs.layer);
        return std::tie(lhs.x, lhs.y, lhs.sub_tile) < std::tie(rhs.x, rhs.y, rhs.sub_tile);
    }

    friend bool operator==(const t_pl_offset& lhs, const t_pl_offset& rhs) {
        return std::tie(lhs.x, lhs.y, lhs.sub_tile, lhs.layer) == std::tie(rhs.x, rhs.y, rhs.sub_tile, rhs.layer);
    }

    friend bool operator!=(const t_pl_offset& lhs, const t_pl_offset& rhs) {
        return !(lhs == rhs);
    }
};

namespace std {
template<>
struct hash<t_pl_offset> {
    std::size_t operator()(const t_pl_offset& v) const noexcept {
        std::size_t seed = std::hash<int>{}(v.x);
        vtr::hash_combine(seed, v.y);
        vtr::hash_combine(seed, v.sub_tile);
        vtr::hash_combine(seed, v.layer);
        return seed;
    }
};
} // namespace std

/// @brief Sentinel value for indicating that a block does not have a valid x location, used to check whether a block has been placed
static constexpr int INVALID_X = -1;

/**
 * @brief A placement location coordinate
 *
 * x: x-coordinate
 * y: y-coordinate
 * sub_tile: sub-tile number (capacity position)
 * layer: layer (die) number
 *
 * @note t_pl_offset should be used to represent an offset between t_pl_loc.
 */
struct t_pl_loc {
    t_pl_loc() = default;
    t_pl_loc(int xloc, int yloc, int sub_tile_loc, int layer_num)
        : x(xloc)
        , y(yloc)
        , sub_tile(sub_tile_loc)
        , layer(layer_num) {}
    t_pl_loc(const t_physical_tile_loc& phy_loc, int sub_tile_loc)
        : x(phy_loc.x)
        , y(phy_loc.y)
        , sub_tile(sub_tile_loc)
        , layer(phy_loc.layer_num) {}

    int x = OPEN;
    int y = OPEN;
    int sub_tile = OPEN;
    int layer = OPEN;

    t_pl_loc& operator+=(const t_pl_offset& rhs) {
        layer += rhs.layer;
        x += rhs.x;
        y += rhs.y;
        sub_tile += rhs.sub_tile;
        return *this;
    }

    t_pl_loc& operator-=(const t_pl_offset& rhs) {
        layer -= rhs.layer;
        x -= rhs.x;
        y -= rhs.y;
        sub_tile -= rhs.sub_tile;
        return *this;
    }

    friend t_pl_loc operator+(t_pl_loc lhs, const t_pl_offset& rhs) {
        lhs += rhs;
        return lhs;
    }
    friend t_pl_loc operator+(t_pl_offset lhs, const t_pl_loc& rhs) {
        return rhs + lhs;
    }

    friend t_pl_loc operator-(t_pl_loc lhs, const t_pl_offset& rhs) {
        lhs -= rhs;
        return lhs;
    }
    friend t_pl_loc operator-(t_pl_offset lhs, const t_pl_loc& rhs) {
        return rhs - lhs;
    }

    friend t_pl_offset operator-(const t_pl_loc& lhs, const t_pl_loc& rhs) {
        return {lhs.x - rhs.x,
                lhs.y - rhs.y,
                lhs.sub_tile - rhs.sub_tile,
                lhs.layer - rhs.layer};
    }

    friend bool operator<(const t_pl_loc& lhs, const t_pl_loc& rhs) {
        VTR_ASSERT(lhs.layer == rhs.layer);
        return std::tie(lhs.x, lhs.y, lhs.sub_tile) < std::tie(rhs.x, rhs.y, rhs.sub_tile);
    }

    friend bool operator==(const t_pl_loc& lhs, const t_pl_loc& rhs) {
        return std::tie(lhs.layer, lhs.x, lhs.y, lhs.sub_tile) == std::tie(rhs.layer, rhs.x, rhs.y, rhs.sub_tile);
    }

    friend bool operator!=(const t_pl_loc& lhs, const t_pl_loc& rhs) {
        return !(lhs == rhs);
    }
};

namespace std {
template<>
struct hash<t_pl_loc> {
    std::size_t operator()(const t_pl_loc& v) const noexcept {
        std::size_t seed = std::hash<int>{}(v.x);
        vtr::hash_combine(seed, v.y);
        vtr::hash_combine(seed, v.sub_tile);
        vtr::hash_combine(seed, v.layer);
        return seed;
    }
};
} // namespace std

/**
 * @brief  Represents the placement location of a clustered block
 *
 * x: x-coordinate
 * y: y-coordinate
 * z: occupancy coordinate
 * is_fixed: true if this block's position is fixed by the user and shouldn't be moved during annealing
 */
struct t_block_loc {
    t_pl_loc loc;

    bool is_fixed = false;
};

///@brief Names of various files
struct t_file_name_opts {
    std::string ArchFile;
    std::string CircuitName;
    std::string CircuitFile;
    std::string NetFile;
    std::string FlatPlaceFile;
    std::string PlaceFile;
    std::string RouteFile;
    std::string FPGAInterchangePhysicalFile;
    std::string ActFile;
    std::string PowerFile;
    std::string CmosTechFile;
    std::string out_file_prefix;
    std::string read_vpr_constraints_file;
    std::string write_vpr_constraints_file;
    std::string write_constraints_file;
    std::string read_flat_place_file;
    std::string write_flat_place_file;
    std::string write_block_usage;
    bool verify_file_digests;
};

///@brief Options for netlist loading
struct t_netlist_opts {
    e_const_gen_inference const_gen_inference = e_const_gen_inference::COMB;
    bool absorb_buffer_luts = true;
    bool sweep_dangling_primary_ios = true;
    bool sweep_dangling_blocks = true;
    bool sweep_dangling_nets = true;
    bool sweep_constant_primary_outputs = false;

    int netlist_verbosity = 1; ///<Verbose output during netlist cleaning
};

///@brief Should a stage in the CAD flow be skipped, loaded from a file, or performed
enum e_stage_action {
    STAGE_SKIP = 0,
    STAGE_LOAD,
    STAGE_DO,
    STAGE_AUTO
};

/**
 * @brief Options for packing
 *
 *   @param circuit_file_name
 *          Path to technology mapped user circuit in BLIF format.
 *   @param output_file
 *          Path to packed user circuit in net format.
 *   @param timing_driven
 *          Whether or not to do timing driven clustering. (Default: on)
 *   @param timing_gain_weight
 *          Controls the optimization of timing vs area in timing driven
 *          clustering. 
 *          A value of 0 focuses only on area; 1 focuses only on timing.
 *          (Default: 0.75)
 *   @param connection_gain_weight
 *          Controls the optimization of smaller net absorption vs. signal 
 *          sharing in connection driven clustering. 
 *          A value of 0 focuses solely on signal sharing; a value of 1 
 *          focuses solely on absorbing smaller nets into a cluster. 
 *          (Default: 0.9)
 *   @param cluster_seed_type
 *          Selection algorithm for selecting next seed. (Default: blend2 if 
 *          timing_driven is on; max_inputs otherwise)
 *   @param target_device_utilization
 *          Sets the target device utilization. (Default: 1.0)
 *   @param allow_unrelated_clustering     
 *          Allows primitives which have no attraction to the given cluster
 *          to be packed into it. (Default: auto)
 *   @param connection_driven
 *          Controls whether or not packing prioritizes the absorption of nets 
 *          with fewer connections into a complex logic block over nets with 
 *          more connections. (Default: on)
 *   @param pack_verbosity
 *          Controls how verbose clustering's output is. (Default: 2)
 *   @param enable_pin_feasibility_filter
 *          Counts the number of available pins in groups/classes of mutually 
 *          connected pins within a cluster, then filters out candidate 
 *          primitives/atoms/molecules for which the cluster has insufficient 
 *          pins to route (without performing a full routing). (Default: on)
 *   @param balance_block_type_utilization
 *          If enabled, when a primitive can potentially be mapped to multiple 
 *          block types the packer will pick the block type which (currently) 
 *          has the lowest utilization. (Default: auto)
 *   @param target_external_pin_util
 *          Sets the external pin utilization target. (Default: auto)
 *   @param prioritize_transitive_connectivity
 *          Whether transitive connectivity is prioritized over high-fanout 
 *          connectivity. (Default: on)
 *   @param feasible_block_array_size
 *          Max size of the priority queue for candidates that pass the early 
 *          filter legality test, but not the more detailed routing test.
 *          (Default: 30)
 *   @param doPacking
 *          Run packing stage.
 *   @param device_layout
 *          Controls which device layout/floorplan is used from the 
 *          architecture file. (Default: smallest device which satisfies the 
 *          circuit's resource requirements)
 *   @param timing_update_type
 *          Controls how timing analysis updates are performed. (Default: auto)
 *   @param load_flat_placement
 *          Whether to reconstruct a packing solution from a flat placement
 *          file. (Default: off; on if <stage option: --legalize> is on)
 */
struct t_packer_opts {
    std::string circuit_file_name;
    std::string sdc_file_name;
    std::string output_file;
    bool timing_driven;
    enum e_cluster_seed cluster_seed_type;
    float timing_gain_weight;
    float connection_gain_weight;
    float target_device_utilization;
    e_unrelated_clustering allow_unrelated_clustering;
    bool connection_driven;
    int pack_verbosity;
    bool enable_pin_feasibility_filter;
    e_balance_block_type_util balance_block_type_utilization;
    std::vector<std::string> target_external_pin_util;
    bool prioritize_transitive_connectivity;
    std::vector<std::string> high_fanout_threshold;
    int transitive_fanout_threshold;
    int feasible_block_array_size;
    e_stage_action doPacking;
    std::string device_layout;
    e_timing_update_type timing_update_type;
    bool load_flat_placement = false;
};

/**
 * @brief Annealing schedule information for the placer.
 *
 * The schedule type is either USER_SCHED or AUTO_SCHED. Inner_num is
 * multiplied by num_blocks^4/3 to find the number of moves per temperature.
 * The remaining information is used only for USER_SCHED, and have
 * the obvious meanings.
 */
struct t_annealing_sched {
    e_sched_type type;
    float inner_num;
    float init_t;
    float alpha_t;
    float exit_t;
};

/******************************************************************
 * Placer data types
 *******************************************************************/

/**
 * @brief Types of placement algorithms used in the placer.
 *
 *   @param BOUNDING_BOX_PLACE
 *              Focuses purely on minimizing the bounding
 *              box wirelength of the circuit.
 *   @param CRITICALITY_TIMING_PLACE
 *              Focuses on minimizing both the wirelength and the
 *              connection timing costs (criticality * delay).
 *   @param SLACK_TIMING_PLACE
 *              Focuses on improving the circuit slack values
 *              to reduce critical path delay.
 *
 * The default is to use CRITICALITY_TIMING_PLACE. BOUNDING_BOX_PLACE
 * is used when there is no timing information available (wiring only).
 * SLACK_TIMING_PLACE is mainly feasible during placement quench.
 */
enum class e_place_algorithm {
    BOUNDING_BOX_PLACE,
    CRITICALITY_TIMING_PLACE,
    SLACK_TIMING_PLACE
};

enum class e_place_bounding_box_mode {
    AUTO_BB,
    CUBE_BB,
    PER_LAYER_BB
};

/**
 * @brief Provides a wrapper around enum e_place_algorithm.
 *
 * Supports the method is_timing_driven(), which allows flexible updates
 * to the placer algorithms if more timing driven placement strategies
 * are added in tht future. This method is used across various placement
 * setup files, and it can be useful for major placer routines as well.
 *
 * More methods can be added to this class if the placement strategies
 * will be further divided into more categories the future.
 *
 * Also supports assignments and comparisons between t_place_algorithm
 * and e_place_algorithm so as not to break down previous codes.
 */
class t_place_algorithm {
  public:
    //Constructors
    t_place_algorithm() = default;
    t_place_algorithm(const t_place_algorithm&) = default;
    t_place_algorithm(e_place_algorithm _algo)
        : algo(_algo) {}
    ~t_place_algorithm() = default;

    //Assignment operators
    t_place_algorithm& operator=(const t_place_algorithm& rhs) {
        algo = rhs.algo;
        return *this;
    }
    t_place_algorithm& operator=(e_place_algorithm rhs) {
        algo = rhs;
        return *this;
    }

    //Equality operators
    bool operator==(const t_place_algorithm& rhs) const { return algo == rhs.algo; }
    bool operator==(e_place_algorithm rhs) const { return algo == rhs; }
    bool operator!=(const t_place_algorithm& rhs) const { return algo != rhs.algo; }
    bool operator!=(e_place_algorithm rhs) const { return algo != rhs; }

    ///@brief Check if the algorithm belongs to the timing driven category.
    inline bool is_timing_driven() const {
        return algo == e_place_algorithm::CRITICALITY_TIMING_PLACE || algo == e_place_algorithm::SLACK_TIMING_PLACE;
    }

    ///@brief Accessor: returns the underlying e_place_algorithm enum value.
    e_place_algorithm get() const { return algo; }

  private:
    ///@brief The underlying algorithm. Default set to CRITICALITY_TIMING_PLACE.
    e_place_algorithm algo = e_place_algorithm::CRITICALITY_TIMING_PLACE;
};

enum class e_pad_loc_type {
    FREE,
    RANDOM
};

/**
 * @brief Used to determine the RL agent's algorithm
 *
 * This algorithm controls the exploration-exploitation and how we select the new action
 * Currently, the supported algorithms are: epsilon greedy and softmax
 * For more details, check simpleRL_move_generator.cpp
 */
enum class e_agent_algorithm {
    E_GREEDY,
    SOFTMAX
};

/**
 * @brief Used to determines the dimensionality of the RL agent exploration space
 *
 * Agent exploration space can be either based on only move types or
 * can be based on (block_type, move_type) pair.
 *
 */
enum class e_agent_space {
    MOVE_TYPE,
    MOVE_BLOCK_TYPE
};

///@brief Used to calculate the inner placer loop's block swapping limit move_lim.
enum e_place_effort_scaling {
    CIRCUIT,       ///<Effort scales based on circuit size only
    DEVICE_CIRCUIT ///<Effort scales based on both circuit and device size
};

enum class PlaceDelayModelType {
    SIMPLE,
    DELTA,          ///<Delta x/y based delay model
    DELTA_OVERRIDE, ///<Delta x/y based delay model with special case delay overrides
};

enum class e_reducer {
    MIN,
    MAX,
    MEDIAN,
    ARITHMEAN,
    GEOMEAN
};

enum class e_file_type {
    PDF,
    PNG,
    SVG,
    NONE
};

enum class e_place_delta_delay_algorithm {
    ASTAR_ROUTE,
    DIJKSTRA_EXPANSION,
};

enum class e_move_type;

/**
 * @brief Various options for the placer.
 *
 *   @param place_algorithm
 *              Controls which placement algorithm is used.
 *   @param place_quench_algorithm
 *              Controls which placement algorithm is used
 *              during placement quench.
 *   @param timing_tradeoff
 *              When in CRITICALITY_TIMING_PLACE mode, what is the
 *              tradeoff between timing and wiring costs.
 *   @param place_chan_width
 *              The channel width assumed if only one placement is performed.
 *   @param pad_loc_type
 *              Are pins FREE or fixed randomly.
 *   @param constraints_file
 *              File that specifies locations of locked down (constrained)
 *              blocks for placement. Empty string means no constraints file.
 *   @param write_initial_place_file
 *              Write the initial placement into this file. Empty string means
 *              the initial placement is not written.
 *   @param pad_loc_file
 *              File to read pad locations from if pad_loc_type is USER.
 *   @param place_freq
 *              Should the placement be skipped, done once, or done
 *              for each channel width in the binary search. (Default: ONCE)
 *   @param recompute_crit_iter
 *              How many temperature stages pass before we recompute
 *              criticalities based on the current placement and its
 *              estimated point-to-point delays.
 *   @param inner_loop_crit_divider
 *              (move_lim/inner_loop_crit_divider) determines how
 *              many inner_loop iterations pass before a recompute
 *              of criticalities is done.
 *   @param td_place_exp_first
 *              Exponent that is used in the CRITICALITY_TIMING_PLACE
 *              mode to specify the initial value of `crit_exponent`.
 *              After we map the slacks to criticalities, this value
 *              is used to `sharpen` the criticalities, making connections
 *              with worse slacks more critical.
 *   @param td_place_exp_last
 *              Value that the crit_exponent will be at the end.
 *   @param doPlacement
 *              True if placement is supposed to be done in the CAD flow.
 *              False if otherwise.
 *   @param place_constraint_expand
 *              Integer value that specifies how far to expand the floorplan
 *              region when printing out floorplan constraints based on
 *              current placement.
 *   @param place_constraint_subtile
 *              True if subtiles should be specified when printing floorplan
 *              constraints. False if not.
 *
 *
 */
struct t_placer_opts {
    t_place_algorithm place_algorithm;
    t_place_algorithm place_quench_algorithm;
    t_annealing_sched anneal_sched; ///<Placement option annealing schedule
    float timing_tradeoff;
    int place_chan_width;
    enum e_pad_loc_type pad_loc_type;
    std::string constraints_file;
    std::string write_initial_place_file;
    std::string read_initial_place_file;
    enum pfreq place_freq;
    int recompute_crit_iter;
    int inner_loop_recompute_divider;
    int quench_recompute_divider;
    float td_place_exp_first;
    int seed;
    float td_place_exp_last;
    e_stage_action doPlacement;
    float rlim_escape_fraction;
    std::string move_stats_file;
    int placement_saves_per_temperature;
    e_place_effort_scaling effort_scaling;
    e_timing_update_type timing_update_type;

    PlaceDelayModelType delay_model_type;
    e_reducer delay_model_reducer;

    float delay_offset;
    int delay_ramp_delta_threshold;
    float delay_ramp_slope;
    float tsu_rel_margin;
    float tsu_abs_margin;

    std::string post_place_timing_report_file;

    bool strict_checks;

    std::string write_placement_delay_lookup;
    std::string read_placement_delay_lookup;
    vtr::vector<e_move_type, float> place_static_move_prob;
    bool RL_agent_placement;
    bool place_agent_multistate;
    bool place_checkpointing;
    int place_high_fanout_net;
    e_place_bounding_box_mode place_bounding_box_mode;
    e_agent_algorithm place_agent_algorithm;
    float place_agent_epsilon;
    float place_agent_gamma;
    float place_dm_rlim;
    e_agent_space place_agent_space;
    std::string place_reward_fun;
    float place_crit_limit;
    int place_constraint_expand;
    bool place_constraint_subtile;
    int floorplan_num_horizontal_partitions;
    int floorplan_num_vertical_partitions;
    bool place_quench_only;

    int placer_debug_block;
    int placer_debug_net;

    /**
     * @brief Tile types that should be used during delay sampling.
     *
     * Useful for excluding tiles that have abnormal delay behavior, e.g.
     * clock tree elements like PLL's, global/local clock buffers, etc.
     */
    std::string allowed_tiles_for_delay_model;

    e_place_delta_delay_algorithm place_delta_delay_matrix_calculation_method;
};

/******************************************************************
 * Analytical Placer data types
 *******************************************************************/

/**
 * @brief Various options for the Analytical Placer.
 *
 *   @param doAnalyticalPlacement
 *              True if analytical placement is supposed to be done in the CAD
 *              flow. False if otherwise.
 *   @param analytical_solver_type
 *              The type of analytical solver the Global Placer in the AP flow
 *              will use.
 *   @param partial_legalizer_type
 *              The type of partial legalizer the Global Placer in the AP flow
 *              will use.
 *   @param full_legalizer_type
 *              The type of full legalizer the AP flow will use.
 *   @param detailed_placer_type
 *              The type of detailed placter the AP flow will use.
 *   @param ap_timing_tradeoff
 *              A trade-off parameter used to decide how focused the AP flow
 *              should be on optimizing timing over wirelength.
 *   @param appack_max_dist_th
 *              Array of string passed by the user to configure the max candidate
 *              distance thresholds.
 *   @param num_threads
 *              The number of threads the AP flow can use.
 *   @param log_verbosity
 *              The verbosity level of log messages in the AP flow, with higher
 *              values leading to more verbose messages.
 *   @param generate_mass_report
 *              Whether to generate a mass report during global placement or not.
 */
struct t_ap_opts {
    e_stage_action doAP;

    e_ap_analytical_solver analytical_solver_type;

    e_ap_partial_legalizer partial_legalizer_type;

    e_ap_full_legalizer full_legalizer_type;

    e_ap_detailed_placer detailed_placer_type;

    float ap_timing_tradeoff;

    std::vector<std::string> appack_max_dist_th;

    unsigned num_threads;

    int log_verbosity;

    bool generate_mass_report;
};

/******************************************************************
 * Router data types
 *******************************************************************/

/* All the parameters controlling the router's operation are in this        *
 * structure.                                                               *
 * first_iter_pres_fac:  Present sharing penalty factor used for the        *
 *                 very first (congestion mapping) Pathfinder iteration.    *
 * initial_pres_fac:  Initial present sharing penalty factor for            *
 *                    Pathfinder; used to set pres_fac on 2nd iteration.    *
 * pres_fac_mult:  Amount by which pres_fac is multiplied each              *
 *                 routing iteration.                                       *
 * acc_fac:  Historical congestion cost multiplier.  Used unchanged         *
 *           for all iterations.                                            *
 * bend_cost:  Cost of a bend (usually non-zero only for global routing).   *
 * max_router_iterations:  Maximum number of iterations before giving       *
 *                up.                                                       *
 * min_incremental_reroute_fanout: Minimum fanout a net needs to have       *
 *              for incremental reroute to be applied to it through route   *
 *              tree pruning. Larger circuits should get larger thresholds  *
 * bb_factor:  Linear distance a route can go outside the net bounding      *
 *             box.                                                         *
 * route_type:  GLOBAL or DETAILED.                                         *
 * fixed_channel_width:  Only attempt to route the design once, with the    *
 *                       channel width given.  If this variable is          *
 *                       == NO_FIXED_CHANNEL_WIDTH, do a binary search      *
 *                       on channel width.                                  *
 * router_algorithm:  TIMING_DRIVEN or PARALLEL.  Selects the desired       *
 * routing algorithm.                                                       *
 * base_cost_type: Specifies how to compute the base cost of each type of   *
 *                 rr_node.  DELAY_NORMALIZED -> base_cost = "demand"       *
 *                 x average delay to route past 1 CLB.  DEMAND_ONLY ->     *
 *                 expected demand of this node (old breadth-first costs).  *
 *                                                                          *
 * The following parameters are used only by the timing-driven router.      *
 *                                                                          *
 * astar_fac:  Factor (alpha) used to weight expected future costs to       *
 *             target in the timing_driven router.  astar_fac = 0 leads to  *
 *             an essentially breadth-first search, astar_fac = 1 is near   *
 *             the usual astar algorithm and astar_fac > 1 are more         *
 *             aggressive.                                                  *
 * astar_offset: Offset that is subtracted from the lookahead (expected     *
 *               future costs) in the timing-driven router.                 *
 * max_criticality: The maximum criticality factor (from 0 to 1) any sink   *
 *                  will ever have (i.e. clip criticality to this number).  *
 * criticality_exp: Set criticality to (path_length(sink) / longest_path) ^ *
 *                  criticality_exp (then clip to max_criticality).         *
 * doRouting: true if routing is supposed to be done, false otherwise       *
 * routing_failure_predictor: sets the configuration to be used by the      *
 * routing failure predictor, how aggressive the threshold used to judge    *
 * and abort routings deemed unroutable                                     *
 * write_rr_graph_name: stores the file name of the output rr graph         *
 * read_rr_graph_name:  stores the file name of the rr graph to be read by vpr */

enum e_router_algorithm {
    NESTED,
    PARALLEL,
    PARALLEL_DECOMP,
    TIMING_DRIVEN,
};

enum e_routing_failure_predictor {
    OFF,
    SAFE,
    AGGRESSIVE
};

// How to allocate budgets, and if RCV should be enabled
enum e_routing_budgets_algorithm {
    MINIMAX, // Use MINIMAX-PERT algorithm to allocate budgets
    YOYO,    // Use MINIMAX as above, and enable RCV algorithm to resolve negative hold slack
    SCALE_DELAY,
    DISABLE // Do not allocate budgets and run default router
};

enum class e_timing_report_detail {
    NETLIST,          //Only show netlist elements
    AGGREGATED,       //Show aggregated intra-block and inter-block delays
    DETAILED_ROUTING, //Show inter-block routing resources used
    DEBUG,            //Show additional internal debugging information
};

enum class e_post_synth_netlist_unconn_handling {
    UNCONNECTED, // Leave unrouted ports unconnected
    NETS,        // Leave unrouted ports unconnected but add new named nets to each of them
    GND,         // Tie unrouted ports to ground (only for input ports)
    VCC          // Tie unrouted ports to VCC (only for input ports)
};

struct t_timing_analysis_profile_info {
    double timing_analysis_wallclock_time() const {
        return sta_wallclock_time + slack_wallclock_time;
    }

    size_t num_full_updates() const {
        return num_full_setup_updates + num_full_hold_updates + num_full_setup_hold_updates;
    }

    double sta_wallclock_time = 0.;
    double slack_wallclock_time = 0.;
    size_t num_full_setup_updates = 0;
    size_t num_full_hold_updates = 0;
    size_t num_full_setup_hold_updates = 0;
};

enum class e_incr_reroute_delay_ripup {
    ON,
    OFF,
    AUTO
};

constexpr int NO_FIXED_CHANNEL_WIDTH = -1;

struct t_router_opts {
    bool read_rr_edge_metadata = false;
    bool do_check_rr_graph = true;
    float first_iter_pres_fac;
    float initial_pres_fac;
    float pres_fac_mult;
    float max_pres_fac;
    float acc_fac;
    float bend_cost;
    int max_router_iterations;
    int min_incremental_reroute_fanout;
    e_incr_reroute_delay_ripup incr_reroute_delay_ripup;
    int bb_factor;
    enum e_route_type route_type;
    int fixed_channel_width;
    int min_channel_width_hint; ///<Hint to binary search of what the minimum channel width is
    bool trim_empty_channels;
    bool trim_obs_channels;
    enum e_router_algorithm router_algorithm;
    enum e_base_cost_type base_cost_type;
    float astar_fac;
    float astar_offset;
    float router_profiler_astar_fac;
    bool enable_parallel_connection_router;
    float post_target_prune_fac;
    float post_target_prune_offset;
    int multi_queue_num_threads;
    int multi_queue_num_queues;
    bool multi_queue_direct_draining;
    float max_criticality;
    float criticality_exp;
    float init_wirelength_abort_threshold;
    bool verify_binary_search;
    bool full_stats;
    bool congestion_analysis;
    bool fanout_analysis;
    bool switch_usage_analysis;
    e_stage_action doRouting;
    enum e_routing_failure_predictor routing_failure_predictor;
    enum e_routing_budgets_algorithm routing_budgets_algorithm;
    bool save_routing_per_iteration;
    float congested_routing_iteration_threshold_frac;
    e_route_bb_update route_bb_update;
    enum e_clock_modeling clock_modeling; ///<How clock pins and nets should be handled
    bool two_stage_clock_routing;         ///<How clock nets on dedicated networks should be routed
    int high_fanout_threshold;
    float high_fanout_max_slope;
    int router_debug_net;
    int router_debug_sink_rr;
    int router_debug_iteration;
    e_router_lookahead lookahead_type;
    int max_convergence_count;
    int route_verbosity;
    float reconvergence_cpd_threshold;
    e_router_initial_timing initial_timing;
    bool update_lower_bound_delays;

    std::string first_iteration_timing_report_file;
    bool strict_checks;

    std::string write_router_lookahead;
    std::string read_router_lookahead;

    std::string write_intra_cluster_router_lookahead;
    std::string read_intra_cluster_router_lookahead;

    e_heap_type router_heap;
    bool exit_after_first_routing_iteration;

    e_check_route_option check_route;
    e_timing_update_type timing_update_type;

    size_t max_logged_overused_rr_nodes;
    bool generate_rr_node_overuse_report;

    bool flat_routing;
    bool has_choke_point;

    int custom_3d_sb_fanin_fanout = 1;

    bool with_timing_analysis;

    // Options related to rr_node reordering, for testing and possible cache optimization
    e_rr_node_reorder_algorithm reorder_rr_graph_nodes_algorithm = DONT_REORDER;
    int reorder_rr_graph_nodes_threshold = 0;
    int reorder_rr_graph_nodes_seed = 1;
};

struct t_analysis_opts {
    e_stage_action doAnalysis;

    bool gen_post_synthesis_netlist;
    bool gen_post_implementation_merged_netlist;
    bool gen_post_implementation_sdc;
    e_post_synth_netlist_unconn_handling post_synth_netlist_unconn_input_handling;
    e_post_synth_netlist_unconn_handling post_synth_netlist_unconn_output_handling;
    bool post_synth_netlist_module_parameters;

    int timing_report_npaths;
    e_timing_report_detail timing_report_detail;
    bool timing_report_skew;
    std::string echo_dot_timing_graph_node;
    std::string write_timing_summary;
    bool generate_net_timing_report;

    e_timing_update_type timing_update_type;
    bool skip_sync_clustering_and_routing_results = false;
};

/// Stores NoC specific options, when supplied as an input by the user
struct t_noc_opts {
    bool noc;                                      ///<options to turn on hard NoC modeling & optimization
    std::string noc_flows_file;                    ///<name of the file that contains all the traffic flow information to be sent over the NoC in this design
    std::string noc_routing_algorithm;             ///<controls the routing algorithm used to route packets within the NoC
    double noc_placement_weighting;                ///<controls the significance of the NoC placement cost relative to the total placement cost range:[0-inf)
    double noc_aggregate_bandwidth_weighting;      ///<controls the significance of aggregate used bandwidth relative to other NoC placement costs:[0:-inf)
    double noc_latency_constraints_weighting;      ///<controls the significance of meeting the traffic flow constraints range:[0-inf)
    double noc_latency_weighting;                  ///<controls the significance of the traffic flow latencies relative to the other NoC placement costs range:[0-inf)
    double noc_congestion_weighting;               ///<controls the significance of the link congestions relative to the other NoC placement costs range:[0-inf)
    double noc_centroid_weight;                    ///<controls how much the centroid location is adjusted towards NoC routers in NoC-biased centroid move:[0, 1]
    int noc_swap_percentage;                       ///<controls the number of NoC router block swap attempts relative to the total number of swaps attempted by the placer range:[0-100]
    int noc_sat_routing_bandwidth_resolution;      ///<if this number is N, the SAT formulation models link utilization in increments of 1/N
    int noc_sat_routing_latency_overrun_weighting; ///<controls the importance of reducing traffic flow latency overrun in SAT routing [0-inf)
    int noc_sat_routing_congestion_weighting;      ///<controls the importance of reducing the number of congested NoC links in SAT routing [0-inf)
    int noc_sat_routing_num_workers;               ///<the number of parallel worker threads that the SAT solver can use to explore the solution space
    bool noc_sat_routing_log_search_progress;      ///<indicates whether the detailed log of the SAT solver's search progress in printed
    std::string noc_placement_file_name;           ///<is the name of the output file that contains the NoC placement information
};

/**
 * @brief Defines the detailed routing architecture of the FPGA.
 *
 * Only important if the route_type is DETAILED.
 */
struct t_det_routing_arch {
    /// Should the tracks be uni-directional or bi-directional?
    enum e_directionality directionality;
    int Fs;

    /// Pattern of switches at each switch block. I assume Fs is always 3.
    enum e_switch_block_type switch_block_type;

    /// A vector of custom switch block descriptions that is used with
    /// the CUSTOM switch block type. See comment at top of SRC/route/build_switchblocks.c
    std::vector<t_switchblock_inf> switchblocks;

    /* Xifan Tang: subtype of switch blocks.
     * Sub type and Fs are applied to pass tracks
     */
    int subFs;
    enum e_switch_block_type switch_block_subtype;

    /* Xifan Tang: tileable routing */
    bool tileable;
    bool perimeter_cb;
    bool shrink_boundary;
    bool through_channel;
    bool opin2all_sides;
    bool concat_wire;
    bool concat_pass_wire;

    short global_route_switch;

    /// Index of a zero delay switch (used to connect things that should have no delay).
    short delayless_switch;

    /// Keeps track of the type of architecture switch that connects wires to ipins
    int wire_to_arch_ipin_switch;

    /// Keeps track of the type of architecture switch that connects
    /// wires from another die to ipins in different die
    int wire_to_arch_ipin_switch_between_dice = -1;

    /// keeps track of the type of RR graph switch
    /// that connects wires to ipins in the RR graph
    int wire_to_rr_ipin_switch;

    /// keeps track of the type of RR graph switch that connects wires
    /// from another die to ipins in different die in the RR graph
    int wire_to_rr_ipin_switch_between_dice = -1;

    /// Resistance (in Ohms) of a minimum width nmos transistor.
    /// Used only in the FPGA area model.
    float R_minW_nmos;

    /// Resistance (in Ohms) of a minimum width pmos transistor.
    float R_minW_pmos;

    /// File to read the RR graph from (overrides architecture)
    std::string read_rr_graph_filename;
    /// File to write the RR graph to after generation
    std::string write_rr_graph_filename;
    /// File to read the RR graph edge attribute overrides.
    std::string read_rr_edge_override_filename;
};

constexpr bool is_pin(e_rr_type type) { return (type == e_rr_type::IPIN || type == e_rr_type::OPIN); }
constexpr bool is_chan(e_rr_type type) { return (type == e_rr_type::CHANX || type == e_rr_type::CHANY); }
constexpr bool is_src_sink(e_rr_type type) { return (type == e_rr_type::SOURCE || type == e_rr_type::SINK); }

/**
 * @brief Extra information about each rr_node needed only during routing
 *        (i.e. during the maze expansion).
 *
 *   @param prev_edge  ID of the edge (globally unique edge ID in the RR Graph)
 *                     that was used to reach this node from the previous node.
 *                     If there is no predecessor, prev_edge = NO_PREVIOUS.
 *   @param acc_cost   Accumulated cost term from previous Pathfinder iterations.
 *   @param path_cost  Total cost of the path up to and including this node +
 *                     the expected cost to the target if the timing_driven router
 *                     is being used.
 *   @param backward_path_cost  Total cost of the path up to and including this
 *                     node.
 *   @param R_upstream Upstream resistance to ground from this node in the current
 *                     path search (connection routing), including the resistance
 *                     of the node itself (device_ctx.rr_nodes[index].R).
 *   @param occ        The current occupancy of the associated rr node.
 */
struct t_rr_node_route_inf {
    RREdgeId prev_edge;

    float acc_cost;
    float path_cost;
    float backward_path_cost;
    float R_upstream;

  public: //Accessors
    short occ() const { return occ_; }

  public: //Mutators
    void set_occ(int new_occ) { occ_ = new_occ; }

  private: //Data
    short occ_ = 0;
};

/**
 * @brief Information about the current status of a particular
 *        net as pertains to routing
 */
template<typename NetIdType>
class t_routing_status {
  public:
    void clear() {
        is_routed_.assign(is_routed_.size(), 0);
        is_fixed_.assign(is_routed_.size(), 0);
    }
    void resize(size_t number_nets) {
        is_routed_.resize(number_nets);
        is_routed_.assign(is_routed_.size(), 0);
        is_fixed_.resize(number_nets);
        is_fixed_.assign(is_routed_.size(), 0);
    }
    void set_is_routed(NetIdType net, bool is_routed) {
        is_routed_[index(net)] = is_routed;
    }
    bool is_routed(NetIdType net) const {
        return is_routed_[index(net)];
    }
    void set_is_fixed(NetIdType net, bool is_fixed) {
        is_fixed_[index(net)] = is_fixed;
    }
    bool is_fixed(NetIdType net) const {
        return is_fixed_[index(net)];
    }

  private:
    NetIdType index(NetIdType net) const {
        VTR_ASSERT_SAFE(net != NetIdType::INVALID());
        return net;
    }
    /* vector<int> instead of bitset for thread safety */
    vtr::vector<NetIdType, int> is_routed_; ///<Whether the net has been legally routed
    vtr::vector<NetIdType, int> is_fixed_;  ///<Whether the net is fixed (i.e. not to be re-routed)
};

typedef t_routing_status<ParentNetId> t_net_routing_status;
typedef t_routing_status<AtomNetId> t_atom_net_routing_status;

/** Edge between two RRNodes */
struct t_node_edge {
    t_node_edge(RRNodeId fnode, RRNodeId tnode) noexcept
        : from_node(fnode)
        , to_node(tnode) {}

    RRNodeId from_node;
    RRNodeId to_node;

    //For std::set
    friend bool operator<(const t_node_edge& lhs, const t_node_edge& rhs) {
        return std::tie(lhs.from_node, lhs.to_node) < std::tie(rhs.from_node, rhs.to_node);
    }
};

/**
 * @brief Groups of non-configurably connected nodes and edges in the RR graph.
 * @note Each group is represented by a node set and an edge set, stored at the same index.
 *
 * For example, in an architecture with L-shaped wires formed by an x- and y-directed segment
 * connected by an electrical short, each L-shaped wire corresponds to a new group. The group's
 * index provides access to its node set (containing two RRNodeIds) and edge set (containing two
 * directed edge in opposite directions).
 */
struct t_non_configurable_rr_sets {
    std::vector<std::set<RRNodeId>> node_sets;
    std::vector<std::set<t_node_edge>> edge_sets;
};

///@brief Power estimation options
struct t_power_opts {
    bool do_power; ///<Perform power estimation?
};

/** @brief Channel width data
 * @param max= Maximum channel width between x_max and y_max.
 * @param x_min= Minimum channel width of horizontal channels. Initialized when init_chan() is invoked in rr_graph2.cpp
 * @param y_min= Same as above but for vertical channels.
 * @param x_max= Maximum channel width of horizontal channels. Initialized when init_chan() is invoked in rr_graph2.cpp
 * @param y_max= Same as above but for vertical channels.
 * @param x_list= Stores the channel width of all horizontal channels and thus goes from [0..grid.height()]
 * (imagine a 2D Cartesian grid with horizontal lines starting at every grid point on a line parallel to the y-axis)
 * @param y_list= Stores the channel width of all vertical channels and thus goes from [0..grid.width()]
 * (imagine a 2D Cartesian grid with vertical lines starting at every grid point on a line parallel to the x-axis)
 */

struct t_lb_type_rr_node; /* Defined in pack_types.h */

/// @brief Stores settings for VPR server mode
struct t_server_opts {
    bool is_server_mode_enabled = false;
    int port_num = -1;
};

///@brief Store settings for VPR
struct t_vpr_setup {
    bool TimingEnabled;             ///<Is VPR timing enabled
    t_file_name_opts FileNameOpts;  ///<File names
    t_netlist_opts NetlistOpts;     ///<Options for packer
    t_packer_opts PackerOpts;       ///<Options for packer
    t_placer_opts PlacerOpts;       ///<Options for placer
    t_ap_opts APOpts;               ///<Options for analytical placer
    t_router_opts RouterOpts;       ///<router options
    t_analysis_opts AnalysisOpts;   ///<Analysis options
    t_noc_opts NocOpts;             ///<Options for the NoC
    t_server_opts ServerOpts;       ///<Server options
    t_det_routing_arch RoutingArch; ///<routing architecture
    std::vector<t_lb_type_rr_node>* PackerRRGraph;
    std::vector<t_segment_inf> Segments; ///<wires in routing architecture
    t_timing_inf Timing;                 ///<timing information
    float constant_net_delay;            ///<timing information when place and route not run
    bool ShowGraphics;                   ///<option to show graphics
    int GraphPause;                      ///<user interactiveness graphics option
    bool SaveGraphics;                   ///<option to save graphical contents to pdf, png, or svg
    std::string GraphicsCommands;        ///<commands to control graphics settings
    t_power_opts PowerOpts;
    std::string device_layout;
    e_constant_net_method constant_net_method; ///<How constant nets should be handled
    e_clock_modeling clock_modeling;           ///<How clocks should be handled
    bool two_stage_clock_routing;              ///<How clocks should be routed in the presence of a dedicated clock network
    bool exit_before_pack;                     ///<Exits early before starting packing (useful for collecting statistics without running/loading any stages)
    unsigned int num_workers;                  ///Maximum number of worker threads (determined from an env var or cmdline option)
};

class RouteStatus {
  public:
    RouteStatus() = default;
    RouteStatus(bool status_val, int chan_width_val)
        : success_(status_val)
        , chan_width_(chan_width_val) {}

    //Was routing successful?
    operator bool() const { return success(); }
    bool success() const { return success_; }

    //What was the channel width?
    int chan_width() const { return chan_width_; }

  private:
    bool success_ = false;
    int chan_width_ = -1;
};

typedef vtr::vector<ClusterBlockId, std::vector<std::vector<RRNodeId>>> t_clb_opins_used; //[0..num_blocks-1][0..class-1][0..used_pins-1]

typedef std::vector<std::map<int, int>> t_arch_switch_fanin;<|MERGE_RESOLUTION|>--- conflicted
+++ resolved
@@ -22,11 +22,6 @@
  * The t_pb hierarchy follows what is described by t_pb_graph_node
  */
 
-<<<<<<< HEAD
-#pragma once
-
-=======
->>>>>>> c8f1161f
 #include <vector>
 #include <set>
 #include <string_view>
