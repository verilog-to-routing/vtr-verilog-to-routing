#pragma once

#include <map>
#include <vector>
<<<<<<< HEAD
#include <limits>
#include <algorithm>
#include <string_view>
#include "vpr_types.h"
=======
>>>>>>> 87eefdb9
#include "netlist.h"
#include "rr_graph_type.h"

class DeviceGrid;

/**
 * @brief Prints out various statistics about the current routing.
 *
 * Both a routing and an rr_graph must exist when you call this routine.
 */
void routing_stats(const Netlist<>& net_list,
                   bool full_stats,
                   enum e_route_type route_type,
                   std::vector<t_segment_inf>& segment_inf,
                   float R_minW_nmos,
                   float R_minW_pmos,
                   float grid_logic_tile_area,
                   enum e_directionality directionality,
                   int wire_to_ipin_switch,
                   bool is_flat);

std::pair<vtr::NdMatrix<int, 3>, vtr::NdMatrix<int, 3>> calculate_channel_width();

void print_wirelen_prob_dist(bool is_flat);

void print_lambda();

void get_num_bends_and_length(ParentNetId inet, int* bends, int* length, int* segments, bool* is_absorbed_ptr);

int count_netlist_clocks();

/**
 * @brief Calculate the device utilization
 *
 * Calculate the device utilization (i.e. fraction of used grid tiles)
 * for the specified grid and resource requirements
 */
float calculate_device_utilization(const DeviceGrid& grid, const std::map<t_logical_block_type_ptr, size_t>& instance_counts);

/**
 * @brief Prints the number of resources in the netlist and the number of available resources in the architecture.
 */
void print_resource_usage();

/**
 * @brief Prints the device utilization
 * @param target_device_utilization The target device utilization set by the user
 */
void print_device_utilization(const float target_device_utilization);

/**
 * @brief Writes channel occupancy data to a file.
 *
 * Each row contains:
 *   - (x, y) coordinate
 *   - Occupancy count
 *   - Occupancy percentage (occupancy / capacity)
 *   - Channel capacity
 *
 * @param filename      Output file path.
 * @param occupancy     Matrix of occupancy counts.
 * @param capacity_list List of channel capacities (per y for chanx, per x for chany).
 */
void write_channel_occupancy_table(const std::string_view filename,
                                   const vtr::Matrix<int>& occupancy,
                                   const std::vector<int>& capacity_list);<|MERGE_RESOLUTION|>--- conflicted
+++ resolved
@@ -2,13 +2,8 @@
 
 #include <map>
 #include <vector>
-<<<<<<< HEAD
-#include <limits>
-#include <algorithm>
 #include <string_view>
-#include "vpr_types.h"
-=======
->>>>>>> 87eefdb9
+
 #include "netlist.h"
 #include "rr_graph_type.h"
 
