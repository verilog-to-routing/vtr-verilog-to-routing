#pragma once

#include "physical_types.h"
<<<<<<< HEAD

void CheckArch(const t_arch& Arch);
=======
>>>>>>> c8f1161f

void CheckArch(const t_arch& Arch);<|MERGE_RESOLUTION|>--- conflicted
+++ resolved
@@ -1,10 +1,7 @@
 #pragma once
 
 #include "physical_types.h"
-<<<<<<< HEAD
 
-void CheckArch(const t_arch& Arch);
-=======
->>>>>>> c8f1161f
+#include "physical_types.h"
 
 void CheckArch(const t_arch& Arch);