--- conflicted
+++ resolved
@@ -93,14 +93,6 @@
     typedef std::vector<std::vector<vtr::LogicValue>> TruthTable;
 
   public: //Public Accessors
-<<<<<<< HEAD
-    /*
-     * Blocks
-     */
-    void set_block_types(LogicalModelId inpad, LogicalModelId outpad);
-
-=======
->>>>>>> c8f1161f
     ///@brief Returns the type of the specified block
     AtomBlockType block_type(const AtomBlockId id) const;
 
@@ -267,17 +259,6 @@
     vtr::vector_map<AtomBlockId, LogicalModelId> block_models_;   //Architecture model of each block
     vtr::vector_map<AtomBlockId, TruthTable> block_truth_tables_; //Truth tables of each block
 
-<<<<<<< HEAD
-    // Input IOs and output IOs always exist and have their own architecture
-    // models. While their models are already included in block_models_, we
-    // also store direct pointers to them to make checks of whether a block is
-    // an INPAD or OUTPAD fast, as such checks are common in some netlist
-    // operations (e.g. clean-up of an input netlist).
-    LogicalModelId inpad_model_;
-    LogicalModelId outpad_model_;
-
-=======
->>>>>>> c8f1161f
     //Port data
     vtr::vector_map<AtomPortId, const t_model_ports*> port_models_; //Architecture port models of each port
 
