--- conflicted
+++ resolved
@@ -70,12 +70,8 @@
     argparse::ArgValue<e_cluster_seed> cluster_seed_type;
     argparse::ArgValue<bool> enable_clustering_pin_feasibility_filter;
     argparse::ArgValue<std::vector<std::string>> target_external_pin_util;
-<<<<<<< HEAD
-    argparse::ArgValue<bool> debug_clustering;
     argparse::ArgValue<bool> enable_round_robin_prepacking;
-=======
     argparse::ArgValue<int> pack_verbosity;
->>>>>>> 6f822dc6
 
     /* Placement options */
     argparse::ArgValue<int> Seed;
