--- conflicted
+++ resolved
@@ -106,11 +106,8 @@
     argparse::ArgValue<std::vector<std::string>> appack_max_dist_th;
     argparse::ArgValue<int> ap_verbosity;
     argparse::ArgValue<float> ap_timing_tradeoff;
-<<<<<<< HEAD
     argparse::ArgValue<int> ap_high_fanout_threshold;
-=======
     argparse::ArgValue<bool> ap_generate_mass_report;
->>>>>>> 385e1bc2
 
     /* Clustering options */
     argparse::ArgValue<bool> connection_driven_clustering;
