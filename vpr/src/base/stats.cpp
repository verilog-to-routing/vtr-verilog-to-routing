--- conflicted
+++ resolved
@@ -133,21 +133,13 @@
             int y = rr_graph.node_ylow(node_id);
             int layer = rr_graph.node_layer(node_id);
             for (int x = rr_graph.node_xlow(node_id); x <= rr_graph.node_xhigh(node_id); x++) {
-<<<<<<< HEAD
-                chanx_width[layer][x][y]++;
-=======
                 chanx_width[layer][x][y] += rr_graph.node_capacity(node_id);
->>>>>>> 29cc58dd
             }
         } else if (rr_type == e_rr_type::CHANY) {
             int x = rr_graph.node_xlow(node_id);
             int layer = rr_graph.node_layer(node_id);
             for (int y = rr_graph.node_ylow(node_id); y <= rr_graph.node_yhigh(node_id); y++) {
-<<<<<<< HEAD
-                chany_width[layer][x][y]++;
-=======
                 chany_width[layer][x][y] += rr_graph.node_capacity(node_id);
->>>>>>> 29cc58dd
             }
         }
     }
@@ -166,7 +158,7 @@
     int num_clb_opins_reserved = 0;
     int num_absorbed_nets = 0;
 
-    for (auto net_id : net_list.nets()) {
+    for (ParentNetId net_id : net_list.nets()) {
         if (!net_list.net_is_ignored(net_id) && net_list.net_sinks(net_id).size() != 0) { /* Globals don't count. */
             int bends, length, segments;
             bool is_absorbed;
