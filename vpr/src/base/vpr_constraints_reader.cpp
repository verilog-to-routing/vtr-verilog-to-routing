--- conflicted
+++ resolved
@@ -60,15 +60,11 @@
     auto& floorplanning_ctx = g_vpr_ctx.mutable_floorplanning();
     floorplanning_ctx.constraints = reader.constraints_;
 
-<<<<<<< HEAD
     // update vpr constraints for routing
     auto& routing_ctx = g_vpr_ctx.mutable_routing();
     routing_ctx.constraints = reader.constraints_;
 
-    VprConstraints ctx_constraints = floorplanning_ctx.constraints;
-=======
     const auto& ctx_constraints = floorplanning_ctx.constraints;
->>>>>>> efe7cc0e
 
     if (getEchoEnabled() && isEchoFileEnabled(E_ECHO_VPR_CONSTRAINTS)) {
         echo_constraints(getEchoFileName(E_ECHO_VPR_CONSTRAINTS), ctx_constraints);
