#ifndef VPR_CONSTRAINTS_H
#define VPR_CONSTRAINTS_H

<<<<<<< HEAD
#include "vtr_vector.h"
#include "vpr_utils.h"
#include "partition.h"
#include "partition_region.h"
#include "route_constraint.h"
=======
#include "user_place_constraints.h"
#include "user_route_constraints.h"

>>>>>>> 7c79bb1f

/**
 * @brief This file defines the VprConstraints class, which encapsulates user-specified placement and routing constraints
 *      
 *
 * Overview
 * ========
 * The VprConstraints class is used to load and manage user-specified constraints from an XML file.
 * It includes instances of the UserRouteConstraints and UserPlaceConstraints classes, which hold routing and placement
 * constraints, respectively.
 *
 * Related Classes
 * ===============
 * 
 * UserRouteConstraints: Stores routing constraints for global nets, specifying routing method and routing network name.
 * See vpr/src/base/user_route_constraints.h for more detail.
 *
 * UserPlaceConstraints: Stores block and region constraints for packing and placement stages.
 * See vpr/src/base/user_place_constraints.h for more detail.
 */
class VprConstraints {
  public:

    /**
     * @brief Get a mutable reference to the UserPlaceConstraints instance.
     */
    UserPlaceConstraints& mutable_place_constraints();

    /**
     * @brief Get a mutable reference to the UserRouteConstraints instance.
     */
    UserRouteConstraints& mutable_route_constraints();

    /**
     * @brief Get a const reference to the UserPlaceConstraints instance.
     */
    const UserPlaceConstraints& place_constraints() const;

    /**
     * @brief Get a const reference to the UserRouteConstraints instance.
     */
    const UserRouteConstraints& route_constraints() const;

    /**
     * @brief add route constraint
     *
     *   @param net_name the route constraint 
     */
    void add_route_constraint(RouteConstraint rc);

    /**
     * @brief returns route constraint by index
     *
     *   @param index the constraint index 
     */
    const RouteConstraint get_route_constraint_by_idx(std::size_t index) const;

    /**
     * @brief returns route constraint of a specific net
     *
     *   @param net_name the net name
     */
    const RouteConstraint get_route_constraint_by_net_name(std::string net_name);

    /**
     * @brief returns number of route constraints
     *
     *   @param void
     */
    int get_route_constraint_num(void) const;

  private:
   
    UserRouteConstraints route_constraints_;
    UserPlaceConstraints placement_constraints_;

<<<<<<< HEAD
    /**
     * Store all partitions
     */
    vtr::vector<PartitionId, Partition> partitions;

    /**
     * store all route constraints 
     */
    std::unordered_map<std::string, RouteConstraint> route_constraints_;
=======
>>>>>>> 7c79bb1f
};

#endif /* VPR_CONSTRAINTS_H */<|MERGE_RESOLUTION|>--- conflicted
+++ resolved
@@ -1,17 +1,8 @@
 #ifndef VPR_CONSTRAINTS_H
 #define VPR_CONSTRAINTS_H
 
-<<<<<<< HEAD
-#include "vtr_vector.h"
-#include "vpr_utils.h"
-#include "partition.h"
-#include "partition_region.h"
-#include "route_constraint.h"
-=======
 #include "user_place_constraints.h"
 #include "user_route_constraints.h"
-
->>>>>>> 7c79bb1f
 
 /**
  * @brief This file defines the VprConstraints class, which encapsulates user-specified placement and routing constraints
@@ -88,18 +79,6 @@
     UserRouteConstraints route_constraints_;
     UserPlaceConstraints placement_constraints_;
 
-<<<<<<< HEAD
-    /**
-     * Store all partitions
-     */
-    vtr::vector<PartitionId, Partition> partitions;
-
-    /**
-     * store all route constraints 
-     */
-    std::unordered_map<std::string, RouteConstraint> route_constraints_;
-=======
->>>>>>> 7c79bb1f
 };
 
 #endif /* VPR_CONSTRAINTS_H */