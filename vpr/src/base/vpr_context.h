--- conflicted
+++ resolved
@@ -263,12 +263,6 @@
 
     int delayless_switch_idx = UNDEFINED;
 
-<<<<<<< HEAD
-    /// Stores the number of CHANX wire segments in each routing channel at [layer][x][y]
-    vtr::NdMatrix<int, 3> rr_chanx_width;
-    /// Stores the number of CHANY wire segments in each routing channel at [layer][x][y]
-    vtr::NdMatrix<int, 3> rr_chany_width;
-=======
     /// Stores the number of CHANX wire segments in each routing channel segment at [layer][x][y]
     vtr::NdMatrix<int, 3> rr_chanx_segment_width;
     /// Stores the number of CHANY wire segments in each routing channel segment at [layer][x][y]
@@ -278,7 +272,6 @@
     std::vector<int> rr_chanx_width;
     /// Stores the maximum channel segment width in each vertical channel
     std::vector<int> rr_chany_width;
->>>>>>> 7f0839de
 
     bool rr_graph_is_flat = false;
 
