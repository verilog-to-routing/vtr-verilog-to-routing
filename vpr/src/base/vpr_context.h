#ifndef VPR_CONTEXT_H
#define VPR_CONTEXT_H
#include <unordered_map>
#include <memory>
#include <vector>
#include <mutex>

#include "vpr_types.h"
#include "vtr_ndmatrix.h"
#include "vtr_optional.h"
#include "vtr_vector.h"
#include "atom_netlist.h"
#include "clustered_netlist.h"
#include "rr_graph_view.h"
#include "rr_graph_storage.h"
#include "rr_graph_builder.h"
#include "rr_node.h"
#include "rr_rc_data.h"
#include "tatum/TimingGraph.hpp"
#include "tatum/TimingConstraints.hpp"
#include "power.h"
#include "power_components.h"
#include "device_grid.h"
#include "clock_network_builders.h"
#include "clock_connection_builders.h"
#include "route_tree.h"
#include "router_lookahead.h"
#include "place_macro.h"
#include "compressed_grid.h"
#include "metadata_storage.h"
#include "vpr_constraints.h"
#include "noc_storage.h"
#include "noc_traffic_flows.h"
#include "noc_routing.h"
#include "tatum/report/TimingPath.hpp"

#ifndef NO_SERVER

#include "gateio.h"
#include "taskresolver.h"

class SetupHoldTimingInfo;
class PostClusterDelayCalculator;

#endif /* NO_SERVER */

/**
 * @brief A Context is collection of state relating to a particular part of VPR
 *
 * This is a base class who's only purpose is to disable copying of contexts.
 * This ensures that attempting to use a context by value (instead of by reference)
 * will result in a compilation error.
 *
 * No data or member functions should be defined in this class!
 */
struct Context {
    //Contexts are non-copyable
    Context() = default;
    Context(Context&) = delete;
    Context& operator=(Context&) = delete;
    virtual ~Context() = default;
};

/**
 * @brief State relating to the atom-level netlist
 *
 * This should contain only data structures related to user specified netlist
 * being implemented by VPR onto the target device.
 */
struct AtomContext : public Context {
    /********************************************************************
     * Atom Netlist
     ********************************************************************/
    /**
     * @brief constructor
     *
     * In the constructor initialize the list of pack molecules to nullptr and defines a custom deletor for it
     */
    AtomContext()
        : list_of_pack_molecules(nullptr, free_pack_molecules) {}

    ///@brief Atom netlist
    AtomNetlist nlist;

    ///@brief Mappings to/from the Atom Netlist to physically described .blif models
    AtomLookup lookup;

    /**
     * @brief The molecules associated with each atom block.
     *
     * This map is loaded in the pre-packing stage and freed at the very end of vpr flow run.
     * The pointers in this multimap is shared with list_of_pack_molecules.
     */
    std::multimap<AtomBlockId, t_pack_molecule*> atom_molecules;

    /**
     * @brief A linked list of all the packing molecules that are loaded in pre-packing stage.
     *
     * Is is useful in freeing the pack molecules at the destructor of the Atom context using free_pack_molecules.
     */
    std::unique_ptr<t_pack_molecule, decltype(&free_pack_molecules)> list_of_pack_molecules;
};

/**
 * @brief State relating to timing
 *
 * This should contain only data structures related to timing analysis,
 * or related timing analysis algorithmic state.
 */
struct TimingContext : public Context {
    /********************************************************************
     * Timing
     ********************************************************************/

    /**
     * @brief The current timing graph.
     *
     * This represents the timing dependencies between pins of the atom netlist
     */
    std::shared_ptr<tatum::TimingGraph> graph;

    /**
     * @brief The current timing constraints, as loaded from an SDC file (or set by default).
     *
     * These specify how timing analysis is performed (e.g. target clock periods)
     */
    std::shared_ptr<tatum::TimingConstraints> constraints;

    t_timing_analysis_profile_info stats;

    /* Represents whether or not VPR should fail if timing constraints aren't met. */
    bool terminate_if_timing_fails = false;
};

namespace std {
template<>
struct hash<std::tuple<int, int, short>> {
    std::size_t operator()(const std::tuple<int, int, short>& ok) const noexcept {
        std::size_t seed = std::hash<int>{}(std::get<0>(ok));
        vtr::hash_combine(seed, std::get<1>(ok));
        vtr::hash_combine(seed, std::get<2>(ok));
        return seed;
    }
};
} // namespace std

/**
 * @brief State relating the device
 *
 * This should contain only data structures describing the targeted device.
 */
struct DeviceContext : public Context {
    /*********************************************************************
     * Physical FPGA architecture
     *********************************************************************/

    /**
     * @brief The device grid
     *
     * This represents the physical layout of the device. To get the physical tile at each location (layer_num, x, y) the helper functions in this data structure should be used.
     */
    DeviceGrid grid;
    /*
     * Empty types
     */

    t_physical_tile_type_ptr EMPTY_PHYSICAL_TILE_TYPE;
    t_logical_block_type_ptr EMPTY_LOGICAL_BLOCK_TYPE;

    /*
     * block_types are blocks that can be moved by the placer
     * such as: I/Os, CLBs, memories, multipliers, etc
     * Different types of physical block are contained in type descriptors
     */

    std::vector<t_physical_tile_type> physical_tile_types;
    std::vector<t_logical_block_type> logical_block_types;

    /*
     * Keep which layer in multi-die FPGA require inter-cluster programmable routing resources [0..number_of_layers-1]
     * If a layer doesn't require inter-cluster programmable routing resources,
     * RRGraph generation will ignore building SBs and CBs for that specific layer.
     */
    std::vector<bool> inter_cluster_prog_routing_resources;

    /**
     * @brief Boolean that indicates whether the architecture implements an N:M
     *        physical tiles to logical blocks mapping
     */
    bool has_multiple_equivalent_tiles;

    /*******************************************************************
     * Routing related
     ********************************************************************/

    ///@brief chan_width is for x|y-directed channels; i.e. between rows
    t_chan_width chan_width;

    /*
     * Structures to define the routing architecture of the FPGA.
     */

    vtr::vector<RRIndexedDataId, t_rr_indexed_data> rr_indexed_data; // [0 .. num_rr_indexed_data-1]

    ///@brief Fly-weighted Resistance/Capacitance data for RR Nodes
    std::vector<t_rr_rc_data> rr_rc_data;

    ///@brief Sets of non-configurably connected nodes
    std::vector<std::vector<RRNodeId>> rr_non_config_node_sets;

    ///@brief Reverse look-up from RR node to non-configurably connected node set (index into rr_non_config_node_sets)
    std::unordered_map<RRNodeId, int> rr_node_to_non_config_node_set;

    /* A writeable view of routing resource graph to be the ONLY database
     * for routing resource graph builder functions.
     */
    RRGraphBuilder rr_graph_builder{};

    /* A read-only view of routing resource graph to be the ONLY database
     * for client functions: GUI, placer, router, timing analyzer etc.
     */
    RRGraphView rr_graph{rr_graph_builder.rr_nodes(), rr_graph_builder.node_lookup(), rr_graph_builder.rr_node_metadata(), rr_graph_builder.rr_edge_metadata(), rr_indexed_data, rr_rc_data, rr_graph_builder.rr_segments(), rr_graph_builder.rr_switch()};
    std::vector<t_arch_switch_inf> arch_switch_inf; // [0..(num_arch_switches-1)]

    std::map<int, t_arch_switch_inf> all_sw_inf;

    int delayless_switch_idx = OPEN;

    bool rr_graph_is_flat = false;

    /*
     * Clock Networks
     */

    std::vector<std::unique_ptr<ClockNetwork>> clock_networks;
    std::vector<std::unique_ptr<ClockConnection>> clock_connections;

    /**
     * @brief rr_node idx that connects to the input of all clock network wires
     *
     * Useful for two stage clock routing
     * XXX: currently only one place to source the clock networks so only storing
     *      a single value
     */
    int virtual_clock_network_root_idx;
    /**
     * @brief switch_fanin_remap is only used for printing out switch fanin stats
     *        (the -switch_stats option)
     *
     * array index: [0..(num_arch_switches-1)];
     * map key: num of all possible fanin of that type of switch on chip
     * map value: remapped switch index (index in rr_switch_inf)
     */
    std::vector<std::map<int, int>> switch_fanin_remap;

    /*******************************************************************
     * Architecture
     ********************************************************************/
    const t_arch* arch;

    /*******************************************************************
     * Clock Network
     ********************************************************************/
    t_clock_arch* clock_arch;

    /**
     * @brief Name of rrgraph file read (if any).
     *
     * Used to determine when reading rrgraph if file is already loaded.
     */
    std::string read_rr_graph_filename;

    /*******************************************************************
     * Place Related
     *******************************************************************/
    enum e_pad_loc_type pad_loc_type;
};

/**
 * @brief State relating to power analysis
 *
 * This should contain only data structures related to power analysis,
 * or related power analysis algorithmic state.
 */
struct PowerContext : public Context {
    /*******************************************************************
     * Power
     ********************************************************************/
    t_solution_inf solution_inf;
    t_power_output* output;
    t_power_commonly_used* commonly_used;
    t_power_tech* tech;
    t_power_arch* arch;
    vtr::vector<ClusterNetId, t_net_power> clb_net_power;

    ///@brief Atom net power info
    std::unordered_map<AtomNetId, t_net_power> atom_net_power;
    t_power_components by_component;
};

/**
 * @brief State relating to clustering
 *
 * This should contain only data structures that describe the current
 * clustering/packing, or related clusterer/packer algorithmic state.
 */
struct ClusteringContext : public Context {
    /********************************************************************
     * CLB Netlist
     ********************************************************************/

    ///@brief New netlist class derived from Netlist
    ClusteredNetlist clb_nlist;

    /* Database for nets of each clb block pin after routing stage
     * - post_routing_clb_pin_nets:
     *     mapping of pb_type pins to clustered net ids
     * - pre_routing_net_pin_mapping:
     *     a copy of mapping for current pb_route index to previous pb_route index
     *     Record the previous pin mapping for finding the correct pin index during timing analysis
     */
    std::map<ClusterBlockId, std::map<int, ClusterNetId>> post_routing_clb_pin_nets;
    std::map<ClusterBlockId, std::map<int, int>> pre_routing_net_pin_mapping;
};

/**
 * @brief State relating to helper data structure using in the clustering stage
 *
 * This should contain helper data structures that are useful in the clustering/packing stage.
 * They are encapsulated here as they are useful in clustering and reclustering algorithms that may be used
 * in packing or placement stages.
 */
struct ClusteringHelperContext : public Context {
    // A map used to save the number of used instances from each logical block type.
    std::map<t_logical_block_type_ptr, size_t> num_used_type_instances;

    // Stats keeper for placement information during packing/clustering
    t_cluster_placement_stats* cluster_placement_stats;

    // total number of models in the architecture
    int num_models;

    int max_cluster_size;
    t_pb_graph_node** primitives_list;

    bool enable_pin_feasibility_filter;
    int feasible_block_array_size;

    // total number of CLBs
    int total_clb_num;

    // A vector of routing resource nodes within each of logic cluster_ctx.blocks types [0 .. num_logical_block_type-1]
    std::vector<t_lb_type_rr_node>* lb_type_rr_graphs;

    // the utilization of external input/output pins during packing (between 0 and 1)
    t_ext_pin_util_targets target_external_pin_util;

    // During clustering, a block is related to un-clustered primitives with nets.
    // This relation has three types: low fanout, high fanout, and trasitive
    // high_fanout_thresholds stores the threshold for nets to a block type to be considered high fanout
    t_pack_high_fanout_thresholds high_fanout_thresholds;

    // A vector of unordered_sets of AtomBlockIds that are inside each clustered block [0 .. num_clustered_blocks-1]
    // unordered_set for faster insertion/deletion during the iterative improvement process of packing
    vtr::vector<ClusterBlockId, std::unordered_set<AtomBlockId>> atoms_lookup;
    ~ClusteringHelperContext() {
        delete[] primitives_list;
    }
};

/**
 * @brief State relating to packing multithreading
 *
 * This contain data structures to synchronize multithreading of packing iterative improvement.
 */
struct PackingMultithreadingContext : public Context {
    vtr::vector<ClusterBlockId, bool> clb_in_flight;
    vtr::vector<ClusterBlockId, std::mutex> mu;
};

/**
 * @brief State relating to placement
 *
 * This should contain only data structures that describe the current placement,
 * or related placer algorithm state.
 */
struct PlacementContext : public Context {
    ///@brief Clustered block placement locations
    vtr::vector_map<ClusterBlockId, t_block_loc> block_locs;

    ///@brief Clustered pin placement mapping with physical pin
    vtr::vector_map<ClusterPinId, int> physical_pins;

    ///@brief Clustered block associated with each grid location (i.e. inverse of block_locs)
    GridBlock grid_blocks;

    ///@brief The pl_macros array stores all the placement macros (usually carry chains).
    std::vector<t_pl_macro> pl_macros;

    /**
     * @brief Compressed grid space for each block type
     *
     * Used to efficiently find logically 'adjacent' blocks of the same
     * block type even though the may be physically far apart
     * Indexed with logical block type index: [0...num_logical_block_types-1] -> logical block compressed grid
     */
    t_compressed_block_grids compressed_block_grids;

    /**
     * @brief SHA256 digest of the .place file
     *
     * Used for unique identification and consistency checking
     */
    std::string placement_id;

    /**
     * Use during placement to print extra debug information. It is set to true based on the number assigned to
     * placer_debug_net or placer_debug_block parameters in the command line.
     */
    bool f_placer_debug = false;

    /**
     * Set this variable to ture if the type of the bounding box used in placement is of the type cube. If it is false,
     * it would mean that per-layer bounding box is used. For the 2D architecture, the cube bounding box would be used.
     */
    bool cube_bb = false;
};

/**
 * @brief State relating to routing
 *
 * This should contain only data structures that describe the current routing implementation,
 * or related router algorithmic state.
 */
struct RoutingContext : public Context {
    /* [0..num_nets-1] of linked list start pointers.  Defines the routing.  */
    vtr::vector<ParentNetId, vtr::optional<RouteTree>> route_trees;

    vtr::vector<ParentNetId, std::unordered_set<int>> trace_nodes;

    vtr::vector<ParentNetId, std::vector<RRNodeId>> net_rr_terminals; /* [0..num_nets-1][0..num_pins-1] */

    vtr::vector<ParentNetId, uint8_t> is_clock_net; /* [0..num_nets-1] */

    vtr::vector<ParentBlockId, std::vector<RRNodeId>> rr_blk_source; /* [0..num_blocks-1][0..num_class-1] */

    vtr::vector<RRNodeId, t_rr_node_route_inf> rr_node_route_inf; /* [0..device_ctx.num_rr_nodes-1] */

    vtr::vector<ParentNetId, std::vector<std::vector<int>>> net_terminal_groups;

    vtr::vector<ParentNetId, std::vector<int>> net_terminal_group_num;

    /**
     * @brief Information about whether a node is part of a non-configurable set
     *
     * (i.e. connected to others with non-configurable edges like metal shorts that can't be disabled)
     * Stored in a single bit per rr_node for efficiency
     * bit value 0: node is not part of a non-configurable set
     * bit value 1: node is part of a non-configurable set
     * Initialized once when RoutingContext is initialized, static throughout invocation of router
     */
    vtr::dynamic_bitset<RRNodeId> non_configurable_bitset; /*[0...device_ctx.num_rr_nodes] */

    ///@brief Information about current routing status of each net
    t_net_routing_status net_status;

    ///@brief Limits area within which each net must be routed.
    vtr::vector<ParentNetId, t_bb> route_bb; /* [0..cluster_ctx.clb_nlist.nets().size()-1]*/

    t_clb_opins_used clb_opins_used_locally; //[0..cluster_ctx.clb_nlist.blocks().size()-1][0..num_class-1]

    /**
     * @brief SHA256 digest of the .route file
     *
     * Used for unique identification and consistency checking
     */
    std::string routing_id;

    // Cache key used to create router lookahead
    std::tuple<e_router_lookahead, std::string, std::vector<t_segment_inf>> router_lookahead_cache_key_;

    /**
     * @brief Cache of router lookahead object.
     *
     * Cache key: (lookahead type, read lookahead (if any), segment definitions).
     */
    vtr::Cache<std::tuple<e_router_lookahead, std::string, std::vector<t_segment_inf>>,
               RouterLookahead>
        cached_router_lookahead_;
};

/**
 * @brief State relating to VPR's floorplanning constraints
 *
 * This should contain only data structures related to constraining blocks
 * to certain regions on the chip.
 */
struct FloorplanningContext : public Context {
    /**
     * @brief Stores groups of constrained atoms, areas where the atoms are constrained to
     *
     * Provides all information needed about floorplanning constraints, including
     * which atoms are constrained and the regions they are constrained to.
     *
     * The constraints are input into vpr and do not change.
     */
    VprConstraints constraints;

    /**
     * @brief Constraints for each cluster
     *
     * Each cluster will have a PartitionRegion specifying its regions constraints
     * according to the constrained atoms packed into it. This structure allows the floorplanning
     * constraints for a given cluster to be found easily given its ClusterBlockId.
     *
     * The constraints on each cluster are computed during the clustering process and can change.
     */
    vtr::vector<ClusterBlockId, PartitionRegion> cluster_constraints;

    std::vector<Region> overfull_regions;
};

/**
 * @brief State of the Network on Chip (NoC)
 *
 * This should only contain data structures related to descrbing the
 * NoC within the device.
 */
struct NocContext : public Context {
    /**
     * @brief A model of the NoC
     *
     * Contains all the routers and links that make up the NoC. The routers contain
     * information regarding the physical tile positions they represent. The links
     * define the connections between every router (topology) and also metrics that describe its
     * "usage".
     *
     *
     * The NoC model is created once from the architecture file description.
     */
    NocStorage noc_model;

    /**
     * @brief Stores all the communication happening between routers in the NoC
     *
     * Contains all of the traffic flows that describe which pairs of logical routers are communicating and also some metrics and constraints on the data transfer between the two routers.
     * 
     *
     * This is created from a user supplied .flows file.
     */
    NocTrafficFlows noc_traffic_flows_storage;

    /**
     * @brief Contains the packet routing algorithm used by the NoC.
     *
     * This should be used to route traffic flows within the NoC.
     *
     * This is created from a user supplied command line option "--noc_routing_algorithm"
     */
    std::unique_ptr<NocRouting> noc_flows_router;
};

#ifndef NO_SERVER
/**
 * @brief State relating to server mode
 *
 * This should contain only data structures that
 * related to server state.
 */
<<<<<<< HEAD
struct ServerContext : public Context {
    /**
     * @brief \ref server::GateIO.
     */
    server::GateIO gate_io;
=======
class ServerContext : public Context {
  public:
    const server::GateIO& gateIO() const { return gate_io_; }
    server::GateIO& mutable_gateIO() { return gate_io_; }

    const server::TaskResolver& task_resolver() const { return task_resolver_; }
    server::TaskResolver& mutable_task_resolver() { return task_resolver_; }

    void set_crit_paths(std::vector<tatum::TimingPath>&& crit_paths) { crit_paths_ = std::move(crit_paths); }
    const std::vector<tatum::TimingPath>& crit_paths() const { return crit_paths_; }

    void clear_crit_path_elements() { crit_path_element_indexes_.clear(); }
    void set_crit_path_elements(const std::map<std::size_t, std::set<std::size_t>>& crit_path_element_indexes) { crit_path_element_indexes_ = crit_path_element_indexes; }
    std::map<std::size_t, std::set<std::size_t>> crit_path_element_indexes() const { return crit_path_element_indexes_; }

    void set_draw_crit_path_contour(bool draw_crit_path_contour) { draw_crit_path_contour_ = draw_crit_path_contour; }
    bool draw_crit_path_contour() const { return draw_crit_path_contour_; }

    void set_timing_info(const std::shared_ptr<SetupHoldTimingInfo>& timing_info) { timing_info_ = timing_info; }
    const std::shared_ptr<SetupHoldTimingInfo>& timing_info() const { return timing_info_; }

    void set_routing_delay_calc(const std::shared_ptr<PostClusterDelayCalculator>& routing_delay_calc) { routing_delay_calc_ = routing_delay_calc; }
    const std::shared_ptr<PostClusterDelayCalculator>& routing_delay_calc() const { return routing_delay_calc_; }
>>>>>>> 2b744637

    /**
     * @brief \ref server::TaskResolver.
     */
    server::TaskResolver task_resolver;

    /**
     * @brief Stores the critical path items.
     *
     * This value is used when rendering the critical path by the selected index.
     * Once calculated upon request, it provides the value for a specific critical path
     * to be rendered upon user request.
     */
    std::vector<tatum::TimingPath> crit_paths;

    /**
<<<<<<< HEAD
     * @brief Stores the number of critical paths items.
     *
     * This value is used to generate a critical path report with a certain number of items,
     * which will be sent back to the client upon request.
     */
    int critical_path_num = 1;

    /**
     * @brief Stores the critical path type.
     *
     * This value is used to generate a specific type of critical path report and send
     * it back to the client upon request.
     */
    std::string path_type = "setup";

    /**
=======
>>>>>>> 2b744637
     * @brief Stores the selected critical path elements.
     *
     * This value is used to render the selected critical path elements upon client request.
     * The std::map key plays role of path index, where the element indexes are stored as std::set.
     */
    std::map<std::size_t, std::set<std::size_t>> crit_path_element_indexes;

    /**
     * @brief Stores the flag indicating whether to draw the critical path contour.
     *
     * If the flag is set to true, the non-selected critical path elements will be drawn as a contour, while selected elements will be drawn as usual.
     */
    bool draw_crit_path_contour = false;

    /**
     * @brief Reference to the SetupHoldTimingInfo calculated during the routing stage.
     */
    std::shared_ptr<SetupHoldTimingInfo> timing_info;

    /**
     * @brief Reference to the PostClusterDelayCalculator calculated during the routing stage.
     */
    std::shared_ptr<PostClusterDelayCalculator> routing_delay_calc;
};
#endif /* NO_SERVER */

/**
 * @brief This object encapsulates VPR's state.
 *
 * There is typically a single instance which is
 * accessed via the global variable g_vpr_ctx (see globals.h/.cpp).
 *
 * It is divided up into separate sub-contexts of logically related data structures.
 *
 * Each sub-context can be accessed via member functions which return a reference to the sub-context:
 *  - The default the member function (e.g. device()) return an const (immutable) reference providing
 *    read-only access to the context. This should be the preferred form, as the compiler will detect
 *     unintentional state changes.
 *  - The 'mutable' member function (e.g. mutable_device()) will return a non-const (mutable) reference
 *    allowing modification of the context. This should only be used on an as-needed basis.
 *
 * Typical usage in VPR would be to call the appropriate accessor to get a reference to the context of
 * interest, and then operate on it.
 *
 *
 * For example if we were performing an action which required access to the current placement, we would do:
 *
 * ```
 *    void my_analysis_algorithm() {
 *        //Get read-only access to the placement
 *        auto& place_ctx = g_vpr_ctx.placement();
 *
 *        //Do something that depends on (but does not change)
 *        //the current placement...
 *
 *    }
 * ```
 * <!-- NOTE: Markdown ``` are used to display the code properly in the documentation -->
 *
 * If we needed to modify the placement (e.g. we were implementing another placement algorithm) we would do:
 *
 * ```
 *    void my_placement_algorithm() {
 *        //Get read-write access to the placement
 *        auto& place_ctx = g_vpr_ctx.mutable_placement();
 *
 *        //Do something that modifies the placement
 *        //...
 *    }
 * ```
 *
 *
 * @note The returned contexts are not copyable, so they must be taken by reference.
 */
class VprContext : public Context {
  public:
    const AtomContext& atom() const { return atom_; }
    AtomContext& mutable_atom() { return atom_; }

    const DeviceContext& device() const { return device_; }
    DeviceContext& mutable_device() { return device_; }

    const TimingContext& timing() const { return timing_; }
    TimingContext& mutable_timing() { return timing_; }

    const PowerContext& power() const { return power_; }
    PowerContext& mutable_power() { return power_; }

    const ClusteringContext& clustering() const { return clustering_; }
    ClusteringContext& mutable_clustering() { return clustering_; }

    const ClusteringHelperContext& cl_helper() const { return helper_; }
    ClusteringHelperContext& mutable_cl_helper() { return helper_; }

    const PlacementContext& placement() const { return placement_; }
    PlacementContext& mutable_placement() { return placement_; }

    const RoutingContext& routing() const { return routing_; }
    RoutingContext& mutable_routing() { return routing_; }

    const FloorplanningContext& floorplanning() const { return constraints_; }
    FloorplanningContext& mutable_floorplanning() { return constraints_; }

    const NocContext& noc() const { return noc_; }
    NocContext& mutable_noc() { return noc_; }

    const PackingMultithreadingContext& packing_multithreading() const { return packing_multithreading_; }
    PackingMultithreadingContext& mutable_packing_multithreading() { return packing_multithreading_; }

#ifndef NO_SERVER
    const ServerContext& server() const { return server_; }
    ServerContext& mutable_server() { return server_; }
#endif /* NO_SERVER */

  private:
    DeviceContext device_;

    AtomContext atom_;

    TimingContext timing_;
    PowerContext power_;

    ClusteringContext clustering_;
    ClusteringHelperContext helper_;

    PlacementContext placement_;
    RoutingContext routing_;
    FloorplanningContext constraints_;
    NocContext noc_;

#ifndef NO_SERVER
    ServerContext server_;
#endif /* NO_SERVER */

    PackingMultithreadingContext packing_multithreading_;
};

#endif<|MERGE_RESOLUTION|>--- conflicted
+++ resolved
@@ -567,37 +567,11 @@
  * This should contain only data structures that
  * related to server state.
  */
-<<<<<<< HEAD
 struct ServerContext : public Context {
     /**
      * @brief \ref server::GateIO.
      */
     server::GateIO gate_io;
-=======
-class ServerContext : public Context {
-  public:
-    const server::GateIO& gateIO() const { return gate_io_; }
-    server::GateIO& mutable_gateIO() { return gate_io_; }
-
-    const server::TaskResolver& task_resolver() const { return task_resolver_; }
-    server::TaskResolver& mutable_task_resolver() { return task_resolver_; }
-
-    void set_crit_paths(std::vector<tatum::TimingPath>&& crit_paths) { crit_paths_ = std::move(crit_paths); }
-    const std::vector<tatum::TimingPath>& crit_paths() const { return crit_paths_; }
-
-    void clear_crit_path_elements() { crit_path_element_indexes_.clear(); }
-    void set_crit_path_elements(const std::map<std::size_t, std::set<std::size_t>>& crit_path_element_indexes) { crit_path_element_indexes_ = crit_path_element_indexes; }
-    std::map<std::size_t, std::set<std::size_t>> crit_path_element_indexes() const { return crit_path_element_indexes_; }
-
-    void set_draw_crit_path_contour(bool draw_crit_path_contour) { draw_crit_path_contour_ = draw_crit_path_contour; }
-    bool draw_crit_path_contour() const { return draw_crit_path_contour_; }
-
-    void set_timing_info(const std::shared_ptr<SetupHoldTimingInfo>& timing_info) { timing_info_ = timing_info; }
-    const std::shared_ptr<SetupHoldTimingInfo>& timing_info() const { return timing_info_; }
-
-    void set_routing_delay_calc(const std::shared_ptr<PostClusterDelayCalculator>& routing_delay_calc) { routing_delay_calc_ = routing_delay_calc; }
-    const std::shared_ptr<PostClusterDelayCalculator>& routing_delay_calc() const { return routing_delay_calc_; }
->>>>>>> 2b744637
 
     /**
      * @brief \ref server::TaskResolver.
@@ -613,26 +587,8 @@
      */
     std::vector<tatum::TimingPath> crit_paths;
 
-    /**
-<<<<<<< HEAD
-     * @brief Stores the number of critical paths items.
-     *
-     * This value is used to generate a critical path report with a certain number of items,
-     * which will be sent back to the client upon request.
-     */
-    int critical_path_num = 1;
-
-    /**
-     * @brief Stores the critical path type.
-     *
-     * This value is used to generate a specific type of critical path report and send
-     * it back to the client upon request.
-     */
-    std::string path_type = "setup";
-
-    /**
-=======
->>>>>>> 2b744637
+
+    /**
      * @brief Stores the selected critical path elements.
      *
      * This value is used to render the selected critical path elements upon client request.
