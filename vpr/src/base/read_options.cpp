#include "read_options.h"
#include "constant_nets.h"
#include "clock_modeling.h"
#include "vpr_error.h"

#include "argparse.hpp"

#include "vtr_memory.h"
#include "vtr_log.h"
#include "vtr_util.h"
#include "vtr_path.h"

using argparse::Provenance;
using argparse::ConvertedValue;

static argparse::ArgumentParser create_arg_parser(std::string prog_name, t_options& args);
static void set_conditional_defaults(t_options& args);
static bool verify_args(const t_options& args);

//Read and process VPR's command-line aruments
t_options read_options(int argc, const char** argv) {
    t_options args = t_options(); //Explicitly initialize for zero initialization

    auto parser = create_arg_parser(argv[0], args);

    parser.parse_args(argc, argv);

    set_conditional_defaults(args);

    verify_args(args);

    return args;
}

struct ParseOnOff {
    ConvertedValue<bool> from_str(std::string str) {
        ConvertedValue<bool> conv_value;
        if      (str == "on")  conv_value.set_value(true);
        else if (str == "off") conv_value.set_value(false);
        else {
            std::stringstream msg;
            msg << "Invalid conversion from '" << str << "' to boolean (expected one of: " << argparse::join(default_choices(), ", ") << ")";
            conv_value.set_error(msg.str());
        }
        return conv_value;;
    }

    ConvertedValue<std::string> to_str(bool val) {
        ConvertedValue<std::string> conv_value;

        if (val) conv_value.set_value("on");
        else conv_value.set_value("off");

        return conv_value;
    }

    std::vector<std::string> default_choices() {
        return {"on", "off"};
    }
};

struct ParseCircuitFormat {
    ConvertedValue<e_circuit_format> from_str(std::string str) {
        ConvertedValue<e_circuit_format> conv_value;
        if      (str == "auto")  conv_value.set_value(e_circuit_format::AUTO);
        else if (str == "blif") conv_value.set_value(e_circuit_format::BLIF);
        else if (str == "eblif") conv_value.set_value(e_circuit_format::EBLIF);
        else {
            std::stringstream msg;
            msg << "Invalid conversion from '" << str << "' to e_circuit_format (expected one of: " << argparse::join(default_choices(), ", ") << ")";
            conv_value.set_error(msg.str());
        }
        return conv_value;
    }

    ConvertedValue<std::string> to_str(e_circuit_format val) {
        ConvertedValue<std::string> conv_value;

        if (val == e_circuit_format::AUTO) conv_value.set_value("auto");
        else if (val == e_circuit_format::BLIF) conv_value.set_value("blif");
        else {
            VTR_ASSERT(val == e_circuit_format::EBLIF);
            conv_value.set_value("eblif");
        }

        return conv_value;
    }

    std::vector<std::string> default_choices() {
        return {"auto", "blif", "eblif"};
    }
};
struct ParseRoutePredictor {
    ConvertedValue<e_routing_failure_predictor> from_str(std::string str) {
        ConvertedValue<e_routing_failure_predictor> conv_value;
        if      (str == "safe")  conv_value.set_value(SAFE);
        else if (str == "aggressive") conv_value.set_value(AGGRESSIVE);
        else if (str == "off") conv_value.set_value(OFF);
        else {
            std::stringstream msg;
            msg << "Invalid conversion from '" << str << "' to e_routing_failure_predictor (expected one of: " << argparse::join(default_choices(), ", ") << ")";
            conv_value.set_error(msg.str());
        }
        return conv_value;
    }

    ConvertedValue<std::string> to_str(e_routing_failure_predictor val) {
        ConvertedValue<std::string> conv_value;
        if (val == SAFE) conv_value.set_value("safe");
        else if (val == AGGRESSIVE) conv_value.set_value("aggressive");
        else {
            VTR_ASSERT(val == OFF);
            conv_value.set_value("off");
        }

        return conv_value;
    }

    std::vector<std::string> default_choices() {
        return {"safe", "aggressive", "off"};
    }
};

struct ParseRouterAlgorithm {
    ConvertedValue<e_router_algorithm> from_str(std::string str) {
        ConvertedValue<e_router_algorithm> conv_value;
        if      (str == "breadth_first") conv_value.set_value(BREADTH_FIRST);
        else if (str == "timing_driven") conv_value.set_value(TIMING_DRIVEN);
        else {
            std::stringstream msg;
            msg << "Invalid conversion from '" << str << "' to e_router_algorithm (expected one of: " << argparse::join(default_choices(), ", ") << ")";
            conv_value.set_error(msg.str());
        }
        return conv_value;
    }

    ConvertedValue<std::string> to_str(e_router_algorithm val) {
        ConvertedValue<std::string> conv_value;
        if (val == BREADTH_FIRST) conv_value.set_value("breadth_first");
        else {
            VTR_ASSERT(val == TIMING_DRIVEN);
            conv_value.set_value("timing_driven");
        }
        return conv_value;
    }

    std::vector<std::string> default_choices() {
        return {"breadth_first", "timing_driven"};
    }
};

struct RouteBudgetsAlgorithm {
    ConvertedValue<e_routing_budgets_algorithm> from_str(std::string str) {
        ConvertedValue<e_routing_budgets_algorithm> conv_value;
        if      (str == "minimax") conv_value.set_value(MINIMAX);
        else if (str == "scale_delay") conv_value.set_value(SCALE_DELAY);
        else if (str == "disable") conv_value.set_value(DISABLE);
        else {
            std::stringstream msg;
            msg << "Invalid conversion from '" << str << "' to e_routing_budget_algorithm (expected one of: " << argparse::join(default_choices(), ", ") << ")";
            conv_value.set_error(msg.str());
        }

        return conv_value;
    }

    ConvertedValue<std::string> to_str(e_routing_budgets_algorithm val) {
        ConvertedValue<std::string> conv_value;
        if (val == MINIMAX) conv_value.set_value("minimax");
        else if (val == DISABLE) conv_value.set_value("disable");
        else {
            VTR_ASSERT(val == SCALE_DELAY);
            conv_value.set_value("scale_delay");
        }
        return conv_value;
    }

    std::vector<std::string> default_choices() {
        return {"minimax", "scale_delay", "disable"};
    }
};

struct ParseRouteType {
    ConvertedValue<e_route_type> from_str(std::string str) {
        ConvertedValue<e_route_type> conv_value;
        if      (str == "global")  conv_value.set_value(GLOBAL);
        else if (str == "detailed") conv_value.set_value(DETAILED);
        else {
            std::stringstream msg;
            msg << "Invalid conversion from '" << str << "' to e_router_algorithm (expected one of: " << argparse::join(default_choices(), ", ") << ")";
            conv_value.set_error(msg.str());
        }
        return conv_value;
    }

    ConvertedValue<std::string> to_str(e_route_type val) {
        ConvertedValue<std::string> conv_value;
        if (val == GLOBAL) conv_value.set_value("global");
        else {
            VTR_ASSERT(val == DETAILED);
            conv_value.set_value("detailed");
        }
        return conv_value;
    }

    std::vector<std::string> default_choices() {
        return {"global", "detailed"};
    }
};

struct ParseBaseCost {
    ConvertedValue<e_base_cost_type> from_str(std::string str) {
        ConvertedValue<e_base_cost_type> conv_value;
        if      (str == "delay_normalized") conv_value.set_value(DELAY_NORMALIZED);
        else if (str == "delay_normalized_length") conv_value.set_value(DELAY_NORMALIZED_LENGTH);
        else if (str == "delay_normalized_frequency") conv_value.set_value(DELAY_NORMALIZED_FREQUENCY);
        else if (str == "delay_normalized_length_frequency") conv_value.set_value(DELAY_NORMALIZED_LENGTH_FREQUENCY);
        else if (str == "demand_only") conv_value.set_value(DEMAND_ONLY);
        else {
            std::stringstream msg;
            msg << "Invalid conversion from '" << str << "' to e_router_algorithm (expected one of: " << argparse::join(default_choices(), ", ") << ")";
            conv_value.set_error(msg.str());
        }
        return conv_value;
    }

    ConvertedValue<std::string> to_str(e_base_cost_type val) {
        ConvertedValue<std::string> conv_value;
        if (val == DELAY_NORMALIZED) conv_value.set_value("delay_normalized");
        else if (val == DELAY_NORMALIZED_LENGTH) conv_value.set_value("delay_normalized_length");
        else if (val == DELAY_NORMALIZED_FREQUENCY) conv_value.set_value("delay_normalized_frequency");
        else if (val == DELAY_NORMALIZED_LENGTH_FREQUENCY) conv_value.set_value("delay_normalized_length_frequency");
        else {
            VTR_ASSERT(val == DEMAND_ONLY);
            conv_value.set_value("demand_only");
        }
        return conv_value;
    }

    std::vector<std::string> default_choices() {
        return {"demand_only", "delay_normalized", "delay_normalized_length", "delay_normalized_frequency", "delay_normalized_length_frequency"};
    }
};

struct ParsePlaceAlgorithm {
    ConvertedValue<e_place_algorithm> from_str(std::string str) {
        ConvertedValue<e_place_algorithm> conv_value;
        if      (str == "bounding_box") conv_value.set_value(BOUNDING_BOX_PLACE);
        else if (str == "path_timing_driven") conv_value.set_value(PATH_TIMING_DRIVEN_PLACE);
        else {
            std::stringstream msg;
            msg << "Invalid conversion from '" << str << "' to e_router_algorithm (expected one of: " << argparse::join(default_choices(), ", ") << ")";
            conv_value.set_error(msg.str());
        }
        return conv_value;
    }

    ConvertedValue<std::string> to_str(e_place_algorithm val) {
        ConvertedValue<std::string> conv_value;
        if (val == BOUNDING_BOX_PLACE) conv_value.set_value("bounding_box");
        else {
            VTR_ASSERT(val == PATH_TIMING_DRIVEN_PLACE);
            conv_value.set_value("path_timing_driven");
        }
        return conv_value;
    }

    std::vector<std::string> default_choices() {
        return {"bounding_box", "path_timing_driven"};
    }
};

struct ParseClusterSeed {
    ConvertedValue<e_cluster_seed> from_str(std::string str) {
        ConvertedValue<e_cluster_seed> conv_value;
        if      (str == "timing")  conv_value.set_value(e_cluster_seed::TIMING);
        else if (str == "max_inputs") conv_value.set_value(e_cluster_seed::MAX_INPUTS);
        else if (str == "blend") conv_value.set_value(e_cluster_seed::BLEND);
        else if (str == "max_pins") conv_value.set_value(e_cluster_seed::MAX_PINS);
        else if (str == "max_input_pins") conv_value.set_value(e_cluster_seed::MAX_INPUT_PINS);
        else if (str == "blend2") conv_value.set_value(e_cluster_seed::BLEND2);
        else {
            std::stringstream msg;
            msg << "Invalid conversion from '" << str << "' to e_router_algorithm (expected one of: " << argparse::join(default_choices(), ", ") << ")";
            conv_value.set_error(msg.str());
        }
        return conv_value;
    }

    ConvertedValue<std::string> to_str(e_cluster_seed val) {
        ConvertedValue<std::string> conv_value;
        if (val == e_cluster_seed::TIMING) conv_value.set_value("timing");
        else if (val == e_cluster_seed::MAX_INPUTS) conv_value.set_value("max_inputs");
        else if (val == e_cluster_seed::BLEND) conv_value.set_value("blend");
        else if (val == e_cluster_seed::MAX_PINS) conv_value.set_value("max_pins");
        else if (val == e_cluster_seed::MAX_INPUT_PINS) conv_value.set_value("max_input_pins");
        else {
            VTR_ASSERT(val == e_cluster_seed::BLEND2);
            conv_value.set_value("blend2");
        }
        return conv_value;
    }

    std::vector<std::string> default_choices() {
        return {"timing", "max_inputs", "blend", "max_pins", "max_input_pins", "blend2"};
    }
};

struct ParseConstantNetMethod {
    ConvertedValue<e_constant_net_method> from_str(std::string str) {
        ConvertedValue<e_constant_net_method> conv_value;
        if      (str == "global") conv_value.set_value(CONSTANT_NET_GLOBAL);
        else if (str == "route")  conv_value.set_value(CONSTANT_NET_ROUTE);
        else {
            std::stringstream msg;
            msg << "Invalid conversion from '" << str << "' to e_constant_net_method (expected one of: " << argparse::join(default_choices(), ", ") << ")";
            conv_value.set_error(msg.str());
        }
        return conv_value;
    }

    ConvertedValue<std::string> to_str(e_constant_net_method val) {
        ConvertedValue<std::string> conv_value;
        if (val == CONSTANT_NET_GLOBAL) conv_value.set_value("global");
        else {
            VTR_ASSERT(val == CONSTANT_NET_ROUTE);
            conv_value.set_value("route");
        }
        return conv_value;
    }

    std::vector<std::string> default_choices() {
        return {"global", "route"};
    }
};

struct ParseTimingReportDetail {
    ConvertedValue<e_timing_report_detail> from_str(std::string str) {
        ConvertedValue<e_timing_report_detail> conv_value;
        if      (str == "netlist")    conv_value.set_value(e_timing_report_detail::NETLIST);
        else if (str == "aggregated") conv_value.set_value(e_timing_report_detail::AGGREGATED);
        else {
            std::stringstream msg;
            msg << "Invalid conversion from '" << str << "' to e_timing_report_detail (expected one of: " << argparse::join(default_choices(), ", ") << ")";
            conv_value.set_error(msg.str());
        }
        return conv_value;
    }

    ConvertedValue<std::string> to_str(e_timing_report_detail val) {
        ConvertedValue<std::string> conv_value;
        if (val == e_timing_report_detail::NETLIST) conv_value.set_value("netlist");
        else {
            VTR_ASSERT(val == e_timing_report_detail::AGGREGATED);
            conv_value.set_value("aggregated");
        }
        return conv_value;
    }

    std::vector<std::string> default_choices() {
        return {"netlist", "aggregated"};
    }
};

struct ParseClockModeling {
    ConvertedValue<e_clock_modeling> from_str(std::string str) {
        ConvertedValue<e_clock_modeling> conv_value;
        if      (str == "ideal") conv_value.set_value(IDEAL_CLOCK);
        else if (str == "route") conv_value.set_value(ROUTED_CLOCK);
        else if (str == "dedicated_network") conv_value.set_value(DEDICATED_NETWORK);
        else {
            std::stringstream msg;
            msg << "Invalid conversion from '"
                << str
                << "' to e_clock_modeling (expected one of: "
                << argparse::join(default_choices(), ", ") << ")";
            conv_value.set_error(msg.str());
        }
        return conv_value;
    }

    ConvertedValue<std::string> to_str(e_clock_modeling val) {
        ConvertedValue<std::string> conv_value;
        if (val == IDEAL_CLOCK) conv_value.set_value("ideal");
        else if (val == ROUTED_CLOCK) conv_value.set_value("route");
        else {
            VTR_ASSERT(val == DEDICATED_NETWORK);
            conv_value.set_value("dedicated_network");
        }
        return conv_value;
    }

    std::vector<std::string> default_choices() {
        return {"ideal", "route", "dedicated_network"};
    }
};

struct ParseUnrelatedClustering {
    ConvertedValue<e_unrelated_clustering> from_str(std::string str) {
        ConvertedValue<e_unrelated_clustering> conv_value;
        if      (str == "on") conv_value.set_value(e_unrelated_clustering::ON);
        else if (str == "off") conv_value.set_value(e_unrelated_clustering::OFF);
        else if (str == "auto") conv_value.set_value(e_unrelated_clustering::AUTO);
        else {
            std::stringstream msg;
            msg << "Invalid conversion from '"
                << str
                << "' to e_unrelated_clustering (expected one of: "
                << argparse::join(default_choices(), ", ") << ")";
            conv_value.set_error(msg.str());
        }
        return conv_value;
    }

    ConvertedValue<std::string> to_str(e_unrelated_clustering val) {
        ConvertedValue<std::string> conv_value;
        if (val == e_unrelated_clustering::ON) conv_value.set_value("on");
        else if (val == e_unrelated_clustering::OFF) conv_value.set_value("off");
        else {
            VTR_ASSERT(val == e_unrelated_clustering::AUTO);
            conv_value.set_value("auto");
        }
        return conv_value;
    }

    std::vector<std::string> default_choices() {
        return {"on", "off", "auto"};
    }
};

struct ParseConstGenInference{
    ConvertedValue<e_const_gen_inference> from_str(std::string str) {
        ConvertedValue<e_const_gen_inference> conv_value;
        if      (str == "none") conv_value.set_value(e_const_gen_inference::NONE);
        else if (str == "comb") conv_value.set_value(e_const_gen_inference::COMB);
        else if (str == "comb_seq") conv_value.set_value(e_const_gen_inference::COMB_SEQ);
        else {
            std::stringstream msg;
            msg << "Invalid conversion from '"
                << str
                << "' to e_const_gen_inference (expected one of: "
                << argparse::join(default_choices(), ", ") << ")";
            conv_value.set_error(msg.str());
        }
        return conv_value;
    }

    ConvertedValue<std::string> to_str(e_const_gen_inference val) {
        ConvertedValue<std::string> conv_value;
        if (val == e_const_gen_inference::NONE) conv_value.set_value("none");
        else if (val == e_const_gen_inference::COMB) conv_value.set_value("comb");
        else {
            VTR_ASSERT(val == e_const_gen_inference::COMB_SEQ);
            conv_value.set_value("comb_seq");
        }
        return conv_value;
    }

    std::vector<std::string> default_choices() {
        return {"none", "comb", "comb_seq"};
    }
};

struct ParseIncrRerouteDelayRipup {
    ConvertedValue<e_incr_reroute_delay_ripup> from_str(std::string str) {
        ConvertedValue<e_incr_reroute_delay_ripup> conv_value;
        if      (str == "on") conv_value.set_value(e_incr_reroute_delay_ripup::ON);
        else if (str == "off") conv_value.set_value(e_incr_reroute_delay_ripup::OFF);
        else if (str == "auto") conv_value.set_value(e_incr_reroute_delay_ripup::AUTO);
        else {
            std::stringstream msg;
            msg << "Invalid conversion from '"
                << str
                << "' to e_incr_reroute_delay_ripup (expected one of: "
                << argparse::join(default_choices(), ", ") << ")";
            conv_value.set_error(msg.str());
        }
        return conv_value;
    }

    ConvertedValue<std::string> to_str(e_incr_reroute_delay_ripup val) {
        ConvertedValue<std::string> conv_value;
        if (val == e_incr_reroute_delay_ripup::ON) conv_value.set_value("on");
        else if (val == e_incr_reroute_delay_ripup::OFF) conv_value.set_value("off");
        else {
            VTR_ASSERT(val == e_incr_reroute_delay_ripup::AUTO);
            conv_value.set_value("auto");
        }
        return conv_value;
    }

    std::vector<std::string> default_choices() {
        return {"on", "off", "auto"};
    }
};

struct ParseRouteBBUpdate {
    ConvertedValue<e_route_bb_update> from_str(std::string str) {
        ConvertedValue<e_route_bb_update> conv_value;
        if      (str == "static") conv_value.set_value(e_route_bb_update::STATIC);
        else if (str == "dynamic") conv_value.set_value(e_route_bb_update::DYNAMIC);
        else {
            std::stringstream msg;
            msg << "Invalid conversion from '"
                << str
                << "' to e_route_bb_update (expected one of: "
                << argparse::join(default_choices(), ", ") << ")";
            conv_value.set_error(msg.str());
        }
        return conv_value;
    }

    ConvertedValue<std::string> to_str(e_route_bb_update val) {
        ConvertedValue<std::string> conv_value;
        if (val == e_route_bb_update::STATIC) conv_value.set_value("static");
        else {
            VTR_ASSERT(val == e_route_bb_update::DYNAMIC);
            conv_value.set_value("dynamic");
        }
        return conv_value;
    }

    std::vector<std::string> default_choices() {
        return {"static", "dynamic"};
    }
};

struct ParseRouterLookahead {
    ConvertedValue<e_router_lookahead> from_str(std::string str) {
        ConvertedValue<e_router_lookahead> conv_value;
        if      (str == "classic") conv_value.set_value(e_router_lookahead::CLASSIC);
        else if (str == "map") conv_value.set_value(e_router_lookahead::MAP);
        else {
            std::stringstream msg;
            msg << "Invalid conversion from '"
                << str
                << "' to e_router_lookahead (expected one of: "
                << argparse::join(default_choices(), ", ") << ")";
            conv_value.set_error(msg.str());
        }
        return conv_value;
    }

    ConvertedValue<std::string> to_str(e_router_lookahead val) {
        ConvertedValue<std::string> conv_value;
        if (val == e_router_lookahead::CLASSIC) conv_value.set_value("classic");
        else {
            VTR_ASSERT(val == e_router_lookahead::MAP);
            conv_value.set_value("map");
        }
        return conv_value;
    }

    std::vector<std::string> default_choices() {
        return {"classic", "map"};
    }
};

struct ParsePlaceDelayModel {
    ConvertedValue<PlaceDelayModelType> from_str(std::string str) {
        ConvertedValue<PlaceDelayModelType> conv_value;
        if      (str == "delta") conv_value.set_value(PlaceDelayModelType::DELTA);
        else if (str == "delta_override") conv_value.set_value(PlaceDelayModelType::DELTA_OVERRIDE);
        else {
            std::stringstream msg;
            msg << "Invalid conversion from '" << str << "' to PlaceDelayModelType (expected one of: " << argparse::join(default_choices(), ", ") << ")";
            conv_value.set_error(msg.str());
        }
        return conv_value;
    }

    ConvertedValue<std::string> to_str(PlaceDelayModelType val) {
        ConvertedValue<std::string> conv_value;
        if (val == PlaceDelayModelType::DELTA) conv_value.set_value("delta");
        else if (val == PlaceDelayModelType::DELTA_OVERRIDE) conv_value.set_value("delta_override");
        else { 
            std::stringstream msg;
            msg << "Unrecognized PlaceDelayModelType";
            conv_value.set_error(msg.str());
        }
        return conv_value;
    }

    std::vector<std::string> default_choices() {
        return {"delta", "delta_override"};
    }
};

struct ParseReducer {
    ConvertedValue<e_reducer> from_str(std::string str) {
        ConvertedValue<e_reducer> conv_value;
        if      (str == "min") conv_value.set_value(e_reducer::MIN);
        else if (str == "max") conv_value.set_value(e_reducer::MAX);
        else if (str == "median") conv_value.set_value(e_reducer::MEDIAN);
        else if (str == "arithmean") conv_value.set_value(e_reducer::ARITHMEAN);
        else if (str == "geomean") conv_value.set_value(e_reducer::GEOMEAN);
        else {
            std::stringstream msg;
            msg << "Invalid conversion from '" << str << "' to e_reducer (expected one of: " << argparse::join(default_choices(), ", ") << ")";
            conv_value.set_error(msg.str());
        }
        return conv_value;
    }

    ConvertedValue<std::string> to_str(e_reducer val) {
        ConvertedValue<std::string> conv_value;
        if (val == e_reducer::MIN) conv_value.set_value("min");
        else if (val == e_reducer::MAX) conv_value.set_value("max");
        else if (val == e_reducer::MEDIAN) conv_value.set_value("median");
        else if (val == e_reducer::ARITHMEAN) conv_value.set_value("arithmean");
        else { 
            VTR_ASSERT(val == e_reducer::GEOMEAN);
            conv_value.set_value("geomean");
        }
        return conv_value;
    }

    std::vector<std::string> default_choices() {
        return {"min", "max", "median", "arithmean", "geomean"};
    }
};


static argparse::ArgumentParser create_arg_parser(std::string prog_name, t_options& args) {
    std::string description = "Implements the specified circuit onto the target FPGA architecture"
                              " by performing packing/placement/routing, and analyzes the result.\n"
                              "\n"
                              "Attempts to find the minimum routable channel width, unless a fixed"
                              " channel width is specified with --route_chan_width."
                              ;
    auto parser = argparse::ArgumentParser(prog_name, description);

    std::string epilog = vtr::replace_all(
        "Usage Examples\n"
        "--------------\n"
        "   #Find the minimum routable channel width of my_circuit on my_arch\n"
        "   {prog} my_arch.xml my_circuit.blif\n"
        "\n"
        "   #Show interactive graphics\n"
        "   {prog} my_arch.xml my_circuit.blif --disp on\n"
        "\n"
        "   #Implement at a fixed channel width of 100\n"
        "   {prog} my_arch.xml my_circuit.blif --route_chan_width 100\n"
        "\n"
        "   #Perform packing and placement only\n"
        "   {prog} my_arch.xml my_circuit.blif --pack --place\n"
        "\n"
        "   #Generate post-implementation netlist\n"
        "   {prog} my_arch.xml my_circuit.blif --gen_post_synthesis_netlist on\n"
        "\n"
        "   #Write routing-resource graph to a file\n"
        "   {prog} my_arch.xml my_circuit.blif --write_rr_graph my_rr_graph.xml\n"
        "\n"
        "\n"
        "For additional documentation see: https://docs.verilogtorouting.org",
        "{prog}", parser.prog());
    parser.epilog(epilog);


    auto& pos_grp = parser.add_argument_group("positional arguments");
    pos_grp.add_argument(args.ArchFile, "architecture")
            .help("FPGA Architecture description file (XML)");

    pos_grp.add_argument(args.CircuitName, "circuit")
            .help("Circuit file (or circuit name if --circuit_file specified)");


    auto& stage_grp = parser.add_argument_group("stage options");

    stage_grp.add_argument<bool,ParseOnOff>(args.do_packing, "--pack")
            .help("Run packing")
            .action(argparse::Action::STORE_TRUE)
            .default_value("off");

    stage_grp.add_argument<bool,ParseOnOff>(args.do_placement, "--place")
            .help("Run placement")
            .action(argparse::Action::STORE_TRUE)
            .default_value("off");

    stage_grp.add_argument<bool,ParseOnOff>(args.do_routing, "--route")
            .help("Run routing")
            .action(argparse::Action::STORE_TRUE)
            .default_value("off");

    stage_grp.add_argument<bool,ParseOnOff>(args.do_analysis, "--analysis")
            .help("Run analysis")
            .action(argparse::Action::STORE_TRUE)
            .default_value("off");

    stage_grp.epilog("If none of the stage options are specified, all stages are run.\n"
                     "Analysis is always run after routing, unless the implementation\n"
                     "is illegal.\n"
                     "\n"
                     "If the implementation is illegal analysis can be forced by explicitly\n"
                     "specifying the --analysis option.");


    auto& gfx_grp = parser.add_argument_group("graphics options");

    gfx_grp.add_argument<bool,ParseOnOff>(args.show_graphics, "--disp")
            .help("Enable or disable interactive graphics")
            .default_value("off");

    gfx_grp.add_argument(args.GraphPause, "--auto")
            .help("Controls how often VPR pauses for interactive"
                  " graphics (requiring Proceed to be clicked)."
                  " Higher values pause less frequently")
            .default_value("1")
            .choices({"0", "1", "2"})
            .show_in(argparse::ShowIn::HELP_ONLY);


    auto& gen_grp = parser.add_argument_group("general options");

    gen_grp.add_argument(args.show_help, "--help", "-h")
            .help("Show this help message then exit")
            .action(argparse::Action::HELP);

    gen_grp.add_argument<bool,ParseOnOff>(args.show_version, "--version")
            .help("Show version information then exit")
            .action(argparse::Action::VERSION);

    gen_grp.add_argument<std::string>(args.device_layout, "--device")
            .help("Controls which device layout/floorplan is used from the architecture file."
                  " 'auto' uses the smallest device which satisfies the circuit's resource requirements.")
            .metavar("DEVICE_NAME")
            .default_value("auto");

    gen_grp.add_argument<size_t>(args.num_workers, "--num_workers", "-j")
            .help("Controls how many parallel workers VPR may use:\n"
                  " *  1 implies VPR will execute serially,\n"
                  " * >1 implies VPR may execute in parallel with up to the\n"
                  "      specified concurrency, and\n"
                  " *  0 implies VPR may execute in parallel with up to the\n"
                  "      maximum concurrency supported by the host machine.\n"
                  "If this option is not specified it may be set from the 'VPR_NUM_WORKERS' "
                  "environment variable; otherwise the default is used.")
            .default_value("1");

    gen_grp.add_argument<bool,ParseOnOff>(args.timing_analysis, "--timing_analysis")
            .help("Controls whether timing analysis (and timing driven optimizations) are enabled.")
            .default_value("on");

    gen_grp.add_argument<bool,ParseOnOff>(args.CreateEchoFile, "--echo_file")
            .help("Generate echo files of key internal data structures."
                  " Useful for debugging VPR, and typically end in .echo")
            .default_value("off")
            .show_in(argparse::ShowIn::HELP_ONLY);

    gen_grp.add_argument<bool,ParseOnOff>(args.verify_file_digests, "--verify_file_digests")
            .help("Verify that files loaded by VPR (e.g. architecture, netlist,"
                  " previous packing/placement/routing) are consistent")
            .default_value("on")
            .show_in(argparse::ShowIn::HELP_ONLY);

    gen_grp.add_argument(args.target_device_utilization, "--target_utilization")
            .help("Sets the target device utilization."
                  " This corresponds to the maximum target fraction of device grid-tiles to be used."
                  " A value of 1.0 means the smallest device (which fits the circuit) will be used.")
            .default_value("1.0")
            .show_in(argparse::ShowIn::HELP_ONLY);

    gen_grp.add_argument<e_constant_net_method,ParseConstantNetMethod>(args.constant_net_method, "--constant_net_method")
            .help("Specifies how constant nets (i.e. those driven to a constant\n"
                  "value) are handled:\n"
                  " * global: Treat constant nets as globals (not routed)\n"
                  " * route : Treat constant nets as normal nets (routed)\n"
                  " * dedicated_network : Build a dedicated clock network based on the\n"
                  "                       clock network specified in the architecture file\n")
            .default_value("global")
            .show_in(argparse::ShowIn::HELP_ONLY);

    gen_grp.add_argument<e_clock_modeling,ParseClockModeling>(args.clock_modeling, "--clock_modeling")
            .help("Specifies how clock nets are handled\n"
                  " * ideal: Treat clock pins as ideal\n"
                  "          (i.e. no routing delays on clocks)\n"
                  " * route: Treat the clock pins as normal nets\n"
                  "          (i.e. routed using inter-block routing)\n")
            .default_value("ideal")
            .show_in(argparse::ShowIn::HELP_ONLY);

    gen_grp.add_argument<bool,ParseOnOff>(args.exit_before_pack, "--exit_before_pack")
            .help("Causes VPR to exit before packing starts (useful for statistics collection)")
            .default_value("off")
            .show_in(argparse::ShowIn::HELP_ONLY);

    auto& file_grp = parser.add_argument_group("file options");

    file_grp.add_argument(args.BlifFile, "--circuit_file")
            .help("Path to technology mapped circuit")
            .show_in(argparse::ShowIn::HELP_ONLY);

    file_grp.add_argument<e_circuit_format,ParseCircuitFormat>(args.circuit_format, "--circuit_format")
            .help("File format for the input atom-level circuit/netlist.\n"
                  " * auto: infer from file extension\n"
                  " * blif: Strict structural BLIF format\n"
                  " * eblif: Structural BLIF format with the extensions:\n"
                  "           .conn  - Connection between two wires\n"
                  "           .cname - Custom name for atom primitive\n"
                  "           .param - Parameter on atom primitive\n"
                  "           .attr  - Attribute on atom primitive\n")
            .default_value("auto")
            .show_in(argparse::ShowIn::HELP_ONLY);

    file_grp.add_argument(args.NetFile, "--net_file")
            .help("Path to packed netlist file")
            .show_in(argparse::ShowIn::HELP_ONLY);

    file_grp.add_argument(args.PlaceFile, "--place_file")
            .help("Path to placement file")
            .show_in(argparse::ShowIn::HELP_ONLY);

    file_grp.add_argument(args.RouteFile, "--route_file")
            .help("Path to routing file")
            .show_in(argparse::ShowIn::HELP_ONLY);

    file_grp.add_argument(args.SDCFile, "--sdc_file")
            .help("Path to timing constraints file in SDC format")
            .show_in(argparse::ShowIn::HELP_ONLY);

    file_grp.add_argument(args.read_rr_graph_file, "--read_rr_graph")
            .help("The routing resource graph file to load."
                  " The loaded routing resource graph overrides any routing architecture specified in the architecture file.")
            .metavar("RR_GRAPH_FILE")
            .show_in(argparse::ShowIn::HELP_ONLY);

    file_grp.add_argument(args.write_rr_graph_file, "--write_rr_graph")
            .help("Writes the routing resource graph to the specified file")
            .metavar("RR_GRAPH_FILE")
            .show_in(argparse::ShowIn::HELP_ONLY);

    file_grp.add_argument(args.out_file_prefix, "--outfile_prefix")
            .help("Prefix for output files")
            .show_in(argparse::ShowIn::HELP_ONLY);


    auto& netlist_grp = parser.add_argument_group("netlist options");

    netlist_grp.add_argument<bool,ParseOnOff>(args.absorb_buffer_luts, "--absorb_buffer_luts")
            .help("Controls whether LUTS programmed as buffers are absorbed by downstream logic")
            .default_value("on")
            .show_in(argparse::ShowIn::HELP_ONLY);

    netlist_grp.add_argument<e_const_gen_inference,ParseConstGenInference>(args.const_gen_inference, "--const_gen_inference")
            .help("Controls how constant generators are detected\n"
                  " * none    : No constant generator inference is performed\n"
                  " * comb    : Only combinational primitives are considered\n"
                  "             for constant generator inference (always safe)\n"
                  " * comb_seq: Both combinational and sequential primitives\n"
                  "             are considered for constant generator inference\n"
                  "             (usually safe)\n")
            .default_value("comb_seq")
            .show_in(argparse::ShowIn::HELP_ONLY);

    netlist_grp.add_argument<bool,ParseOnOff>(args.sweep_dangling_primary_ios, "--sweep_dangling_primary_ios")
            .help("Controls whether dangling primary inputs and outputs are removed from the netlist")
            .default_value("on")
            .show_in(argparse::ShowIn::HELP_ONLY);

    netlist_grp.add_argument<bool,ParseOnOff>(args.sweep_dangling_nets, "--sweep_dangling_nets")
            .help("Controls whether dangling nets are removed from the netlist")
            .default_value("on")
            .show_in(argparse::ShowIn::HELP_ONLY);

    netlist_grp.add_argument<bool,ParseOnOff>(args.sweep_dangling_blocks, "--sweep_dangling_blocks")
            .help("Controls whether dangling blocks are removed from the netlist")
            .default_value("on")
            .show_in(argparse::ShowIn::HELP_ONLY);

    netlist_grp.add_argument<bool,ParseOnOff>(args.sweep_constant_primary_outputs, "--sweep_constant_primary_outputs")
            .help("Controls whether primary outputs driven by constant values are removed from the netlist")
            .default_value("off")
            .show_in(argparse::ShowIn::HELP_ONLY);

    netlist_grp.add_argument(args.netlist_verbosity, "--netlist_verbosity")
            .help("Controls how much detail netlist processing produces about detected netlist"
                  " characteristics (e.g. constant generator detection) and applied netlist"
                  " modifications (e.g. swept netlist components)."
                  " Larger values produce more detail.")
            .default_value("1")
            .show_in(argparse::ShowIn::HELP_ONLY);


    auto& pack_grp = parser.add_argument_group("packing options");

    pack_grp.add_argument<bool,ParseOnOff>(args.connection_driven_clustering, "--connection_driven_clustering")
            .help("Controls whether or not packing prioritizes the absorption of nets with fewer"
                  " connections into a complex logic block over nets with more connections")
            .default_value("on")
            .show_in(argparse::ShowIn::HELP_ONLY);

    pack_grp.add_argument<e_unrelated_clustering,ParseUnrelatedClustering>(args.allow_unrelated_clustering, "--allow_unrelated_clustering")
            .help("Controls whether primitives with no attraction to a cluster can be packed into it.\n"
                  "Turning unrelated clustering on can increase packing density (fewer blocks are used), but at the cost of worse routability.\n"
                  " * on  : Unrelated clustering enabled\n"
                  " * off : Unrelated clustering disabled\n"
                  " * auto: Dynamically enabled/disabled (based on density)\n")
            .default_value("auto")
            .show_in(argparse::ShowIn::HELP_ONLY);

    pack_grp.add_argument(args.alpha_clustering, "--alpha_clustering")
            .help("Parameter that weights the optimization of timing vs area. 0.0 focuses solely on"
                  " area, 1.0 solely on timing.")
            .default_value("0.75")
            .show_in(argparse::ShowIn::HELP_ONLY);

    pack_grp.add_argument(args.beta_clustering, "--beta_clustering")
            .help("Parameter that weights the absorption of small nets vs signal sharing."
                  " 0.0 focuses solely on sharing, 1.0 solely on small net absoprtion."
                  " Only meaningful if --connection_driven_clustering=on")
            .default_value("0.9")
            .show_in(argparse::ShowIn::HELP_ONLY);

    pack_grp.add_argument<bool,ParseOnOff>(args.timing_driven_clustering, "--timing_driven_clustering")
            .help("Controls whether custering optimizes for timing")
            .default_value("on")
            .show_in(argparse::ShowIn::HELP_ONLY);

    pack_grp.add_argument<e_cluster_seed,ParseClusterSeed>(args.cluster_seed_type, "--cluster_seed_type")
            .help("Controls how primitives are chosen as seeds."
                  " (Default: blend2 if timing driven, max_inputs otherwise)")
            .show_in(argparse::ShowIn::HELP_ONLY);

    pack_grp.add_argument<bool,ParseOnOff>(args.enable_clustering_pin_feasibility_filter, "--clustering_pin_feasibility_filter")
            .help("Controls whether the pin counting feasibility filter is used during clustering."
                  " When enabled the clustering engine counts the number of available pins in"
                  " groups/classes of mutually connected pins within a cluster."
                  " These counts are used to quickly filter out candidate primitives/atoms/molecules"
                  " for which the cluster has insufficient pins to route (without performing a full routing)."
                  " This reduces packer run-time")
            .default_value("on")
            .show_in(argparse::ShowIn::HELP_ONLY);

<<<<<<< HEAD
    pack_grp.add_argument<bool,ParseOnOff>(args.enable_round_robin_prepacking, "--round_robin_prepacking")
            .help("")
            .default_value("off")
            .show_in(argparse::ShowIn::HELP_ONLY);
    
=======
    pack_grp.add_argument<bool,ParseOnOff>(args.balance_block_type_utilization, "--balance_block_type_utilization")
            .help("If enabled, when a primitive can potentially be mapped to multiple block types the packer will "
                  "pick the block type which (currently) has the lowest utilization.")
            .default_value("off")
            .show_in(argparse::ShowIn::HELP_ONLY);

>>>>>>> 3aad1f64
    pack_grp.add_argument(args.target_external_pin_util, "--target_ext_pin_util")
            .help("Sets the external pin utilization target during clustering.\n"
                  "Value Ranges: [1.0, 0.0]\n"
                  "* 1.0 : The packer to pack as densely as possible (i.e. try\n"
                  "        to use 100% of cluster external pins)\n"
                  "* 0.0 : The packer to pack as loosely as possible (i.e. each\n"
                  "        block will contain a single mollecule).\n"
                  "        Values in between trade-off pin usage and\n"
                  "        packing density.\n"
                  "\n"
                  "Typically packing less densely improves routability, at\n"
                  "the cost of using more clusters. Note that these settings are\n"
                  "only guidelines, the packer will use up to 1.0 utilization if\n"
                  "a molecule would not otherwise pack into any cluster type.\n"
                  "\n"
                  "This option can take multiple specifications in several\n"
                  "formats:\n"
                  "* auto (i.e. 'auto'): VPR will determine the target pin\n"
                  "                      utilizations automatically\n"
                  "* Single Value (e.g. '0.7'): the input pin utilization for\n"
                  "                             all block types (output pin\n"
                  "                             utilization defaults to 1.0)\n"
                  "* Double Value (e.g. '0.7,0.8'): the input and output pin\n"
                  "                             utilization for all block types\n"
                  "* Block Value (e.g. 'clb:0.7', 'clb:0.7,0.8'): the pin\n"
                  "                             utilization for a specific\n"
                  "                             block type\n"
                  "These can be used in combination. For example:\n"
                  "   '--target_ext_pin_util 0.9 clb:0.7'\n"
                  "would set the input pin utilization of clb blocks to 0.7,\n"
                  "and all other blocks to 0.9.\n")
            .nargs('+')
            .default_value({"auto"})
            .show_in(argparse::ShowIn::HELP_ONLY);

    pack_grp.add_argument<int>(args.pack_verbosity, "--pack_verbosity")
            .help("Controls how verbose clustering's output is. Higher values produce more output (useful for debugging architecture packing problems)")
            .default_value("2")
            .show_in(argparse::ShowIn::HELP_ONLY);

    auto& place_grp = parser.add_argument_group("placement options");

    place_grp.add_argument(args.Seed, "--seed")
            .help("Placement random number generator seed")
            .default_value("1")
            .show_in(argparse::ShowIn::HELP_ONLY);

    place_grp.add_argument<bool,ParseOnOff>(args.ShowPlaceTiming, "--enable_timing_computations")
            .help("Displays delay statistics even if placement is not timing driven")
            .show_in(argparse::ShowIn::HELP_ONLY);

    place_grp.add_argument(args.PlaceInnerNum, "--inner_num")
            .help("Controls number of moves per temperature: inner_num * num_blocks ^ (4/3)")
            .default_value("1.0")
            .show_in(argparse::ShowIn::HELP_ONLY);

    place_grp.add_argument(args.PlaceInitT, "--init_t")
            .help("Initial temperature for manual annealing schedule")
            .default_value("100.0")
            .show_in(argparse::ShowIn::HELP_ONLY);

    place_grp.add_argument(args.PlaceExitT, "--exit_t")
            .help("Temperature at which annealing which terminate for manual annealing schedule")
            .default_value("0.01")
            .show_in(argparse::ShowIn::HELP_ONLY);

    place_grp.add_argument(args.PlaceAlphaT, "--alpha_t")
            .help("Temperature scaling factor for manual annealing schedule."
                  " Old temperature is multiplied by alpha_t")
            .default_value("0.01")
            .show_in(argparse::ShowIn::HELP_ONLY);

    place_grp.add_argument(args.pad_loc_file, "--fix_pins")
            .help("Fixes I/O pad locations during placement. Valid options:\n"
                  " * 'free' allows placement to optimize pad locations\n"
                  " * 'random' fixes pad locations to arbitraray locations\n"
                  " * path to a file specifying pad locations (.place format with only pads specified).")
            .default_value("free")
            .show_in(argparse::ShowIn::HELP_ONLY);

    place_grp.add_argument<e_place_algorithm,ParsePlaceAlgorithm>(args.PlaceAlgorithm, "--place_algorithm")
            .help("Controls which placement algorithm is used")
            .default_value("path_timing_driven")
            .choices({"bounding_box", "path_timing_driven"})
            .show_in(argparse::ShowIn::HELP_ONLY);

    place_grp.add_argument(args.PlaceChanWidth, "--place_chan_width")
            .help("Sets the assumed channel width during placement. "
                  "If --place_chan_width is unspecified, but --route_chan_width is specified the "
                  "--route_chan_width value will be used (otherwise the default value is used).")
            .default_value("100")
            .show_in(argparse::ShowIn::HELP_ONLY);


    auto& place_timing_grp = parser.add_argument_group("timing-driven placement options");

    place_timing_grp.add_argument(args.PlaceTimingTradeoff, "--timing_tradeoff")
            .help("Trade-off control between delay and wirelength during placement."
                  " 0.0 focuses completely on wirelength, 1.0 completely on timing")
            .default_value("0.5")
            .show_in(argparse::ShowIn::HELP_ONLY);

    place_timing_grp.add_argument(args.RecomputeCritIter, "--recompute_crit_iter")
            .help("Controls how many temperature updates occur between timing analysis during placement")
            .default_value("1")
            .show_in(argparse::ShowIn::HELP_ONLY);

    place_timing_grp.add_argument(args.inner_loop_recompute_divider, "--inner_loop_recompute_divider")
            .help("Controls how many timing analysies are perform per temperature during placement")
            .default_value("0")
            .show_in(argparse::ShowIn::HELP_ONLY);

    place_timing_grp.add_argument(args.place_exp_first, "--td_place_exp_first")
            .help("Controls how critical a connection is as a function of slack at the start of placement."
                  " A value of zero treats all connections as equally critical (regardless of slack)."
                  " Values larger than 1.0 cause low slack connections to be treated more critically."
                  " The value increases to --td_place_exp_last during placement.")
            .default_value("1.0")
            .show_in(argparse::ShowIn::HELP_ONLY);

    place_timing_grp.add_argument(args.place_exp_last, "--td_place_exp_last")
            .help("Controls how critical a connection is as a function of slack at the end of placement.")
            .default_value("8.0")
            .show_in(argparse::ShowIn::HELP_ONLY);

    place_timing_grp.add_argument<PlaceDelayModelType,ParsePlaceDelayModel>(args.place_delay_model, "--place_delay_model")
            .help("This option controls what information is considered and how"
                  " the placement delay model is constructed.\n"
                  "Valid options:\n"
                  " * 'delta' uses differences in position only\n"
                  " * 'delta_override' uses differences in position with overrides for direct connects\n")
            .default_value("delta")
            .show_in(argparse::ShowIn::HELP_ONLY);

    place_timing_grp.add_argument<e_reducer,ParseReducer>(args.place_delay_model_reducer, "--place_delay_model_reducer")
            .help("When calculating delta delays for the placment delay model how are multiple values combined?")
            .default_value("min")
            .show_in(argparse::ShowIn::HELP_ONLY);

    place_timing_grp.add_argument(args.place_delay_offset, "--place_delay_offset")
            .help("A constant offset (in seconds) applied to the placer's delay model."
                   " Negative values disable the placer delay ramp.")
            .default_value("0.0")
            .show_in(argparse::ShowIn::HELP_ONLY);

    place_timing_grp.add_argument(args.place_delay_ramp_delta_threshold, "--place_delay_ramp_delta_threshold")
            .help("The delta distance beyond which --place_delay_ramp is applied. Negative values disable delay ramp."
                   " Negative values disable the placer delay ramp.")
            .default_value("-1")
            .show_in(argparse::ShowIn::HELP_ONLY);

    place_timing_grp.add_argument(args.place_delay_ramp_slope, "--place_delay_ramp_slope")
            .help("The slope of the ramp (in seconds per grid tile) which is applied to the placer delay model for delta distance beyond --place_delay_ramp_delta_threshold")
            .default_value("0.0e-9")
            .show_in(argparse::ShowIn::HELP_ONLY);

    place_timing_grp.add_argument(args.place_tsu_rel_margin, "--place_tsu_rel_margin")
            .help("Specifies the scaling factor for cell setup times used by the placer."
                  " This effectively controls whether the placer should try to achieve extra margin on setup paths."
                  " For example a value of 1.1 corresponds to requesting 10%% setup margin."  )
            .default_value("1.0")
            .show_in(argparse::ShowIn::HELP_ONLY);

    place_timing_grp.add_argument(args.place_tsu_abs_margin, "--place_tsu_abs_margin")
            .help("Specifies an absolute offest added to cell setup times used by the placer."
                  " This effectively controls whether the placer should try to achieve extra margin on setup paths."
                  " For example a value of 500e-12 corresponds to requesting an extra 500ps of setup margin."  )
            .default_value("0.0")
            .show_in(argparse::ShowIn::HELP_ONLY);

    place_timing_grp.add_argument(args.post_place_timing_report_file, "--post_place_timing_report")
            .help("Name of the post-placement timing report file (not generated if unspecfied)")
            .default_value("")
            .show_in(argparse::ShowIn::HELP_ONLY);

    auto& route_grp = parser.add_argument_group("routing options");

    route_grp.add_argument(args.max_router_iterations, "--max_router_iterations")
            .help("Maximum number of Pathfinder-based routing iterations before the circuit is"
                  " declared unroutable at a given channel width")
            .default_value("50")
            .show_in(argparse::ShowIn::HELP_ONLY);

    route_grp.add_argument(args.first_iter_pres_fac, "--first_iter_pres_fac")
            .help("Sets the present overuse factor for the first routing iteration")
            .default_value("0.0")
            .show_in(argparse::ShowIn::HELP_ONLY);

    route_grp.add_argument(args.initial_pres_fac, "--initial_pres_fac")
            .help("Sets the present overuse factor for the second routing iteration")
            .default_value("0.5")
            .show_in(argparse::ShowIn::HELP_ONLY);

    route_grp.add_argument(args.pres_fac_mult, "--pres_fac_mult")
            .help("Sets the growth factor by which the present overuse penalty factor is"
                  " multiplied after each routing iteration")
            .default_value("1.3")
            .show_in(argparse::ShowIn::HELP_ONLY);

    route_grp.add_argument(args.acc_fac, "--acc_fac")
            .help("Specifies the accumulated overuse factor (historical congestion cost factor)")
            .default_value("1.0")
            .show_in(argparse::ShowIn::HELP_ONLY);

    route_grp.add_argument(args.bb_factor, "--bb_factor")
            .help("Sets the distance (in channels) outside a connection's bounding box which can be explored during routing")
            .default_value("3")
            .show_in(argparse::ShowIn::HELP_ONLY);

    route_grp.add_argument<e_base_cost_type,ParseBaseCost>(args.base_cost_type, "--base_cost_type")
            .help("Sets the basic cost of routing resource nodes:\n"
                  " * demand_only: based on expected demand of node type\n"
                  " * delay_normalized: like demand_only but normalized\n"
                  "      to magnitude of typical routing resource delay\n"
                  " * delay_normalized_length: like delay_normalized but\n"
                  "      scaled by routing resource length\n"
                  " * delay_normalized_freqeuncy: like delay_normalized\n"
                  "      but scaled inversely by segment type frequency\n"
                  " * delay_normalized_length_freqeuncy: like delay_normalized\n"
                  "      but scaled by routing resource length, and inversely\n"
                  "      by segment type frequency\n"
                  "(Default: demand_only for breadth-first router,\n"
                  "          delay_normalized_length for timing-driven router)")
            .show_in(argparse::ShowIn::HELP_ONLY);

    route_grp.add_argument(args.bend_cost, "--bend_cost")
            .help("The cost of a bend. (Default: 1.0 for global routing, 0.0 for detailed routing)")
            .show_in(argparse::ShowIn::HELP_ONLY);

    route_grp.add_argument<e_route_type,ParseRouteType>(args.RouteType, "--route_type")
            .help("Specifies whether global, or combined global and detailed routing is performed.")
            .default_value("detailed")
            .choices({"global", "detailed"})
            .show_in(argparse::ShowIn::HELP_ONLY);

    route_grp.add_argument(args.RouteChanWidth, "--route_chan_width")
            .help("Specifies a fixed channel width to route at."
                  " A value of -1 indicates that the minimum channel width should be determined")
            .default_value("-1")
            .metavar("CHANNEL_WIDTH");

    route_grp.add_argument(args.min_route_chan_width_hint, "--min_route_chan_width_hint")
            .help("Hint to the router what the minimum routable channel width is."
                  " Good hints can speed-up determining the minimum channel width.")
            .show_in(argparse::ShowIn::HELP_ONLY);

    route_grp.add_argument<bool,ParseOnOff>(args.verify_binary_search, "--verify_binary_search")
            .help("Force the router to verify the minimum channel width by routing at"
                  " consecutively lower channel widths until two consecutive failures are observed.")
            .default_value("off")
            .show_in(argparse::ShowIn::HELP_ONLY);

    route_grp.add_argument<e_router_algorithm,ParseRouterAlgorithm>(args.RouterAlgorithm, "--router_algorithm")
            .help("Specifies the router algorithm to use.\n"
                  " * breadth_first: focuses solely on routability\n"
                  " * timing_driven: focuses on routability and circuit speed\n")
            .default_value("timing_driven")
            .choices({"breadth_first", "timing_driven"})
            .show_in(argparse::ShowIn::HELP_ONLY);

    route_grp.add_argument(args.min_incremental_reroute_fanout, "--min_incremental_reroute_fanout")
            .help("The net fanout threshold above which nets will be re-routed incrementally.")
            .default_value("16")
            .show_in(argparse::ShowIn::HELP_ONLY);


    auto& route_timing_grp = parser.add_argument_group("timing-driven routing options");

    route_timing_grp.add_argument(args.astar_fac, "--astar_fac")
            .help("Controls the directedness of the the timing-driven router's exploration."
                  " Values between 1 and 2 are resonable; higher values trade some quality for reduced run-time")
            .default_value("1.2")
            .show_in(argparse::ShowIn::HELP_ONLY);

    route_timing_grp.add_argument(args.max_criticality, "--max_criticality")
            .help("Sets the maximum fraction of routing cost derived from delay (vs routability) for any net."
                  " 0.0 means no attention is paid to delay, 1.0 means nets on the critical path ignore congestion")
            .default_value("0.99")
            .show_in(argparse::ShowIn::HELP_ONLY);

    route_timing_grp.add_argument(args.criticality_exp, "--criticality_exp")
            .help("Controls the delay-routability trade-off for nets as a function of slack."
                  " 0.0 implies all nets treated equally regardless of slack."
                  " At large values (>> 1) only nets on the critical path will consider delay.")
            .default_value("1.0")
            .show_in(argparse::ShowIn::HELP_ONLY);

    route_timing_grp.add_argument(args.router_init_wirelength_abort_threshold, "--router_init_wirelength_abort_threshold")
            .help("The first routing iteration wirelength abort threshold."
                  " If the first routing iteration uses more than this fraction of available wirelength routing is aborted.")
            .default_value("0.85")
            .show_in(argparse::ShowIn::HELP_ONLY);

    route_timing_grp.add_argument<e_incr_reroute_delay_ripup,ParseIncrRerouteDelayRipup>(args.incr_reroute_delay_ripup, "--incremental_reroute_delay_ripup")
            .help("Controls whether incremental net routing will rip-up (and re-route) a critical connection for delay, even if the routing is legal.")
            .default_value("auto")
            .show_in(argparse::ShowIn::HELP_ONLY);

    route_timing_grp.add_argument<e_routing_failure_predictor,ParseRoutePredictor>(args.routing_failure_predictor, "--routing_failure_predictor")
            .help("Controls how aggressively the router will predict a routing as unsuccessful"
                  " and give up early. This can significantly reducing the run-time required"
                  " to find the minimum channel width.\n"
                  " * safe: Only abort when it is extremely unlikely a routing will succeed\n"
                  " * aggressive: Further reduce run-time by giving up earlier. This may increase the reported minimum channel width\n"
                  " * off: Only abort when the maximum number of iterations is reached\n")
            .default_value("safe")
            .choices({"safe", "aggressive", "off"})
            .show_in(argparse::ShowIn::HELP_ONLY);

    route_timing_grp.add_argument<e_routing_budgets_algorithm,RouteBudgetsAlgorithm>(args.routing_budgets_algorithm, "--routing_budgets_algorithm")
            .help("Controls how the routing budgets are created.\n"
                  " * slack: Sets the budgets depending on the amount slack between connections and the current delay values.\n"
                  " * criticality: Sets the minimum budgets to 0 and the maximum budgets as a function of delay and criticality (net delay/ pin criticality)\n"
                  " * disable: Removes the routing budgets, use the default VPR and ignore hold time constraints\n")
            .default_value("disable")
            .choices({"minimax", "scale_delay", "disable"})
            .show_in(argparse::ShowIn::HELP_ONLY);

    route_timing_grp.add_argument<bool,ParseOnOff>(args.save_routing_per_iteration, "--save_routing_per_iteration")
            .help("Controls whether VPR saves the current routing to a file after each routing iteration."
                  " May be helpful for debugging.")
            .default_value("off")
            .show_in(argparse::ShowIn::HELP_ONLY);

    route_timing_grp.add_argument<float>(args.congested_routing_iteration_threshold_frac, "--congested_routing_iteration_threshold")
            .help("Controls when the router enters a high effort mode to resolve lingering routing congestion."
                  " Value is the fraction of max_router_iterations beyond which the routing is deemed congested.")
            .default_value("1.0")
            .show_in(argparse::ShowIn::HELP_ONLY);

    route_timing_grp.add_argument<e_route_bb_update,ParseRouteBBUpdate>(args.route_bb_update, "--route_bb_update")
            .help("Controls how the router's net bounding boxes are updated:\n"
                  " * static : bounding boxes are never updated\n"
                  " * dynamic: bounding boxes are updated dynamically as routing progresses\n")
            .default_value("dynamic")
            .show_in(argparse::ShowIn::HELP_ONLY);

    route_timing_grp.add_argument<int>(args.router_high_fanout_threshold, "--router_high_fanout_threshold")
            .help("Specifies the net fanout beyond which a net is considered high fanout."
                  " Values less than zero disable special behaviour for high fanout nets")
            .default_value("64")
            .show_in(argparse::ShowIn::HELP_ONLY);

    route_timing_grp.add_argument(args.router_debug_net, "--router_debug_net")
            .help("Controls when router debugging is enabled.\n"
                  " * For values >= 0, the value is taken as the net ID for\n"
                  "   which to enable router debug output.\n" 
                  " * For value == -1, router debug output is enabled for\n"
                  "   all nets.\n" 
                  " * For values < -1, all net-sbased router debug output is disabled.\n" 
                  "Note if VPR as compiled without debug logging enabled this will produce only limited output.\n")
            .default_value("-2")
            .show_in(argparse::ShowIn::HELP_ONLY);

    route_timing_grp.add_argument(args.router_debug_sink_rr, "--router_debug_sink_rr")
            .help("Controls when router debugging is enabled for the specified sink RR.\n"
                  " * For values >= 0, the value is taken as the sink RR Node ID for\n"
                  "   which to enable router debug output.\n" 
                  " * For values < 0, sink-based router debug output is disabled.\n" 
                  "Note if VPR as compiled without debug logging enabled this will produce only limited output.\n")
            .default_value("-2")
            .show_in(argparse::ShowIn::HELP_ONLY);

    route_timing_grp.add_argument<e_router_lookahead,ParseRouterLookahead>(args.router_lookahead_type, "--router_lookahead")
            .help("Controls what lookahead the router uses to calculate cost of completing a connection.\n"
                  " * classic: The classic VPR lookahead\n" 
                  " * map: A more advanced lookahead which accounts for diverse wire type\n")
            .default_value("classic")
            .show_in(argparse::ShowIn::HELP_ONLY);

    route_timing_grp.add_argument(args.router_max_convergence_count, "--router_max_convergence_count")
            .help("Controls how many times the router is allowed to converge to a legal routing before halting."
                  " If multiple legal solutions are found the best quality implementation is used.")
            .default_value("1")
            .show_in(argparse::ShowIn::HELP_ONLY);

    route_timing_grp.add_argument(args.router_reconvergence_cpd_threshold, "--router_reconvergence_cpd_threshold")
            .help("Specifies the minimum potential CPD improvement for which the router will"
                  " continue to attempt re-convergent routing."
                  " For example, a value of 0.99 means the router will not give up on reconvergent"
                  " routing if it thinks a > 1% CPD reduction is possible.")
            .default_value("0.99")
            .show_in(argparse::ShowIn::HELP_ONLY);

    route_timing_grp.add_argument(args.router_first_iteration_timing_report_file, "--router_first_iter_timing_report")
            .help("Name of the post first routing iteration timing report file (not generated if unspecfied)")
            .default_value("")
            .show_in(argparse::ShowIn::HELP_ONLY);

    auto& analysis_grp = parser.add_argument_group("analysis options");

    analysis_grp.add_argument<bool,ParseOnOff>(args.full_stats, "--full_stats")
            .help("Print extra statistics about the circuit and it's routing (useful for wireability analysis)")
            .default_value("off")
            .show_in(argparse::ShowIn::HELP_ONLY);

    analysis_grp.add_argument<bool,ParseOnOff>(args.Generate_Post_Synthesis_Netlist, "--gen_post_synthesis_netlist")
            .help("Generates the post-synthesis netlist (in BLIF and Verilog) along with delay information (in SDF)."
                  " Used for post-implementation simulation and verification")
            .default_value("off")
            .show_in(argparse::ShowIn::HELP_ONLY);

    analysis_grp.add_argument(args.timing_report_npaths, "--timing_report_npaths")
            .help("Controls how many timing paths are reported.")
            .default_value("100")
            .show_in(argparse::ShowIn::HELP_ONLY);

    analysis_grp.add_argument<e_timing_report_detail,ParseTimingReportDetail>(args.timing_report_detail, "--timing_report_detail")
            .help("Controls how much detail is provided in timing reports.\n"
                  " * netlist: Shows only netlist pins\n"
                  " * aggregated: Like 'netlist', but also shows aggregated intra-block/iter-block delays\n"
                  //" * routing: Lke 'aggregated' but shows detailed routing instead of aggregated inter-block delays\n" //TODO: implement
                  )
            .default_value("netlist")
            .show_in(argparse::ShowIn::HELP_ONLY);

    analysis_grp.add_argument<bool,ParseOnOff>(args.timing_report_skew, "--timing_report_skew")
            .help("Controls whether skew timing reports are generated\n")
            .default_value("off")
            .show_in(argparse::ShowIn::HELP_ONLY);


    auto& power_grp = parser.add_argument_group("power analysis options");

    power_grp.add_argument<bool,ParseOnOff>(args.do_power, "--power")
            .help("Enable power estimation")
            .action(argparse::Action::STORE_TRUE)
            .default_value("off")
            .show_in(argparse::ShowIn::HELP_ONLY);

    power_grp.add_argument(args.CmosTechFile, "--tech_properties")
            .help("XML file containing CMOS technology properties (see documentation).")
            .show_in(argparse::ShowIn::HELP_ONLY);

    power_grp.add_argument(args.ActFile, "--activity_file")
            .help("Signal activities file for all nets (see documentation).")
            .show_in(argparse::ShowIn::HELP_ONLY);

    return parser;
}

static void set_conditional_defaults(t_options& args) {
    //Some arguments are set conditionally based on other options.
    //These are resolved here.

    /*
     * Filenames
     */

    //We may have recieved the full circuit filepath in the circuit name,
    //remove the extension and any leading path elements
    VTR_ASSERT(args.CircuitName.provenance() == Provenance::SPECIFIED);
    auto name_ext = vtr::split_ext(args.CircuitName);

	if (args.BlifFile.provenance() != Provenance::SPECIFIED) {
        //If the blif file wasn't explicitly specified, interpret the circuit name
        //as the blif file, and split off the extension
        args.CircuitName.set(vtr::basename(name_ext[0]), Provenance::SPECIFIED);
    }

    std::string default_output_name = args.CircuitName;

	if (args.BlifFile.provenance() != Provenance::SPECIFIED) {
        //Use the full path specified in the original circuit name,
        //and append the expected .blif extension
        std::string blif_file = name_ext[0] + name_ext[1];
		args.BlifFile.set(blif_file, Provenance::INFERRED);
	}

	if (args.SDCFile.provenance() != Provenance::SPECIFIED) {
        //Use the full path specified in the original circuit name,
        //and append the expected .sdc extension
        std::string sdc_file = default_output_name + ".sdc";
		args.SDCFile.set(sdc_file, Provenance::INFERRED);
	}

	if (args.NetFile.provenance() != Provenance::SPECIFIED) {
        std::string net_file = args.out_file_prefix;
        net_file += default_output_name + ".net";
		args.NetFile.set(net_file, Provenance::INFERRED);
	}

	if (args.PlaceFile.provenance() != Provenance::SPECIFIED) {
        std::string place_file = args.out_file_prefix;
        place_file += default_output_name + ".place";
		args.PlaceFile.set(place_file, Provenance::INFERRED);
	}

	if (args.RouteFile.provenance() != Provenance::SPECIFIED) {
        std::string route_file = args.out_file_prefix;
        route_file += default_output_name + ".route";
		args.RouteFile.set(route_file, Provenance::INFERRED);
	}

	if (args.ActFile.provenance() != Provenance::SPECIFIED) {
        std::string activity_file = args.out_file_prefix;
        activity_file += default_output_name + ".act";
		args.ActFile.set(activity_file, Provenance::INFERRED);
	}

	if (args.PowerFile.provenance() != Provenance::SPECIFIED) {
        std::string power_file = args.out_file_prefix;
        power_file += default_output_name + ".power";
		args.PowerFile.set(power_file, Provenance::INFERRED);
	}

    /*
     * Packing
     */
    if (args.timing_driven_clustering && !args.timing_analysis) {
        if (args.timing_driven_clustering.provenance() == Provenance::SPECIFIED) {
            VTR_LOG_WARN( "Command-line argument '%s' has no effect since timing analysis is disabled\n",
                                args.timing_driven_clustering.argument_name().c_str());
        }
        args.timing_driven_clustering.set(args.timing_analysis, Provenance::INFERRED);
    }

    if (args.cluster_seed_type.provenance() != Provenance::SPECIFIED) {
        if (args.timing_driven_clustering) {
            args.cluster_seed_type.set(e_cluster_seed::BLEND2, Provenance::INFERRED); 
        } else {
            args.cluster_seed_type.set(e_cluster_seed::MAX_INPUTS, Provenance::INFERRED); 
        }
    }

    /*
     * Placement
     */

    //Which placement algorithm to use?
    if (args.PlaceAlgorithm.provenance() != Provenance::SPECIFIED) {
        if(args.timing_analysis) {
            args.PlaceAlgorithm.set(PATH_TIMING_DRIVEN_PLACE, Provenance::INFERRED);
        } else {
            args.PlaceAlgorithm.set(BOUNDING_BOX_PLACE, Provenance::INFERRED);
        }
    }

    //Place chan width follows Route chan width if unspecified
    if (args.PlaceChanWidth.provenance() != Provenance::SPECIFIED && args.RouteChanWidth.provenance() == Provenance::SPECIFIED) {
        args.PlaceChanWidth.set(args.RouteChanWidth.value(), Provenance::INFERRED);
    }

    //Do we calculate timing info during placement?
    if (args.ShowPlaceTiming.provenance() != Provenance::SPECIFIED) {
        args.ShowPlaceTiming.set(args.timing_analysis, Provenance::INFERRED);
    }

    //Are we using the automatic, or user-specified annealing schedule?
    if (   args.PlaceInitT.provenance() == Provenance::SPECIFIED
        || args.PlaceExitT.provenance() == Provenance::SPECIFIED
        || args.PlaceAlphaT.provenance() == Provenance::SPECIFIED) {
        args.anneal_sched_type.set(USER_SCHED, Provenance::INFERRED);
    } else {
        args.anneal_sched_type.set(AUTO_SCHED, Provenance::INFERRED);
    }

    //Are the pad locations specified?
    if (std::string(args.pad_loc_file) == "free") {
        args.pad_loc_type.set(FREE, Provenance::INFERRED);

        args.pad_loc_file.set("", Provenance::SPECIFIED);
    } else if (std::string(args.pad_loc_file) == "random") {
        args.pad_loc_type.set(RANDOM, Provenance::INFERRED);

        args.pad_loc_file.set("", Provenance::SPECIFIED);
    } else {
        args.pad_loc_type.set(USER, Provenance::INFERRED);
        VTR_ASSERT(!args.pad_loc_file.value().empty());
    }

    /*
     * Routing
     */
    //Which routing algorithm to use?
    if (args.RouterAlgorithm.provenance() != Provenance::SPECIFIED) {
        if(args.timing_analysis && args.RouteType != GLOBAL) {
            args.RouterAlgorithm.set(TIMING_DRIVEN, Provenance::INFERRED);
        } else {
            args.RouterAlgorithm.set(NO_TIMING, Provenance::INFERRED);
        }
    }

    //Base cost type
    if (args.base_cost_type.provenance() != Provenance::SPECIFIED) {
        if (args.RouterAlgorithm == BREADTH_FIRST || args.RouterAlgorithm == NO_TIMING) {
            args.base_cost_type.set(DEMAND_ONLY, Provenance::INFERRED);
        } else {
            VTR_ASSERT(args.RouterAlgorithm == TIMING_DRIVEN);
            args.base_cost_type.set(DELAY_NORMALIZED_LENGTH, Provenance::INFERRED);
        }
    }

    //Bend cost
    if (args.bend_cost.provenance() != Provenance::SPECIFIED) {
        if (args.RouteType == GLOBAL) {
            args.bend_cost.set(1., Provenance::INFERRED);
        } else {
            VTR_ASSERT(args.RouteType == DETAILED);
            args.bend_cost.set(0., Provenance::INFERRED);
        }
    }
}

static bool verify_args(const t_options& args) {
    /*
     * Check for conflicting paramaters
     */
    if(args.read_rr_graph_file.provenance() == Provenance::SPECIFIED
       && args.RouteChanWidth.provenance() != Provenance::SPECIFIED) {
		vpr_throw(VPR_ERROR_OTHER, __FILE__, __LINE__,
				"--route_chan_width option must be specified if --read_rr_graph is requested (%s)\n",
                args.read_rr_graph_file.argument_name().c_str());
    }

    if (!args.enable_clustering_pin_feasibility_filter && (args.target_external_pin_util.provenance() == Provenance::SPECIFIED)) {
		vpr_throw(VPR_ERROR_OTHER, __FILE__, __LINE__,
				"%s option must be enabled for %s to have any effect\n",
                args.enable_clustering_pin_feasibility_filter.argument_name().c_str(),
                args.target_external_pin_util.argument_name().c_str());
    }

    return true;
}<|MERGE_RESOLUTION|>--- conflicted
+++ resolved
@@ -931,20 +931,17 @@
             .default_value("on")
             .show_in(argparse::ShowIn::HELP_ONLY);
 
-<<<<<<< HEAD
     pack_grp.add_argument<bool,ParseOnOff>(args.enable_round_robin_prepacking, "--round_robin_prepacking")
             .help("")
             .default_value("off")
             .show_in(argparse::ShowIn::HELP_ONLY);
     
-=======
     pack_grp.add_argument<bool,ParseOnOff>(args.balance_block_type_utilization, "--balance_block_type_utilization")
             .help("If enabled, when a primitive can potentially be mapped to multiple block types the packer will "
                   "pick the block type which (currently) has the lowest utilization.")
             .default_value("off")
             .show_in(argparse::ShowIn::HELP_ONLY);
 
->>>>>>> 3aad1f64
     pack_grp.add_argument(args.target_external_pin_util, "--target_ext_pin_util")
             .help("Sets the external pin utilization target during clustering.\n"
                   "Value Ranges: [1.0, 0.0]\n"
