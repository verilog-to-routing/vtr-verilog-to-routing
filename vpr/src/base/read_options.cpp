#include "read_options.h"
#include "constant_nets.h"
#include "clock_modeling.h"
#include "vpr_error.h"

#include "argparse.hpp"

#include "ap_flow_enums.h"
#include "vtr_log.h"
#include "vtr_path.h"
#include "vtr_util.h"
#include <string>

using argparse::ConvertedValue;
using argparse::Provenance;

///@brief Read and process VPR's command-line arguments
t_options read_options(int argc, const char** argv) {
    t_options args = t_options(); //Explicitly initialize for zero initialization

    auto parser = create_arg_parser(argv[0], args);

    parser.parse_args(argc, argv);

    set_conditional_defaults(args);

    verify_args(args);

    return args;
}

struct ParseOnOff {
    ConvertedValue<bool> from_str(std::string str) {
        std::transform(str.begin(), str.end(), str.begin(), ::tolower);
        ConvertedValue<bool> conv_value;
        if (str == "on")
            conv_value.set_value(true);
        else if (str == "off")
            conv_value.set_value(false);
        else {
            std::stringstream msg;
            msg << "Invalid conversion from '" << str << "' to boolean (expected one of: " << argparse::join(default_choices(), ", ") << ")";
            conv_value.set_error(msg.str());
        }
        return conv_value;
    }

    ConvertedValue<std::string> to_str(bool val) {
        ConvertedValue<std::string> conv_value;

        if (val)
            conv_value.set_value("on");
        else
            conv_value.set_value("off");

        return conv_value;
    }

    std::vector<std::string> default_choices() {
        return {"on", "off"};
    }
};

struct ParseArchFormat {
    ConvertedValue<e_arch_format> from_str(const std::string& str) {
        ConvertedValue<e_arch_format> conv_value;
        if (str == "vtr")
            conv_value.set_value(e_arch_format::VTR);
        else if (str == "fpga-interchange")
            conv_value.set_value(e_arch_format::FPGAInterchange);
        else {
            std::stringstream msg;
            msg << "Invalid conversion from '" << str << "' to e_arch_format (expected one of: " << argparse::join(default_choices(), ", ") << ")";
            conv_value.set_error(msg.str());
        }
        return conv_value;
    }

    ConvertedValue<std::string> to_str(e_arch_format val) {
        ConvertedValue<std::string> conv_value;

        if (val == e_arch_format::VTR)
            conv_value.set_value("vtr");
        else {
            VTR_ASSERT(val == e_arch_format::FPGAInterchange);
            conv_value.set_value("fpga-interchange");
        }

        return conv_value;
    }

    std::vector<std::string> default_choices() {
        return {"vtr", "fpga-interchange"};
    }
};
struct ParseCircuitFormat {
    ConvertedValue<e_circuit_format> from_str(const std::string& str) {
        ConvertedValue<e_circuit_format> conv_value;
        if (str == "auto")
            conv_value.set_value(e_circuit_format::AUTO);
        else if (str == "blif")
            conv_value.set_value(e_circuit_format::BLIF);
        else if (str == "eblif")
            conv_value.set_value(e_circuit_format::EBLIF);
        else if (str == "fpga-interchange")
            conv_value.set_value(e_circuit_format::FPGA_INTERCHANGE);
        else {
            std::stringstream msg;
            msg << "Invalid conversion from '" << str << "' to e_circuit_format (expected one of: " << argparse::join(default_choices(), ", ") << ")";
            conv_value.set_error(msg.str());
        }
        return conv_value;
    }

    ConvertedValue<std::string> to_str(e_circuit_format val) {
        ConvertedValue<std::string> conv_value;

        if (val == e_circuit_format::AUTO)
            conv_value.set_value("auto");
        else if (val == e_circuit_format::BLIF)
            conv_value.set_value("blif");
        else if (val == e_circuit_format::EBLIF)
            conv_value.set_value("eblif");
        else {
            VTR_ASSERT(val == e_circuit_format::FPGA_INTERCHANGE);
            conv_value.set_value("fpga-interchange");
        }

        return conv_value;
    }

    std::vector<std::string> default_choices() {
        return {"auto", "blif", "eblif", "fpga-interchange"};
    }
};

struct ParseAPAnalyticalSolver {
    ConvertedValue<e_ap_analytical_solver> from_str(const std::string& str) {
        ConvertedValue<e_ap_analytical_solver> conv_value;
        if (str == "qp-hybrid")
            conv_value.set_value(e_ap_analytical_solver::QP_Hybrid);
        else if (str == "lp-b2b")
            conv_value.set_value(e_ap_analytical_solver::LP_B2B);
        else {
            std::stringstream msg;
            msg << "Invalid conversion from '" << str << "' to e_ap_analytical_solver (expected one of: " << argparse::join(default_choices(), ", ") << ")";
            conv_value.set_error(msg.str());
        }
        return conv_value;
    }

    ConvertedValue<std::string> to_str(e_ap_analytical_solver val) {
        ConvertedValue<std::string> conv_value;
        switch (val) {
            case e_ap_analytical_solver::QP_Hybrid:
                conv_value.set_value("qp-hybrid");
                break;
            case e_ap_analytical_solver::LP_B2B:
                conv_value.set_value("lp-b2b");
                break;
            default:
                VTR_ASSERT(false);
        }
        return conv_value;
    }

    std::vector<std::string> default_choices() {
        return {"qp-hybrid", "lp-b2b"};
    }
};

struct ParseAPPartialLegalizer {
    ConvertedValue<e_ap_partial_legalizer> from_str(const std::string& str) {
        ConvertedValue<e_ap_partial_legalizer> conv_value;
        if (str == "bipartitioning")
            conv_value.set_value(e_ap_partial_legalizer::BiPartitioning);
        else if (str == "flow-based")
            conv_value.set_value(e_ap_partial_legalizer::FlowBased);
        else {
            std::stringstream msg;
            msg << "Invalid conversion from '" << str << "' to e_ap_partial_legalizer (expected one of: " << argparse::join(default_choices(), ", ") << ")";
            conv_value.set_error(msg.str());
        }
        return conv_value;
    }

    ConvertedValue<std::string> to_str(e_ap_partial_legalizer val) {
        ConvertedValue<std::string> conv_value;
        switch (val) {
            case e_ap_partial_legalizer::BiPartitioning:
                conv_value.set_value("bipartitioning");
                break;
            case e_ap_partial_legalizer::FlowBased:
                conv_value.set_value("flow-based");
                break;
            default:
                VTR_ASSERT(false);
        }
        return conv_value;
    }

    std::vector<std::string> default_choices() {
        return {"bipartitioning", "flow-based"};
    }
};

struct ParseAPFullLegalizer {
    ConvertedValue<e_ap_full_legalizer> from_str(const std::string& str) {
        ConvertedValue<e_ap_full_legalizer> conv_value;
        if (str == "naive")
            conv_value.set_value(e_ap_full_legalizer::Naive);
        else if (str == "appack")
            conv_value.set_value(e_ap_full_legalizer::APPack);
        else if (str == "basic-min-disturbance")
            conv_value.set_value(e_ap_full_legalizer::Basic_Min_Disturbance);
        else {
            std::stringstream msg;
            msg << "Invalid conversion from '" << str << "' to e_ap_full_legalizer (expected one of: " << argparse::join(default_choices(), ", ") << ")";
            conv_value.set_error(msg.str());
        }
        return conv_value;
    }

    ConvertedValue<std::string> to_str(e_ap_full_legalizer val) {
        ConvertedValue<std::string> conv_value;
        switch (val) {
            case e_ap_full_legalizer::Naive:
                conv_value.set_value("naive");
                break;
            case e_ap_full_legalizer::APPack:
                conv_value.set_value("appack");
                break;
            case e_ap_full_legalizer::Basic_Min_Disturbance:
                conv_value.set_value("basic-min-disturbance");
            default:
                VTR_ASSERT(false);
        }
        return conv_value;
    }

    std::vector<std::string> default_choices() {
        return {"naive", "appack", "basic-min-disturbance"};
    }
};

struct ParseAPDetailedPlacer {
    ConvertedValue<e_ap_detailed_placer> from_str(const std::string& str) {
        ConvertedValue<e_ap_detailed_placer> conv_value;
        if (str == "none")
            conv_value.set_value(e_ap_detailed_placer::Identity);
        else if (str == "annealer")
            conv_value.set_value(e_ap_detailed_placer::Annealer);
        else {
            std::stringstream msg;
            msg << "Invalid conversion from '" << str << "' to e_ap_detailed_placer (expected one of: " << argparse::join(default_choices(), ", ") << ")";
            conv_value.set_error(msg.str());
        }
        return conv_value;
    }

    ConvertedValue<std::string> to_str(e_ap_detailed_placer val) {
        ConvertedValue<std::string> conv_value;
        switch (val) {
            case e_ap_detailed_placer::Identity:
                conv_value.set_value("none");
                break;
            case e_ap_detailed_placer::Annealer:
                conv_value.set_value("annealer");
                break;
            default:
                VTR_ASSERT(false);
        }
        return conv_value;
    }

    std::vector<std::string> default_choices() {
        return {"none", "annealer"};
    }
};

struct ParseRoutePredictor {
    ConvertedValue<e_routing_failure_predictor> from_str(const std::string& str) {
        ConvertedValue<e_routing_failure_predictor> conv_value;
        if (str == "safe")
            conv_value.set_value(SAFE);
        else if (str == "aggressive")
            conv_value.set_value(AGGRESSIVE);
        else if (str == "off")
            conv_value.set_value(OFF);
        else {
            std::stringstream msg;
            msg << "Invalid conversion from '" << str << "' to e_routing_failure_predictor (expected one of: " << argparse::join(default_choices(), ", ") << ")";
            conv_value.set_error(msg.str());
        }
        return conv_value;
    }

    ConvertedValue<std::string> to_str(e_routing_failure_predictor val) {
        ConvertedValue<std::string> conv_value;
        if (val == SAFE)
            conv_value.set_value("safe");
        else if (val == AGGRESSIVE)
            conv_value.set_value("aggressive");
        else {
            VTR_ASSERT(val == OFF);
            conv_value.set_value("off");
        }

        return conv_value;
    }

    std::vector<std::string> default_choices() {
        return {"safe", "aggressive", "off"};
    }
};

struct ParseRouterAlgorithm {
    ConvertedValue<e_router_algorithm> from_str(const std::string& str) {
        ConvertedValue<e_router_algorithm> conv_value;
        if (str == "nested")
            conv_value.set_value(NESTED);
        else if (str == "parallel")
            conv_value.set_value(PARALLEL);
        else if (str == "parallel_decomp")
            conv_value.set_value(PARALLEL_DECOMP);
        else if (str == "timing_driven")
            conv_value.set_value(TIMING_DRIVEN);
        else {
            std::stringstream msg;
            msg << "Invalid conversion from '" << str << "' to e_router_algorithm (expected one of: " << argparse::join(default_choices(), ", ") << ")";
            conv_value.set_error(msg.str());
        }
        return conv_value;
    }

    ConvertedValue<std::string> to_str(e_router_algorithm val) {
        ConvertedValue<std::string> conv_value;
        if (val == NESTED)
            conv_value.set_value("nested");
        else if (val == PARALLEL)
            conv_value.set_value("parallel");
        else if (val == PARALLEL_DECOMP)
            conv_value.set_value("parallel_decomp");
        else {
            VTR_ASSERT(val == TIMING_DRIVEN);
            conv_value.set_value("timing_driven");
        }
        return conv_value;
    }

    std::vector<std::string> default_choices() {
        return {"parallel", "timing_driven"};
    }
};

struct ParseNodeReorderAlgorithm {
    ConvertedValue<e_rr_node_reorder_algorithm> from_str(const std::string& str) {
        ConvertedValue<e_rr_node_reorder_algorithm> conv_value;
        if (str == "none")
            conv_value.set_value(DONT_REORDER);
        else if (str == "degree_bfs")
            conv_value.set_value(DEGREE_BFS);
        else if (str == "random_shuffle")
            conv_value.set_value(RANDOM_SHUFFLE);
        else {
            std::stringstream msg;
            msg << "Invalid conversion from '" << str << "' to e_rr_node_reorder_algorithm (expected one of: " << argparse::join(default_choices(), ", ") << ")";
            conv_value.set_error(msg.str());
        }
        return conv_value;
    }

    ConvertedValue<std::string> to_str(e_rr_node_reorder_algorithm val) {
        ConvertedValue<std::string> conv_value;
        if (val == DONT_REORDER)
            conv_value.set_value("none");
        else if (val == DEGREE_BFS)
            conv_value.set_value("degree_bfs");
        else {
            VTR_ASSERT(val == RANDOM_SHUFFLE);
            conv_value.set_value("random_shuffle");
        }
        return conv_value;
    }

    std::vector<std::string> default_choices() {
        return {"none", "degree_bfs", "random_shuffle"};
    }
};

struct RouteBudgetsAlgorithm {
    ConvertedValue<e_routing_budgets_algorithm> from_str(const std::string& str) {
        ConvertedValue<e_routing_budgets_algorithm> conv_value;
        if (str == "minimax")
            conv_value.set_value(MINIMAX);
        else if (str == "yoyo")
            conv_value.set_value(YOYO);
        else if (str == "scale_delay")
            conv_value.set_value(SCALE_DELAY);
        else if (str == "disable")
            conv_value.set_value(DISABLE);
        else {
            std::stringstream msg;
            msg << "Invalid conversion from '" << str << "' to e_routing_budget_algorithm (expected one of: " << argparse::join(default_choices(), ", ") << ")";
            conv_value.set_error(msg.str());
        }

        return conv_value;
    }

    ConvertedValue<std::string> to_str(e_routing_budgets_algorithm val) {
        ConvertedValue<std::string> conv_value;
        if (val == MINIMAX)
            conv_value.set_value("minimax");
        else if (val == YOYO)
            conv_value.set_value("yoyo");
        else if (val == DISABLE)
            conv_value.set_value("disable");
        else {
            VTR_ASSERT(val == SCALE_DELAY);
            conv_value.set_value("scale_delay");
        }
        return conv_value;
    }

    std::vector<std::string> default_choices() {
        return {"minimax", "yoyo", "scale_delay", "disable"};
    }
};

struct ParseRouteType {
    ConvertedValue<e_route_type> from_str(const std::string& str) {
        ConvertedValue<e_route_type> conv_value;
        if (str == "global")
            conv_value.set_value(GLOBAL);
        else if (str == "detailed")
            conv_value.set_value(DETAILED);
        else {
            std::stringstream msg;
            msg << "Invalid conversion from '" << str << "' to e_router_algorithm (expected one of: " << argparse::join(default_choices(), ", ") << ")";
            conv_value.set_error(msg.str());
        }
        return conv_value;
    }

    ConvertedValue<std::string> to_str(e_route_type val) {
        ConvertedValue<std::string> conv_value;
        if (val == GLOBAL)
            conv_value.set_value("global");
        else {
            VTR_ASSERT(val == DETAILED);
            conv_value.set_value("detailed");
        }
        return conv_value;
    }

    std::vector<std::string> default_choices() {
        return {"global", "detailed"};
    }
};

struct ParseBaseCost {
    ConvertedValue<e_base_cost_type> from_str(const std::string& str) {
        ConvertedValue<e_base_cost_type> conv_value;
        if (str == "delay_normalized")
            conv_value.set_value(DELAY_NORMALIZED);
        else if (str == "delay_normalized_length")
            conv_value.set_value(DELAY_NORMALIZED_LENGTH);
        else if (str == "delay_normalized_frequency")
            conv_value.set_value(DELAY_NORMALIZED_FREQUENCY);
        else if (str == "delay_normalized_length_frequency")
            conv_value.set_value(DELAY_NORMALIZED_LENGTH_FREQUENCY);
        else if (str == "demand_only_normalized_length")
            conv_value.set_value(DEMAND_ONLY_NORMALIZED_LENGTH);
        else if (str == "demand_only")
            conv_value.set_value(DEMAND_ONLY);
        else if (str == "delay_normalized_length_bounded")
            conv_value.set_value(DELAY_NORMALIZED_LENGTH_BOUNDED);
        else {
            std::stringstream msg;
            msg << "Invalid conversion from '" << str << "' to e_router_algorithm (expected one of: " << argparse::join(default_choices(), ", ") << ")";
            conv_value.set_error(msg.str());
        }
        return conv_value;
    }

    ConvertedValue<std::string> to_str(e_base_cost_type val) {
        ConvertedValue<std::string> conv_value;
        if (val == DELAY_NORMALIZED)
            conv_value.set_value("delay_normalized");
        else if (val == DELAY_NORMALIZED_LENGTH)
            conv_value.set_value("delay_normalized_length");
        else if (val == DELAY_NORMALIZED_FREQUENCY)
            conv_value.set_value("delay_normalized_frequency");
        else if (val == DELAY_NORMALIZED_LENGTH_FREQUENCY)
            conv_value.set_value("delay_normalized_length_frequency");
        else if (val == DEMAND_ONLY_NORMALIZED_LENGTH)
            conv_value.set_value("demand_only_normalized_length");
        else if (val == DELAY_NORMALIZED_LENGTH_BOUNDED)
            conv_value.set_value("delay_normalized_length_bounded");
        else {
            VTR_ASSERT(val == DEMAND_ONLY);
            conv_value.set_value("demand_only");
        }
        return conv_value;
    }

    std::vector<std::string> default_choices() {
        return {"demand_only", "demand_only_normalized_length", "delay_normalized", "delay_normalized_length", "delay_normalized_length_bounded", "delay_normalized_frequency", "delay_normalized_length_frequency"};
    }
};

struct ParsePlaceDeltaDelayAlgorithm {
    ConvertedValue<e_place_delta_delay_algorithm> from_str(const std::string& str) {
        ConvertedValue<e_place_delta_delay_algorithm> conv_value;
        if (str == "astar")
            conv_value.set_value(e_place_delta_delay_algorithm::ASTAR_ROUTE);
        else if (str == "dijkstra")
            conv_value.set_value(e_place_delta_delay_algorithm::DIJKSTRA_EXPANSION);
        else {
            std::stringstream msg;
            msg << "Invalid conversion from '" << str << "' to e_place_delta_delay_algorithm (expected one of: " << argparse::join(default_choices(), ", ") << ")";
            conv_value.set_error(msg.str());
        }
        return conv_value;
    }

    ConvertedValue<std::string> to_str(e_place_delta_delay_algorithm val) {
        ConvertedValue<std::string> conv_value;
        if (val == e_place_delta_delay_algorithm::ASTAR_ROUTE)
            conv_value.set_value("astar");
        else {
            VTR_ASSERT(val == e_place_delta_delay_algorithm::DIJKSTRA_EXPANSION);
            conv_value.set_value("dijkstra");
        }
        return conv_value;
    }

    std::vector<std::string> default_choices() {
        return {"astar", "dijkstra"};
    }
};

struct ParsePlaceAlgorithm {
    ConvertedValue<e_place_algorithm> from_str(const std::string& str) {
        ConvertedValue<e_place_algorithm> conv_value;
        if (str == "bounding_box") {
            conv_value.set_value(e_place_algorithm::BOUNDING_BOX_PLACE);
        } else if (str == "criticality_timing") {
            conv_value.set_value(e_place_algorithm::CRITICALITY_TIMING_PLACE);
        } else if (str == "slack_timing") {
            conv_value.set_value(e_place_algorithm::SLACK_TIMING_PLACE);
        } else {
            std::stringstream msg;
            msg << "Invalid conversion from '" << str << "' to e_place_algorithm (expected one of: " << argparse::join(default_choices(), ", ") << ")";

            //Deprecated option: "path_timing_driven" -> PATH_DRIVEN_TIMING_PLACE
            //New option: "criticality_timing" -> CRITICALITY_TIMING_PLACE
            if (str == "path_timing_driven") {
                msg << "\nDeprecated option: 'path_timing_driven'. It has been renamed to 'criticality_timing'";
            }

            conv_value.set_error(msg.str());
        }
        return conv_value;
    }

    ConvertedValue<std::string> to_str(e_place_algorithm val) {
        ConvertedValue<std::string> conv_value;
        if (val == e_place_algorithm::BOUNDING_BOX_PLACE) {
            conv_value.set_value("bounding_box");
        } else if (val == e_place_algorithm::CRITICALITY_TIMING_PLACE) {
            conv_value.set_value("criticality_timing");
        } else {
            VTR_ASSERT(val == e_place_algorithm::SLACK_TIMING_PLACE);
            conv_value.set_value("slack_timing");
        }
        return conv_value;
    }

    std::vector<std::string> default_choices() {
        return {"bounding_box", "criticality_timing", "slack_timing"};
    }
};

struct ParsePlaceBoundingBox {
    ConvertedValue<e_place_bounding_box_mode> from_str(const std::string& str) {
        ConvertedValue<e_place_bounding_box_mode> conv_value;
        if (str == "auto_bb") {
            conv_value.set_value(e_place_bounding_box_mode::AUTO_BB);
        } else if (str == "cube_bb") {
            conv_value.set_value(e_place_bounding_box_mode::CUBE_BB);
        } else if (str == "per_layer_bb") {
            conv_value.set_value(e_place_bounding_box_mode::PER_LAYER_BB);
        } else {
            std::stringstream msg;
            msg << "Invalid conversion from '" << str << "' to e_place_algorithm (expected one of: " << argparse::join(default_choices(), ", ") << ")";
            conv_value.set_error(msg.str());
        }
        return conv_value;
    }

    ConvertedValue<std::string> to_str(e_place_bounding_box_mode val) {
        ConvertedValue<std::string> conv_value;
        if (val == e_place_bounding_box_mode::AUTO_BB) {
            conv_value.set_value("auto_bb");
        } else if (val == e_place_bounding_box_mode::CUBE_BB) {
            conv_value.set_value("cube_bb");
        } else {
            VTR_ASSERT(val == e_place_bounding_box_mode::PER_LAYER_BB);
            conv_value.set_value("per_layer_bb");
        }
        return conv_value;
    }

    std::vector<std::string> default_choices() {
        return {"auto_bb", "cube_bb", "per_layer_bb"};
    }
};

struct ParsePlaceAgentAlgorithm {
    ConvertedValue<e_agent_algorithm> from_str(const std::string& str) {
        ConvertedValue<e_agent_algorithm> conv_value;
        if (str == "e_greedy")
            conv_value.set_value(e_agent_algorithm::E_GREEDY);
        else if (str == "softmax")
            conv_value.set_value(e_agent_algorithm::SOFTMAX);
        else {
            std::stringstream msg;
            msg << "Invalid conversion from '" << str << "' to e_agent_algorithm (expected one of: " << argparse::join(default_choices(), ", ") << ")";
            conv_value.set_error(msg.str());
        }
        return conv_value;
    }

    ConvertedValue<std::string> to_str(e_agent_algorithm val) {
        ConvertedValue<std::string> conv_value;
        if (val == e_agent_algorithm::E_GREEDY)
            conv_value.set_value("e_greedy");
        else {
            VTR_ASSERT(val == e_agent_algorithm::SOFTMAX);
            conv_value.set_value("softmax");
        }
        return conv_value;
    }

    std::vector<std::string> default_choices() {
        return {"e_greedy", "softmax"};
    }
};

struct ParsePlaceAgentSpace {
    ConvertedValue<e_agent_space> from_str(const std::string& str) {
        ConvertedValue<e_agent_space> conv_value;
        if (str == "move_type")
            conv_value.set_value(e_agent_space::MOVE_TYPE);
        else if (str == "move_block_type")
            conv_value.set_value(e_agent_space::MOVE_BLOCK_TYPE);
        else {
            std::stringstream msg;
            msg << "Invalid conversion from '" << str << "' to e_agent_space (expected one of: " << argparse::join(default_choices(), ", ") << ")";
            conv_value.set_error(msg.str());
        }
        return conv_value;
    }

    ConvertedValue<std::string> to_str(e_agent_space val) {
        ConvertedValue<std::string> conv_value;
        if (val == e_agent_space::MOVE_TYPE)
            conv_value.set_value("move_type");
        else {
            VTR_ASSERT(val == e_agent_space::MOVE_BLOCK_TYPE);
            conv_value.set_value("move_block_type");
        }
        return conv_value;
    }

    std::vector<std::string> default_choices() {
        return {"move_type", "move_block_type"};
    }
};

struct ParseFixPins {
    ConvertedValue<e_pad_loc_type> from_str(const std::string& str) {
        ConvertedValue<e_pad_loc_type> conv_value;
        if (str == "free")
            conv_value.set_value(e_pad_loc_type::FREE);
        else if (str == "random")
            conv_value.set_value(e_pad_loc_type::RANDOM);
        else {
            std::stringstream msg;
            msg << "Invalid conversion from '" << str << "' to e_router_algorithm (expected one of: " << argparse::join(default_choices(), ", ") << ")";
            conv_value.set_error(msg.str());
        }
        return conv_value;
    }

    ConvertedValue<std::string> to_str(e_pad_loc_type val) {
        ConvertedValue<std::string> conv_value;
        if (val == e_pad_loc_type::FREE)
            conv_value.set_value("free");
        else {
            VTR_ASSERT(val == e_pad_loc_type::RANDOM);
            conv_value.set_value("random");
        }
        return conv_value;
    }

    std::vector<std::string> default_choices() {
        return {"free", "random"};
    }
};

struct ParseClusterSeed {
    ConvertedValue<e_cluster_seed> from_str(const std::string& str) {
        ConvertedValue<e_cluster_seed> conv_value;
        if (str == "timing")
            conv_value.set_value(e_cluster_seed::TIMING);
        else if (str == "max_inputs")
            conv_value.set_value(e_cluster_seed::MAX_INPUTS);
        else if (str == "blend")
            conv_value.set_value(e_cluster_seed::BLEND);
        else if (str == "max_pins")
            conv_value.set_value(e_cluster_seed::MAX_PINS);
        else if (str == "max_input_pins")
            conv_value.set_value(e_cluster_seed::MAX_INPUT_PINS);
        else if (str == "blend2")
            conv_value.set_value(e_cluster_seed::BLEND2);
        else {
            std::stringstream msg;
            msg << "Invalid conversion from '" << str << "' to e_router_algorithm (expected one of: " << argparse::join(default_choices(), ", ") << ")";
            conv_value.set_error(msg.str());
        }
        return conv_value;
    }

    ConvertedValue<std::string> to_str(e_cluster_seed val) {
        ConvertedValue<std::string> conv_value;
        if (val == e_cluster_seed::TIMING)
            conv_value.set_value("timing");
        else if (val == e_cluster_seed::MAX_INPUTS)
            conv_value.set_value("max_inputs");
        else if (val == e_cluster_seed::BLEND)
            conv_value.set_value("blend");
        else if (val == e_cluster_seed::MAX_PINS)
            conv_value.set_value("max_pins");
        else if (val == e_cluster_seed::MAX_INPUT_PINS)
            conv_value.set_value("max_input_pins");
        else {
            VTR_ASSERT(val == e_cluster_seed::BLEND2);
            conv_value.set_value("blend2");
        }
        return conv_value;
    }

    std::vector<std::string> default_choices() {
        return {"timing", "max_inputs", "blend", "max_pins", "max_input_pins", "blend2"};
    }
};

struct ParseConstantNetMethod {
    ConvertedValue<e_constant_net_method> from_str(const std::string& str) {
        ConvertedValue<e_constant_net_method> conv_value;
        if (str == "global")
            conv_value.set_value(CONSTANT_NET_GLOBAL);
        else if (str == "route")
            conv_value.set_value(CONSTANT_NET_ROUTE);
        else {
            std::stringstream msg;
            msg << "Invalid conversion from '" << str << "' to e_constant_net_method (expected one of: " << argparse::join(default_choices(), ", ") << ")";
            conv_value.set_error(msg.str());
        }
        return conv_value;
    }

    ConvertedValue<std::string> to_str(e_constant_net_method val) {
        ConvertedValue<std::string> conv_value;
        if (val == CONSTANT_NET_GLOBAL)
            conv_value.set_value("global");
        else {
            VTR_ASSERT(val == CONSTANT_NET_ROUTE);
            conv_value.set_value("route");
        }
        return conv_value;
    }

    std::vector<std::string> default_choices() {
        return {"global", "route"};
    }
};

struct ParseTimingReportDetail {
    ConvertedValue<e_timing_report_detail> from_str(const std::string& str) {
        ConvertedValue<e_timing_report_detail> conv_value;
        if (str == "netlist")
            conv_value.set_value(e_timing_report_detail::NETLIST);
        else if (str == "aggregated")
            conv_value.set_value(e_timing_report_detail::AGGREGATED);
        else if (str == "detailed")
            conv_value.set_value(e_timing_report_detail::DETAILED_ROUTING);
        else if (str == "debug")
            conv_value.set_value(e_timing_report_detail::DEBUG);
        else {
            std::stringstream msg;
            msg << "Invalid conversion from '" << str << "' to e_timing_report_detail (expected one of: " << argparse::join(default_choices(), ", ") << ")";
            conv_value.set_error(msg.str());
        }
        return conv_value;
    }

    ConvertedValue<std::string> to_str(e_timing_report_detail val) {
        ConvertedValue<std::string> conv_value;
        if (val == e_timing_report_detail::NETLIST)
            conv_value.set_value("netlist");
        else if (val == e_timing_report_detail::AGGREGATED) {
            conv_value.set_value("aggregated");
        } else if (val == e_timing_report_detail::DETAILED_ROUTING) {
            VTR_ASSERT(val == e_timing_report_detail::DETAILED_ROUTING);
            conv_value.set_value("detailed");
        } else {
            VTR_ASSERT(val == e_timing_report_detail::DEBUG);
            conv_value.set_value("debug");
        }
        return conv_value;
    }

    std::vector<std::string> default_choices() {
        return {"netlist", "aggregated", "detailed", "debug"};
    }
};

struct ParseClockModeling {
    ConvertedValue<e_clock_modeling> from_str(const std::string& str) {
        ConvertedValue<e_clock_modeling> conv_value;
        if (str == "ideal")
            conv_value.set_value(IDEAL_CLOCK);
        else if (str == "route")
            conv_value.set_value(ROUTED_CLOCK);
        else if (str == "dedicated_network")
            conv_value.set_value(DEDICATED_NETWORK);
        else {
            std::stringstream msg;
            msg << "Invalid conversion from '"
                << str
                << "' to e_clock_modeling (expected one of: "
                << argparse::join(default_choices(), ", ") << ")";
            conv_value.set_error(msg.str());
        }
        return conv_value;
    }

    ConvertedValue<std::string> to_str(e_clock_modeling val) {
        ConvertedValue<std::string> conv_value;
        if (val == IDEAL_CLOCK)
            conv_value.set_value("ideal");
        else if (val == ROUTED_CLOCK)
            conv_value.set_value("route");
        else {
            VTR_ASSERT(val == DEDICATED_NETWORK);
            conv_value.set_value("dedicated_network");
        }
        return conv_value;
    }

    std::vector<std::string> default_choices() {
        return {"ideal", "route", "dedicated_network"};
    }
};

struct ParseUnrelatedClustering {
    ConvertedValue<e_unrelated_clustering> from_str(const std::string& str) {
        ConvertedValue<e_unrelated_clustering> conv_value;
        if (str == "on")
            conv_value.set_value(e_unrelated_clustering::ON);
        else if (str == "off")
            conv_value.set_value(e_unrelated_clustering::OFF);
        else if (str == "auto")
            conv_value.set_value(e_unrelated_clustering::AUTO);
        else {
            std::stringstream msg;
            msg << "Invalid conversion from '"
                << str
                << "' to e_unrelated_clustering (expected one of: "
                << argparse::join(default_choices(), ", ") << ")";
            conv_value.set_error(msg.str());
        }
        return conv_value;
    }

    ConvertedValue<std::string> to_str(e_unrelated_clustering val) {
        ConvertedValue<std::string> conv_value;
        if (val == e_unrelated_clustering::ON)
            conv_value.set_value("on");
        else if (val == e_unrelated_clustering::OFF)
            conv_value.set_value("off");
        else {
            VTR_ASSERT(val == e_unrelated_clustering::AUTO);
            conv_value.set_value("auto");
        }
        return conv_value;
    }

    std::vector<std::string> default_choices() {
        return {"on", "off", "auto"};
    }
};

struct ParseBalanceBlockTypeUtil {
    ConvertedValue<e_balance_block_type_util> from_str(const std::string& str) {
        ConvertedValue<e_balance_block_type_util> conv_value;
        if (str == "on")
            conv_value.set_value(e_balance_block_type_util::ON);
        else if (str == "off")
            conv_value.set_value(e_balance_block_type_util::OFF);
        else if (str == "auto")
            conv_value.set_value(e_balance_block_type_util::AUTO);
        else {
            std::stringstream msg;
            msg << "Invalid conversion from '"
                << str
                << "' to e_balance_block_type_util (expected one of: "
                << argparse::join(default_choices(), ", ") << ")";
            conv_value.set_error(msg.str());
        }
        return conv_value;
    }

    ConvertedValue<std::string> to_str(e_balance_block_type_util val) {
        ConvertedValue<std::string> conv_value;
        if (val == e_balance_block_type_util::ON)
            conv_value.set_value("on");
        else if (val == e_balance_block_type_util::OFF)
            conv_value.set_value("off");
        else {
            VTR_ASSERT(val == e_balance_block_type_util::AUTO);
            conv_value.set_value("auto");
        }
        return conv_value;
    }

    std::vector<std::string> default_choices() {
        return {"on", "off", "auto"};
    }
};

struct ParseConstGenInference {
    ConvertedValue<e_const_gen_inference> from_str(const std::string& str) {
        ConvertedValue<e_const_gen_inference> conv_value;
        if (str == "none")
            conv_value.set_value(e_const_gen_inference::NONE);
        else if (str == "comb")
            conv_value.set_value(e_const_gen_inference::COMB);
        else if (str == "comb_seq")
            conv_value.set_value(e_const_gen_inference::COMB_SEQ);
        else {
            std::stringstream msg;
            msg << "Invalid conversion from '"
                << str
                << "' to e_const_gen_inference (expected one of: "
                << argparse::join(default_choices(), ", ") << ")";
            conv_value.set_error(msg.str());
        }
        return conv_value;
    }

    ConvertedValue<std::string> to_str(e_const_gen_inference val) {
        ConvertedValue<std::string> conv_value;
        if (val == e_const_gen_inference::NONE)
            conv_value.set_value("none");
        else if (val == e_const_gen_inference::COMB)
            conv_value.set_value("comb");
        else {
            VTR_ASSERT(val == e_const_gen_inference::COMB_SEQ);
            conv_value.set_value("comb_seq");
        }
        return conv_value;
    }

    std::vector<std::string> default_choices() {
        return {"none", "comb", "comb_seq"};
    }
};

struct ParseIncrRerouteDelayRipup {
    ConvertedValue<e_incr_reroute_delay_ripup> from_str(const std::string& str) {
        ConvertedValue<e_incr_reroute_delay_ripup> conv_value;
        if (str == "on")
            conv_value.set_value(e_incr_reroute_delay_ripup::ON);
        else if (str == "off")
            conv_value.set_value(e_incr_reroute_delay_ripup::OFF);
        else if (str == "auto")
            conv_value.set_value(e_incr_reroute_delay_ripup::AUTO);
        else {
            std::stringstream msg;
            msg << "Invalid conversion from '"
                << str
                << "' to e_incr_reroute_delay_ripup (expected one of: "
                << argparse::join(default_choices(), ", ") << ")";
            conv_value.set_error(msg.str());
        }
        return conv_value;
    }

    ConvertedValue<std::string> to_str(e_incr_reroute_delay_ripup val) {
        ConvertedValue<std::string> conv_value;
        if (val == e_incr_reroute_delay_ripup::ON)
            conv_value.set_value("on");
        else if (val == e_incr_reroute_delay_ripup::OFF)
            conv_value.set_value("off");
        else {
            VTR_ASSERT(val == e_incr_reroute_delay_ripup::AUTO);
            conv_value.set_value("auto");
        }
        return conv_value;
    }

    std::vector<std::string> default_choices() {
        return {"on", "off", "auto"};
    }
};

struct ParseRouteBBUpdate {
    ConvertedValue<e_route_bb_update> from_str(const std::string& str) {
        ConvertedValue<e_route_bb_update> conv_value;
        if (str == "static")
            conv_value.set_value(e_route_bb_update::STATIC);
        else if (str == "dynamic")
            conv_value.set_value(e_route_bb_update::DYNAMIC);
        else {
            std::stringstream msg;
            msg << "Invalid conversion from '"
                << str
                << "' to e_route_bb_update (expected one of: "
                << argparse::join(default_choices(), ", ") << ")";
            conv_value.set_error(msg.str());
        }
        return conv_value;
    }

    ConvertedValue<std::string> to_str(e_route_bb_update val) {
        ConvertedValue<std::string> conv_value;
        if (val == e_route_bb_update::STATIC)
            conv_value.set_value("static");
        else {
            VTR_ASSERT(val == e_route_bb_update::DYNAMIC);
            conv_value.set_value("dynamic");
        }
        return conv_value;
    }

    std::vector<std::string> default_choices() {
        return {"static", "dynamic"};
    }
};

struct ParseRouterLookahead {
    ConvertedValue<e_router_lookahead> from_str(std::string str) {
        std::transform(str.begin(), str.end(), str.begin(), ::tolower);
        ConvertedValue<e_router_lookahead> conv_value;
        if (str == "classic")
            conv_value.set_value(e_router_lookahead::CLASSIC);
        else if (str == "map")
            conv_value.set_value(e_router_lookahead::MAP);
        else if (str == "compressed_map")
            conv_value.set_value(e_router_lookahead::COMPRESSED_MAP);
        else if (str == "extended_map")
            conv_value.set_value(e_router_lookahead::EXTENDED_MAP);
        else {
            std::stringstream msg;
            msg << "Invalid conversion from '"
                << str
                << "' to e_router_lookahead (expected one of: "
                << argparse::join(default_choices(), ", ") << ")";
            conv_value.set_error(msg.str());
        }
        return conv_value;
    }

    ConvertedValue<std::string> to_str(e_router_lookahead val) {
        ConvertedValue<std::string> conv_value;
        if (val == e_router_lookahead::CLASSIC)
            conv_value.set_value("classic");
        else if (val == e_router_lookahead::MAP) {
            conv_value.set_value("map");
        } else if (val == e_router_lookahead::COMPRESSED_MAP) {
            conv_value.set_value("compressed_map");
        } else {
            VTR_ASSERT(val == e_router_lookahead::EXTENDED_MAP);
            conv_value.set_value("extended_map");
        }
        return conv_value;
    }

    std::vector<std::string> default_choices() {
        return {"classic", "map", "compressed_map", "extended_map"};
    }
};

struct ParsePlaceDelayModel {
    ConvertedValue<PlaceDelayModelType> from_str(const std::string& str) {
        ConvertedValue<PlaceDelayModelType> conv_value;
        if (str == "simple") {
            conv_value.set_value(PlaceDelayModelType::SIMPLE);
        } else if (str == "delta")
            conv_value.set_value(PlaceDelayModelType::DELTA);
        else if (str == "delta_override")
            conv_value.set_value(PlaceDelayModelType::DELTA_OVERRIDE);
        else {
            std::stringstream msg;
            msg << "Invalid conversion from '" << str << "' to PlaceDelayModelType (expected one of: " << argparse::join(default_choices(), ", ") << ")";
            conv_value.set_error(msg.str());
        }
        return conv_value;
    }

    ConvertedValue<std::string> to_str(PlaceDelayModelType val) {
        ConvertedValue<std::string> conv_value;
        if (val == PlaceDelayModelType::SIMPLE)
            conv_value.set_value("simple");
        else if (val == PlaceDelayModelType::DELTA)
            conv_value.set_value("delta");
        else if (val == PlaceDelayModelType::DELTA_OVERRIDE)
            conv_value.set_value("delta_override");
        else {
            std::stringstream msg;
            msg << "Unrecognized PlaceDelayModelType";
            conv_value.set_error(msg.str());
        }
        return conv_value;
    }

    std::vector<std::string> default_choices() {
        return {"simple", "delta", "delta_override"};
    }
};

struct ParseReducer {
    ConvertedValue<e_reducer> from_str(const std::string& str) {
        ConvertedValue<e_reducer> conv_value;
        if (str == "min")
            conv_value.set_value(e_reducer::MIN);
        else if (str == "max")
            conv_value.set_value(e_reducer::MAX);
        else if (str == "median")
            conv_value.set_value(e_reducer::MEDIAN);
        else if (str == "arithmean")
            conv_value.set_value(e_reducer::ARITHMEAN);
        else if (str == "geomean")
            conv_value.set_value(e_reducer::GEOMEAN);
        else {
            std::stringstream msg;
            msg << "Invalid conversion from '" << str << "' to e_reducer (expected one of: " << argparse::join(default_choices(), ", ") << ")";
            conv_value.set_error(msg.str());
        }
        return conv_value;
    }

    ConvertedValue<std::string> to_str(e_reducer val) {
        ConvertedValue<std::string> conv_value;
        if (val == e_reducer::MIN)
            conv_value.set_value("min");
        else if (val == e_reducer::MAX)
            conv_value.set_value("max");
        else if (val == e_reducer::MEDIAN)
            conv_value.set_value("median");
        else if (val == e_reducer::ARITHMEAN)
            conv_value.set_value("arithmean");
        else {
            VTR_ASSERT(val == e_reducer::GEOMEAN);
            conv_value.set_value("geomean");
        }
        return conv_value;
    }

    std::vector<std::string> default_choices() {
        return {"min", "max", "median", "arithmean", "geomean"};
    }
};

struct ParseRouterFirstIterTiming {
    ConvertedValue<e_router_initial_timing> from_str(const std::string& str) {
        ConvertedValue<e_router_initial_timing> conv_value;
        if (str == "all_critical")
            conv_value.set_value(e_router_initial_timing::ALL_CRITICAL);
        else if (str == "lookahead")
            conv_value.set_value(e_router_initial_timing::LOOKAHEAD);
        else {
            std::stringstream msg;
            msg << "Invalid conversion from '" << str << "' to e_router_initial_timing (expected one of: " << argparse::join(default_choices(), ", ") << ")";
            conv_value.set_error(msg.str());
        }
        return conv_value;
    }

    ConvertedValue<std::string> to_str(e_router_initial_timing val) {
        ConvertedValue<std::string> conv_value;
        if (val == e_router_initial_timing::ALL_CRITICAL)
            conv_value.set_value("all_critical");
        else {
            VTR_ASSERT(val == e_router_initial_timing::LOOKAHEAD);
            conv_value.set_value("lookahead");
        }
        return conv_value;
    }

    std::vector<std::string> default_choices() {
        return {"all_critical", "lookahead"};
    }
};

struct ParseRouterHeap {
    ConvertedValue<e_heap_type> from_str(const std::string& str) {
        ConvertedValue<e_heap_type> conv_value;
        if (str == "binary")
            conv_value.set_value(e_heap_type::BINARY_HEAP);
        else if (str == "four_ary")
            conv_value.set_value(e_heap_type::FOUR_ARY_HEAP);
        else {
            std::stringstream msg;
            msg << "Invalid conversion from '" << str << "' to e_heap_type (expected one of: " << argparse::join(default_choices(), ", ") << ")";
            conv_value.set_error(msg.str());
        }
        return conv_value;
    }

    ConvertedValue<std::string> to_str(e_heap_type val) {
        ConvertedValue<std::string> conv_value;
        if (val == e_heap_type::BINARY_HEAP)
            conv_value.set_value("binary");
        else {
            VTR_ASSERT(val == e_heap_type::FOUR_ARY_HEAP);
            conv_value.set_value("four_ary");
        }
        return conv_value;
    }

    std::vector<std::string> default_choices() {
        return {"binary", "four_ary", "bucket"};
    }
};

struct ParseCheckRoute {
    ConvertedValue<e_check_route_option> from_str(const std::string& str) {
        ConvertedValue<e_check_route_option> conv_value;
        if (str == "off")
            conv_value.set_value(e_check_route_option::OFF);
        else if (str == "quick")
            conv_value.set_value(e_check_route_option::QUICK);
        else if (str == "full")
            conv_value.set_value(e_check_route_option::FULL);
        else {
            std::stringstream msg;
            msg << "Invalid conversion from '" << str << "' to e_check_route_option (expected one of: " << argparse::join(default_choices(), ", ") << ")";
            conv_value.set_error(msg.str());
        }
        return conv_value;
    }

    ConvertedValue<std::string> to_str(e_check_route_option val) {
        ConvertedValue<std::string> conv_value;
        if (val == e_check_route_option::OFF)
            conv_value.set_value("off");
        else if (val == e_check_route_option::QUICK)
            conv_value.set_value("quick");
        else {
            VTR_ASSERT(val == e_check_route_option::FULL);
            conv_value.set_value("full");
        }
        return conv_value;
    }

    std::vector<std::string> default_choices() {
        return {"off", "quick", "full"};
    }
};

struct ParsePlaceEfforScaling {
    ConvertedValue<e_place_effort_scaling> from_str(const std::string& str) {
        ConvertedValue<e_place_effort_scaling> conv_value;
        if (str == "circuit")
            conv_value.set_value(e_place_effort_scaling::CIRCUIT);
        else if (str == "device_circuit")
            conv_value.set_value(e_place_effort_scaling::DEVICE_CIRCUIT);
        else {
            std::stringstream msg;
            msg << "Invalid conversion from '" << str << "' to e_place_effort_scaling (expected one of: " << argparse::join(default_choices(), ", ") << ")";
            conv_value.set_error(msg.str());
        }
        return conv_value;
    }

    ConvertedValue<std::string> to_str(e_place_effort_scaling val) {
        ConvertedValue<std::string> conv_value;
        if (val == e_place_effort_scaling::CIRCUIT)
            conv_value.set_value("circuit");
        else {
            VTR_ASSERT(val == e_place_effort_scaling::DEVICE_CIRCUIT);
            conv_value.set_value("device_circuit");
        }
        return conv_value;
    }

    std::vector<std::string> default_choices() {
        return {"circuit", "device_circuit"};
    }
};

struct ParseTimingUpdateType {
    ConvertedValue<e_timing_update_type> from_str(const std::string& str) {
        ConvertedValue<e_timing_update_type> conv_value;
        if (str == "auto")
            conv_value.set_value(e_timing_update_type::AUTO);
        else if (str == "full")
            conv_value.set_value(e_timing_update_type::FULL);
        else if (str == "incremental")
            conv_value.set_value(e_timing_update_type::INCREMENTAL);
        else {
            std::stringstream msg;
            msg << "Invalid conversion from '" << str << "' to e_timing_update_type (expected one of: " << argparse::join(default_choices(), ", ") << ")";
            conv_value.set_error(msg.str());
        }
        return conv_value;
    }

    ConvertedValue<std::string> to_str(e_timing_update_type val) {
        ConvertedValue<std::string> conv_value;
        if (val == e_timing_update_type::AUTO)
            conv_value.set_value("auto");
        if (val == e_timing_update_type::FULL)
            conv_value.set_value("full");
        else {
            VTR_ASSERT(val == e_timing_update_type::INCREMENTAL);
            conv_value.set_value("incremental");
        }
        return conv_value;
    }

    std::vector<std::string> default_choices() {
        return {"auto", "full", "incremental"};
    }
};

struct ParsePostSynthNetlistUnconnInputHandling {
    ConvertedValue<e_post_synth_netlist_unconn_handling> from_str(const std::string& str) {
        ConvertedValue<e_post_synth_netlist_unconn_handling> conv_value;
        if (str == "unconnected")
            conv_value.set_value(e_post_synth_netlist_unconn_handling::UNCONNECTED);
        else if (str == "nets")
            conv_value.set_value(e_post_synth_netlist_unconn_handling::NETS);
        else if (str == "gnd")
            conv_value.set_value(e_post_synth_netlist_unconn_handling::GND);
        else if (str == "vcc")
            conv_value.set_value(e_post_synth_netlist_unconn_handling::VCC);
        else {
            std::stringstream msg;
            msg << "Invalid conversion from '" << str << "' to e_post_synth_netlist_unconn_handling (expected one of: " << argparse::join(default_choices(), ", ") << ")";
            conv_value.set_error(msg.str());
        }
        return conv_value;
    }

    ConvertedValue<std::string> to_str(e_post_synth_netlist_unconn_handling val) {
        ConvertedValue<std::string> conv_value;
        if (val == e_post_synth_netlist_unconn_handling::NETS)
            conv_value.set_value("nets");
        else if (val == e_post_synth_netlist_unconn_handling::GND)
            conv_value.set_value("gnd");
        else if (val == e_post_synth_netlist_unconn_handling::VCC)
            conv_value.set_value("vcc");
        else {
            VTR_ASSERT(val == e_post_synth_netlist_unconn_handling::UNCONNECTED);
            conv_value.set_value("unconnected");
        }
        return conv_value;
    }

    std::vector<std::string> default_choices() {
        return {"unconnected", "nets", "gnd", "vcc"};
    }
};

struct ParsePostSynthNetlistUnconnOutputHandling {
    ConvertedValue<e_post_synth_netlist_unconn_handling> from_str(const std::string& str) {
        ConvertedValue<e_post_synth_netlist_unconn_handling> conv_value;
        if (str == "unconnected")
            conv_value.set_value(e_post_synth_netlist_unconn_handling::UNCONNECTED);
        else if (str == "nets")
            conv_value.set_value(e_post_synth_netlist_unconn_handling::NETS);
        else {
            std::stringstream msg;
            msg << "Invalid conversion from '" << str << "' to e_post_synth_netlist_unconn_handling (expected one of: " << argparse::join(default_choices(), ", ") << ")";
            conv_value.set_error(msg.str());
        }
        return conv_value;
    }

    ConvertedValue<std::string> to_str(e_post_synth_netlist_unconn_handling val) {
        ConvertedValue<std::string> conv_value;
        if (val == e_post_synth_netlist_unconn_handling::NETS)
            conv_value.set_value("nets");
        else {
            VTR_ASSERT(val == e_post_synth_netlist_unconn_handling::UNCONNECTED);
            conv_value.set_value("unconnected");
        }
        return conv_value;
    }

    std::vector<std::string> default_choices() {
        return {"unconnected", "nets"};
    }
};

argparse::ArgumentParser create_arg_parser(const std::string& prog_name, t_options& args) {
    std::string description =
        "Implements the specified circuit onto the target FPGA architecture"
        " by performing packing/placement/routing, and analyzes the result.\n"
        "\n"
        "Attempts to find the minimum routable channel width, unless a fixed"
        " channel width is specified with --route_chan_width.";
    auto parser = argparse::ArgumentParser(prog_name, description);

    std::string epilog = vtr::replace_all(
        "Usage Examples\n"
        "--------------\n"
        "   #Find the minimum routable channel width of my_circuit on my_arch\n"
        "   {prog} my_arch.xml my_circuit.blif\n"
        "\n"
        "   #Show interactive graphics\n"
        "   {prog} my_arch.xml my_circuit.blif --disp on\n"
        "\n"
        "   #Implement at a fixed channel width of 100\n"
        "   {prog} my_arch.xml my_circuit.blif --route_chan_width 100\n"
        "\n"
        "   #Perform packing and placement only\n"
        "   {prog} my_arch.xml my_circuit.blif --pack --place\n"
        "\n"
        "   #Generate post-implementation netlist\n"
        "   {prog} my_arch.xml my_circuit.blif --gen_post_synthesis_netlist on\n"
        "\n"
        "   #Write routing-resource graph to a file\n"
        "   {prog} my_arch.xml my_circuit.blif --write_rr_graph my_rr_graph.xml\n"
        "\n"
        "\n"
        "For additional documentation see: https://docs.verilogtorouting.org",
        "{prog}", parser.prog());
    parser.epilog(epilog);

    auto& pos_grp = parser.add_argument_group("positional arguments");
    pos_grp.add_argument(args.ArchFile, "architecture")
        .help(
            "FPGA Architecture description file\n"
            "   - XML: this is the default frontend format\n"
            "   - FPGA Interchange: device architecture file in the FPGA Interchange format");

    pos_grp.add_argument(args.CircuitName, "circuit")
        .help("Circuit file (or circuit name if --circuit_file specified)");

    auto& stage_grp = parser.add_argument_group("stage options");

    stage_grp.add_argument<bool, ParseOnOff>(args.do_packing, "--pack")
        .help("Run packing")
        .action(argparse::Action::STORE_TRUE)
        .default_value("off");

    stage_grp.add_argument<bool, ParseOnOff>(args.do_legalize, "--legalize")
        .help("Legalize a flat placement, i.e. reconstruct and place clusters based on a flat placement file, which lists cluster and intra-cluster placement coordinates for each primitive.")
        .action(argparse::Action::STORE_TRUE)
        .default_value("off");

    stage_grp.add_argument<bool, ParseOnOff>(args.do_placement, "--place")
        .help("Run placement")
        .action(argparse::Action::STORE_TRUE)
        .default_value("off");

    stage_grp.add_argument<bool, ParseOnOff>(args.do_analytical_placement, "--analytical_place")
        .help("Run analytical placement. Analytical Placement uses an integrated packing and placement algorithm, using information from the primitive level to improve clustering and placement.")
        .action(argparse::Action::STORE_TRUE)
        .default_value("off");

    stage_grp.add_argument<bool, ParseOnOff>(args.do_routing, "--route")
        .help("Run routing")
        .action(argparse::Action::STORE_TRUE)
        .default_value("off");

    stage_grp.add_argument<bool, ParseOnOff>(args.do_analysis, "--analysis")
        .help("Run analysis")
        .action(argparse::Action::STORE_TRUE)
        .default_value("off");

    stage_grp.epilog(
        "If none of the stage options are specified, all stages are run.\n"
        "Analysis is always run after routing, unless the implementation\n"
        "is illegal.\n"
        "\n"
        "If the implementation is illegal analysis can be forced by explicitly\n"
        "specifying the --analysis option.");

    auto& gfx_grp = parser.add_argument_group("graphics options");

    gfx_grp.add_argument<bool, ParseOnOff>(args.show_graphics, "--disp")
        .help("Enable or disable interactive graphics")
        .default_value("off");

    gfx_grp.add_argument(args.GraphPause, "--auto")
        .help(
            "Controls how often VPR pauses for interactive"
            " graphics (requiring Proceed to be clicked)."
            " Higher values pause less frequently")
        .default_value("1")
        .choices({"0", "1", "2"})
        .show_in(argparse::ShowIn::HELP_ONLY);

    gfx_grp.add_argument<bool, ParseOnOff>(args.save_graphics, "--save_graphics")
        .help("Save all graphical contents to PDF files")
        .default_value("off");

    gfx_grp.add_argument(args.graphics_commands, "--graphics_commands")
        .help(
            "A set of semi-colon seperated graphics commands. \n"
            "Commands must be surrounded by quotation marks (e.g. --graphics_commands \"save_graphics place.png\")\n"
            "   Commands:\n"
            "      * save_graphics <file>\n"
            "           Saves graphics to the specified file (.png/.pdf/\n"
            "           .svg). If <file> contains '{i}', it will be\n"
            "           replaced with an integer which increments\n"
            "           each time graphics is invoked.\n"
            "      * set_macros <int>\n"
            "           Sets the placement macro drawing state\n"
            "      * set_nets <int>\n"
            "           Sets the net drawing state\n"
            "      * set_cpd <int>\n"
            "           Sets the critical path delay drawing state\n"
            "      * set_routing_util <int>\n"
            "           Sets the routing utilization drawing state\n"
            "      * set_clip_routing_util <int>\n"
            "           Sets whether routing utilization values are\n"
            "           clipped to [0., 1.]. Useful when a consistent\n"
            "           scale is needed across images\n"
            "      * set_draw_block_outlines <int>\n"
            "           Sets whether blocks have an outline drawn around\n"
            "           them\n"
            "      * set_draw_block_text <int>\n"
            "           Sets whether blocks have label text drawn on them\n"
            "      * set_draw_block_internals <int>\n"
            "           Sets the level to which block internals are drawn\n"
            "      * set_draw_net_max_fanout <int>\n"
            "           Sets the maximum fanout for nets to be drawn (if\n"
            "           fanout is beyond this value the net will not be\n"
            "           drawn)\n"
            "      * set_congestion <int>\n"
            "           Sets the routing congestion drawing state\n"
            "      * exit <int>\n"
            "           Exits VPR with specified exit code\n"
            "\n"
            "   Example:\n"
            "     'save_graphics place.png; \\\n"
            "      set_nets 1; save_graphics nets1.png;\\\n"
            "      set_nets 2; save_graphics nets2.png; set_nets 0;\\\n"
            "      set_cpd 1; save_graphics cpd1.png; \\\n"
            "      set_cpd 3; save_graphics cpd3.png; set_cpd 0; \\\n"
            "      set_routing_util 5; save_graphics routing_util5.png; \\\n"
            "      set_routing_util 0; \\\n"
            "      set_congestion 1; save_graphics congestion1.png;'\n"
            "\n"
            "   The above toggles various graphics settings (e.g. drawing\n"
            "   nets, drawing critical path) and then saves the results to\n"
            "   .png files.\n"
            "\n"
            "   Note that drawing state is reset to its previous state after\n"
            "   these commands are invoked.\n"
            "\n"
            "   Like the interactive graphics --disp option, the --auto\n"
            "   option controls how often the commands specified with\n"
            "   this option are invoked.\n")
        .default_value("");

    auto& gen_grp = parser.add_argument_group("general options");

    gen_grp.add_argument(args.show_help, "--help", "-h")
        .help("Show this help message then exit")
        .action(argparse::Action::HELP);

    gen_grp.add_argument<bool, ParseOnOff>(args.show_version, "--version")
        .help("Show version information then exit")
        .action(argparse::Action::VERSION);

    gen_grp.add_argument<bool, ParseOnOff>(args.show_arch_resources, "--show_arch_resources")
        .help("Show architecture resources then exit")
        .action(argparse::Action::STORE_TRUE)
        .default_value("off");

    gen_grp.add_argument<std::string>(args.device_layout, "--device")
        .help(
            "Controls which device layout/floorplan is used from the architecture file."
            " 'auto' uses the smallest device which satisfies the circuit's resource requirements.")
        .metavar("DEVICE_NAME")
        .default_value("auto");

    gen_grp.add_argument<size_t>(args.num_workers, "--num_workers", "-j")
        .help(
            "Controls how many parallel workers VPR may use:\n"
            " *  1 implies VPR will execute serially,\n"
            " * >1 implies VPR may execute in parallel with up to the\n"
            "      specified concurrency, and\n"
            " *  0 implies VPR may execute in parallel with up to the\n"
            "      maximum concurrency supported by the host machine.\n"
            "If this option is not specified it may be set from the 'VPR_NUM_WORKERS' "
            "environment variable; otherwise the default is used.")
        .default_value("1");

    gen_grp.add_argument<bool, ParseOnOff>(args.timing_analysis, "--timing_analysis")
        .help("Controls whether timing analysis (and timing driven optimizations) are enabled.")
        .default_value("on");

    gen_grp.add_argument<e_timing_update_type, ParseTimingUpdateType>(args.timing_update_type, "--timing_update_type")
        .help(
            "Controls how timing analysis updates are performed:\n"
            " * auto: VPR decides\n"
            " * full: Full timing updates are performed (may be faster \n"
            "         if circuit timing has changed significantly)\n"
            " * incr: Incremental timing updates are performed (may be \n"
            "         faster in the face of smaller circuit timing changes)\n")
        .default_value("auto")
        .show_in(argparse::ShowIn::HELP_ONLY);

    gen_grp.add_argument<bool, ParseOnOff>(args.CreateEchoFile, "--echo_file")
        .help(
            "Generate echo files of key internal data structures."
            " Useful for debugging VPR, and typically end in .echo")
        .default_value("off")
        .show_in(argparse::ShowIn::HELP_ONLY);

    gen_grp.add_argument<bool, ParseOnOff>(args.verify_file_digests, "--verify_file_digests")
        .help(
            "Verify that files loaded by VPR (e.g. architecture, netlist,"
            " previous packing/placement/routing) are consistent")
        .default_value("on")
        .show_in(argparse::ShowIn::HELP_ONLY);

    gen_grp.add_argument(args.target_device_utilization, "--target_utilization")
        .help(
            "Sets the target device utilization."
            " This corresponds to the maximum target fraction of device grid-tiles to be used."
            " A value of 1.0 means the smallest device (which fits the circuit) will be used.")
        .default_value("1.0")
        .show_in(argparse::ShowIn::HELP_ONLY);

    gen_grp.add_argument<e_constant_net_method, ParseConstantNetMethod>(args.constant_net_method, "--constant_net_method")
        .help(
            "Specifies how constant nets (i.e. those driven to a constant\n"
            "value) are handled:\n"
            " * global: Treat constant nets as globals (not routed)\n"
            " * route : Treat constant nets as normal nets (routed)\n")
        .default_value("global")
        .show_in(argparse::ShowIn::HELP_ONLY);

    gen_grp.add_argument<e_clock_modeling, ParseClockModeling>(args.clock_modeling, "--clock_modeling")
        .help(
            "Specifies how clock nets are handled\n"
            " * ideal: Treat clock pins as ideal\n"
            "          (i.e. no routing delays on clocks)\n"
            " * route: Treat the clock pins as normal nets\n"
            "          (i.e. routed using inter-block routing)\n"
            " * dedicated_network : Build a dedicated clock network based on the\n"
            "                       clock network specified in the architecture file\n")
        .default_value("ideal")
        .show_in(argparse::ShowIn::HELP_ONLY);

    gen_grp.add_argument<bool, ParseOnOff>(args.two_stage_clock_routing, "--two_stage_clock_routing")
        .help(
            "Routes clock nets in two stages if using a dedicated clock network.\n"
            " * First stage: From the Net source to a dedicated clock network source\n"
            " * Second stage: From the clock network source to net sinks\n")
        .default_value("off")
        .action(argparse::Action::STORE_TRUE)
        .show_in(argparse::ShowIn::HELP_ONLY);

    gen_grp.add_argument<bool, ParseOnOff>(args.exit_before_pack, "--exit_before_pack")
        .help("Causes VPR to exit before packing starts (useful for statistics collection)")
        .default_value("off")
        .show_in(argparse::ShowIn::HELP_ONLY);

    gen_grp.add_argument<bool, ParseOnOff>(args.strict_checks, "--strict_checks")
        .help(
            "Controls whether VPR enforces some consistency checks strictly (as errors) or treats them as warnings."
            " Usually these checks indicate an issue with either the targeted architecture, or consistency issues"
            " with VPR's internal data structures/algorithms (possibly harming optimization quality)."
            " In specific circumstances on specific architectures these checks may be too restrictive and can be turned off."
            " However exercise extreme caution when turning this option off -- be sure you completely understand why the issue"
            " is being flagged, and why it is OK to treat as a warning instead of an error.")
        .default_value("on")
        .show_in(argparse::ShowIn::HELP_ONLY);

    gen_grp.add_argument<std::string>(args.disable_errors, "--disable_errors")
        .help(
            "Parses a list of functions for which the errors are going to be treated as warnings.\n"
            "Each function in the list is delimited by `:`\n"
            "This option should be only used for development purposes.")
        .default_value("");

    gen_grp.add_argument<std::string>(args.suppress_warnings, "--suppress_warnings")
        .help(
            "Parses a list of functions for which the warnings will be suppressed on stdout.\n"
            "The first element of the list is the name of the output log file with the suppressed warnings.\n"
            "The output log file can be omitted to completely suppress warnings.\n"
            "The file name and the list of functions is separated by `,`. If no output log file is specified,\n"
            "the comma is not needed.\n"
            "Each function in the list is delimited by `:`\n"
            "This option should be only used for development purposes.")
        .default_value("");

    gen_grp.add_argument<bool, ParseOnOff>(args.allow_dangling_combinational_nodes, "--allow_dangling_combinational_nodes")
        .help(
            "Option to allow dangling combinational nodes in the timing graph.\n"
            "This option should normally be off, as dangling combinational nodes are unusual\n"
            "in the timing graph and may indicate a problem in the circuit or architecture.\n"
            "Unless you understand why your architecture/circuit can have valid dangling combinational nodes, this option should be off.\n"
            "In general this is a dev-only option and should not be turned on by the end-user.")
        .default_value("off")
        .show_in(argparse::ShowIn::HELP_ONLY);

    gen_grp.add_argument<bool, ParseOnOff>(args.terminate_if_timing_fails, "--terminate_if_timing_fails")
        .help(
            "During final timing analysis after routing, if a negative slack anywhere is returned and this option is set, \n"
            "VPR_FATAL_ERROR is called and processing ends.")
        .default_value("off");

    auto& file_grp = parser.add_argument_group("file options");

    file_grp.add_argument<e_arch_format, ParseArchFormat>(args.arch_format, "--arch_format")
        .help(
            "File format for the input atom-level circuit/netlist.\n"
            " * vtr: Architecture expressed in the explicit VTR format"
            " * fpga-interchage: Architecture expressed in the FPGA Interchange schema format\n")
        .default_value("vtr")
        .show_in(argparse::ShowIn::HELP_ONLY);

    file_grp.add_argument(args.CircuitFile, "--circuit_file")
        .help("Path to technology mapped circuit")
        .show_in(argparse::ShowIn::HELP_ONLY);

    file_grp.add_argument<e_circuit_format, ParseCircuitFormat>(args.circuit_format, "--circuit_format")
        .help(
            "File format for the input atom-level circuit/netlist.\n"
            " * auto: infer from file extension\n"
            " * blif: Strict structural BLIF format\n"
            " * eblif: Structural BLIF format with the extensions:\n"
            "           .conn  - Connection between two wires\n"
            "           .cname - Custom name for atom primitive\n"
            "           .param - Parameter on atom primitive\n"
            "           .attr  - Attribute on atom primitive\n"
            " * fpga-interchage: Logical netlist in FPGA Interchange schema format\n")
        .default_value("auto")
        .show_in(argparse::ShowIn::HELP_ONLY);

    file_grp.add_argument(args.NetFile, "--net_file")
        .help("Path to packed netlist file")
        .show_in(argparse::ShowIn::HELP_ONLY);

    file_grp.add_argument(args.FlatPlaceFile, "--flat_place_file")
        .help("Path to input flat placement file")
        .show_in(argparse::ShowIn::HELP_ONLY);

    file_grp.add_argument(args.PlaceFile, "--place_file")
        .help("Path to placement file")
        .show_in(argparse::ShowIn::HELP_ONLY);

    file_grp.add_argument(args.RouteFile, "--route_file")
        .help("Path to routing file")
        .show_in(argparse::ShowIn::HELP_ONLY);

    file_grp.add_argument(args.SDCFile, "--sdc_file")
        .help("Path to timing constraints file in SDC format")
        .show_in(argparse::ShowIn::HELP_ONLY);

    file_grp.add_argument(args.read_rr_graph_file, "--read_rr_graph")
        .help("The routing resource graph file to load. "
              "The loaded routing resource graph overrides any routing architecture specified in the architecture file.")
        .metavar("RR_GRAPH_FILE")
        .show_in(argparse::ShowIn::HELP_ONLY);

    file_grp.add_argument(args.read_rr_edge_override_file, "--read_rr_edge_override")
        .help("The routing resource edge attributes override file to load. "
              "This file overrides edge attributes in the routing resource graph. "
              "The user can use the architecture file to specify nominal switch delays, "
              "while this file can be used to override the nominal delays to make it more accurate "
              "for specific edges.")
        .show_in(argparse::ShowIn::HELP_ONLY);

    file_grp.add_argument(args.write_rr_graph_file, "--write_rr_graph")
        .help("Writes the routing resource graph to the specified file.")
        .metavar("RR_GRAPH_FILE")
        .show_in(argparse::ShowIn::HELP_ONLY);

    file_grp.add_argument(args.write_initial_place_file, "--write_initial_place_file")
        .help("Writes out the the placement chosen by the initial placement algorithm to the specified file.")
        .metavar("INITIAL_PLACE_FILE")
        .show_in(argparse::ShowIn::HELP_ONLY);

    file_grp.add_argument(args.read_initial_place_file, "--read_initial_place_file")
        .help("Reads the initial placement and continues the rest of the placement process from there.")
        .metavar("INITIAL_PLACE_FILE")
        .show_in(argparse::ShowIn::HELP_ONLY);

    file_grp.add_argument(args.read_vpr_constraints_file, "--read_vpr_constraints")
        .help("Reads the floorplanning constraints that packing and placement must respect from the specified XML file.")
        .show_in(argparse::ShowIn::HELP_ONLY);

    file_grp.add_argument(args.write_vpr_constraints_file, "--write_vpr_constraints")
        .help("Writes out new floorplanning constraints based on current placement to the specified XML file.")
        .show_in(argparse::ShowIn::HELP_ONLY);

    file_grp.add_argument(args.write_constraints_file, "--write_fix_clusters")
        .help(
            "Output file containing fixed locations of legalized input clusters - does not include clusters without placement coordinates; this file is used during post-legalization placement in order to hold input placement coordinates fixed while VPR places legalizer-generated orphan clusters.")
        .default_value("fix_clusters.out")
        .show_in(argparse::ShowIn::HELP_ONLY);

    file_grp.add_argument(args.read_flat_place_file, "--read_flat_place")
        .help(
            "Reads VPR's (or reconstructed external) placement solution in flat placement file format; this file lists cluster and intra-cluster placement coordinates for each atom and can be used to reconstruct a clustering and placement solution.")
        .show_in(argparse::ShowIn::HELP_ONLY);

    file_grp.add_argument(args.write_flat_place_file, "--write_flat_place")
        .help(
            "VPR's (or reconstructed external) placement solution in flat placement file format; this file lists cluster and intra-cluster placement coordinates for each atom and can be used to reconstruct a clustering and placement solution.")
        .show_in(argparse::ShowIn::HELP_ONLY);

    file_grp.add_argument(args.read_router_lookahead, "--read_router_lookahead")
        .help(
            "Reads the lookahead data from the specified file instead of computing it.")
        .show_in(argparse::ShowIn::HELP_ONLY);

    file_grp.add_argument(args.read_intra_cluster_router_lookahead, "--read_intra_cluster_router_lookahead")
        .help("Reads the intra-cluster lookahead data from the specified file.")
        .show_in(argparse::ShowIn::HELP_ONLY);

    file_grp.add_argument(args.write_router_lookahead, "--write_router_lookahead")
        .help("Writes the lookahead data to the specified file.")
        .show_in(argparse::ShowIn::HELP_ONLY);

    file_grp.add_argument(args.write_intra_cluster_router_lookahead, "--write_intra_cluster_router_lookahead")
        .help("Writes the intra-cluster lookahead data to the specified file.")
        .show_in(argparse::ShowIn::HELP_ONLY);

    file_grp.add_argument(args.read_placement_delay_lookup, "--read_placement_delay_lookup")
        .help(
            "Reads the placement delay lookup from the specified file instead of computing it.")
        .show_in(argparse::ShowIn::HELP_ONLY);

    file_grp.add_argument(args.write_placement_delay_lookup, "--write_placement_delay_lookup")
        .help("Writes the placement delay lookup to the specified file.")
        .show_in(argparse::ShowIn::HELP_ONLY);

    file_grp.add_argument(args.out_file_prefix, "--outfile_prefix")
        .help("Prefix for output files")
        .show_in(argparse::ShowIn::HELP_ONLY);

    file_grp.add_argument(args.write_block_usage, "--write_block_usage")
        .help("Writes the cluster-level block types usage summary to the specified JSON, XML or TXT file.")
        .show_in(argparse::ShowIn::HELP_ONLY);

    auto& netlist_grp = parser.add_argument_group("netlist options");

    netlist_grp.add_argument<bool, ParseOnOff>(args.absorb_buffer_luts, "--absorb_buffer_luts")
        .help("Controls whether LUTS programmed as buffers are absorbed by downstream logic")
        .default_value("on")
        .show_in(argparse::ShowIn::HELP_ONLY);

    netlist_grp.add_argument<e_const_gen_inference, ParseConstGenInference>(args.const_gen_inference, "--const_gen_inference")
        .help(
            "Controls how constant generators are detected\n"
            " * none    : No constant generator inference is performed\n"
            " * comb    : Only combinational primitives are considered\n"
            "             for constant generator inference (always safe)\n"
            " * comb_seq: Both combinational and sequential primitives\n"
            "             are considered for constant generator inference\n"
            "             (usually safe)\n")
        .default_value("comb_seq")
        .show_in(argparse::ShowIn::HELP_ONLY);

    netlist_grp.add_argument<bool, ParseOnOff>(args.sweep_dangling_primary_ios, "--sweep_dangling_primary_ios")
        .help("Controls whether dangling primary inputs and outputs are removed from the netlist")
        .default_value("on")
        .show_in(argparse::ShowIn::HELP_ONLY);

    netlist_grp.add_argument<bool, ParseOnOff>(args.sweep_dangling_nets, "--sweep_dangling_nets")
        .help("Controls whether dangling nets are removed from the netlist")
        .default_value("on")
        .show_in(argparse::ShowIn::HELP_ONLY);

    netlist_grp.add_argument<bool, ParseOnOff>(args.sweep_dangling_blocks, "--sweep_dangling_blocks")
        .help("Controls whether dangling blocks are removed from the netlist")
        .default_value("on")
        .show_in(argparse::ShowIn::HELP_ONLY);

    netlist_grp.add_argument<bool, ParseOnOff>(args.sweep_constant_primary_outputs, "--sweep_constant_primary_outputs")
        .help("Controls whether primary outputs driven by constant values are removed from the netlist")
        .default_value("off")
        .show_in(argparse::ShowIn::HELP_ONLY);

    netlist_grp.add_argument(args.netlist_verbosity, "--netlist_verbosity")
        .help(
            "Controls how much detail netlist processing produces about detected netlist"
            " characteristics (e.g. constant generator detection) and applied netlist"
            " modifications (e.g. swept netlist components)."
            " Larger values produce more detail.")
        .default_value("1")
        .show_in(argparse::ShowIn::HELP_ONLY);

    auto& ap_grp = parser.add_argument_group("analytical placement options");

    ap_grp.add_argument<e_ap_analytical_solver, ParseAPAnalyticalSolver>(args.ap_analytical_solver, "--ap_analytical_solver")
        .help(
            "Controls which Analytical Solver the Global Placer will use in the AP Flow.\n"
            " * qp-hybrid: olves for a placement that minimizes the quadratic HPWL of the flat placement using a hybrid clique/star net model.\n"
            " * lp-b2b: Solves for a placement that minimizes the linear HPWL of theflat placement using the Bound2Bound net model.")
        .default_value("lp-b2b")
        .show_in(argparse::ShowIn::HELP_ONLY);

    ap_grp.add_argument<e_ap_partial_legalizer, ParseAPPartialLegalizer>(args.ap_partial_legalizer, "--ap_partial_legalizer")
        .help(
            "Controls which Partial Legalizer the Global Placer will use in the AP Flow.\n"
            " * bipartitioning: Creates minimum windows around over-dense regions of the device bi-partitions the atoms in these windows such that the region is no longer over-dense and the atoms are in tiles that they can be placed into.\n"
            " * flow-based: Flows atoms from regions that are overfilled to regions that are underfilled.")
        .default_value("bipartitioning")
        .show_in(argparse::ShowIn::HELP_ONLY);

    ap_grp.add_argument<e_ap_full_legalizer, ParseAPFullLegalizer>(args.ap_full_legalizer, "--ap_full_legalizer")
        .help(
            "Controls which Full Legalizer to use in the AP Flow.\n"
            " * naive: Use a Naive Full Legalizer which will try to create clusters exactly where their atoms are placed.\n"
            " * appack: Use APPack, which takes the Packer in VPR and uses the flat atom placement to create better clusters.\n"
            " * basic-min-disturbance: Use the Basic Min. Disturbance Full Legalizer which tries to reconstruct a clustered placement that is as close to the incoming flat placement as possible.")
        .default_value("appack")
        .show_in(argparse::ShowIn::HELP_ONLY);

    ap_grp.add_argument<e_ap_detailed_placer, ParseAPDetailedPlacer>(args.ap_detailed_placer, "--ap_detailed_placer")
        .help(
            "Controls which Detailed Placer to use in the AP Flow.\n"
            " * none: Do not perform any detailed placement. i.e. the output of the full legalizer will be produced by the AP flow without modification.\n"
            " * annealer: Use the Annealer from the Placement stage as a Detailed Placer. This will use the same Placer Options from the Place stage to configure the annealer.")
        .default_value("annealer")
        .show_in(argparse::ShowIn::HELP_ONLY);

    ap_grp.add_argument<float>(args.ap_timing_tradeoff, "--ap_timing_tradeoff")
        .help(
            "Controls the trade-off between wirelength (HPWL) and delay minimization in the AP flow.\n"
            "A value of 0.0 makes the AP flow focus completely on wirelength minimization, while a value of 1.0 makes the AP flow focus completely on timing optimization.")
        .default_value("0.5")
        .show_in(argparse::ShowIn::HELP_ONLY);

    ap_grp.add_argument(args.appack_max_dist_th, "--appack_max_dist_th")
        .help(
            "Sets the maximum candidate distance thresholds for the logical block types"
            "used by APPack. APPack uses the primitive-level placement produced by the"
            "global placer to cluster primitives together. APPack uses the thresholds"
            "here to ignore primitives which are too far away from the cluster being formed."
            "\n"
            "When this option is set to auto, VPR will select good values for these"
            "thresholds based on the primitives contained within each logical block type."
            "\n"
            "Using this option, the user can set the maximum candidate distance threshold"
            "of logical block types to something else. The strings passed in by the user"
            "should be of the form <regex>:<float>,<float> where the regex string is"
            "used to match the name of the logical block type to set, the first float"
            "is a scaling term, and the second float is an offset. The threshold will"
            "be set to max(scale * (W + H), offset), where W and H are the width and height"
            "of the device. This allows the user to specify a threshold based on the"
            "size of the device, while also preventing the number from going below offset"
            "When multiple strings are provided, the thresholds are set from left to right,"
            "and any logical block types which have been unset will be set to their auto"
            "values.")
        .nargs('+')
        .default_value({"auto"})
        .show_in(argparse::ShowIn::HELP_ONLY);

    ap_grp.add_argument<int>(args.ap_verbosity, "--ap_verbosity")
        .help(
            "Controls how verbose the AP flow's log messages will be. Higher "
            "values produce more output (useful for debugging the AP "
            "algorithms).")
        .default_value("1")
        .show_in(argparse::ShowIn::HELP_ONLY);

    ap_grp.add_argument<bool, ParseOnOff>(args.ap_generate_mass_report, "--ap_generate_mass_report")
        .help(
            "Controls whether to generate a report on how the partial legalizer "
            "within the AP flow calculates the mass of primitives and the "
            "capacity of tiles on the device. This report is useful when "
            "debugging the partial legalizer.")
        .default_value("off")
        .show_in(argparse::ShowIn::HELP_ONLY);

    auto& pack_grp = parser.add_argument_group("packing options");

    pack_grp.add_argument<bool, ParseOnOff>(args.connection_driven_clustering, "--connection_driven_clustering")
        .help(
            "Controls whether or not packing prioritizes the absorption of nets with fewer"
            " connections into a complex logic block over nets with more connections")
        .default_value("on")
        .show_in(argparse::ShowIn::HELP_ONLY);

    pack_grp.add_argument<e_unrelated_clustering, ParseUnrelatedClustering>(args.allow_unrelated_clustering, "--allow_unrelated_clustering")
        .help(
            "Controls whether primitives with no attraction to a cluster can be packed into it.\n"
            "Turning unrelated clustering on can increase packing density (fewer blocks are used), but at the cost of worse routability.\n"
            " * on  : Unrelated clustering enabled\n"
            " * off : Unrelated clustering disabled\n"
            " * auto: Dynamically enabled/disabled (based on density)\n")
        .default_value("auto")
        .show_in(argparse::ShowIn::HELP_ONLY);

    pack_grp.add_argument(args.timing_gain_weight, "--timing_gain_weight")
        .help(
            "Parameter that weights the optimization of timing vs area. 0.0 focuses solely on"
            " area, 1.0 solely on timing.")
        .default_value("0.75")
        .show_in(argparse::ShowIn::HELP_ONLY);

    pack_grp.add_argument(args.connection_gain_weight, "--connection_gain_weight")
        .help(
            "Parameter that weights the absorption of small nets vs signal sharing."
            " 0.0 focuses solely on sharing, 1.0 solely on small net absoprtion."
            " Only meaningful if --connection_driven_clustering=on")
        .default_value("0.9")
        .show_in(argparse::ShowIn::HELP_ONLY);

    pack_grp.add_argument<bool, ParseOnOff>(args.timing_driven_clustering, "--timing_driven_clustering")
        .help("Controls whether custering optimizes for timing")
        .default_value("on")
        .show_in(argparse::ShowIn::HELP_ONLY);

    pack_grp.add_argument<e_cluster_seed, ParseClusterSeed>(args.cluster_seed_type, "--cluster_seed_type")
        .help(
            "Controls how primitives are chosen as seeds."
            " (Default: blend2 if timing driven, max_inputs otherwise)")
        .show_in(argparse::ShowIn::HELP_ONLY);

    pack_grp.add_argument<bool, ParseOnOff>(args.enable_clustering_pin_feasibility_filter, "--clustering_pin_feasibility_filter")
        .help(
            "Controls whether the pin counting feasibility filter is used during clustering."
            " When enabled the clustering engine counts the number of available pins in"
            " groups/classes of mutually connected pins within a cluster."
            " These counts are used to quickly filter out candidate primitives/atoms/molecules"
            " for which the cluster has insufficient pins to route (without performing a full routing)."
            " This reduces packer run-time")
        .default_value("on")
        .show_in(argparse::ShowIn::HELP_ONLY);

    pack_grp.add_argument<e_balance_block_type_util, ParseBalanceBlockTypeUtil>(args.balance_block_type_utilization, "--balance_block_type_utilization")
        .help(
            "If enabled, when a primitive can potentially be mapped to multiple block types the packer will\n"
            "pick the block type which (currently) has the lowest utilization.\n"
            " * on  : Try to balance block type utilization\n"
            " * off : Do not try to balance block type utilization\n"
            " * auto: Dynamically enabled/disabled (based on density)\n")
        .default_value("auto")
        .show_in(argparse::ShowIn::HELP_ONLY);

    pack_grp.add_argument(args.target_external_pin_util, "--target_ext_pin_util")
        .help(
            "Sets the external pin utilization target during clustering.\n"
            "Value Ranges: [1.0, 0.0]\n"
            "* 1.0 : The packer to pack as densely as possible (i.e. try\n"
            "        to use 100% of cluster external pins)\n"
            "* 0.0 : The packer to pack as loosely as possible (i.e. each\n"
            "        block will contain a single mollecule).\n"
            "        Values in between trade-off pin usage and\n"
            "        packing density.\n"
            "\n"
            "Typically packing less densely improves routability, at\n"
            "the cost of using more clusters. Note that these settings are\n"
            "only guidelines, the packer will use up to 1.0 utilization if\n"
            "a molecule would not otherwise pack into any cluster type.\n"
            "\n"
            "This option can take multiple specifications in several\n"
            "formats:\n"
            "* auto (i.e. 'auto'): VPR will determine the target pin\n"
            "                      utilizations automatically\n"
            "* Single Value (e.g. '0.7'): the input pin utilization for\n"
            "                             all block types (output pin\n"
            "                             utilization defaults to 1.0)\n"
            "* Double Value (e.g. '0.7,0.8'): the input and output pin\n"
            "                             utilization for all block types\n"
            "* Block Value (e.g. 'clb:0.7', 'clb:0.7,0.8'): the pin\n"
            "                             utilization for a specific\n"
            "                             block type\n"
            "These can be used in combination. For example:\n"
            "   '--target_ext_pin_util 0.9 clb:0.7'\n"
            "would set the input pin utilization of clb blocks to 0.7,\n"
            "and all other blocks to 0.9.\n")
        .nargs('+')
        .default_value({"auto"})
        .show_in(argparse::ShowIn::HELP_ONLY);

    pack_grp.add_argument<bool, ParseOnOff>(args.pack_prioritize_transitive_connectivity, "--pack_prioritize_transitive_connectivity")
        .help("Whether transitive connectivity is prioritized over high-fanout connectivity during packing")
        .default_value("on")
        .show_in(argparse::ShowIn::HELP_ONLY);

    pack_grp.add_argument(args.pack_high_fanout_threshold, "--pack_high_fanout_threshold")
        .help(
            "Sets the high fanout threshold during clustering.\n"
            "\n"
            "Typically reducing the threshold reduces packing density\n"
            "and improves routability."
            "\n"
            "This option can take multiple specifications in several\n"
            "formats:\n"
            "* auto (i.e. 'auto'): VPR will determine the target pin\n"
            "                      utilizations automatically\n"
            "* Single Value (e.g. '256'): the high fanout threshold\n"
            "                             for all block types\n"
            "* Block Value (e.g. 'clb:16'): the high fanout threshold\n"
            "                               for a specific block type\n"
            "These can be used in combination. For example:\n"
            "   '--pack_high_fanout_threshold 256 clb:16'\n"
            "would set the high fanout threshold for clb blocks to 16\n"
            "and all other blocks to 256\n")
        .nargs('+')
        .default_value({"auto"})
        .show_in(argparse::ShowIn::HELP_ONLY);

    pack_grp.add_argument(args.pack_transitive_fanout_threshold, "--pack_transitive_fanout_threshold")
        .help("Packer transitive fanout threshold")
        .default_value("4")
        .show_in(argparse::ShowIn::HELP_ONLY);

    pack_grp.add_argument(args.pack_feasible_block_array_size, "--pack_feasible_block_array_size")
        .help(
            "This value is used to determine the max size of the\n"
            "priority queue for candidates that pass the early filter\n"
            "legality test but not the more detailed routing test\n")
        .default_value("30")
        .show_in(argparse::ShowIn::HELP_ONLY);

    pack_grp.add_argument<int>(args.pack_verbosity, "--pack_verbosity")
        .help("Controls how verbose clustering's output is. Higher values produce more output (useful for debugging architecture packing problems)")
        .default_value("2")
        .show_in(argparse::ShowIn::HELP_ONLY);

    auto& place_grp = parser.add_argument_group("placement options");

    place_grp.add_argument(args.Seed, "--seed")
        .help("Placement random number generator seed")
        .default_value("1")
        .show_in(argparse::ShowIn::HELP_ONLY);

    place_grp.add_argument<e_place_delta_delay_algorithm, ParsePlaceDeltaDelayAlgorithm>(
                 args.place_delta_delay_matrix_calculation_method,
                 "--place_delta_delay_matrix_calculation_method")
        .help(
            "What algorithm should be used to compute the place delta matrix.\n"
            "\n"
            " * astar : Find delta delays between OPIN's and IPIN's using\n"
            "           the router with the current --router_profiler_astar_fac.\n"
            " * dijkstra : Use Dijkstra's algorithm to find all shortest paths \n"
            "              from sampled OPIN's to all IPIN's.\n")
        .default_value("astar")
        .show_in(argparse::ShowIn::HELP_ONLY);

    place_grp.add_argument(args.PlaceInnerNum, "--inner_num")
        .help("Controls number of moves per temperature: inner_num * num_blocks ^ (4/3)")
        .default_value("0.5")
        .show_in(argparse::ShowIn::HELP_ONLY);

    place_grp.add_argument<e_place_effort_scaling, ParsePlaceEfforScaling>(args.place_effort_scaling, "--place_effort_scaling")
        .help(
            "Controls how the number of placer moves level scales with circuit\n"
            " and device size:\n"
            "  * circuit: proportional to circuit size (num_blocks ^ 4/3)\n"
            "  * device_circuit: proportional to device and circuit size\n"
            "                    (grid_size ^ 2/3 * num_blocks ^ 2/3)\n")
        .default_value("circuit")
        .show_in(argparse::ShowIn::HELP_ONLY);

    place_grp.add_argument(args.PlaceInitT, "--init_t")
        .help("Initial temperature for manual annealing schedule")
        .default_value("100.0")
        .show_in(argparse::ShowIn::HELP_ONLY);

    place_grp.add_argument(args.PlaceExitT, "--exit_t")
        .help("Temperature at which annealing which terminate for manual annealing schedule")
        .default_value("0.01")
        .show_in(argparse::ShowIn::HELP_ONLY);

    place_grp.add_argument(args.PlaceAlphaT, "--alpha_t")
        .help(
            "Temperature scaling factor for manual annealing schedule."
            " Old temperature is multiplied by alpha_t")
        .default_value("0.8")
        .show_in(argparse::ShowIn::HELP_ONLY);

    place_grp.add_argument<e_pad_loc_type, ParseFixPins>(args.pad_loc_type, "--fix_pins")
        .help(
            "Fixes I/O pad locations randomly during placement. Valid options:\n"
            " * 'free' allows placement to optimize pad locations\n"
            " * 'random' fixes pad locations to arbitrary locations\n.")
        .default_value("free")
        .choices({"free", "random"})
        .show_in(argparse::ShowIn::HELP_ONLY);

    place_grp.add_argument(args.constraints_file, "--fix_clusters")
        .help(
            "Fixes block locations during placement. Valid options:\n"
            " * path to a file specifying block locations (.place format with block locations specified).")
        .default_value("")
        .show_in(argparse::ShowIn::HELP_ONLY);

    place_grp.add_argument<e_place_algorithm, ParsePlaceAlgorithm>(args.PlaceAlgorithm, "--place_algorithm")
        .help(
            "Controls which placement algorithm is used. Valid options:\n"
            " * bounding_box: Focuses purely on minimizing the bounding box wirelength of the circuit. Turns off timing analysis if specified.\n"
            " * criticality_timing: Focuses on minimizing both the wirelength and the connection timing costs (criticality * delay).\n"
            " * slack_timing: Focuses on improving the circuit slack values to reduce critical path delay.\n")
        .default_value("criticality_timing")
        .choices({"bounding_box", "criticality_timing", "slack_timing"})
        .show_in(argparse::ShowIn::HELP_ONLY);

    place_grp.add_argument<e_place_algorithm, ParsePlaceAlgorithm>(args.PlaceQuenchAlgorithm, "--place_quench_algorithm")
        .help(
            "Controls which placement algorithm is used during placement quench.\n"
            "If specified, it overrides the option --place_algorithm during placement quench.\n"
            "Valid options:\n"
            " * bounding_box: Focuses purely on minimizing the bounding box wirelength of the circuit. Turns off timing analysis if specified.\n"
            " * criticality_timing: Focuses on minimizing both the wirelength and the connection timing costs (criticality * delay).\n"
            " * slack_timing: Focuses on improving the circuit slack values to reduce critical path delay.\n")
        .default_value("criticality_timing")
        .choices({"bounding_box", "criticality_timing", "slack_timing"})
        .show_in(argparse::ShowIn::HELP_ONLY);

    place_grp.add_argument(args.PlaceChanWidth, "--place_chan_width")
        .help(
            "Sets the assumed channel width during placement. "
            "If --place_chan_width is unspecified, but --route_chan_width is specified the "
            "--route_chan_width value will be used (otherwise the default value is used).")
        .default_value("100")
        .show_in(argparse::ShowIn::HELP_ONLY);

    place_grp.add_argument(args.place_rlim_escape_fraction, "--place_rlim_escape")
        .help(
            "The fraction of moves which are allowed to ignore the region limit."
            " For example, a value of 0.1 means 10%% of moves are allowed to ignore the region limit.")
        .default_value("0.0")
        .show_in(argparse::ShowIn::HELP_ONLY);

    place_grp.add_argument(args.place_move_stats_file, "--place_move_stats")
        .help(
            "File to write detailed placer move statistics to")
        .default_value("")
        .show_in(argparse::ShowIn::HELP_ONLY);

    place_grp.add_argument(args.placement_saves_per_temperature, "--save_placement_per_temperature")
        .help(
            "Controls how often VPR saves the current placement to a file per temperature (may be helpful for debugging)."
            " The value specifies how many times the placement should be saved (values less than 1 disable this feature).")
        .default_value("0")
        .show_in(argparse::ShowIn::HELP_ONLY);

    place_grp.add_argument(args.place_static_move_prob, "--place_static_move_prob")
        .help(
            "The percentage probabilities of different moves in Simulated Annealing placement. "
            "For non-timing-driven placement, only the first 3 probabilities should be provided. "
            "For timing-driven placement, all probabilities should be provided. "
            "When the number of provided probabilities is less then the number of move types, zero probability "
            "is assumed."
            "The numbers listed are interpreted as the percentage probabilities of {UniformMove, MedianMove, CentroidMove, "
            "WeightedCentroid, WeightedMedian, Critical UniformMove, Timing feasible Region(TFR)}, in that order.")
        .nargs('+')
        .default_value({"100"})
        .show_in(argparse::ShowIn::HELP_ONLY);

    place_grp.add_argument(args.place_high_fanout_net, "--place_high_fanout_net")
        .help(
            "Sets the assumed high fanout net during placement. "
            "Any net with higher fanout would be ignored while calculating some of the directed moves: Median and WeightedMedian")
        .default_value("10")
        .show_in(argparse::ShowIn::HELP_ONLY);

    place_grp.add_argument<e_place_bounding_box_mode, ParsePlaceBoundingBox>(args.place_bounding_box_mode, "--place_bounding_box_mode")
        .help(
            "Specifies the type of bounding box to be used in 3D architectures.\n"
            "\n"
            "MODE options:\n"
            "  auto_bb     : Automatically determine the appropriate bounding box based on the connections between layers.\n"
            "  cube_bb            : Use 3D bounding boxes.\n"
            "  per_layer_bb     : Use per-layer bounding boxes.\n"
            "\n"
            "Choose one of the available modes to define the behavior of bounding boxes in your 3D architecture. The default mode is 'automatic'.")
        .default_value("auto_bb")
        .choices({"auto_bb", "cube_bb", "per_layer_bb"})
        .show_in(argparse::ShowIn::HELP_ONLY);

    place_grp.add_argument<bool, ParseOnOff>(args.RL_agent_placement, "--RL_agent_placement")
        .help(
            "Uses a Reinforcement Learning (RL) agent in choosing the appropriate move type in placement."
            "It activates the RL agent placement instead of using fixed probability for each move type.")
        .default_value("on")
        .show_in(argparse::ShowIn::HELP_ONLY);

    place_grp.add_argument<bool, ParseOnOff>(args.place_agent_multistate, "--place_agent_multistate")
        .help(
            "Enable multistate agent. "
            "A second state will be activated late in the annealing and in the Quench that includes all the timing driven directed moves.")
        .default_value("on")
        .show_in(argparse::ShowIn::HELP_ONLY);

    place_grp.add_argument<bool, ParseOnOff>(args.place_checkpointing, "--place_checkpointing")
        .help(
            "Enable Placement checkpoints. This means saving the placement and restore it if it's better than later placements."
            "Only effective if agent's 2nd state is activated.")
        .default_value("on")
        .show_in(argparse::ShowIn::HELP_ONLY);

    place_grp.add_argument(args.place_agent_epsilon, "--place_agent_epsilon")
        .help(
            "Placement RL agent's epsilon for epsilon-greedy agent."
            "Epsilon represents the percentage of exploration actions taken vs the exploitation ones.")
        .default_value("0.3")
        .show_in(argparse::ShowIn::HELP_ONLY);

    place_grp.add_argument(args.place_agent_gamma, "--place_agent_gamma")
        .help(
            "Controls how quickly the agent's memory decays. "
            "Values between [0., 1.] specify the fraction of weight in the exponentially weighted reward average applied to moves which occurred greater than moves_per_temp moves ago."
            "Values < 0 cause the unweighted reward sample average to be used (all samples are weighted equally)")
        .default_value("0.05")
        .show_in(argparse::ShowIn::HELP_ONLY);

    place_grp.add_argument(args.place_dm_rlim, "--place_dm_rlim")
        .help(
            "The maximum range limit of any directed move other than the uniform move. "
            "It also shrinks with the default rlim")
        .default_value("3.0")
        .show_in(argparse::ShowIn::HELP_ONLY);

    place_grp.add_argument(args.place_reward_fun, "--place_reward_fun")
        .help(
            "The reward function used by placement RL agent."
            "The available values are: basic, nonPenalizing_basic, runtime_aware, WLbiased_runtime_aware"
            "The latter two are only available for timing-driven placement.")
        .default_value("WLbiased_runtime_aware")
        .show_in(argparse::ShowIn::HELP_ONLY);

    place_grp.add_argument(args.place_crit_limit, "--place_crit_limit")
        .help(
            "The criticality limit to count a block as a critical one (or have a critical connection). "
            "It used in some directed moves that only move critical blocks like critical uniform and feasible region. "
            "Its range equals to [0., 1.].")
        .default_value("0.7")
        .show_in(argparse::ShowIn::HELP_ONLY);

    place_grp.add_argument(args.place_constraint_expand, "--place_constraint_expand")
        .help(
            "The value used to decide how much to expand the floorplan constraint region when writing "
            "a floorplan constraint XML file. Takes in an integer value from zero to infinity. "
            "If the value is zero, the block stays at the same x, y location. If it is "
            "greater than zero the constraint region expands by the specified value in each direction. "
            "For example, if 1 was specified, a block at the x, y location (1, 1) would have a constraint region "
            "of 2x2 centered around (1, 1), from (0, 0) to (2, 2).")
        .default_value("0")
        .show_in(argparse::ShowIn::HELP_ONLY);

    place_grp.add_argument<bool, ParseOnOff>(args.place_constraint_subtile, "--place_constraint_subtile")
        .help(
            "The bool used to say whether to print subtile constraints when printing a floorplan constraints XML file. "
            "If it is off, no subtile locations are specified when printing the floorplan constraints. "
            "If it is on, the floorplan constraints are printed with the subtiles from current placement. ")
        .default_value("off")
        .show_in(argparse::ShowIn::HELP_ONLY);

    place_grp.add_argument(args.floorplan_num_horizontal_partitions, "--floorplan_num_horizontal_partitions")
        .help(
            "An argument used for generating test constraints files. Specifies how many partitions to "
            "make in the horizontal dimension. Must be used in conjunction with "
            "--floorplan_num_vertical_partitions")
        .default_value("0")
        .show_in(argparse::ShowIn::HELP_ONLY);

    place_grp.add_argument(args.floorplan_num_vertical_partitions, "--floorplan_num_vertical_partitions")
        .help(
            "An argument used for generating test constraints files. Specifies how many partitions to "
            "make in the vertical dimension. Must be used in conjunction with "
            "--floorplan_num_horizontal_partitions")
        .default_value("0")
        .show_in(argparse::ShowIn::HELP_ONLY);

    place_grp.add_argument<bool, ParseOnOff>(args.place_quench_only, "--place_quench_only")
        .help(
            "Skip the placement annealing phase and go straight to the placement quench.")
        .default_value("off")
        .show_in(argparse::ShowIn::HELP_ONLY);

    place_grp.add_argument<e_agent_algorithm, ParsePlaceAgentAlgorithm>(args.place_agent_algorithm, "--place_agent_algorithm")
        .help("Controls which placement RL agent is used")
        .default_value("softmax")
        .choices({"e_greedy", "softmax"})
        .show_in(argparse::ShowIn::HELP_ONLY);

    place_grp.add_argument<e_agent_space, ParsePlaceAgentSpace>(args.place_agent_space, "--place_agent_space")
        .help(
            "Agent exploration space can be either based on only move types or also consider different block types\n"
            "The available values are: move_type, move_block_type")
        .default_value("move_block_type")
        .choices({"move_type", "move_block_type"})
        .show_in(argparse::ShowIn::HELP_ONLY);

    place_grp.add_argument(args.placer_debug_block, "--placer_debug_block")
        .help(
            " Controls when placer debugging is enabled for blocks.\n"
            " * For values >= 0, the value is taken as the block ID for\n"
            "   which to enable placer debug output.\n"
            " * For value == -1, placer debug output is enabled for\n"
            "   all blocks.\n"
            " * For values < -1, all block-based placer debug output is disabled.\n"
            "Note if VPR as compiled without debug logging enabled this will produce only limited output.\n")
        .default_value("-2")
        .show_in(argparse::ShowIn::HELP_ONLY);

    place_grp.add_argument(args.placer_debug_net, "--placer_debug_net")
        .help(
            "Controls when placer debugging is enabled for nets.\n"
            " * For values >= 0, the value is taken as the net ID for\n"
            "   which to enable placer debug output.\n"
            " * For value == -1, placer debug output is enabled for\n"
            "   all nets.\n"
            " * For values < -1, all net-based placer debug output is disabled.\n"
            "Note if VPR as compiled without debug logging enabled this will produce only limited output.\n")
        .default_value("-2")
        .show_in(argparse::ShowIn::HELP_ONLY);

    auto& place_timing_grp = parser.add_argument_group("timing-driven placement options");

    place_timing_grp.add_argument(args.PlaceTimingTradeoff, "--timing_tradeoff")
        .help(
            "Trade-off control between delay and wirelength during placement."
            " 0.0 focuses completely on wirelength, 1.0 completely on timing")
        .default_value("0.5")
        .show_in(argparse::ShowIn::HELP_ONLY);

    place_timing_grp.add_argument(args.RecomputeCritIter, "--recompute_crit_iter")
        .help("Controls how many temperature updates occur between timing analysis during placement")
        .default_value("1")
        .show_in(argparse::ShowIn::HELP_ONLY);

    place_timing_grp.add_argument(args.inner_loop_recompute_divider, "--inner_loop_recompute_divider")
        .help("Controls how many timing analyses are performed per temperature during placement")
        .default_value("0")
        .show_in(argparse::ShowIn::HELP_ONLY);

    place_timing_grp.add_argument(args.quench_recompute_divider, "--quench_recompute_divider")
        .help(
            "Controls how many timing analyses are performed during the final placement quench (t=0)."
            " If unspecified, uses the value from --inner_loop_recompute_divider")
        .default_value("0")
        .show_in(argparse::ShowIn::HELP_ONLY);

    place_timing_grp.add_argument(args.place_exp_first, "--td_place_exp_first")
        .help(
            "Controls how critical a connection is as a function of slack at the start of placement."
            " A value of zero treats all connections as equally critical (regardless of slack)."
            " Values larger than 1.0 cause low slack connections to be treated more critically."
            " The value increases to --td_place_exp_last during placement.")
        .default_value("1.0")
        .show_in(argparse::ShowIn::HELP_ONLY);

    place_timing_grp.add_argument(args.place_exp_last, "--td_place_exp_last")
        .help("Controls how critical a connection is as a function of slack at the end of placement.")
        .default_value("8.0")
        .show_in(argparse::ShowIn::HELP_ONLY);

    place_timing_grp.add_argument<PlaceDelayModelType, ParsePlaceDelayModel>(args.place_delay_model, "--place_delay_model")
        .help(
            "This option controls what information is considered and how"
            " the placement delay model is constructed.\n"
            "Valid options:\n"
            " * 'simple' uses map router lookahead\n"
            " * 'delta' uses differences in position only\n"
            " * 'delta_override' uses differences in position with overrides for direct connects\n")
        .default_value("simple")
        .show_in(argparse::ShowIn::HELP_ONLY);

    place_timing_grp.add_argument<e_reducer, ParseReducer>(args.place_delay_model_reducer, "--place_delay_model_reducer")
        .help("When calculating delta delays for the placement delay model how are multiple values combined?")
        .default_value("min")
        .show_in(argparse::ShowIn::HELP_ONLY);

    place_timing_grp.add_argument(args.place_delay_offset, "--place_delay_offset")
        .help(
            "A constant offset (in seconds) applied to the placer's delay model.")
        .default_value("0.0")
        .show_in(argparse::ShowIn::HELP_ONLY);

    place_timing_grp.add_argument(args.place_delay_ramp_delta_threshold, "--place_delay_ramp_delta_threshold")
        .help(
            "The delta distance beyond which --place_delay_ramp is applied."
            " Negative values disable the placer delay ramp.")
        .default_value("-1")
        .show_in(argparse::ShowIn::HELP_ONLY);

    place_timing_grp.add_argument(args.place_delay_ramp_slope, "--place_delay_ramp_slope")
        .help("The slope of the ramp (in seconds per grid tile) which is applied to the placer delay model for delta distance beyond --place_delay_ramp_delta_threshold")
        .default_value("0.0e-9")
        .show_in(argparse::ShowIn::HELP_ONLY);

    place_timing_grp.add_argument(args.place_tsu_rel_margin, "--place_tsu_rel_margin")
        .help(
            "Specifies the scaling factor for cell setup times used by the placer."
            " This effectively controls whether the placer should try to achieve extra margin on setup paths."
            " For example a value of 1.1 corresponds to requesting 10%% setup margin.")
        .default_value("1.0")
        .show_in(argparse::ShowIn::HELP_ONLY);

    place_timing_grp.add_argument(args.place_tsu_abs_margin, "--place_tsu_abs_margin")
        .help(
            "Specifies an absolute offest added to cell setup times used by the placer."
            " This effectively controls whether the placer should try to achieve extra margin on setup paths."
            " For example a value of 500e-12 corresponds to requesting an extra 500ps of setup margin.")
        .default_value("0.0")
        .show_in(argparse::ShowIn::HELP_ONLY);

    place_timing_grp.add_argument(args.post_place_timing_report_file, "--post_place_timing_report")
        .help("Name of the post-placement timing report file (not generated if unspecified)")
        .default_value("")
        .show_in(argparse::ShowIn::HELP_ONLY);

    place_timing_grp.add_argument(args.allowed_tiles_for_delay_model, "--allowed_tiles_for_delay_model")
        .help(
            "Names of allowed tile types that can be sampled during delay "
            "modelling.  Default is to allow all tiles. Can be used to "
            "exclude specialized tiles from placer delay sampling.")
        .default_value("")
        .show_in(argparse::ShowIn::HELP_ONLY);

    auto& route_grp = parser.add_argument_group("routing options");

    route_grp.add_argument(args.max_router_iterations, "--max_router_iterations")
        .help(
            "Maximum number of Pathfinder-based routing iterations before the circuit is"
            " declared unroutable at a given channel width")
        .default_value("50")
        .show_in(argparse::ShowIn::HELP_ONLY);

    route_grp.add_argument(args.first_iter_pres_fac, "--first_iter_pres_fac")
        .help("Sets the present overuse factor for the first routing iteration")
        .default_value("0.0")
        .show_in(argparse::ShowIn::HELP_ONLY);

    route_grp.add_argument(args.initial_pres_fac, "--initial_pres_fac")
        .help("Sets the present overuse factor for the second routing iteration")
        .default_value("0.5")
        .show_in(argparse::ShowIn::HELP_ONLY);

    route_grp.add_argument(args.pres_fac_mult, "--pres_fac_mult")
        .help(
            "Sets the growth factor by which the present overuse penalty factor is"
            " multiplied after each routing iteration")
        .default_value("1.3")
        .show_in(argparse::ShowIn::HELP_ONLY);

    route_grp.add_argument(args.max_pres_fac, "-max_pres_fac")
        .help("Sets the maximum present overuse penalty factor")
        .default_value("1000.0")
        .show_in(argparse::ShowIn::HELP_ONLY);

    route_grp.add_argument(args.acc_fac, "--acc_fac")
        .help("Specifies the accumulated overuse factor (historical congestion cost factor)")
        .default_value("1.0")
        .show_in(argparse::ShowIn::HELP_ONLY);

    route_grp.add_argument(args.bb_factor, "--bb_factor")
        .help("Sets the distance (in channels) outside a connection's bounding box which can be explored during routing")
        .default_value("3")
        .show_in(argparse::ShowIn::HELP_ONLY);

    route_grp.add_argument<e_base_cost_type, ParseBaseCost>(args.base_cost_type, "--base_cost_type")
        .help(
            "Sets the basic cost of routing resource nodes:\n"
            " * demand_only: based on expected demand of node type\n"
            " * demand_only_normalized_length: based on expected \n"
            "      demand of node type normalized by length\n"
            " * delay_normalized: like demand_only but normalized\n"
            "      to magnitude of typical routing resource delay\n"
            " * delay_normalized_length: like delay_normalized but\n"
            "      scaled by routing resource length\n"
            " * delay_normalized_length_bounded: like delay_normalized but\n"
            "      scaled by routing resource length.  Scaling is normalized\n"
            "      between 1 to 4, with min lengths getting scaled at 1,\n"
            "      and max lengths getting scaled at 4.\n"
            " * delay_normalized_frequency: like delay_normalized\n"
            "      but scaled inversely by segment type frequency\n"
            " * delay_normalized_length_frequency: like delay_normalized\n"
            "      but scaled by routing resource length, and inversely\n"
            "      by segment type frequency\n"
            "(Default: delay_normalized_length)")
        .show_in(argparse::ShowIn::HELP_ONLY);

    route_grp.add_argument(args.bend_cost, "--bend_cost")
        .help("The cost of a bend. (Default: 1.0 for global routing, 0.0 for detailed routing)")
        .show_in(argparse::ShowIn::HELP_ONLY);

    route_grp.add_argument<e_route_type, ParseRouteType>(args.RouteType, "--route_type")
        .help("Specifies whether global, or combined global and detailed routing is performed.")
        .default_value("detailed")
        .choices({"global", "detailed"})
        .show_in(argparse::ShowIn::HELP_ONLY);

    route_grp.add_argument(args.RouteChanWidth, "--route_chan_width")
        .help(
            "Specifies a fixed channel width to route at."
            " A value of -1 indicates that the minimum channel width should be determined")
        .default_value("-1")
        .metavar("CHANNEL_WIDTH");

    route_grp.add_argument(args.min_route_chan_width_hint, "--min_route_chan_width_hint")
        .help(
            "Hint to the router what the minimum routable channel width is."
            " Good hints can speed-up determining the minimum channel width.")
        .show_in(argparse::ShowIn::HELP_ONLY);

    route_grp.add_argument<bool, ParseOnOff>(args.verify_binary_search, "--verify_binary_search")
        .help(
            "Force the router to verify the minimum channel width by routing at"
            " consecutively lower channel widths until two consecutive failures are observed.")
        .default_value("off")
        .show_in(argparse::ShowIn::HELP_ONLY);

    route_grp.add_argument<e_router_algorithm, ParseRouterAlgorithm>(args.RouterAlgorithm, "--router_algorithm")
        .help(
            "Specifies the router algorithm to use.\n"
            " * timing driven: focuses on routability and circuit speed [default]\n"
            " * parallel: timing_driven with nets in different regions of the chip routed in parallel\n"
            " * parallel_decomp: timing_driven with additional parallelism obtained by decomposing high-fanout nets, possibly reducing quality\n"
            " * nested: parallel with parallelized path search\n")
        .default_value("timing_driven")
        .choices({"nested", "parallel", "parallel_decomp", "timing_driven"})
        .show_in(argparse::ShowIn::HELP_ONLY);

    route_grp.add_argument(args.min_incremental_reroute_fanout, "--min_incremental_reroute_fanout")
        .help("The net fanout threshold above which nets will be re-routed incrementally.")
        .default_value("16")
        .show_in(argparse::ShowIn::HELP_ONLY);

    route_grp.add_argument<bool, ParseOnOff>(args.exit_after_first_routing_iteration, "--exit_after_first_routing_iteration")
        .help("Causes VPR to exit after the first routing iteration (useful for saving graphics)")
        .default_value("off")
        .show_in(argparse::ShowIn::HELP_ONLY);

    route_grp.add_argument(args.max_logged_overused_rr_nodes, "--max_logged_overused_rr_nodes")
        .help("Maximum number of overused RR nodes logged each time the routing fails")
        .default_value("20")
        .show_in(argparse::ShowIn::HELP_ONLY);

    route_grp.add_argument<bool, ParseOnOff>(args.generate_rr_node_overuse_report, "--generate_rr_node_overuse_report")
        .help("Generate detailed reports on overused rr nodes and congested nets should the routing fails")
        .default_value("off")
        .show_in(argparse::ShowIn::HELP_ONLY);

    route_grp.add_argument<e_rr_node_reorder_algorithm, ParseNodeReorderAlgorithm>(args.reorder_rr_graph_nodes_algorithm, "--reorder_rr_graph_nodes_algorithm")
        .help(
            "Specifies the node reordering algorithm to use.\n"
            " * none: don't reorder nodes\n"
            " * degree_bfs: sort by degree and then by BFS\n"
            " * random_shuffle: a random shuffle\n")
        .default_value("none")
        .choices({"none", "degree_bfs", "random_shuffle"})
        .show_in(argparse::ShowIn::HELP_ONLY);

    route_grp.add_argument(args.reorder_rr_graph_nodes_threshold, "--reorder_rr_graph_nodes_threshold")
        .help(
            "Reorder rr_graph nodes to optimize memory layout above this number of nodes.")
        .default_value("0")
        .show_in(argparse::ShowIn::HELP_ONLY);

    route_grp.add_argument(args.reorder_rr_graph_nodes_seed, "--reorder_rr_graph_nodes_seed")
        .help(
            "Pseudo-random number generator seed used for the random_shuffle reordering algorithm")
        .default_value("1")
        .show_in(argparse::ShowIn::HELP_ONLY);

    route_grp.add_argument<bool, ParseOnOff>(args.flat_routing, "--flat_routing")
        .help("Enable VPR's flat routing (routing the nets from the source primitive to the destination primitive)")
        .default_value("off")
        .show_in(argparse::ShowIn::HELP_ONLY);

    route_grp.add_argument<bool, ParseOnOff>(args.router_opt_choke_points, "--router_opt_choke_points")
        .help(
            ""
            "Some FPGA architectures with limited fan-out options within a cluster (e.g. fracturable LUTs with shared pins) do"
            " not converge well in routing unless these fan-out choke points are discovered and optimized for during net routing."
            " This option helps router convergence for such architectures.")
        .default_value("on")
        .show_in(argparse::ShowIn::HELP_ONLY);

    route_grp.add_argument<int>(args.route_verbosity, "--route_verbosity")
        .help("Controls the verbosity of routing's output. Higher values produce more output (useful for debugging routing problems)")
        .default_value("1")
        .show_in(argparse::ShowIn::HELP_ONLY);
    route_grp.add_argument(args.custom_3d_sb_fanin_fanout, "--custom_3d_sb_fanin_fanout")
        .help(
            "Specifies the number of tracks that can drive a 3D switch block connection"
            "and the number of tracks that can be driven by a 3D switch block connection")
        .default_value("1")
        .show_in(argparse::ShowIn::HELP_ONLY);

    auto& route_timing_grp = parser.add_argument_group("timing-driven routing options");

    route_timing_grp.add_argument(args.astar_fac, "--astar_fac")
        .help(
            "Controls the directedness of the timing-driven router's exploration."
            " Values between 1 and 2 are resonable; higher values trade some quality for reduced run-time")
        .default_value("1.2")
        .show_in(argparse::ShowIn::HELP_ONLY);

    route_timing_grp.add_argument(args.astar_offset, "--astar_offset")
        .help(
            "Controls the directedness of the timing-driven router's exploration."
            " It is a subtractive adjustment to the lookahead heuristic."
            " Values between 0 and 1e-9 are resonable; higher values may increase quality at the expense of run-time.")
        .default_value("0.0")
        .show_in(argparse::ShowIn::HELP_ONLY);

    route_timing_grp.add_argument(args.router_profiler_astar_fac, "--router_profiler_astar_fac")
        .help(
            "Controls the directedness of the timing-driven router's exploration"
            " when doing router delay profiling of an architecture."
            " The router delay profiling step is currently used to calculate the place delay matrix lookup."
            " Values between 1 and 2 are resonable; higher values trade some quality for reduced run-time")
        .default_value("1.2")
        .show_in(argparse::ShowIn::HELP_ONLY);

    route_timing_grp.add_argument<bool, ParseOnOff>(args.enable_parallel_connection_router, "--enable_parallel_connection_router")
        .help(
            "Controls whether the MultiQueue-based parallel connection router is used during a single connection"
            " routing. When enabled, the parallel connection router accelerates the path search for individual"
            " source-sink connections using multi-threading without altering the net routing order.")
        .default_value("off")
        .show_in(argparse::ShowIn::HELP_ONLY);

    route_timing_grp.add_argument(args.post_target_prune_fac, "--post_target_prune_fac")
        .help(
            "Controls the post-target pruning heuristic calculation in the parallel connection router."
            " This parameter is used as a multiplicative factor applied to the VPR heuristic"
            " (not guaranteed to be admissible, i.e., might over-predict the cost to the sink)"
            " to calculate the 'stopping heuristic' when pruning nodes after the target has been"
            " reached. The 'stopping heuristic' must be admissible for the path search algorithm"
            " to guarantee optimal paths and be deterministic. Values of this parameter are"
            " architecture-specific and have to be empirically found."
            " This parameter has no effect if --enable_parallel_connection_router is not set.")
        .default_value("1.2")
        .show_in(argparse::ShowIn::HELP_ONLY);

    route_timing_grp.add_argument(args.post_target_prune_offset, "--post_target_prune_offset")
        .help(
            "Controls the post-target pruning heuristic calculation in the parallel connection router."
            " This parameter is used as a subtractive offset together with --post_target_prune_fac"
            " to apply an affine transformation on the VPR heuristic to calculate the 'stopping"
            " heuristic'. The 'stopping heuristic' must be admissible for the path search"
            " algorithm to guarantee optimal paths and be deterministic. Values of this"
            " parameter are architecture-specific and have to be empirically found."
            " This parameter has no effect if --enable_parallel_connection_router is not set.")
        .default_value("0.0")
        .show_in(argparse::ShowIn::HELP_ONLY);

    route_timing_grp.add_argument<int>(args.multi_queue_num_threads, "--multi_queue_num_threads")
        .help(
            "Controls the number of threads used by MultiQueue-based parallel connection router."
            " If not explicitly specified, defaults to 1, implying the parallel connection router"
            " works in 'serial' mode using only one main thread to route."
            " This parameter has no effect if --enable_parallel_connection_router is not set.")
        .default_value("1")
        .show_in(argparse::ShowIn::HELP_ONLY);

    route_timing_grp.add_argument<int>(args.multi_queue_num_queues, "--multi_queue_num_queues")
        .help(
            "Controls the number of queues used by MultiQueue in the parallel connection router."
            " Must be set >= 2. A common configuration for this parameter is the number of threads"
            " used by MultiQueue * 4 (the number of queues per thread)."
            " This parameter has no effect if --enable_parallel_connection_router is not set.")
        .default_value("2")
        .show_in(argparse::ShowIn::HELP_ONLY);

    route_timing_grp.add_argument<bool, ParseOnOff>(args.multi_queue_direct_draining, "--multi_queue_direct_draining")
        .help(
            "Controls whether to enable queue draining optimization for MultiQueue-based parallel connection"
            " router. When enabled, queues can be emptied quickly by draining all elements if no further"
            " solutions need to be explored in the path search to guarantee optimality or determinism after"
            " reaching the target. This parameter has no effect if --enable_parallel_connection_router is not set.")
        .default_value("off")
        .show_in(argparse::ShowIn::HELP_ONLY);

    route_timing_grp.add_argument(args.max_criticality, "--max_criticality")
        .help(
            "Sets the maximum fraction of routing cost derived from delay (vs routability) for any net."
            " 0.0 means no attention is paid to delay, 1.0 means nets on the critical path ignore congestion")
        .default_value("0.99")
        .show_in(argparse::ShowIn::HELP_ONLY);

    route_timing_grp.add_argument(args.criticality_exp, "--criticality_exp")
        .help(
            "Controls the delay-routability trade-off for nets as a function of slack."
            " 0.0 implies all nets treated equally regardless of slack."
            " At large values (>> 1) only nets on the critical path will consider delay.")
        .default_value("1.0")
        .show_in(argparse::ShowIn::HELP_ONLY);

    route_timing_grp.add_argument(args.router_init_wirelength_abort_threshold, "--router_init_wirelength_abort_threshold")
        .help(
            "The first routing iteration wirelength abort threshold."
            " If the first routing iteration uses more than this fraction of available wirelength routing is aborted.")
        .default_value("0.85")
        .show_in(argparse::ShowIn::HELP_ONLY);

    route_timing_grp.add_argument<e_incr_reroute_delay_ripup, ParseIncrRerouteDelayRipup>(args.incr_reroute_delay_ripup, "--incremental_reroute_delay_ripup")
        .help("Controls whether incremental net routing will rip-up (and re-route) a critical connection for delay, even if the routing is legal.")
        .default_value("auto")
        .show_in(argparse::ShowIn::HELP_ONLY);

    route_timing_grp.add_argument<e_routing_failure_predictor, ParseRoutePredictor>(args.routing_failure_predictor, "--routing_failure_predictor")
        .help(
            "Controls how aggressively the router will predict a routing as unsuccessful"
            " and give up early. This can significantly reducing the run-time required"
            " to find the minimum channel width.\n"
            " * safe: Only abort when it is extremely unlikely a routing will succeed\n"
            " * aggressive: Further reduce run-time by giving up earlier. This may increase the reported minimum channel width\n"
            " * off: Only abort when the maximum number of iterations is reached\n")
        .default_value("safe")
        .choices({"safe", "aggressive", "off"})
        .show_in(argparse::ShowIn::HELP_ONLY);

    route_timing_grp.add_argument<e_routing_budgets_algorithm, RouteBudgetsAlgorithm>(args.routing_budgets_algorithm, "--routing_budgets_algorithm")
        .help(
            "Controls how the routing budgets are created and applied.\n"
            " * yoyo: Allocates budgets using minimax algorithm, and enables hold slack resolution in the router using the RCV algorithm. [EXPERIMENTAL]\n"
            " * minimax: Sets the budgets depending on the amount slack between connections and the current delay values. [EXPERIMENTAL]\n"
            " * scale_delay: Sets the minimum budgets to 0 and the maximum budgets as a function of delay and criticality (net delay/ pin criticality) [EXPERIMENTAL]\n"
            " * disable: Removes the routing budgets, use the default VPR and ignore hold time constraints\n")
        .default_value("disable")
        .choices({"minimax", "scale_delay", "yoyo", "disable"})
        .show_in(argparse::ShowIn::HELP_ONLY);

    route_timing_grp.add_argument<bool, ParseOnOff>(args.save_routing_per_iteration, "--save_routing_per_iteration")
        .help(
            "Controls whether VPR saves the current routing to a file after each routing iteration."
            " May be helpful for debugging.")
        .default_value("off")
        .show_in(argparse::ShowIn::HELP_ONLY);

    route_timing_grp.add_argument<float>(args.congested_routing_iteration_threshold_frac, "--congested_routing_iteration_threshold")
        .help(
            "Controls when the router enters a high effort mode to resolve lingering routing congestion."
            " Value is the fraction of max_router_iterations beyond which the routing is deemed congested.")
        .default_value("1.0")
        .show_in(argparse::ShowIn::HELP_ONLY);

    route_timing_grp.add_argument<e_route_bb_update, ParseRouteBBUpdate>(args.route_bb_update, "--route_bb_update")
        .help(
            "Controls how the router's net bounding boxes are updated:\n"
            " * static : bounding boxes are never updated\n"
            " * dynamic: bounding boxes are updated dynamically as routing progresses\n")
        .default_value("dynamic")
        .show_in(argparse::ShowIn::HELP_ONLY);

    route_timing_grp.add_argument<int>(args.router_high_fanout_threshold, "--router_high_fanout_threshold")
        .help(
            "Specifies the net fanout beyond which a net is considered high fanout."
            " Values less than zero disable special behaviour for high fanout nets")
        .default_value("64")
        .show_in(argparse::ShowIn::HELP_ONLY);

    route_timing_grp.add_argument<float>(args.router_high_fanout_max_slope, "--router_high_fanout_max_slope")
        .help(
            "Minimum routing progress where high fanout routing is enabled."
            " This is a ratio of the actual congestion reduction to what is expected based in the history.\n"
            " 1.0 is normal progress, 0 is no progress.")
        .default_value("0.1")
        .show_in(argparse::ShowIn::HELP_ONLY);

    route_timing_grp.add_argument<e_router_lookahead, ParseRouterLookahead>(args.router_lookahead_type, "--router_lookahead")
        .help(
            "Controls what lookahead the router uses to calculate cost of completing a connection.\n"
            " * classic: The classic VPR lookahead (may perform better on un-buffered routing\n"
            "            architectures)\n"
            " * map: An advanced lookahead which accounts for diverse wire type\n"
            " * compressed_map: The algorithm is similar to map lookahead with the exception of sparse sampling of the chip"
            " to reduce the run-time to build the router lookahead and also its memory footprint\n"
            " * extended_map: A more advanced and extended lookahead which accounts for a more\n"
            "                 exhaustive node sampling method\n"
            "\n"
            " The extended map differs from the map lookahead in the lookahead computation.\n"
            " It is better suited for architectures that have specialized routing for specific\n"
            " kinds of connections, but note that the time and memory necessary to compute the\n"
            " extended lookahead map are greater than the basic lookahead map.\n")
        .default_value("map")
        .show_in(argparse::ShowIn::HELP_ONLY);

    route_timing_grp.add_argument(args.router_max_convergence_count, "--router_max_convergence_count")
        .help(
            "Controls how many times the router is allowed to converge to a legal routing before halting."
            " If multiple legal solutions are found the best quality implementation is used.")
        .default_value("1")
        .show_in(argparse::ShowIn::HELP_ONLY);

    route_timing_grp.add_argument(args.router_reconvergence_cpd_threshold, "--router_reconvergence_cpd_threshold")
        .help(
            "Specifies the minimum potential CPD improvement for which the router will"
            " continue to attempt re-convergent routing."
            " For example, a value of 0.99 means the router will not give up on reconvergent"
            " routing if it thinks a > 1% CPD reduction is possible.")
        .default_value("0.99")
        .show_in(argparse::ShowIn::HELP_ONLY);

    route_timing_grp.add_argument<e_router_initial_timing, ParseRouterFirstIterTiming>(args.router_initial_timing, "--router_initial_timing")
        .help(
            "Controls how criticality is determined at the start of the first routing iteration.\n"
            " * all_critical: All connections are considered timing\n"
            "                 critical.\n"
            " * lookahead   : Connection criticalities are determined\n"
            "                 from timing analysis assuming best-case\n"
            "                 connection delays as estimated by the\n"
            "                 router's lookahead.\n"
            "(Default: 'lookahead' if a non-classic router lookahead is\n"
            "           used, otherwise 'all_critical')\n")
        .default_value("lookahead")
        .show_in(argparse::ShowIn::HELP_ONLY);

    route_timing_grp.add_argument<bool, ParseOnOff>(args.router_update_lower_bound_delays, "--router_update_lower_bound_delays")
        .help("Controls whether the router updates lower bound connection delays after the 1st routing iteration.")
        .default_value("on")
        .show_in(argparse::ShowIn::HELP_ONLY);

    route_timing_grp.add_argument<e_heap_type, ParseRouterHeap>(args.router_heap, "--router_heap")
        .help(
            "Controls what type of heap to use for timing driven router.\n"
            " * binary: A binary heap is used.\n"
            " * four_ary: A four_ary heap is used.\n"
            " * bucket: A bucket heap approximation is used. The bucket heap\n"
            " *         is faster because it is only a heap approximation.\n"
            " *         Testing has shown the approximation results in\n"
            " *         similar QoR with less CPU work.\n")
        .default_value("four_ary")
        .show_in(argparse::ShowIn::HELP_ONLY);

    route_timing_grp.add_argument(args.router_first_iteration_timing_report_file, "--router_first_iter_timing_report")
        .help("Name of the post first routing iteration timing report file (not generated if unspecified)")
        .default_value("")
        .show_in(argparse::ShowIn::HELP_ONLY);

    route_timing_grp.add_argument<bool, ParseOnOff>(args.read_rr_edge_metadata, "--read_rr_edge_metadata")
        .help("Read RR edge metadata from --read_rr_graph.  RR edge metadata is not used in core VPR algorithms, and is typically not read to save runtime and memory. (Default: off).")
        .default_value("off")
        .show_in(argparse::ShowIn::HELP_ONLY);

    route_timing_grp.add_argument<e_check_route_option, ParseCheckRoute>(args.check_route, "--check_route")
        .help(
            "Options to run check route in three different modes.\n"
            " * off    : check route is completely disabled.\n"
            " * quick  : runs check route with slow checks disabled.\n"
            " * full   : runs the full check route step.\n")
        .default_value("full")
        .show_in(argparse::ShowIn::HELP_ONLY);

    route_timing_grp.add_argument(args.router_debug_net, "--router_debug_net")
        .help(
            "Controls when router debugging is enabled for nets.\n"
            " * For values >= 0, the value is taken as the net ID for\n"
            "   which to enable router debug output.\n"
            " * For value == -1, router debug output is enabled for\n"
            "   all nets.\n"
            " * For values < -1, all net-based router debug output is disabled.\n"
            "Note if VPR as compiled without debug logging enabled this will produce only limited output.\n")
        .default_value("-2")
        .show_in(argparse::ShowIn::HELP_ONLY);

    route_timing_grp.add_argument(args.router_debug_sink_rr, "--router_debug_sink_rr")
        .help(
            "Controls when router debugging is enabled for the specified sink RR.\n"
            " * For values >= 0, the value is taken as the sink RR Node ID for\n"
            "   which to enable router debug output.\n"
            " * For values < 0, sink-based router debug output is disabled.\n"
            "Note if VPR as compiled without debug logging enabled this will produce only limited output.\n")
        .default_value("-2")
        .show_in(argparse::ShowIn::HELP_ONLY);

    route_timing_grp.add_argument(args.router_debug_iteration, "--router_debug_iteration")
        .help(
            "Controls when router debugging is enabled for the specific router iteration.\n"
            " * For values >= 0, the value is taken as the iteration number for\n"
            "   which to enable router debug output.\n"
            " * For values < 0, all iteration-based router debug output is disabled.\n"
            "Note if VPR as compiled without debug logging enabled this will produce only limited output.\n")
        .default_value("-2")
        .show_in(argparse::ShowIn::HELP_ONLY);

    route_timing_grp.add_argument<bool, ParseOnOff>(args.check_rr_graph, "--check_rr_graph")
        .help("Controls whether to check the rr graph when reading from disk.")
        .default_value("on")
        .show_in(argparse::ShowIn::HELP_ONLY);

    auto& analysis_grp = parser.add_argument_group("analysis options");

    analysis_grp.add_argument<bool, ParseOnOff>(args.full_stats, "--full_stats")
        .help("Print extra statistics about the circuit and it's routing (useful for wireability analysis)")
        .default_value("off")
        .show_in(argparse::ShowIn::HELP_ONLY);

    analysis_grp.add_argument<bool, ParseOnOff>(args.Generate_Post_Synthesis_Netlist, "--gen_post_synthesis_netlist")
        .help(
            "Generates the post-synthesis netlist (in BLIF and Verilog) along with delay information (in SDF)."
            " Used for post-implementation simulation and verification")
        .default_value("off")
        .show_in(argparse::ShowIn::HELP_ONLY);

    analysis_grp.add_argument<bool, ParseOnOff>(args.Generate_Post_Implementation_Merged_Netlist, "--gen_post_implementation_merged_netlist")
        .help(
            "Generates the post-implementation netlist with merged top module ports"
            " Used for post-implementation simulation and verification")
        .default_value("off")
        .show_in(argparse::ShowIn::HELP_ONLY);

    analysis_grp.add_argument<bool, ParseOnOff>(args.generate_post_implementation_sdc, "--gen_post_implementation_sdc")
        .help(
            "Generates an SDC file including a list of constraints that would "
            "replicate the timing constraints that the timing analysis within "
            "VPR followed during the flow. This can be helpful for flows that "
            "use external timing analysis tools that have additional capabilities "
            "or more detailed delay models than what VPR uses")
        .default_value("off")
        .show_in(argparse::ShowIn::HELP_ONLY);

    analysis_grp.add_argument(args.timing_report_npaths, "--timing_report_npaths")
        .help("Controls how many timing paths are reported.")
        .default_value("100")
        .show_in(argparse::ShowIn::HELP_ONLY);

    analysis_grp.add_argument<e_timing_report_detail, ParseTimingReportDetail>(args.timing_report_detail, "--timing_report_detail")
        .help(
            "Controls how much detail is provided in timing reports.\n"
            " * netlist: Shows only netlist pins\n"
            " * aggregated: Like 'netlist', but also shows aggregated intra-block/inter-block delays\n"
            " * detailed: Like 'aggregated' but shows detailed routing instead of aggregated inter-block delays\n"
            " * debug: Like 'detailed' but shows additional tool internal debug information\n")
        .default_value("netlist")
        .show_in(argparse::ShowIn::HELP_ONLY);

    analysis_grp.add_argument<bool, ParseOnOff>(args.timing_report_skew, "--timing_report_skew")
        .help("Controls whether skew timing reports are generated\n")
        .default_value("off")
        .show_in(argparse::ShowIn::HELP_ONLY);

    analysis_grp.add_argument(args.echo_dot_timing_graph_node, "--echo_dot_timing_graph_node")
        .help(
            "Controls how the timing graph echo file in DOT/GraphViz format is created when\n"
            "'--echo_file on' is set:\n"
            " * -1: All nodes are dumped into the DOT file\n"
            " * >= 0: Only the transitive fanin/fanout of the node is dumped (easier to view)\n"
            " * a string: Interpretted as a VPR pin name which is converted to a node id, and dumped as above\n")
        .default_value("-1")
        .show_in(argparse::ShowIn::HELP_ONLY);

    analysis_grp.add_argument<e_post_synth_netlist_unconn_handling, ParsePostSynthNetlistUnconnInputHandling>(args.post_synth_netlist_unconn_input_handling, "--post_synth_netlist_unconn_inputs")
        .help(
            "Controls how unconnected input cell ports are handled in the post-synthesis netlist\n"
            " * unconnected: leave unconnected\n"
            " * nets: connect each unconnected input pin to its own separate\n"
            "         undriven net named: __vpr__unconn<ID>, where <ID> is index\n"
            "         assigned to this occurrence of unconnected port in design\n"
            " * gnd: tie all to ground (1'b0)\n"
            " * vcc: tie all to VCC (1'b1)\n")
        .default_value("unconnected")
        .show_in(argparse::ShowIn::HELP_ONLY);

    analysis_grp.add_argument<e_post_synth_netlist_unconn_handling, ParsePostSynthNetlistUnconnOutputHandling>(args.post_synth_netlist_unconn_output_handling, "--post_synth_netlist_unconn_outputs")
        .help(
            "Controls how unconnected output cell ports are handled in the post-synthesis netlist\n"
            " * unconnected: leave unconnected\n"
            " * nets: connect each unconnected input pin to its own separate\n"
            "         undriven net named: __vpr__unconn<ID>, where <ID> is index\n"
            "         assigned to this occurrence of unconnected port in design\n")
        .default_value("unconnected")
        .show_in(argparse::ShowIn::HELP_ONLY);

    analysis_grp.add_argument<bool, ParseOnOff>(args.post_synth_netlist_module_parameters, "--post_synth_netlist_module_parameters")
        .help(
            "Controls whether the post-synthesis netlist output by VTR can use Verilog parameters "
            "or not. When using the post-synthesis netlist for external timing analysis, "
            "some tools cannot accept the netlist if it contains parameters. By setting "
            "this option to off, VPR will try to represent the netlist using non-parameterized "
            "modules\n")
        .default_value("on")
        .show_in(argparse::ShowIn::HELP_ONLY);

    analysis_grp.add_argument(args.write_timing_summary, "--write_timing_summary")
        .help("Writes implemented design final timing summary to the specified JSON, XML or TXT file.")
        .show_in(argparse::ShowIn::HELP_ONLY);

<<<<<<< HEAD
    analysis_grp.add_argument<bool, ParseOnOff>(args.skip_sync_clustering_and_routing_results, "--skip_sync_clustering_and_routing_results")
        .help(
            "Select to skip the synchronization on clustering results based on routing optimization results."
            "Note that when this sync-up is disabled, clustering results may be wrong (leading to incorrect bitstreams)!");

=======
>>>>>>> c8f1161f
    analysis_grp.add_argument<bool, ParseOnOff>(args.generate_net_timing_report, "--generate_net_timing_report")
        .help(
            "Generates a net timing report in CSV format, reporting the delay and slack\n"
            "for every routed connection in the design.\n"
            "The report is saved as 'report_net_timing.csv'.")
        .default_value("off")
        .show_in(argparse::ShowIn::HELP_ONLY);

    auto& power_grp = parser.add_argument_group("power analysis options");

    power_grp.add_argument<bool, ParseOnOff>(args.do_power, "--power")
        .help("Enable power estimation")
        .action(argparse::Action::STORE_TRUE)
        .default_value("off")
        .show_in(argparse::ShowIn::HELP_ONLY);

    power_grp.add_argument(args.CmosTechFile, "--tech_properties")
        .help("XML file containing CMOS technology properties (see documentation).")
        .show_in(argparse::ShowIn::HELP_ONLY);

    power_grp.add_argument(args.ActFile, "--activity_file")
        .help("Signal activities file for all nets (see documentation).")
        .show_in(argparse::ShowIn::HELP_ONLY);

    auto& noc_grp = parser.add_argument_group("noc options");

    noc_grp.add_argument<bool, ParseOnOff>(args.noc, "--noc")
        .help(
            "Enables a NoC-driven placer that optimizes the placement of routers on the NoC. "
            "Also enables an option in the graphical display that can be used to display the NoC on the FPGA. "
            "This should be on only when the FPGA device contains a NoC and the provided netlist connects to the NoC.")
        .default_value("off")
        .show_in(argparse::ShowIn::HELP_ONLY);

    noc_grp.add_argument<std::string>(args.noc_flows_file, "--noc_flows_file")
        .help(
            "XML file containing the list of traffic flows within the NoC (communication between routers)."
            "This is required if the --noc option is turned on.")
        .default_value("")
        .show_in(argparse::ShowIn::HELP_ONLY);

    noc_grp.add_argument<std::string>(args.noc_routing_algorithm, "--noc_routing_algorithm")
        .help(
            "Controls the algorithm used by the NoC to route packets.\n"
            "* xy_routing: Uses the direction oriented routing algorithm. This is recommended to be used with mesh NoC topologies.\n"
            "* bfs_routing: Uses the breadth first search algorithm. The objective is to find a route that uses a minimum number of links. "
            " This algorithm is not guaranteed to generate deadlock-free traffic flow routes, but can be used with any NoC topology\n"
            "* west_first_routing: Uses the west-first routing algorithm. This is recommended to be used with mesh NoC topologies.\n"
            "* north_last_routing: Uses the north-last routing algorithm. This is recommended to be used with mesh NoC topologies.\n"
            "* negative_first_routing: Uses the negative-first routing algorithm. This is recommended to be used with mesh NoC topologies.\n"
            "* odd_even_routing: Uses the odd-even routing algorithm. This is recommended to be used with mesh NoC topologies.\n")
        .default_value("bfs_routing")
        .choices({"xy_routing", "bfs_routing", "west_first_routing", "north_last_routing", "negative_first_routing",
                  "odd_even_routing"})
        .show_in(argparse::ShowIn::HELP_ONLY);

    noc_grp.add_argument<double>(args.noc_placement_weighting, "--noc_placement_weighting")
        .help(
            "Controls the importance of the NoC placement parameters relative to timing and wirelength of the design. "
            "This value can be >=0, where 0 would mean the placement is based solely on timing and wirelength. "
            "A value of 1 would mean noc placement is considered equal to timing and wirelength "
            "A value greater than 1 would mean the placement is increasingly dominated by NoC parameters.")
        .default_value("5.0")
        .show_in(argparse::ShowIn::HELP_ONLY);

    noc_grp.add_argument<double>(args.noc_agg_bandwidth_weighting, "--noc_aggregate_bandwidth_weighting")
        .help(
            "Controls the importance of minimizing the NoC aggregate bandwidth.\n"
            "This value can be >=0, where 0 would mean the aggregate bandwidth has no relevance to placement.\n"
            "Other positive numbers specify the importance of minimizing the NoC aggregate bandwidth to other NoC-related cost terms.\n"
            "Weighting factors for NoC-related cost terms are normalized internally. Therefore, their absolute values are not important, and "
            "only their relative ratios determine the importance of each cost term.")
        .default_value("0.38")
        .show_in(argparse::ShowIn::HELP_ONLY);

    noc_grp.add_argument<double>(args.noc_latency_constraints_weighting, "--noc_latency_constraints_weighting")
        .help(
            "Controls the importance of meeting all the NoC traffic flow latency constraints.\n"
            "This value can be >=0, where 0 would mean the latency constraints have no relevance to placement.\n"
            "Other positive numbers specify the importance of meeting latency constraints to other NoC-related cost terms.\n"
            "Weighting factors for NoC-related cost terms are normalized internally. Therefore, their absolute values are not important, and "
            "only their relative ratios determine the importance of each cost term.")
        .default_value("0.6")
        .show_in(argparse::ShowIn::HELP_ONLY);

    noc_grp.add_argument<double>(args.noc_latency_weighting, "--noc_latency_weighting")
        .help(
            "Controls the importance of reducing the latencies of the NoC traffic flows.\n"
            "This value can be >=0, where 0 would mean the latencies have no relevance to placement.\n"
            "Other positive numbers specify the importance of minimizing aggregate latency to other NoC-related cost terms.\n"
            "Weighting factors for NoC-related cost terms are normalized internally. Therefore, their absolute values are not important, and "
            "only their relative ratios determine the importance of each cost term.")
        .default_value("0.02")
        .show_in(argparse::ShowIn::HELP_ONLY);

    noc_grp.add_argument<double>(args.noc_congestion_weighting, "--noc_congestion_weighting")
        .help(
            "Controls the importance of reducing the congestion of the NoC links.\n"
            "This value can be >=0, where 0 would mean the congestion has no relevance to placement.\n"
            "Other positive numbers specify the importance of minimizing congestion to other NoC-related cost terms.\n"
            "Weighting factors for NoC-related cost terms are normalized internally. Therefore, their absolute values are not important, and "
            "only their relative ratios determine the importance of each cost term.")
        .default_value("0.25")
        .show_in(argparse::ShowIn::HELP_ONLY);

    noc_grp.add_argument<double>(args.noc_centroid_weight, "--noc_centroid_weight")
        .help(
            "Sets the minimum fraction of swaps attempted by the placer that are NoC blocks."
            "This value is an integer ranging from 0-100. 0 means NoC blocks will be moved at the same rate as other blocks. 100 means all swaps attempted by the placer are NoC router blocks.")
        .default_value("0")
        .show_in(argparse::ShowIn::HELP_ONLY);

    noc_grp.add_argument<double>(args.noc_swap_percentage, "--noc_swap_percentage")
        .help(
            "Sets the minimum fraction of swaps attempted by the placer that are NoC blocks. "
            "This value is an integer ranging from 0-100. 0 means NoC blocks will be moved at the same rate as other blocks. 100 means all swaps attempted by the placer are NoC router blocks.")
        .default_value("0")
        .show_in(argparse::ShowIn::HELP_ONLY);

    noc_grp.add_argument<int>(args.noc_sat_routing_bandwidth_resolution, "--noc_sat_routing_bandwidth_resolution")
        .help(
            "Specifies the resolution by which traffic flow bandwidths are converted into integers in SAT routing algorithm.\n"
            "The higher this number is, the more accurate the congestion estimation and aggregate bandwidth minimization is.\n"
            "Higher resolution for bandwidth conversion increases the number of variables in the SAT formulation.")
        .default_value("128")
        .show_in(argparse::ShowIn::HELP_ONLY);

    noc_grp.add_argument<int>(args.noc_sat_routing_latency_overrun_weighting_factor, "--noc_sat_routing_latency_overrun_weighting_factor")
        .help(
            "Controls the importance of reducing traffic flow latency overrun in SAT routing.")
        .default_value("1024")
        .show_in(argparse::ShowIn::HELP_ONLY);

    noc_grp.add_argument<int>(args.noc_sat_routing_congestion_weighting_factor, "--noc_sat_routing_congestion_weighting_factor")
        .help(
            "Controls the importance of reducing the number of congested NoC links in SAT routing.")
        .default_value("16384")
        .show_in(argparse::ShowIn::HELP_ONLY);

    noc_grp.add_argument<int>(args.noc_sat_routing_num_workers, "--noc_sat_routing_num_workers")
        .help(
            "The maximum number of parallel threads that the SAT solver can use to explore the solution space.\n"
            "If not explicitly specified by the user, VPR will set the number parallel SAT solver workers to the value "
            "specified by -j command line option.")
        .show_in(argparse::ShowIn::HELP_ONLY);

    noc_grp.add_argument<bool, ParseOnOff>(args.noc_sat_routing_log_search_progress, "--noc_sat_routing_log_search_progress")
        .help(
            "Print the detailed log of the SAT solver's search progress.")
        .default_value("off")
        .show_in(argparse::ShowIn::HELP_ONLY);

    noc_grp.add_argument<std::string>(args.noc_placement_file_name, "--noc_placement_file_name")
        .help(
            "Name of the output file that contains the NoC placement information."
            "The default name is 'vpr_noc_placement_output.txt'")
        .default_value("vpr_noc_placement_output.txt")
        .show_in(argparse::ShowIn::HELP_ONLY);

#ifndef NO_SERVER
    auto& server_grp = parser.add_argument_group("server options");

    server_grp.add_argument<bool, ParseOnOff>(args.is_server_mode_enabled, "--server")
        .help("Run in server mode."
              "Accept client application connection and respond to requests.")
        .action(argparse::Action::STORE_TRUE)
        .default_value("off");

    server_grp.add_argument<int>(args.server_port_num, "--port")
        .help("Server port number.")
        .default_value("60555")
        .show_in(argparse::ShowIn::HELP_ONLY);
#endif /* NO_SERVER */

    return parser;
}

void set_conditional_defaults(t_options& args) {
    //Some arguments are set conditionally based on other options.
    //These are resolved here.

    /*
     * Filenames
     */

    //We may have received the full circuit filepath in the circuit name,
    //remove the extension and any leading path elements
    VTR_ASSERT(args.CircuitName.provenance() == Provenance::SPECIFIED);
    auto name_ext = vtr::split_ext(args.CircuitName);

    if (args.CircuitFile.provenance() != Provenance::SPECIFIED) {
        //If the blif file wasn't explicitly specified, interpret the circuit name
        //as the blif file, and split off the extension
        args.CircuitName.set(vtr::basename(name_ext[0]), Provenance::SPECIFIED);
    }

    std::string default_output_name = args.CircuitName;

    if (args.CircuitFile.provenance() != Provenance::SPECIFIED) {
        //Use the full path specified in the original circuit name,
        //and append the expected .blif extension
        std::string blif_file = name_ext[0] + name_ext[1];
        args.CircuitFile.set(blif_file, Provenance::INFERRED);
    }

    if (args.SDCFile.provenance() != Provenance::SPECIFIED) {
        //Use the full path specified in the original circuit name,
        //and append the expected .sdc extension
        std::string sdc_file = default_output_name + ".sdc";
        args.SDCFile.set(sdc_file, Provenance::INFERRED);
    }

    if (args.NetFile.provenance() != Provenance::SPECIFIED) {
        std::string net_file = args.out_file_prefix;
        net_file += default_output_name + ".net";
        args.NetFile.set(net_file, Provenance::INFERRED);
    }

    if (args.PlaceFile.provenance() != Provenance::SPECIFIED) {
        std::string place_file = args.out_file_prefix;
        place_file += default_output_name + ".place";
        args.PlaceFile.set(place_file, Provenance::INFERRED);
    }

    if (args.RouteFile.provenance() != Provenance::SPECIFIED) {
        std::string route_file = args.out_file_prefix;
        route_file += default_output_name + ".route";
        args.RouteFile.set(route_file, Provenance::INFERRED);
    }

    if (args.FlatPlaceFile.provenance() != Provenance::SPECIFIED) {
        std::string flat_place_file = args.out_file_prefix;
        flat_place_file += default_output_name + ".flat_place";
        args.FlatPlaceFile.set(flat_place_file, Provenance::INFERRED);
    }

    if (args.ActFile.provenance() != Provenance::SPECIFIED) {
        std::string activity_file = args.out_file_prefix;
        activity_file += default_output_name + ".act";
        args.ActFile.set(activity_file, Provenance::INFERRED);
    }

    if (args.PowerFile.provenance() != Provenance::SPECIFIED) {
        std::string power_file = args.out_file_prefix;
        power_file += default_output_name + ".power";
        args.PowerFile.set(power_file, Provenance::INFERRED);
    }

    /*
     * Packing
     */
    if (args.timing_driven_clustering && !args.timing_analysis) {
        if (args.timing_driven_clustering.provenance() == Provenance::SPECIFIED) {
            VTR_LOG_WARN("Command-line argument '%s' has no effect since timing analysis is disabled\n",
                         args.timing_driven_clustering.argument_name().c_str());
        }
        args.timing_driven_clustering.set(args.timing_analysis, Provenance::INFERRED);
    }

    if (args.cluster_seed_type.provenance() != Provenance::SPECIFIED) {
        if (args.timing_driven_clustering) {
            args.cluster_seed_type.set(e_cluster_seed::BLEND2, Provenance::INFERRED);
        } else {
            args.cluster_seed_type.set(e_cluster_seed::MAX_INPUTS, Provenance::INFERRED);
        }
    }

    /*
     * Placement
     */

    //Which placement algorithm to use?
    if (args.PlaceAlgorithm.provenance() != Provenance::SPECIFIED) {
        if (args.timing_analysis) {
            args.PlaceAlgorithm.set(e_place_algorithm::CRITICALITY_TIMING_PLACE, Provenance::INFERRED);
        } else {
            args.PlaceAlgorithm.set(e_place_algorithm::BOUNDING_BOX_PLACE, Provenance::INFERRED);
        }
    }

    // If MAP Router lookahead is not used, we cannot use simple place delay lookup
    if (args.place_delay_model.provenance() != Provenance::SPECIFIED) {
        if (args.router_lookahead_type != e_router_lookahead::MAP) {
            args.place_delay_model.set(PlaceDelayModelType::DELTA, Provenance::INFERRED);
        }
    }

    // Check for correct options combinations
    // If you are running WLdriven placement, the RL reward function should be
    // either basic or nonPenalizing basic
    if (args.RL_agent_placement && (args.PlaceAlgorithm == e_place_algorithm::BOUNDING_BOX_PLACE || !args.timing_analysis)) {
        if (args.place_reward_fun.value() != "basic" && args.place_reward_fun.value() != "nonPenalizing_basic") {
            VTR_LOG_WARN(
                "To use RLPlace for WLdriven placements, the reward function should be basic or nonPenalizing_basic.\n"
                "you can specify the reward function using --place_reward_fun.\n"
                "Setting the placement reward function to \"basic\"\n");
            args.place_reward_fun.set("basic", Provenance::INFERRED);
        }
    }

    //Which placement algorithm to use during placement quench?
    if (args.PlaceQuenchAlgorithm.provenance() != Provenance::SPECIFIED) {
        args.PlaceQuenchAlgorithm.set(args.PlaceAlgorithm, Provenance::INFERRED);
    }

    //Place chan width follows Route chan width if unspecified
    if (args.PlaceChanWidth.provenance() != Provenance::SPECIFIED && args.RouteChanWidth.provenance() == Provenance::SPECIFIED) {
        args.PlaceChanWidth.set(args.RouteChanWidth.value(), Provenance::INFERRED);
    }

    //Do we calculate timing info during placement?
    if (args.ShowPlaceTiming.provenance() != Provenance::SPECIFIED) {
        args.ShowPlaceTiming.set(args.timing_analysis, Provenance::INFERRED);
    }

    //Slave quench recompute divider of inner loop recompute divider unless specified
    if (args.quench_recompute_divider.provenance() != Provenance::SPECIFIED) {
        args.quench_recompute_divider.set(args.inner_loop_recompute_divider, Provenance::INFERRED);
    }

    //Which schedule?
    if (args.PlaceInitT.provenance() == Provenance::SPECIFIED // Any of these flags select a manual schedule
        || args.PlaceExitT.provenance() == Provenance::SPECIFIED
        || args.PlaceAlphaT.provenance() == Provenance::SPECIFIED) {
        args.anneal_sched_type.set(e_sched_type::USER_SCHED, Provenance::INFERRED);
    } else {
        args.anneal_sched_type.set(e_sched_type::AUTO_SCHED, Provenance::INFERRED); // Otherwise use the automatic schedule
    }

    /*
     * Routing
     */
    //Base cost type
    if (args.base_cost_type.provenance() != Provenance::SPECIFIED) {
        if (args.RouteType == DETAILED) {
            if (args.timing_analysis) {
                args.base_cost_type.set(DELAY_NORMALIZED_LENGTH, Provenance::INFERRED);
            } else {
                args.base_cost_type.set(DEMAND_ONLY_NORMALIZED_LENGTH, Provenance::INFERRED);
            }
        } else {
            VTR_ASSERT(args.RouteType == GLOBAL);
            //Global RR graphs don't have valid timing, so use demand base cost
            args.base_cost_type.set(DEMAND_ONLY_NORMALIZED_LENGTH, Provenance::INFERRED);
        }
    }

    //Bend cost
    if (args.bend_cost.provenance() != Provenance::SPECIFIED) {
        if (args.RouteType == GLOBAL) {
            args.bend_cost.set(1., Provenance::INFERRED);
        } else {
            VTR_ASSERT(args.RouteType == DETAILED);
            args.bend_cost.set(0., Provenance::INFERRED);
        }
    }

    //Initial timing estimate
    if (args.router_initial_timing.provenance() != Provenance::SPECIFIED) {
        if (args.router_lookahead_type != e_router_lookahead::CLASSIC) {
            args.router_initial_timing.set(e_router_initial_timing::LOOKAHEAD, Provenance::INFERRED);
        } else {
            args.router_initial_timing.set(e_router_initial_timing::ALL_CRITICAL, Provenance::INFERRED);
        }
    }
}

bool verify_args(const t_options& args) {
    /*
     * Check for conflicting parameters or dependencies where one parameter set requires another parameter to be included
     */
    if (args.read_rr_graph_file.provenance() == Provenance::SPECIFIED
        && args.RouteChanWidth.provenance() != Provenance::SPECIFIED) {
        VPR_FATAL_ERROR(VPR_ERROR_OTHER,
                        "--route_chan_width option must be specified if --read_rr_graph is requested (%s)\n",
                        args.read_rr_graph_file.argument_name().c_str());
    }

    if (!args.enable_clustering_pin_feasibility_filter && (args.target_external_pin_util.provenance() == Provenance::SPECIFIED)) {
        VPR_FATAL_ERROR(VPR_ERROR_OTHER,
                        "%s option must be enabled for %s to have any effect\n",
                        args.enable_clustering_pin_feasibility_filter.argument_name().c_str(),
                        args.target_external_pin_util.argument_name().c_str());
    }

    if (args.router_initial_timing == e_router_initial_timing::LOOKAHEAD && args.router_lookahead_type == e_router_lookahead::CLASSIC) {
        VPR_FATAL_ERROR(VPR_ERROR_OTHER,
                        "%s option value 'lookahead' is not compatible with %s 'classic'\n",
                        args.router_initial_timing.argument_name().c_str(),
                        args.router_lookahead_type.argument_name().c_str());
    }

    /**
     * @brief If the user provided the "--noc" command line option, then there
     * must be a NoC in the FPGA and the netlist must include NoC routers.
     * Therefore, the user must also provide a noc traffic flows file to
     * describe the communication within the NoC. We ensure that a noc traffic
     * flows file is provided when the "--noc" option is used. If it is not
     * provided, we throw an error.
     * 
     */
    if (args.noc.provenance() == Provenance::SPECIFIED && args.noc_flows_file.provenance() != Provenance::SPECIFIED) {
        VPR_FATAL_ERROR(VPR_ERROR_OTHER,
                        "--noc_flows_file option must be specified if --noc is turned on.\n");
    }

    return true;
}<|MERGE_RESOLUTION|>--- conflicted
+++ resolved
@@ -3095,14 +3095,11 @@
         .help("Writes implemented design final timing summary to the specified JSON, XML or TXT file.")
         .show_in(argparse::ShowIn::HELP_ONLY);
 
-<<<<<<< HEAD
     analysis_grp.add_argument<bool, ParseOnOff>(args.skip_sync_clustering_and_routing_results, "--skip_sync_clustering_and_routing_results")
         .help(
             "Select to skip the synchronization on clustering results based on routing optimization results."
             "Note that when this sync-up is disabled, clustering results may be wrong (leading to incorrect bitstreams)!");
 
-=======
->>>>>>> c8f1161f
     analysis_grp.add_argument<bool, ParseOnOff>(args.generate_net_timing_report, "--generate_net_timing_report")
         .help(
             "Generates a net timing report in CSV format, reporting the delay and slack\n"
