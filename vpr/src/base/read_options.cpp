#include "read_options.h"
#include "constant_nets.h"
#include "clock_modeling.h"
#include "vpr_error.h"

#include "argparse.hpp"

#include "vtr_log.h"
#include "vtr_util.h"
#include "vtr_path.h"
#include <string>

using argparse::ConvertedValue;
using argparse::Provenance;

///@brief Read and process VPR's command-line arguments
t_options read_options(int argc, const char** argv) {
    t_options args = t_options(); //Explicitly initialize for zero initialization

    auto parser = create_arg_parser(argv[0], args);

    parser.parse_args(argc, argv);

    set_conditional_defaults(args);

    verify_args(args);

    return args;
}

struct ParseOnOff {
    ConvertedValue<bool> from_str(std::string str) {
        std::transform(str.begin(), str.end(), str.begin(), ::tolower);
        ConvertedValue<bool> conv_value;
        if (str == "on")
            conv_value.set_value(true);
        else if (str == "off")
            conv_value.set_value(false);
        else {
            std::stringstream msg;
            msg << "Invalid conversion from '" << str << "' to boolean (expected one of: " << argparse::join(default_choices(), ", ") << ")";
            conv_value.set_error(msg.str());
        }
        return conv_value;
    }

    ConvertedValue<std::string> to_str(bool val) {
        ConvertedValue<std::string> conv_value;

        if (val)
            conv_value.set_value("on");
        else
            conv_value.set_value("off");

        return conv_value;
    }

    std::vector<std::string> default_choices() {
        return {"on", "off"};
    }
};

struct ParseArchFormat {
    ConvertedValue<e_arch_format> from_str(const std::string& str) {
        ConvertedValue<e_arch_format> conv_value;
        if (str == "vtr")
            conv_value.set_value(e_arch_format::VTR);
        else if (str == "fpga-interchange")
            conv_value.set_value(e_arch_format::FPGAInterchange);
        else {
            std::stringstream msg;
            msg << "Invalid conversion from '" << str << "' to e_arch_format (expected one of: " << argparse::join(default_choices(), ", ") << ")";
            conv_value.set_error(msg.str());
        }
        return conv_value;
    }

    ConvertedValue<std::string> to_str(e_arch_format val) {
        ConvertedValue<std::string> conv_value;

        if (val == e_arch_format::VTR)
            conv_value.set_value("vtr");
        else {
            VTR_ASSERT(val == e_arch_format::FPGAInterchange);
            conv_value.set_value("fpga-interchange");
        }

        return conv_value;
    }

    std::vector<std::string> default_choices() {
        return {"vtr", "fpga-interchange"};
    }
};
struct ParseCircuitFormat {
    ConvertedValue<e_circuit_format> from_str(const std::string& str) {
        ConvertedValue<e_circuit_format> conv_value;
        if (str == "auto")
            conv_value.set_value(e_circuit_format::AUTO);
        else if (str == "blif")
            conv_value.set_value(e_circuit_format::BLIF);
        else if (str == "eblif")
            conv_value.set_value(e_circuit_format::EBLIF);
        else if (str == "fpga-interchange")
            conv_value.set_value(e_circuit_format::FPGA_INTERCHANGE);
        else {
            std::stringstream msg;
            msg << "Invalid conversion from '" << str << "' to e_circuit_format (expected one of: " << argparse::join(default_choices(), ", ") << ")";
            conv_value.set_error(msg.str());
        }
        return conv_value;
    }

    ConvertedValue<std::string> to_str(e_circuit_format val) {
        ConvertedValue<std::string> conv_value;

        if (val == e_circuit_format::AUTO)
            conv_value.set_value("auto");
        else if (val == e_circuit_format::BLIF)
            conv_value.set_value("blif");
        else if (val == e_circuit_format::EBLIF)
            conv_value.set_value("eblif");
        else {
            VTR_ASSERT(val == e_circuit_format::FPGA_INTERCHANGE);
            conv_value.set_value("fpga-interchange");
        }

        return conv_value;
    }

    std::vector<std::string> default_choices() {
        return {"auto", "blif", "eblif", "fpga-interchange"};
    }
};
struct ParseRoutePredictor {
    ConvertedValue<e_routing_failure_predictor> from_str(const std::string& str) {
        ConvertedValue<e_routing_failure_predictor> conv_value;
        if (str == "safe")
            conv_value.set_value(SAFE);
        else if (str == "aggressive")
            conv_value.set_value(AGGRESSIVE);
        else if (str == "off")
            conv_value.set_value(OFF);
        else {
            std::stringstream msg;
            msg << "Invalid conversion from '" << str << "' to e_routing_failure_predictor (expected one of: " << argparse::join(default_choices(), ", ") << ")";
            conv_value.set_error(msg.str());
        }
        return conv_value;
    }

    ConvertedValue<std::string> to_str(e_routing_failure_predictor val) {
        ConvertedValue<std::string> conv_value;
        if (val == SAFE)
            conv_value.set_value("safe");
        else if (val == AGGRESSIVE)
            conv_value.set_value("aggressive");
        else {
            VTR_ASSERT(val == OFF);
            conv_value.set_value("off");
        }

        return conv_value;
    }

    std::vector<std::string> default_choices() {
        return {"safe", "aggressive", "off"};
    }
};

struct ParseRouterAlgorithm {
    ConvertedValue<e_router_algorithm> from_str(const std::string& str) {
        ConvertedValue<e_router_algorithm> conv_value;
        if (str == "parallel")
            conv_value.set_value(PARALLEL);
        else if (str == "parallel_decomp")
            conv_value.set_value(PARALLEL_DECOMP);
        else if (str == "timing_driven")
            conv_value.set_value(TIMING_DRIVEN);
        else {
            std::stringstream msg;
            msg << "Invalid conversion from '" << str << "' to e_router_algorithm (expected one of: " << argparse::join(default_choices(), ", ") << ")";
            conv_value.set_error(msg.str());
        }
        return conv_value;
    }

    ConvertedValue<std::string> to_str(e_router_algorithm val) {
        ConvertedValue<std::string> conv_value;
        if (val == PARALLEL)
            conv_value.set_value("parallel");
        else {
            VTR_ASSERT(val == TIMING_DRIVEN);
            conv_value.set_value("timing_driven");
        }
        return conv_value;
    }

    std::vector<std::string> default_choices() {
        return {"parallel", "timing_driven"};
    }
};

struct ParseNodeReorderAlgorithm {
    ConvertedValue<e_rr_node_reorder_algorithm> from_str(const std::string& str) {
        ConvertedValue<e_rr_node_reorder_algorithm> conv_value;
        if (str == "none")
            conv_value.set_value(DONT_REORDER);
        else if (str == "degree_bfs")
            conv_value.set_value(DEGREE_BFS);
        else if (str == "random_shuffle")
            conv_value.set_value(RANDOM_SHUFFLE);
        else {
            std::stringstream msg;
            msg << "Invalid conversion from '" << str << "' to e_rr_node_reorder_algorithm (expected one of: " << argparse::join(default_choices(), ", ") << ")";
            conv_value.set_error(msg.str());
        }
        return conv_value;
    }

    ConvertedValue<std::string> to_str(e_rr_node_reorder_algorithm val) {
        ConvertedValue<std::string> conv_value;
        if (val == DONT_REORDER)
            conv_value.set_value("none");
        else if (val == DEGREE_BFS)
            conv_value.set_value("degree_bfs");
        else {
            VTR_ASSERT(val == RANDOM_SHUFFLE);
            conv_value.set_value("random_shuffle");
        }
        return conv_value;
    }

    std::vector<std::string> default_choices() {
        return {"none", "degree_bfs", "random_shuffle"};
    }
};

struct RouteBudgetsAlgorithm {
    ConvertedValue<e_routing_budgets_algorithm> from_str(const std::string& str) {
        ConvertedValue<e_routing_budgets_algorithm> conv_value;
        if (str == "minimax")
            conv_value.set_value(MINIMAX);
        else if (str == "yoyo")
            conv_value.set_value(YOYO);
        else if (str == "scale_delay")
            conv_value.set_value(SCALE_DELAY);
        else if (str == "disable")
            conv_value.set_value(DISABLE);
        else {
            std::stringstream msg;
            msg << "Invalid conversion from '" << str << "' to e_routing_budget_algorithm (expected one of: " << argparse::join(default_choices(), ", ") << ")";
            conv_value.set_error(msg.str());
        }

        return conv_value;
    }

    ConvertedValue<std::string> to_str(e_routing_budgets_algorithm val) {
        ConvertedValue<std::string> conv_value;
        if (val == MINIMAX)
            conv_value.set_value("minimax");
        else if (val == YOYO)
            conv_value.set_value("yoyo");
        else if (val == DISABLE)
            conv_value.set_value("disable");
        else {
            VTR_ASSERT(val == SCALE_DELAY);
            conv_value.set_value("scale_delay");
        }
        return conv_value;
    }

    std::vector<std::string> default_choices() {
        return {"minimax", "scale_delay", "disable"};
    }
};

struct ParseRouteType {
    ConvertedValue<e_route_type> from_str(const std::string& str) {
        ConvertedValue<e_route_type> conv_value;
        if (str == "global")
            conv_value.set_value(GLOBAL);
        else if (str == "detailed")
            conv_value.set_value(DETAILED);
        else {
            std::stringstream msg;
            msg << "Invalid conversion from '" << str << "' to e_router_algorithm (expected one of: " << argparse::join(default_choices(), ", ") << ")";
            conv_value.set_error(msg.str());
        }
        return conv_value;
    }

    ConvertedValue<std::string> to_str(e_route_type val) {
        ConvertedValue<std::string> conv_value;
        if (val == GLOBAL)
            conv_value.set_value("global");
        else {
            VTR_ASSERT(val == DETAILED);
            conv_value.set_value("detailed");
        }
        return conv_value;
    }

    std::vector<std::string> default_choices() {
        return {"global", "detailed"};
    }
};

struct ParseBaseCost {
    ConvertedValue<e_base_cost_type> from_str(const std::string& str) {
        ConvertedValue<e_base_cost_type> conv_value;
        if (str == "delay_normalized")
            conv_value.set_value(DELAY_NORMALIZED);
        else if (str == "delay_normalized_length")
            conv_value.set_value(DELAY_NORMALIZED_LENGTH);
        else if (str == "delay_normalized_frequency")
            conv_value.set_value(DELAY_NORMALIZED_FREQUENCY);
        else if (str == "delay_normalized_length_frequency")
            conv_value.set_value(DELAY_NORMALIZED_LENGTH_FREQUENCY);
        else if (str == "demand_only_normalized_length")
            conv_value.set_value(DEMAND_ONLY_NORMALIZED_LENGTH);
        else if (str == "demand_only")
            conv_value.set_value(DEMAND_ONLY);
        else if (str == "delay_normalized_length_bounded")
            conv_value.set_value(DELAY_NORMALIZED_LENGTH_BOUNDED);
        else {
            std::stringstream msg;
            msg << "Invalid conversion from '" << str << "' to e_router_algorithm (expected one of: " << argparse::join(default_choices(), ", ") << ")";
            conv_value.set_error(msg.str());
        }
        return conv_value;
    }

    ConvertedValue<std::string> to_str(e_base_cost_type val) {
        ConvertedValue<std::string> conv_value;
        if (val == DELAY_NORMALIZED)
            conv_value.set_value("delay_normalized");
        else if (val == DELAY_NORMALIZED_LENGTH)
            conv_value.set_value("delay_normalized_length");
        else if (val == DELAY_NORMALIZED_FREQUENCY)
            conv_value.set_value("delay_normalized_frequency");
        else if (val == DELAY_NORMALIZED_LENGTH_FREQUENCY)
            conv_value.set_value("delay_normalized_length_frequency");
        else if (val == DEMAND_ONLY_NORMALIZED_LENGTH)
            conv_value.set_value("demand_only_normalized_length");
        else if (val == DELAY_NORMALIZED_LENGTH_BOUNDED)
            conv_value.set_value("delay_normalized_length_bounded");
        else {
            VTR_ASSERT(val == DEMAND_ONLY);
            conv_value.set_value("demand_only");
        }
        return conv_value;
    }

    std::vector<std::string> default_choices() {
        return {"demand_only", "demand_only_normalized_length", "delay_normalized", "delay_normalized_length", "delay_normalized_length_bounded", "delay_normalized_frequency", "delay_normalized_length_frequency"};
    }
};

struct ParsePlaceDeltaDelayAlgorithm {
    ConvertedValue<e_place_delta_delay_algorithm> from_str(const std::string& str) {
        ConvertedValue<e_place_delta_delay_algorithm> conv_value;
        if (str == "astar")
            conv_value.set_value(e_place_delta_delay_algorithm::ASTAR_ROUTE);
        else if (str == "dijkstra")
            conv_value.set_value(e_place_delta_delay_algorithm::DIJKSTRA_EXPANSION);
        else {
            std::stringstream msg;
            msg << "Invalid conversion from '" << str << "' to e_place_delta_delay_algorithm (expected one of: " << argparse::join(default_choices(), ", ") << ")";
            conv_value.set_error(msg.str());
        }
        return conv_value;
    }

    ConvertedValue<std::string> to_str(e_place_delta_delay_algorithm val) {
        ConvertedValue<std::string> conv_value;
        if (val == e_place_delta_delay_algorithm::ASTAR_ROUTE)
            conv_value.set_value("astar");
        else {
            VTR_ASSERT(val == e_place_delta_delay_algorithm::DIJKSTRA_EXPANSION);
            conv_value.set_value("dijkstra");
        }
        return conv_value;
    }

    std::vector<std::string> default_choices() {
        return {"astar", "dijkstra"};
    }
};

struct ParsePlaceAlgorithm {
    ConvertedValue<e_place_algorithm> from_str(const std::string& str) {
        ConvertedValue<e_place_algorithm> conv_value;
        if (str == "bounding_box") {
            conv_value.set_value(BOUNDING_BOX_PLACE);
        } else if (str == "criticality_timing") {
            conv_value.set_value(CRITICALITY_TIMING_PLACE);
        } else if (str == "slack_timing") {
            conv_value.set_value(SLACK_TIMING_PLACE);
        } else {
            std::stringstream msg;
            msg << "Invalid conversion from '" << str << "' to e_place_algorithm (expected one of: " << argparse::join(default_choices(), ", ") << ")";

            //Deprecated option: "path_timing_driven" -> PATH_DRIVEN_TIMING_PLACE
            //New option: "criticality_timing" -> CRITICALITY_TIMING_PLACE
            if (str == "path_timing_driven") {
                msg << "\nDeprecated option: 'path_timing_driven'. It has been renamed to 'criticality_timing'";
            }

            conv_value.set_error(msg.str());
        }
        return conv_value;
    }

    ConvertedValue<std::string> to_str(e_place_algorithm val) {
        ConvertedValue<std::string> conv_value;
        if (val == BOUNDING_BOX_PLACE) {
            conv_value.set_value("bounding_box");
        } else if (val == CRITICALITY_TIMING_PLACE) {
            conv_value.set_value("criticality_timing");
        } else {
            VTR_ASSERT(val == SLACK_TIMING_PLACE);
            conv_value.set_value("slack_timing");
        }
        return conv_value;
    }

    std::vector<std::string> default_choices() {
        return {"bounding_box", "criticality_timing", "slack_timing"};
    }
};

struct ParsePlaceBoundingBox {
    ConvertedValue<e_place_bounding_box_mode> from_str(const std::string& str) {
        ConvertedValue<e_place_bounding_box_mode> conv_value;
        if (str == "auto_bb") {
            conv_value.set_value(AUTO_BB);
        } else if (str == "cube_bb") {
            conv_value.set_value(CUBE_BB);
        } else if (str == "per_layer_bb") {
            conv_value.set_value(PER_LAYER_BB);
        } else {
            std::stringstream msg;
            msg << "Invalid conversion from '" << str << "' to e_place_algorithm (expected one of: " << argparse::join(default_choices(), ", ") << ")";
            conv_value.set_error(msg.str());
        }
        return conv_value;
    }

    ConvertedValue<std::string> to_str(e_place_bounding_box_mode val) {
        ConvertedValue<std::string> conv_value;
        if (val == AUTO_BB) {
            conv_value.set_value("auto_bb");
        } else if (val == CUBE_BB) {
            conv_value.set_value("cube_bb");
        } else {
            VTR_ASSERT(val == PER_LAYER_BB);
            conv_value.set_value("per_layer_bb");
        }
        return conv_value;
    }

    std::vector<std::string> default_choices() {
        return {"auto_bb", "cube_bb", "per_layer_bb"};
    }
};

struct ParsePlaceAgentAlgorithm {
    ConvertedValue<e_agent_algorithm> from_str(const std::string& str) {
        ConvertedValue<e_agent_algorithm> conv_value;
        if (str == "e_greedy")
            conv_value.set_value(E_GREEDY);
        else if (str == "softmax")
            conv_value.set_value(SOFTMAX);
        else {
            std::stringstream msg;
            msg << "Invalid conversion from '" << str << "' to e_agent_algorithm (expected one of: " << argparse::join(default_choices(), ", ") << ")";
            conv_value.set_error(msg.str());
        }
        return conv_value;
    }

    ConvertedValue<std::string> to_str(e_agent_algorithm val) {
        ConvertedValue<std::string> conv_value;
        if (val == E_GREEDY)
            conv_value.set_value("e_greedy");
        else {
            VTR_ASSERT(val == SOFTMAX);
            conv_value.set_value("softmax");
        }
        return conv_value;
    }

    std::vector<std::string> default_choices() {
        return {"e_greedy", "softmax"};
    }
};

struct ParsePlaceAgentSpace {
    ConvertedValue<e_agent_space> from_str(const std::string& str) {
        ConvertedValue<e_agent_space> conv_value;
        if (str == "move_type")
            conv_value.set_value(e_agent_space::MOVE_TYPE);
        else if (str == "move_block_type")
            conv_value.set_value(e_agent_space::MOVE_BLOCK_TYPE);
        else {
            std::stringstream msg;
            msg << "Invalid conversion from '" << str << "' to e_agent_space (expected one of: " << argparse::join(default_choices(), ", ") << ")";
            conv_value.set_error(msg.str());
        }
        return conv_value;
    }

    ConvertedValue<std::string> to_str(e_agent_space val) {
        ConvertedValue<std::string> conv_value;
        if (val == e_agent_space::MOVE_TYPE)
            conv_value.set_value("move_type");
        else {
            VTR_ASSERT(val == e_agent_space::MOVE_BLOCK_TYPE);
            conv_value.set_value("move_block_type");
        }
        return conv_value;
    }

    std::vector<std::string> default_choices() {
        return {"move_type", "move_block_type"};
    }
};

struct ParseFixPins {
    ConvertedValue<e_pad_loc_type> from_str(const std::string& str) {
        ConvertedValue<e_pad_loc_type> conv_value;
        if (str == "free")
            conv_value.set_value(FREE);
        else if (str == "random")
            conv_value.set_value(RANDOM);
        else {
            std::stringstream msg;
            msg << "Invalid conversion from '" << str << "' to e_router_algorithm (expected one of: " << argparse::join(default_choices(), ", ") << ")";
            conv_value.set_error(msg.str());
        }
        return conv_value;
    }

    ConvertedValue<std::string> to_str(e_pad_loc_type val) {
        ConvertedValue<std::string> conv_value;
        if (val == FREE)
            conv_value.set_value("free");
        else {
            VTR_ASSERT(val == RANDOM);
            conv_value.set_value("random");
        }
        return conv_value;
    }

    std::vector<std::string> default_choices() {
        return {"free", "random"};
    }
};

struct ParseClusterSeed {
    ConvertedValue<e_cluster_seed> from_str(const std::string& str) {
        ConvertedValue<e_cluster_seed> conv_value;
        if (str == "timing")
            conv_value.set_value(e_cluster_seed::TIMING);
        else if (str == "max_inputs")
            conv_value.set_value(e_cluster_seed::MAX_INPUTS);
        else if (str == "blend")
            conv_value.set_value(e_cluster_seed::BLEND);
        else if (str == "max_pins")
            conv_value.set_value(e_cluster_seed::MAX_PINS);
        else if (str == "max_input_pins")
            conv_value.set_value(e_cluster_seed::MAX_INPUT_PINS);
        else if (str == "blend2")
            conv_value.set_value(e_cluster_seed::BLEND2);
        else {
            std::stringstream msg;
            msg << "Invalid conversion from '" << str << "' to e_router_algorithm (expected one of: " << argparse::join(default_choices(), ", ") << ")";
            conv_value.set_error(msg.str());
        }
        return conv_value;
    }

    ConvertedValue<std::string> to_str(e_cluster_seed val) {
        ConvertedValue<std::string> conv_value;
        if (val == e_cluster_seed::TIMING)
            conv_value.set_value("timing");
        else if (val == e_cluster_seed::MAX_INPUTS)
            conv_value.set_value("max_inputs");
        else if (val == e_cluster_seed::BLEND)
            conv_value.set_value("blend");
        else if (val == e_cluster_seed::MAX_PINS)
            conv_value.set_value("max_pins");
        else if (val == e_cluster_seed::MAX_INPUT_PINS)
            conv_value.set_value("max_input_pins");
        else {
            VTR_ASSERT(val == e_cluster_seed::BLEND2);
            conv_value.set_value("blend2");
        }
        return conv_value;
    }

    std::vector<std::string> default_choices() {
        return {"timing", "max_inputs", "blend", "max_pins", "max_input_pins", "blend2"};
    }
};

struct ParseConstantNetMethod {
    ConvertedValue<e_constant_net_method> from_str(const std::string& str) {
        ConvertedValue<e_constant_net_method> conv_value;
        if (str == "global")
            conv_value.set_value(CONSTANT_NET_GLOBAL);
        else if (str == "route")
            conv_value.set_value(CONSTANT_NET_ROUTE);
        else {
            std::stringstream msg;
            msg << "Invalid conversion from '" << str << "' to e_constant_net_method (expected one of: " << argparse::join(default_choices(), ", ") << ")";
            conv_value.set_error(msg.str());
        }
        return conv_value;
    }

    ConvertedValue<std::string> to_str(e_constant_net_method val) {
        ConvertedValue<std::string> conv_value;
        if (val == CONSTANT_NET_GLOBAL)
            conv_value.set_value("global");
        else {
            VTR_ASSERT(val == CONSTANT_NET_ROUTE);
            conv_value.set_value("route");
        }
        return conv_value;
    }

    std::vector<std::string> default_choices() {
        return {"global", "route"};
    }
};

struct ParseTimingReportDetail {
    ConvertedValue<e_timing_report_detail> from_str(const std::string& str) {
        ConvertedValue<e_timing_report_detail> conv_value;
        if (str == "netlist")
            conv_value.set_value(e_timing_report_detail::NETLIST);
        else if (str == "aggregated")
            conv_value.set_value(e_timing_report_detail::AGGREGATED);
        else if (str == "detailed")
            conv_value.set_value(e_timing_report_detail::DETAILED_ROUTING);
        else if (str == "debug")
            conv_value.set_value(e_timing_report_detail::DEBUG);
        else {
            std::stringstream msg;
            msg << "Invalid conversion from '" << str << "' to e_timing_report_detail (expected one of: " << argparse::join(default_choices(), ", ") << ")";
            conv_value.set_error(msg.str());
        }
        return conv_value;
    }

    ConvertedValue<std::string> to_str(e_timing_report_detail val) {
        ConvertedValue<std::string> conv_value;
        if (val == e_timing_report_detail::NETLIST)
            conv_value.set_value("netlist");
        else if (val == e_timing_report_detail::AGGREGATED) {
            conv_value.set_value("aggregated");
        } else if (val == e_timing_report_detail::DETAILED_ROUTING) {
            VTR_ASSERT(val == e_timing_report_detail::DETAILED_ROUTING);
            conv_value.set_value("detailed");
        } else {
            VTR_ASSERT(val == e_timing_report_detail::DEBUG);
            conv_value.set_value("debug");
        }
        return conv_value;
    }

    std::vector<std::string> default_choices() {
        return {"netlist", "aggregated", "detailed", "debug"};
    }
};

struct ParseClockModeling {
    ConvertedValue<e_clock_modeling> from_str(const std::string& str) {
        ConvertedValue<e_clock_modeling> conv_value;
        if (str == "ideal")
            conv_value.set_value(IDEAL_CLOCK);
        else if (str == "route")
            conv_value.set_value(ROUTED_CLOCK);
        else if (str == "dedicated_network")
            conv_value.set_value(DEDICATED_NETWORK);
        else {
            std::stringstream msg;
            msg << "Invalid conversion from '"
                << str
                << "' to e_clock_modeling (expected one of: "
                << argparse::join(default_choices(), ", ") << ")";
            conv_value.set_error(msg.str());
        }
        return conv_value;
    }

    ConvertedValue<std::string> to_str(e_clock_modeling val) {
        ConvertedValue<std::string> conv_value;
        if (val == IDEAL_CLOCK)
            conv_value.set_value("ideal");
        else if (val == ROUTED_CLOCK)
            conv_value.set_value("route");
        else {
            VTR_ASSERT(val == DEDICATED_NETWORK);
            conv_value.set_value("dedicated_network");
        }
        return conv_value;
    }

    std::vector<std::string> default_choices() {
        return {"ideal", "route", "dedicated_network"};
    }
};

struct ParseUnrelatedClustering {
    ConvertedValue<e_unrelated_clustering> from_str(const std::string& str) {
        ConvertedValue<e_unrelated_clustering> conv_value;
        if (str == "on")
            conv_value.set_value(e_unrelated_clustering::ON);
        else if (str == "off")
            conv_value.set_value(e_unrelated_clustering::OFF);
        else if (str == "auto")
            conv_value.set_value(e_unrelated_clustering::AUTO);
        else {
            std::stringstream msg;
            msg << "Invalid conversion from '"
                << str
                << "' to e_unrelated_clustering (expected one of: "
                << argparse::join(default_choices(), ", ") << ")";
            conv_value.set_error(msg.str());
        }
        return conv_value;
    }

    ConvertedValue<std::string> to_str(e_unrelated_clustering val) {
        ConvertedValue<std::string> conv_value;
        if (val == e_unrelated_clustering::ON)
            conv_value.set_value("on");
        else if (val == e_unrelated_clustering::OFF)
            conv_value.set_value("off");
        else {
            VTR_ASSERT(val == e_unrelated_clustering::AUTO);
            conv_value.set_value("auto");
        }
        return conv_value;
    }

    std::vector<std::string> default_choices() {
        return {"on", "off", "auto"};
    }
};

struct ParseBalanceBlockTypeUtil {
    ConvertedValue<e_balance_block_type_util> from_str(const std::string& str) {
        ConvertedValue<e_balance_block_type_util> conv_value;
        if (str == "on")
            conv_value.set_value(e_balance_block_type_util::ON);
        else if (str == "off")
            conv_value.set_value(e_balance_block_type_util::OFF);
        else if (str == "auto")
            conv_value.set_value(e_balance_block_type_util::AUTO);
        else {
            std::stringstream msg;
            msg << "Invalid conversion from '"
                << str
                << "' to e_balance_block_type_util (expected one of: "
                << argparse::join(default_choices(), ", ") << ")";
            conv_value.set_error(msg.str());
        }
        return conv_value;
    }

    ConvertedValue<std::string> to_str(e_balance_block_type_util val) {
        ConvertedValue<std::string> conv_value;
        if (val == e_balance_block_type_util::ON)
            conv_value.set_value("on");
        else if (val == e_balance_block_type_util::OFF)
            conv_value.set_value("off");
        else {
            VTR_ASSERT(val == e_balance_block_type_util::AUTO);
            conv_value.set_value("auto");
        }
        return conv_value;
    }

    std::vector<std::string> default_choices() {
        return {"on", "off", "auto"};
    }
};

struct ParseConstGenInference {
    ConvertedValue<e_const_gen_inference> from_str(const std::string& str) {
        ConvertedValue<e_const_gen_inference> conv_value;
        if (str == "none")
            conv_value.set_value(e_const_gen_inference::NONE);
        else if (str == "comb")
            conv_value.set_value(e_const_gen_inference::COMB);
        else if (str == "comb_seq")
            conv_value.set_value(e_const_gen_inference::COMB_SEQ);
        else {
            std::stringstream msg;
            msg << "Invalid conversion from '"
                << str
                << "' to e_const_gen_inference (expected one of: "
                << argparse::join(default_choices(), ", ") << ")";
            conv_value.set_error(msg.str());
        }
        return conv_value;
    }

    ConvertedValue<std::string> to_str(e_const_gen_inference val) {
        ConvertedValue<std::string> conv_value;
        if (val == e_const_gen_inference::NONE)
            conv_value.set_value("none");
        else if (val == e_const_gen_inference::COMB)
            conv_value.set_value("comb");
        else {
            VTR_ASSERT(val == e_const_gen_inference::COMB_SEQ);
            conv_value.set_value("comb_seq");
        }
        return conv_value;
    }

    std::vector<std::string> default_choices() {
        return {"none", "comb", "comb_seq"};
    }
};

struct ParseIncrRerouteDelayRipup {
    ConvertedValue<e_incr_reroute_delay_ripup> from_str(const std::string& str) {
        ConvertedValue<e_incr_reroute_delay_ripup> conv_value;
        if (str == "on")
            conv_value.set_value(e_incr_reroute_delay_ripup::ON);
        else if (str == "off")
            conv_value.set_value(e_incr_reroute_delay_ripup::OFF);
        else if (str == "auto")
            conv_value.set_value(e_incr_reroute_delay_ripup::AUTO);
        else {
            std::stringstream msg;
            msg << "Invalid conversion from '"
                << str
                << "' to e_incr_reroute_delay_ripup (expected one of: "
                << argparse::join(default_choices(), ", ") << ")";
            conv_value.set_error(msg.str());
        }
        return conv_value;
    }

    ConvertedValue<std::string> to_str(e_incr_reroute_delay_ripup val) {
        ConvertedValue<std::string> conv_value;
        if (val == e_incr_reroute_delay_ripup::ON)
            conv_value.set_value("on");
        else if (val == e_incr_reroute_delay_ripup::OFF)
            conv_value.set_value("off");
        else {
            VTR_ASSERT(val == e_incr_reroute_delay_ripup::AUTO);
            conv_value.set_value("auto");
        }
        return conv_value;
    }

    std::vector<std::string> default_choices() {
        return {"on", "off", "auto"};
    }
};

struct ParseRouteBBUpdate {
    ConvertedValue<e_route_bb_update> from_str(const std::string& str) {
        ConvertedValue<e_route_bb_update> conv_value;
        if (str == "static")
            conv_value.set_value(e_route_bb_update::STATIC);
        else if (str == "dynamic")
            conv_value.set_value(e_route_bb_update::DYNAMIC);
        else {
            std::stringstream msg;
            msg << "Invalid conversion from '"
                << str
                << "' to e_route_bb_update (expected one of: "
                << argparse::join(default_choices(), ", ") << ")";
            conv_value.set_error(msg.str());
        }
        return conv_value;
    }

    ConvertedValue<std::string> to_str(e_route_bb_update val) {
        ConvertedValue<std::string> conv_value;
        if (val == e_route_bb_update::STATIC)
            conv_value.set_value("static");
        else {
            VTR_ASSERT(val == e_route_bb_update::DYNAMIC);
            conv_value.set_value("dynamic");
        }
        return conv_value;
    }

    std::vector<std::string> default_choices() {
        return {"static", "dynamic"};
    }
};

struct ParseRouterLookahead {
    ConvertedValue<e_router_lookahead> from_str(std::string str) {
        std::transform(str.begin(), str.end(), str.begin(), ::tolower);
        ConvertedValue<e_router_lookahead> conv_value;
        if (str == "classic")
            conv_value.set_value(e_router_lookahead::CLASSIC);
        else if (str == "map")
            conv_value.set_value(e_router_lookahead::MAP);
        else if (str == "compressed_map")
            conv_value.set_value(e_router_lookahead::COMPRESSED_MAP);
        else if (str == "extended_map")
            conv_value.set_value(e_router_lookahead::EXTENDED_MAP);
        else {
            std::stringstream msg;
            msg << "Invalid conversion from '"
                << str
                << "' to e_router_lookahead (expected one of: "
                << argparse::join(default_choices(), ", ") << ")";
            conv_value.set_error(msg.str());
        }
        return conv_value;
    }

    ConvertedValue<std::string> to_str(e_router_lookahead val) {
        ConvertedValue<std::string> conv_value;
        if (val == e_router_lookahead::CLASSIC)
            conv_value.set_value("classic");
        else if (val == e_router_lookahead::MAP) {
            conv_value.set_value("map");
        } else if (val == e_router_lookahead::COMPRESSED_MAP) {
            conv_value.set_value("compressed_map");
        } else {
            VTR_ASSERT(val == e_router_lookahead::EXTENDED_MAP);
            conv_value.set_value("extended_map");
        }
        return conv_value;
    }

    std::vector<std::string> default_choices() {
        return {"classic", "map", "compressed_map", "extended_map"};
    }
};

struct ParsePlaceDelayModel {
    ConvertedValue<PlaceDelayModelType> from_str(const std::string& str) {
        ConvertedValue<PlaceDelayModelType> conv_value;
        if (str == "simple") {
            conv_value.set_value(PlaceDelayModelType::SIMPLE);
        } else if (str == "delta")
            conv_value.set_value(PlaceDelayModelType::DELTA);
        else if (str == "delta_override")
            conv_value.set_value(PlaceDelayModelType::DELTA_OVERRIDE);
        else {
            std::stringstream msg;
            msg << "Invalid conversion from '" << str << "' to PlaceDelayModelType (expected one of: " << argparse::join(default_choices(), ", ") << ")";
            conv_value.set_error(msg.str());
        }
        return conv_value;
    }

    ConvertedValue<std::string> to_str(PlaceDelayModelType val) {
        ConvertedValue<std::string> conv_value;
        if (val == PlaceDelayModelType::SIMPLE)
            conv_value.set_value("simple");
        else if (val == PlaceDelayModelType::DELTA)
            conv_value.set_value("delta");
        else if (val == PlaceDelayModelType::DELTA_OVERRIDE)
            conv_value.set_value("delta_override");
        else {
            std::stringstream msg;
            msg << "Unrecognized PlaceDelayModelType";
            conv_value.set_error(msg.str());
        }
        return conv_value;
    }

    std::vector<std::string> default_choices() {
        return {"simple", "delta", "delta_override"};
    }
};

struct ParseReducer {
    ConvertedValue<e_reducer> from_str(const std::string& str) {
        ConvertedValue<e_reducer> conv_value;
        if (str == "min")
            conv_value.set_value(e_reducer::MIN);
        else if (str == "max")
            conv_value.set_value(e_reducer::MAX);
        else if (str == "median")
            conv_value.set_value(e_reducer::MEDIAN);
        else if (str == "arithmean")
            conv_value.set_value(e_reducer::ARITHMEAN);
        else if (str == "geomean")
            conv_value.set_value(e_reducer::GEOMEAN);
        else {
            std::stringstream msg;
            msg << "Invalid conversion from '" << str << "' to e_reducer (expected one of: " << argparse::join(default_choices(), ", ") << ")";
            conv_value.set_error(msg.str());
        }
        return conv_value;
    }

    ConvertedValue<std::string> to_str(e_reducer val) {
        ConvertedValue<std::string> conv_value;
        if (val == e_reducer::MIN)
            conv_value.set_value("min");
        else if (val == e_reducer::MAX)
            conv_value.set_value("max");
        else if (val == e_reducer::MEDIAN)
            conv_value.set_value("median");
        else if (val == e_reducer::ARITHMEAN)
            conv_value.set_value("arithmean");
        else {
            VTR_ASSERT(val == e_reducer::GEOMEAN);
            conv_value.set_value("geomean");
        }
        return conv_value;
    }

    std::vector<std::string> default_choices() {
        return {"min", "max", "median", "arithmean", "geomean"};
    }
};

struct ParseRouterFirstIterTiming {
    ConvertedValue<e_router_initial_timing> from_str(const std::string& str) {
        ConvertedValue<e_router_initial_timing> conv_value;
        if (str == "all_critical")
            conv_value.set_value(e_router_initial_timing::ALL_CRITICAL);
        else if (str == "lookahead")
            conv_value.set_value(e_router_initial_timing::LOOKAHEAD);
        else {
            std::stringstream msg;
            msg << "Invalid conversion from '" << str << "' to e_router_initial_timing (expected one of: " << argparse::join(default_choices(), ", ") << ")";
            conv_value.set_error(msg.str());
        }
        return conv_value;
    }

    ConvertedValue<std::string> to_str(e_router_initial_timing val) {
        ConvertedValue<std::string> conv_value;
        if (val == e_router_initial_timing::ALL_CRITICAL)
            conv_value.set_value("all_critical");
        else {
            VTR_ASSERT(val == e_router_initial_timing::LOOKAHEAD);
            conv_value.set_value("lookahead");
        }
        return conv_value;
    }

    std::vector<std::string> default_choices() {
        return {"all_critical", "lookahead"};
    }
};

struct ParseRouterHeap {
    ConvertedValue<e_heap_type> from_str(const std::string& str) {
        ConvertedValue<e_heap_type> conv_value;
        if (str == "binary")
            conv_value.set_value(e_heap_type::BINARY_HEAP);
        else if (str == "bucket")
            conv_value.set_value(e_heap_type::BUCKET_HEAP_APPROXIMATION);
        else {
            std::stringstream msg;
            msg << "Invalid conversion from '" << str << "' to e_heap_type (expected one of: " << argparse::join(default_choices(), ", ") << ")";
            conv_value.set_error(msg.str());
        }
        return conv_value;
    }

    ConvertedValue<std::string> to_str(e_heap_type val) {
        ConvertedValue<std::string> conv_value;
        if (val == e_heap_type::BINARY_HEAP)
            conv_value.set_value("binary");
        else {
            VTR_ASSERT(val == e_heap_type::BUCKET_HEAP_APPROXIMATION);
            conv_value.set_value("bucket");
        }
        return conv_value;
    }

    std::vector<std::string> default_choices() {
        return {"binary", "bucket"};
    }
};

struct ParseCheckRoute {
    ConvertedValue<e_check_route_option> from_str(const std::string& str) {
        ConvertedValue<e_check_route_option> conv_value;
        if (str == "off")
            conv_value.set_value(e_check_route_option::OFF);
        else if (str == "quick")
            conv_value.set_value(e_check_route_option::QUICK);
        else if (str == "full")
            conv_value.set_value(e_check_route_option::FULL);
        else {
            std::stringstream msg;
            msg << "Invalid conversion from '" << str << "' to e_check_route_option (expected one of: " << argparse::join(default_choices(), ", ") << ")";
            conv_value.set_error(msg.str());
        }
        return conv_value;
    }

    ConvertedValue<std::string> to_str(e_check_route_option val) {
        ConvertedValue<std::string> conv_value;
        if (val == e_check_route_option::OFF)
            conv_value.set_value("off");
        else if (val == e_check_route_option::QUICK)
            conv_value.set_value("quick");
        else {
            VTR_ASSERT(val == e_check_route_option::FULL);
            conv_value.set_value("full");
        }
        return conv_value;
    }

    std::vector<std::string> default_choices() {
        return {"off", "quick", "full"};
    }
};

struct ParsePlaceEfforScaling {
    ConvertedValue<e_place_effort_scaling> from_str(const std::string& str) {
        ConvertedValue<e_place_effort_scaling> conv_value;
        if (str == "circuit")
            conv_value.set_value(e_place_effort_scaling::CIRCUIT);
        else if (str == "device_circuit")
            conv_value.set_value(e_place_effort_scaling::DEVICE_CIRCUIT);
        else {
            std::stringstream msg;
            msg << "Invalid conversion from '" << str << "' to e_place_effort_scaling (expected one of: " << argparse::join(default_choices(), ", ") << ")";
            conv_value.set_error(msg.str());
        }
        return conv_value;
    }

    ConvertedValue<std::string> to_str(e_place_effort_scaling val) {
        ConvertedValue<std::string> conv_value;
        if (val == e_place_effort_scaling::CIRCUIT)
            conv_value.set_value("circuit");
        else {
            VTR_ASSERT(val == e_place_effort_scaling::DEVICE_CIRCUIT);
            conv_value.set_value("device_circuit");
        }
        return conv_value;
    }

    std::vector<std::string> default_choices() {
        return {"circuit", "device_circuit"};
    }
};

struct ParseTimingUpdateType {
    ConvertedValue<e_timing_update_type> from_str(const std::string& str) {
        ConvertedValue<e_timing_update_type> conv_value;
        if (str == "auto")
            conv_value.set_value(e_timing_update_type::AUTO);
        else if (str == "full")
            conv_value.set_value(e_timing_update_type::FULL);
        else if (str == "incremental")
            conv_value.set_value(e_timing_update_type::INCREMENTAL);
        else {
            std::stringstream msg;
            msg << "Invalid conversion from '" << str << "' to e_timing_update_type (expected one of: " << argparse::join(default_choices(), ", ") << ")";
            conv_value.set_error(msg.str());
        }
        return conv_value;
    }

    ConvertedValue<std::string> to_str(e_timing_update_type val) {
        ConvertedValue<std::string> conv_value;
        if (val == e_timing_update_type::AUTO)
            conv_value.set_value("auto");
        if (val == e_timing_update_type::FULL)
            conv_value.set_value("full");
        else {
            VTR_ASSERT(val == e_timing_update_type::INCREMENTAL);
            conv_value.set_value("incremental");
        }
        return conv_value;
    }

    std::vector<std::string> default_choices() {
        return {"auto", "full", "incremental"};
    }
};

struct ParsePostSynthNetlistUnconnInputHandling {
    ConvertedValue<e_post_synth_netlist_unconn_handling> from_str(const std::string& str) {
        ConvertedValue<e_post_synth_netlist_unconn_handling> conv_value;
        if (str == "unconnected")
            conv_value.set_value(e_post_synth_netlist_unconn_handling::UNCONNECTED);
        else if (str == "nets")
            conv_value.set_value(e_post_synth_netlist_unconn_handling::NETS);
        else if (str == "gnd")
            conv_value.set_value(e_post_synth_netlist_unconn_handling::GND);
        else if (str == "vcc")
            conv_value.set_value(e_post_synth_netlist_unconn_handling::VCC);
        else {
            std::stringstream msg;
            msg << "Invalid conversion from '" << str << "' to e_post_synth_netlist_unconn_handling (expected one of: " << argparse::join(default_choices(), ", ") << ")";
            conv_value.set_error(msg.str());
        }
        return conv_value;
    }

    ConvertedValue<std::string> to_str(e_post_synth_netlist_unconn_handling val) {
        ConvertedValue<std::string> conv_value;
        if (val == e_post_synth_netlist_unconn_handling::NETS)
            conv_value.set_value("nets");
        else if (val == e_post_synth_netlist_unconn_handling::GND)
            conv_value.set_value("gnd");
        else if (val == e_post_synth_netlist_unconn_handling::VCC)
            conv_value.set_value("vcc");
        else {
            VTR_ASSERT(val == e_post_synth_netlist_unconn_handling::UNCONNECTED);
            conv_value.set_value("unconnected");
        }
        return conv_value;
    }

    std::vector<std::string> default_choices() {
        return {"unconnected", "nets", "gnd", "vcc"};
    }
};

struct ParsePostSynthNetlistUnconnOutputHandling {
    ConvertedValue<e_post_synth_netlist_unconn_handling> from_str(const std::string& str) {
        ConvertedValue<e_post_synth_netlist_unconn_handling> conv_value;
        if (str == "unconnected")
            conv_value.set_value(e_post_synth_netlist_unconn_handling::UNCONNECTED);
        else if (str == "nets")
            conv_value.set_value(e_post_synth_netlist_unconn_handling::NETS);
        else {
            std::stringstream msg;
            msg << "Invalid conversion from '" << str << "' to e_post_synth_netlist_unconn_handling (expected one of: " << argparse::join(default_choices(), ", ") << ")";
            conv_value.set_error(msg.str());
        }
        return conv_value;
    }

    ConvertedValue<std::string> to_str(e_post_synth_netlist_unconn_handling val) {
        ConvertedValue<std::string> conv_value;
        if (val == e_post_synth_netlist_unconn_handling::NETS)
            conv_value.set_value("nets");
        else {
            VTR_ASSERT(val == e_post_synth_netlist_unconn_handling::UNCONNECTED);
            conv_value.set_value("unconnected");
        }
        return conv_value;
    }

    std::vector<std::string> default_choices() {
        return {"unconnected", "nets"};
    }
};

argparse::ArgumentParser create_arg_parser(const std::string& prog_name, t_options& args) {
    std::string description =
        "Implements the specified circuit onto the target FPGA architecture"
        " by performing packing/placement/routing, and analyzes the result.\n"
        "\n"
        "Attempts to find the minimum routable channel width, unless a fixed"
        " channel width is specified with --route_chan_width.";
    auto parser = argparse::ArgumentParser(prog_name, description);

    std::string epilog = vtr::replace_all(
        "Usage Examples\n"
        "--------------\n"
        "   #Find the minimum routable channel width of my_circuit on my_arch\n"
        "   {prog} my_arch.xml my_circuit.blif\n"
        "\n"
        "   #Show interactive graphics\n"
        "   {prog} my_arch.xml my_circuit.blif --disp on\n"
        "\n"
        "   #Implement at a fixed channel width of 100\n"
        "   {prog} my_arch.xml my_circuit.blif --route_chan_width 100\n"
        "\n"
        "   #Perform packing and placement only\n"
        "   {prog} my_arch.xml my_circuit.blif --pack --place\n"
        "\n"
        "   #Generate post-implementation netlist\n"
        "   {prog} my_arch.xml my_circuit.blif --gen_post_synthesis_netlist on\n"
        "\n"
        "   #Write routing-resource graph to a file\n"
        "   {prog} my_arch.xml my_circuit.blif --write_rr_graph my_rr_graph.xml\n"
        "\n"
        "\n"
        "For additional documentation see: https://docs.verilogtorouting.org",
        "{prog}", parser.prog());
    parser.epilog(epilog);

    auto& pos_grp = parser.add_argument_group("positional arguments");
    pos_grp.add_argument(args.ArchFile, "architecture")
        .help(
            "FPGA Architecture description file\n"
            "   - XML: this is the default frontend format\n"
            "   - FPGA Interchange: device architecture file in the FPGA Interchange format");

    pos_grp.add_argument(args.CircuitName, "circuit")
        .help("Circuit file (or circuit name if --circuit_file specified)");

    auto& stage_grp = parser.add_argument_group("stage options");

    stage_grp.add_argument<bool, ParseOnOff>(args.do_packing, "--pack")
        .help("Run packing")
        .action(argparse::Action::STORE_TRUE)
        .default_value("off");

    stage_grp.add_argument<bool, ParseOnOff>(args.do_placement, "--place")
        .help("Run placement")
        .action(argparse::Action::STORE_TRUE)
        .default_value("off");

    stage_grp.add_argument<bool, ParseOnOff>(args.do_routing, "--route")
        .help("Run routing")
        .action(argparse::Action::STORE_TRUE)
        .default_value("off");

    stage_grp.add_argument<bool, ParseOnOff>(args.do_analysis, "--analysis")
        .help("Run analysis")
        .action(argparse::Action::STORE_TRUE)
        .default_value("off");

    stage_grp.epilog(
        "If none of the stage options are specified, all stages are run.\n"
        "Analysis is always run after routing, unless the implementation\n"
        "is illegal.\n"
        "\n"
        "If the implementation is illegal analysis can be forced by explicitly\n"
        "specifying the --analysis option.");

    auto& gfx_grp = parser.add_argument_group("graphics options");

    gfx_grp.add_argument<bool, ParseOnOff>(args.show_graphics, "--disp")
        .help("Enable or disable interactive graphics")
        .default_value("off");

    gfx_grp.add_argument(args.GraphPause, "--auto")
        .help(
            "Controls how often VPR pauses for interactive"
            " graphics (requiring Proceed to be clicked)."
            " Higher values pause less frequently")
        .default_value("1")
        .choices({"0", "1", "2"})
        .show_in(argparse::ShowIn::HELP_ONLY);

    gfx_grp.add_argument<bool, ParseOnOff>(args.save_graphics, "--save_graphics")
        .help("Save all graphical contents to PDF files")
        .default_value("off");

    gfx_grp.add_argument(args.graphics_commands, "--graphics_commands")
        .help(
            "A set of semi-colon seperated graphics commands. \n"
            "Commands must be surrounded by quotation marks (e.g. --graphics_commands \"save_graphics place.png\")\n"
            "   Commands:\n"
            "      * save_graphics <file>\n"
            "           Saves graphics to the specified file (.png/.pdf/\n"
            "           .svg). If <file> contains '{i}', it will be\n"
            "           replaced with an integer which increments\n"
            "           each time graphics is invoked.\n"
            "      * set_macros <int>\n"
            "           Sets the placement macro drawing state\n"
            "      * set_nets <int>\n"
            "           Sets the net drawing state\n"
            "      * set_cpd <int>\n"
            "           Sets the criticla path delay drawing state\n"
            "      * set_routing_util <int>\n"
            "           Sets the routing utilization drawing state\n"
            "      * set_clip_routing_util <int>\n"
            "           Sets whether routing utilization values are\n"
            "           clipped to [0., 1.]. Useful when a consistent\n"
            "           scale is needed across images\n"
            "      * set_draw_block_outlines <int>\n"
            "           Sets whether blocks have an outline drawn around\n"
            "           them\n"
            "      * set_draw_block_text <int>\n"
            "           Sets whether blocks have label text drawn on them\n"
            "      * set_draw_block_internals <int>\n"
            "           Sets the level to which block internals are drawn\n"
            "      * set_draw_net_max_fanout <int>\n"
            "           Sets the maximum fanout for nets to be drawn (if\n"
            "           fanout is beyond this value the net will not be\n"
            "           drawn)\n"
            "      * set_congestion <int>\n"
            "           Sets the routing congestion drawing state\n"
            "      * exit <int>\n"
            "           Exits VPR with specified exit code\n"
            "\n"
            "   Example:\n"
            "     'save_graphics place.png; \\\n"
            "      set_nets 1; save_graphics nets1.png;\\\n"
            "      set_nets 2; save_graphics nets2.png; set_nets 0;\\\n"
            "      set_cpd 1; save_graphics cpd1.png; \\\n"
            "      set_cpd 3; save_graphics cpd3.png; set_cpd 0; \\\n"
            "      set_routing_util 5; save_graphics routing_util5.png; \\\n"
            "      set_routing_util 0; \\\n"
            "      set_congestion 1; save_graphics congestion1.png;'\n"
            "\n"
            "   The above toggles various graphics settings (e.g. drawing\n"
            "   nets, drawing critical path) and then saves the results to\n"
            "   .png files.\n"
            "\n"
            "   Note that drawing state is reset to its previous state after\n"
            "   these commands are invoked.\n"
            "\n"
            "   Like the interactive graphics --disp option, the --auto\n"
            "   option controls how often the commands specified with\n"
            "   this option are invoked.\n")
        .default_value("");

    auto& gen_grp = parser.add_argument_group("general options");

    gen_grp.add_argument(args.show_help, "--help", "-h")
        .help("Show this help message then exit")
        .action(argparse::Action::HELP);

    gen_grp.add_argument<bool, ParseOnOff>(args.show_version, "--version")
        .help("Show version information then exit")
        .action(argparse::Action::VERSION);

    gen_grp.add_argument<std::string>(args.device_layout, "--device")
        .help(
            "Controls which device layout/floorplan is used from the architecture file."
            " 'auto' uses the smallest device which satisfies the circuit's resource requirements.")
        .metavar("DEVICE_NAME")
        .default_value("auto");

    gen_grp.add_argument<size_t>(args.num_workers, "--num_workers", "-j")
        .help(
            "Controls how many parallel workers VPR may use:\n"
            " *  1 implies VPR will execute serially,\n"
            " * >1 implies VPR may execute in parallel with up to the\n"
            "      specified concurrency, and\n"
            " *  0 implies VPR may execute in parallel with up to the\n"
            "      maximum concurrency supported by the host machine.\n"
            "If this option is not specified it may be set from the 'VPR_NUM_WORKERS' "
            "environment variable; otherwise the default is used.")
        .default_value("1");

    gen_grp.add_argument<bool, ParseOnOff>(args.timing_analysis, "--timing_analysis")
        .help("Controls whether timing analysis (and timing driven optimizations) are enabled.")
        .default_value("on");

    gen_grp.add_argument<e_timing_update_type, ParseTimingUpdateType>(args.timing_update_type, "--timing_update_type")
        .help(
            "Controls how timing analysis updates are performed:\n"
            " * auto: VPR decides\n"
            " * full: Full timing updates are performed (may be faster \n"
            "         if circuit timing has changed significantly)\n"
            " * incr: Incremental timing updates are performed (may be \n"
            "         faster in the face of smaller circuit timing changes)\n")
        .default_value("auto")
        .show_in(argparse::ShowIn::HELP_ONLY);

    gen_grp.add_argument<bool, ParseOnOff>(args.CreateEchoFile, "--echo_file")
        .help(
            "Generate echo files of key internal data structures."
            " Useful for debugging VPR, and typically end in .echo")
        .default_value("off")
        .show_in(argparse::ShowIn::HELP_ONLY);

    gen_grp.add_argument<bool, ParseOnOff>(args.verify_file_digests, "--verify_file_digests")
        .help(
            "Verify that files loaded by VPR (e.g. architecture, netlist,"
            " previous packing/placement/routing) are consistent")
        .default_value("on")
        .show_in(argparse::ShowIn::HELP_ONLY);

    gen_grp.add_argument(args.target_device_utilization, "--target_utilization")
        .help(
            "Sets the target device utilization."
            " This corresponds to the maximum target fraction of device grid-tiles to be used."
            " A value of 1.0 means the smallest device (which fits the circuit) will be used.")
        .default_value("1.0")
        .show_in(argparse::ShowIn::HELP_ONLY);

    gen_grp.add_argument<e_constant_net_method, ParseConstantNetMethod>(args.constant_net_method, "--constant_net_method")
        .help(
            "Specifies how constant nets (i.e. those driven to a constant\n"
            "value) are handled:\n"
            " * global: Treat constant nets as globals (not routed)\n"
            " * route : Treat constant nets as normal nets (routed)\n")
        .default_value("global")
        .show_in(argparse::ShowIn::HELP_ONLY);

    gen_grp.add_argument<e_clock_modeling, ParseClockModeling>(args.clock_modeling, "--clock_modeling")
        .help(
            "Specifies how clock nets are handled\n"
            " * ideal: Treat clock pins as ideal\n"
            "          (i.e. no routing delays on clocks)\n"
            " * route: Treat the clock pins as normal nets\n"
            "          (i.e. routed using inter-block routing)\n"
            " * dedicated_network : Build a dedicated clock network based on the\n"
            "                       clock network specified in the architecture file\n")
        .default_value("ideal")
        .show_in(argparse::ShowIn::HELP_ONLY);

    gen_grp.add_argument<bool, ParseOnOff>(args.two_stage_clock_routing, "--two_stage_clock_routing")
        .help(
            "Routes clock nets in two stages if using a dedicated clock network.\n"
            " * First stage: From the Net source to a dedicated clock network source\n"
            " * Second stage: From the clock network source to net sinks\n")
        .default_value("off")
        .action(argparse::Action::STORE_TRUE)
        .show_in(argparse::ShowIn::HELP_ONLY);

    gen_grp.add_argument<bool, ParseOnOff>(args.exit_before_pack, "--exit_before_pack")
        .help("Causes VPR to exit before packing starts (useful for statistics collection)")
        .default_value("off")
        .show_in(argparse::ShowIn::HELP_ONLY);

    gen_grp.add_argument<bool, ParseOnOff>(args.strict_checks, "--strict_checks")
        .help(
            "Controls whether VPR enforces some consistency checks strictly (as errors) or treats them as warnings."
            " Usually these checks indicate an issue with either the targetted architecture, or consistency issues"
            " with VPR's internal data structures/algorithms (possibly harming optimization quality)."
            " In specific circumstances on specific architectures these checks may be too restrictive and can be turned off."
            " However exercise extreme caution when turning this option off -- be sure you completely understand why the issue"
            " is being flagged, and why it is OK to treat as a warning instead of an error.")
        .default_value("on")
        .show_in(argparse::ShowIn::HELP_ONLY);

    gen_grp.add_argument<std::string>(args.disable_errors, "--disable_errors")
        .help(
            "Parses a list of functions for which the errors are going to be treated as warnings.\n"
            "Each function in the list is delimited by `:`\n"
            "This option should be only used for development purposes.")
        .default_value("");

    gen_grp.add_argument<std::string>(args.suppress_warnings, "--suppress_warnings")
        .help(
            "Parses a list of functions for which the warnings will be suppressed on stdout.\n"
            "The first element of the list is the name of the output log file with the suppressed warnings.\n"
            "The output log file can be omitted to completely suppress warnings.\n"
            "The file name and the list of functions is separated by `,`. If no output log file is specified,\n"
            "the comma is not needed.\n"
            "Each function in the list is delimited by `:`\n"
            "This option should be only used for development purposes.")
        .default_value("");

    gen_grp.add_argument<bool, ParseOnOff>(args.allow_dangling_combinational_nodes, "--allow_dangling_combinational_nodes")
        .help(
            "Option to allow dangling combinational nodes in the timing graph.\n"
            "This option should normally be off, as dangling combinational nodes are unusual\n"
            "in the timing graph and may indicate a problem in the circuit or architecture.\n"
            "Unless you understand why your architecture/circuit can have valid dangling combinational nodes, this option should be off.\n"
            "In general this is a dev-only option and should not be turned on by the end-user.")
        .default_value("off")
        .show_in(argparse::ShowIn::HELP_ONLY);

    gen_grp.add_argument<bool, ParseOnOff>(args.terminate_if_timing_fails, "--terminate_if_timing_fails")
        .help(
            "During final timing analysis after routing, if a negative slack anywhere is returned and this option is set, \n"
            "VPR_FATAL_ERROR is called and processing ends.")
        .default_value("off");

    auto& file_grp = parser.add_argument_group("file options");

    file_grp.add_argument<e_arch_format, ParseArchFormat>(args.arch_format, "--arch_format")
        .help(
            "File format for the input atom-level circuit/netlist.\n"
            " * vtr: Architecture expressed in the explicit VTR format"
            " * fpga-interchage: Architecture expressed in the FPGA Interchange schema format\n")
        .default_value("vtr")
        .show_in(argparse::ShowIn::HELP_ONLY);

    file_grp.add_argument(args.CircuitFile, "--circuit_file")
        .help("Path to technology mapped circuit")
        .show_in(argparse::ShowIn::HELP_ONLY);

    file_grp.add_argument<e_circuit_format, ParseCircuitFormat>(args.circuit_format, "--circuit_format")
        .help(
            "File format for the input atom-level circuit/netlist.\n"
            " * auto: infer from file extension\n"
            " * blif: Strict structural BLIF format\n"
            " * eblif: Structural BLIF format with the extensions:\n"
            "           .conn  - Connection between two wires\n"
            "           .cname - Custom name for atom primitive\n"
            "           .param - Parameter on atom primitive\n"
            "           .attr  - Attribute on atom primitive\n"
            " * fpga-interchage: Logical netlist in FPGA Interchange schema format\n")
        .default_value("auto")
        .show_in(argparse::ShowIn::HELP_ONLY);

    file_grp.add_argument(args.NetFile, "--net_file")
        .help("Path to packed netlist file")
        .show_in(argparse::ShowIn::HELP_ONLY);

    file_grp.add_argument(args.PlaceFile, "--place_file")
        .help("Path to placement file")
        .show_in(argparse::ShowIn::HELP_ONLY);

    file_grp.add_argument(args.RouteFile, "--route_file")
        .help("Path to routing file")
        .show_in(argparse::ShowIn::HELP_ONLY);

    file_grp.add_argument(args.SDCFile, "--sdc_file")
        .help("Path to timing constraints file in SDC format")
        .show_in(argparse::ShowIn::HELP_ONLY);

    file_grp.add_argument(args.read_rr_graph_file, "--read_rr_graph")
        .help(
            "The routing resource graph file to load."
            " The loaded routing resource graph overrides any routing architecture specified in the architecture file.")
        .metavar("RR_GRAPH_FILE")
        .show_in(argparse::ShowIn::HELP_ONLY);

    file_grp.add_argument(args.write_rr_graph_file, "--write_rr_graph")
        .help("Writes the routing resource graph to the specified file")
        .metavar("RR_GRAPH_FILE")
        .show_in(argparse::ShowIn::HELP_ONLY);

    file_grp.add_argument(args.write_initial_place_file, "--write_initial_place_file")
        .help("Writes out the the placement chosen by the initial placement algorithm to the specified file")
        .metavar("INITIAL_PLACE_FILE")
        .show_in(argparse::ShowIn::HELP_ONLY);

    file_grp.add_argument(args.read_vpr_constraints_file, "--read_vpr_constraints")
        .help("Reads the floorplanning constraints that packing and placement must respect from the specified XML file.")
        .show_in(argparse::ShowIn::HELP_ONLY);

    file_grp.add_argument(args.write_vpr_constraints_file, "--write_vpr_constraints")
        .help("Writes out new floorplanning constraints based on current placement to the specified XML file.")
        .show_in(argparse::ShowIn::HELP_ONLY);

    file_grp.add_argument(args.read_router_lookahead, "--read_router_lookahead")
        .help(
            "Reads the lookahead data from the specified file instead of computing it.")
        .show_in(argparse::ShowIn::HELP_ONLY);

    file_grp.add_argument(args.read_intra_cluster_router_lookahead, "--read_intra_cluster_router_lookahead")
        .help("Reads the intra-cluster lookahead data from the specified file.")
        .show_in(argparse::ShowIn::HELP_ONLY);

    file_grp.add_argument(args.write_router_lookahead, "--write_router_lookahead")
        .help("Writes the lookahead data to the specified file.")
        .show_in(argparse::ShowIn::HELP_ONLY);

    file_grp.add_argument(args.write_intra_cluster_router_lookahead, "--write_intra_cluster_router_lookahead")
        .help("Writes the intra-cluster lookahead data to the specified file.")
        .show_in(argparse::ShowIn::HELP_ONLY);

    file_grp.add_argument(args.read_placement_delay_lookup, "--read_placement_delay_lookup")
        .help(
            "Reads the placement delay lookup from the specified file instead of computing it.")
        .show_in(argparse::ShowIn::HELP_ONLY);

    file_grp.add_argument(args.write_placement_delay_lookup, "--write_placement_delay_lookup")
        .help("Writes the placement delay lookup to the specified file.")
        .show_in(argparse::ShowIn::HELP_ONLY);

    file_grp.add_argument(args.out_file_prefix, "--outfile_prefix")
        .help("Prefix for output files")
        .show_in(argparse::ShowIn::HELP_ONLY);

    file_grp.add_argument(args.write_block_usage, "--write_block_usage")
        .help("Writes the cluster-level block types usage summary to the specified JSON, XML or TXT file.")
        .show_in(argparse::ShowIn::HELP_ONLY);

    auto& netlist_grp = parser.add_argument_group("netlist options");

    netlist_grp.add_argument<bool, ParseOnOff>(args.absorb_buffer_luts, "--absorb_buffer_luts")
        .help("Controls whether LUTS programmed as buffers are absorbed by downstream logic")
        .default_value("on")
        .show_in(argparse::ShowIn::HELP_ONLY);

    netlist_grp.add_argument<e_const_gen_inference, ParseConstGenInference>(args.const_gen_inference, "--const_gen_inference")
        .help(
            "Controls how constant generators are detected\n"
            " * none    : No constant generator inference is performed\n"
            " * comb    : Only combinational primitives are considered\n"
            "             for constant generator inference (always safe)\n"
            " * comb_seq: Both combinational and sequential primitives\n"
            "             are considered for constant generator inference\n"
            "             (usually safe)\n")
        .default_value("comb_seq")
        .show_in(argparse::ShowIn::HELP_ONLY);

    netlist_grp.add_argument<bool, ParseOnOff>(args.sweep_dangling_primary_ios, "--sweep_dangling_primary_ios")
        .help("Controls whether dangling primary inputs and outputs are removed from the netlist")
        .default_value("on")
        .show_in(argparse::ShowIn::HELP_ONLY);

    netlist_grp.add_argument<bool, ParseOnOff>(args.sweep_dangling_nets, "--sweep_dangling_nets")
        .help("Controls whether dangling nets are removed from the netlist")
        .default_value("on")
        .show_in(argparse::ShowIn::HELP_ONLY);

    netlist_grp.add_argument<bool, ParseOnOff>(args.sweep_dangling_blocks, "--sweep_dangling_blocks")
        .help("Controls whether dangling blocks are removed from the netlist")
        .default_value("on")
        .show_in(argparse::ShowIn::HELP_ONLY);

    netlist_grp.add_argument<bool, ParseOnOff>(args.sweep_constant_primary_outputs, "--sweep_constant_primary_outputs")
        .help("Controls whether primary outputs driven by constant values are removed from the netlist")
        .default_value("off")
        .show_in(argparse::ShowIn::HELP_ONLY);

    netlist_grp.add_argument(args.netlist_verbosity, "--netlist_verbosity")
        .help(
            "Controls how much detail netlist processing produces about detected netlist"
            " characteristics (e.g. constant generator detection) and applied netlist"
            " modifications (e.g. swept netlist components)."
            " Larger values produce more detail.")
        .default_value("1")
        .show_in(argparse::ShowIn::HELP_ONLY);

    auto& pack_grp = parser.add_argument_group("packing options");

    pack_grp.add_argument<bool, ParseOnOff>(args.connection_driven_clustering, "--connection_driven_clustering")
        .help(
            "Controls whether or not packing prioritizes the absorption of nets with fewer"
            " connections into a complex logic block over nets with more connections")
        .default_value("on")
        .show_in(argparse::ShowIn::HELP_ONLY);

    pack_grp.add_argument<e_unrelated_clustering, ParseUnrelatedClustering>(args.allow_unrelated_clustering, "--allow_unrelated_clustering")
        .help(
            "Controls whether primitives with no attraction to a cluster can be packed into it.\n"
            "Turning unrelated clustering on can increase packing density (fewer blocks are used), but at the cost of worse routability.\n"
            " * on  : Unrelated clustering enabled\n"
            " * off : Unrelated clustering disabled\n"
            " * auto: Dynamically enabled/disabled (based on density)\n")
        .default_value("auto")
        .show_in(argparse::ShowIn::HELP_ONLY);

    pack_grp.add_argument(args.alpha_clustering, "--alpha_clustering")
        .help(
            "Parameter that weights the optimization of timing vs area. 0.0 focuses solely on"
            " area, 1.0 solely on timing.")
        .default_value("0.75")
        .show_in(argparse::ShowIn::HELP_ONLY);

    pack_grp.add_argument(args.beta_clustering, "--beta_clustering")
        .help(
            "Parameter that weights the absorption of small nets vs signal sharing."
            " 0.0 focuses solely on sharing, 1.0 solely on small net absoprtion."
            " Only meaningful if --connection_driven_clustering=on")
        .default_value("0.9")
        .show_in(argparse::ShowIn::HELP_ONLY);

    pack_grp.add_argument<bool, ParseOnOff>(args.timing_driven_clustering, "--timing_driven_clustering")
        .help("Controls whether custering optimizes for timing")
        .default_value("on")
        .show_in(argparse::ShowIn::HELP_ONLY);

    pack_grp.add_argument<e_cluster_seed, ParseClusterSeed>(args.cluster_seed_type, "--cluster_seed_type")
        .help(
            "Controls how primitives are chosen as seeds."
            " (Default: blend2 if timing driven, max_inputs otherwise)")
        .show_in(argparse::ShowIn::HELP_ONLY);

    pack_grp.add_argument<bool, ParseOnOff>(args.enable_clustering_pin_feasibility_filter, "--clustering_pin_feasibility_filter")
        .help(
            "Controls whether the pin counting feasibility filter is used during clustering."
            " When enabled the clustering engine counts the number of available pins in"
            " groups/classes of mutually connected pins within a cluster."
            " These counts are used to quickly filter out candidate primitives/atoms/molecules"
            " for which the cluster has insufficient pins to route (without performing a full routing)."
            " This reduces packer run-time")
        .default_value("on")
        .show_in(argparse::ShowIn::HELP_ONLY);

    pack_grp.add_argument<e_balance_block_type_util, ParseBalanceBlockTypeUtil>(args.balance_block_type_utilization, "--balance_block_type_utilization")
        .help(
            "If enabled, when a primitive can potentially be mapped to multiple block types the packer will\n"
            "pick the block type which (currently) has the lowest utilization.\n"
            " * on  : Try to balance block type utilization\n"
            " * off : Do not try to balance block type utilization\n"
            " * auto: Dynamically enabled/disabled (based on density)\n")
        .default_value("auto")
        .show_in(argparse::ShowIn::HELP_ONLY);

    pack_grp.add_argument(args.target_external_pin_util, "--target_ext_pin_util")
        .help(
            "Sets the external pin utilization target during clustering.\n"
            "Value Ranges: [1.0, 0.0]\n"
            "* 1.0 : The packer to pack as densely as possible (i.e. try\n"
            "        to use 100% of cluster external pins)\n"
            "* 0.0 : The packer to pack as loosely as possible (i.e. each\n"
            "        block will contain a single mollecule).\n"
            "        Values in between trade-off pin usage and\n"
            "        packing density.\n"
            "\n"
            "Typically packing less densely improves routability, at\n"
            "the cost of using more clusters. Note that these settings are\n"
            "only guidelines, the packer will use up to 1.0 utilization if\n"
            "a molecule would not otherwise pack into any cluster type.\n"
            "\n"
            "This option can take multiple specifications in several\n"
            "formats:\n"
            "* auto (i.e. 'auto'): VPR will determine the target pin\n"
            "                      utilizations automatically\n"
            "* Single Value (e.g. '0.7'): the input pin utilization for\n"
            "                             all block types (output pin\n"
            "                             utilization defaults to 1.0)\n"
            "* Double Value (e.g. '0.7,0.8'): the input and output pin\n"
            "                             utilization for all block types\n"
            "* Block Value (e.g. 'clb:0.7', 'clb:0.7,0.8'): the pin\n"
            "                             utilization for a specific\n"
            "                             block type\n"
            "These can be used in combination. For example:\n"
            "   '--target_ext_pin_util 0.9 clb:0.7'\n"
            "would set the input pin utilization of clb blocks to 0.7,\n"
            "and all other blocks to 0.9.\n")
        .nargs('+')
        .default_value({"auto"})
        .show_in(argparse::ShowIn::HELP_ONLY);

    pack_grp.add_argument<bool, ParseOnOff>(args.pack_prioritize_transitive_connectivity, "--pack_prioritize_transitive_connectivity")
        .help("Whether transitive connectivity is prioritized over high-fanout connectivity during packing")
        .default_value("on")
        .show_in(argparse::ShowIn::HELP_ONLY);

    pack_grp.add_argument(args.pack_high_fanout_threshold, "--pack_high_fanout_threshold")
        .help(
            "Sets the high fanout threshold during clustering.\n"
            "\n"
            "Typically reducing the threshold reduces packing density\n"
            "and improves routability."
            "\n"
            "This option can take multiple specifications in several\n"
            "formats:\n"
            "* auto (i.e. 'auto'): VPR will determine the target pin\n"
            "                      utilizations automatically\n"
            "* Single Value (e.g. '256'): the high fanout threshold\n"
            "                             for all block types\n"
            "* Block Value (e.g. 'clb:16'): the high fanout threshold\n"
            "                               for a specific block type\n"
            "These can be used in combination. For example:\n"
            "   '--pack_high_fanout_threshold 256 clb:16'\n"
            "would set the high fanout threshold for clb blocks to 16\n"
            "and all other blocks to 256\n")
        .nargs('+')
        .default_value({"auto"})
        .show_in(argparse::ShowIn::HELP_ONLY);

    pack_grp.add_argument(args.pack_transitive_fanout_threshold, "--pack_transitive_fanout_threshold")
        .help("Packer transitive fanout threshold")
        .default_value("4")
        .show_in(argparse::ShowIn::HELP_ONLY);

    pack_grp.add_argument(args.pack_feasible_block_array_size, "--pack_feasible_block_array_size")
        .help(
            "This value is used to determine the max size of the\n"
            "priority queue for candidates that pass the early filter\n"
            "legality test but not the more detailed routing test\n")
        .default_value("30")
        .show_in(argparse::ShowIn::HELP_ONLY);

    pack_grp.add_argument<int>(args.pack_verbosity, "--pack_verbosity")
        .help("Controls how verbose clustering's output is. Higher values produce more output (useful for debugging architecture packing problems)")
        .default_value("2")
        .show_in(argparse::ShowIn::HELP_ONLY);

    pack_grp.add_argument<bool, ParseOnOff>(args.use_attraction_groups, "--use_attraction_groups")
        .help("Whether attraction groups are used to make it easier to pack primitives in the same floorplan region together.")
        .default_value("on")
        .show_in(argparse::ShowIn::HELP_ONLY);

    pack_grp.add_argument(args.pack_num_moves, "--pack_num_moves")
        .help(
            "The number of moves that can be tried in packing stage")
        .default_value("100000")
        .show_in(argparse::ShowIn::HELP_ONLY);

    pack_grp.add_argument(args.pack_move_type, "--pack_move_type")
        .help(
            "The move type used in packing."
            "The available values are: randomSwap, semiDirectedSwap, semiDirectedSameTypeSwap")
        .default_value("semiDirectedSwap")
        .show_in(argparse::ShowIn::HELP_ONLY);

    auto& place_grp = parser.add_argument_group("placement options");

    place_grp.add_argument(args.Seed, "--seed")
        .help("Placement random number generator seed")
        .default_value("1")
        .show_in(argparse::ShowIn::HELP_ONLY);

    place_grp.add_argument<e_place_delta_delay_algorithm, ParsePlaceDeltaDelayAlgorithm>(
                 args.place_delta_delay_matrix_calculation_method,
                 "--place_delta_delay_matrix_calculation_method")
        .help(
            "What algorithm should be used to compute the place delta matrix.\n"
            "\n"
            " * astar : Find delta delays between OPIN's and IPIN's using\n"
            "           the router with the current --router_profiler_astar_fac.\n"
            " * dijkstra : Use Dijkstra's algorithm to find all shortest paths \n"
            "              from sampled OPIN's to all IPIN's.\n")
        .default_value("astar")
        .show_in(argparse::ShowIn::HELP_ONLY);

    place_grp.add_argument(args.PlaceInnerNum, "--inner_num")
        .help("Controls number of moves per temperature: inner_num * num_blocks ^ (4/3)")
        .default_value("0.5")
        .show_in(argparse::ShowIn::HELP_ONLY);

    place_grp.add_argument<e_place_effort_scaling, ParsePlaceEfforScaling>(args.place_effort_scaling, "--place_effort_scaling")
        .help(
            "Controls how the number of placer moves level scales with circuit\n"
            " and device size:\n"
            "  * circuit: proportional to circuit size (num_blocks ^ 4/3)\n"
            "  * device_circuit: proportional to device and circuit size\n"
            "                    (grid_size ^ 2/3 * num_blocks ^ 2/3)\n")
        .default_value("circuit")
        .show_in(argparse::ShowIn::HELP_ONLY);

    place_grp.add_argument(args.PlaceInitT, "--init_t")
        .help("Initial temperature for manual annealing schedule")
        .default_value("100.0")
        .show_in(argparse::ShowIn::HELP_ONLY);

    place_grp.add_argument(args.PlaceExitT, "--exit_t")
        .help("Temperature at which annealing which terminate for manual annealing schedule")
        .default_value("0.01")
        .show_in(argparse::ShowIn::HELP_ONLY);

    place_grp.add_argument(args.PlaceAlphaT, "--alpha_t")
        .help(
            "Temperature scaling factor for manual annealing schedule."
            " Old temperature is multiplied by alpha_t")
        .default_value("0.8")
        .show_in(argparse::ShowIn::HELP_ONLY);

    place_grp.add_argument(args.PlaceAlphaMin, "--alpha_min")
        .help(
            "For placement using Dusty's annealing schedule. Minimum (starting) value of alpha.")
        .default_value("0.2")
        .show_in(argparse::ShowIn::HELP_ONLY);

    place_grp.add_argument(args.PlaceAlphaMax, "--alpha_max")
        .help(
            "For placement using Dusty's annealing schedule. Maximum (stopping) value of alpha.")
        .default_value("0.9")
        .show_in(argparse::ShowIn::HELP_ONLY);

    place_grp.add_argument(args.PlaceAlphaDecay, "--alpha_decay")
        .help(
            "For placement using Dusty's annealing schedule. The value that alpha is scaled by after reset.")
        .default_value("0.7")
        .show_in(argparse::ShowIn::HELP_ONLY);

    place_grp.add_argument(args.PlaceSuccessMin, "--anneal_success_min")
        .help(
            "For placement using Dusty's annealing schedule. Minimum success ratio when annealing before resetting the temperature to maintain the target success ratio.")
        .default_value("0.1")
        .show_in(argparse::ShowIn::HELP_ONLY);

    place_grp.add_argument(args.PlaceSuccessTarget, "--anneal_success_target")
        .help(
            "For placement using Dusty's annealing schedule. Target success ratio when annealing.")
        .default_value("0.25")
        .show_in(argparse::ShowIn::HELP_ONLY);

    place_grp.add_argument<e_pad_loc_type, ParseFixPins>(args.pad_loc_type, "--fix_pins")
        .help(
            "Fixes I/O pad locations randomly during placement. Valid options:\n"
            " * 'free' allows placement to optimize pad locations\n"
            " * 'random' fixes pad locations to arbitrary locations\n.")
        .default_value("free")
        .choices({"free", "random"})
        .show_in(argparse::ShowIn::HELP_ONLY);

    place_grp.add_argument(args.constraints_file, "--fix_clusters")
        .help(
            "Fixes block locations during placement. Valid options:\n"
            " * path to a file specifying block locations (.place format with block locations specified).")
        .default_value("")
        .show_in(argparse::ShowIn::HELP_ONLY);

    place_grp.add_argument<e_place_algorithm, ParsePlaceAlgorithm>(args.PlaceAlgorithm, "--place_algorithm")
        .help(
            "Controls which placement algorithm is used. Valid options:\n"
            " * bounding_box: Focuses purely on minimizing the bounding box wirelength of the circuit. Turns off timing analysis if specified.\n"
            " * criticality_timing: Focuses on minimizing both the wirelength and the connection timing costs (criticality * delay).\n"
            " * slack_timing: Focuses on improving the circuit slack values to reduce critical path delay.\n")
        .default_value("criticality_timing")
        .choices({"bounding_box", "criticality_timing", "slack_timing"})
        .show_in(argparse::ShowIn::HELP_ONLY);

    place_grp.add_argument<e_place_algorithm, ParsePlaceAlgorithm>(args.PlaceQuenchAlgorithm, "--place_quench_algorithm")
        .help(
            "Controls which placement algorithm is used during placement quench.\n"
            "If specified, it overrides the option --place_algorithm during placement quench.\n"
            "Valid options:\n"
            " * bounding_box: Focuses purely on minimizing the bounding box wirelength of the circuit. Turns off timing analysis if specified.\n"
            " * criticality_timing: Focuses on minimizing both the wirelength and the connection timing costs (criticality * delay).\n"
            " * slack_timing: Focuses on improving the circuit slack values to reduce critical path delay.\n")
        .default_value("criticality_timing")
        .choices({"bounding_box", "criticality_timing", "slack_timing"})
        .show_in(argparse::ShowIn::HELP_ONLY);

    place_grp.add_argument(args.PlaceChanWidth, "--place_chan_width")
        .help(
            "Sets the assumed channel width during placement. "
            "If --place_chan_width is unspecified, but --route_chan_width is specified the "
            "--route_chan_width value will be used (otherwise the default value is used).")
        .default_value("100")
        .show_in(argparse::ShowIn::HELP_ONLY);

    place_grp.add_argument(args.place_rlim_escape_fraction, "--place_rlim_escape")
        .help(
            "The fraction of moves which are allowed to ignore the region limit."
            " For example, a value of 0.1 means 10%% of moves are allowed to ignore the region limit.")
        .default_value("0.0")
        .show_in(argparse::ShowIn::HELP_ONLY);

    place_grp.add_argument(args.place_move_stats_file, "--place_move_stats")
        .help(
            "File to write detailed placer move statistics to")
        .default_value("")
        .show_in(argparse::ShowIn::HELP_ONLY);

    place_grp.add_argument(args.placement_saves_per_temperature, "--save_placement_per_temperature")
        .help(
            "Controls how often VPR saves the current placement to a file per temperature (may be helpful for debugging)."
            " The value specifies how many times the placement should be saved (values less than 1 disable this feature).")
        .default_value("0")
        .show_in(argparse::ShowIn::HELP_ONLY);

    place_grp.add_argument(args.enable_analytic_placer, "--enable_analytic_placer")
        .help(
            "Enables the analytic placer. "
            "Once analytic placement is done, the result is passed through the quench phase of the annealing placer for local improvement")
        .default_value("false")
        .show_in(argparse::ShowIn::HELP_ONLY);

    place_grp.add_argument(args.place_static_move_prob, "--place_static_move_prob")
        .help(
            "The percentage probabilities of different moves in Simulated Annealing placement. "
            "For non-timing-driven placement, only the first 3 probabilities should be provided. "
            "For timing-driven placement, all probabilities should be provided. "
            "When the number of provided probabilities is less then the number of move types, zero probability "
            "is assumed."
            "The numbers listed are interpreted as the percentage probabilities of {UniformMove, MedianMove, CentroidMove, "
            "WeightedCentroid, WeightedMedian, Critical UniformMove, Timing feasible Region(TFR)}, in that order.")
        .nargs('+')
        .default_value({"100"})
        .show_in(argparse::ShowIn::HELP_ONLY);


    place_grp.add_argument(args.place_high_fanout_net, "--place_high_fanout_net")
        .help(
            "Sets the assumed high fanout net during placement. "
            "Any net with higher fanout would be ignored while calculating some of the directed moves: Median and WeightedMedian")
        .default_value("10")
        .show_in(argparse::ShowIn::HELP_ONLY);

    place_grp.add_argument<e_place_bounding_box_mode, ParsePlaceBoundingBox>(args.place_bounding_box_mode, "--place_bounding_box_mode")
        .help(
            "Specifies the type of bounding box to be used in 3D architectures.\n"
            "\n"
            "MODE options:\n"
            "  auto_bb     : Automatically determine the appropriate bounding box based on the connections between layers.\n"
            "  cube_bb            : Use 3D bounding boxes.\n"
            "  per_layer_bb     : Use per-layer bounding boxes.\n"
            "\n"
            "Choose one of the available modes to define the behavior of bounding boxes in your 3D architecture. The default mode is 'automatic'.")
        .default_value("auto_bb")
        .choices({"auto_bb", "cube_bb", "per_layer_bb"})
        .show_in(argparse::ShowIn::HELP_ONLY);

    place_grp.add_argument<bool, ParseOnOff>(args.RL_agent_placement, "--RL_agent_placement")
        .help(
            "Uses a Reinforcement Learning (RL) agent in choosing the appropiate move type in placement."
            "It activates the RL agent placement instead of using fixed probability for each move type.")
        .default_value("on")
        .show_in(argparse::ShowIn::HELP_ONLY);

    place_grp.add_argument<bool, ParseOnOff>(args.place_agent_multistate, "--place_agent_multistate")
        .help(
            "Enable multistate agent. "
            "A second state will be activated late in the annealing and in the Quench that includes all the timing driven directed moves.")
        .default_value("on")
        .show_in(argparse::ShowIn::HELP_ONLY);

    place_grp.add_argument<bool, ParseOnOff>(args.place_checkpointing, "--place_checkpointing")
        .help(
            "Enable Placement checkpoints. This means saving the placement and restore it if it's better than later placements."
            "Only effective if agnet's 2nd state is activated.")
        .default_value("on")
        .show_in(argparse::ShowIn::HELP_ONLY);

    place_grp.add_argument(args.place_agent_epsilon, "--place_agent_epsilon")
        .help(
            "Placement RL agent's epsilon for epsilon-greedy agent."
            "Epsilon represents the percentage of exploration actions taken vs the exploitation ones.")
        .default_value("0.3")
        .show_in(argparse::ShowIn::HELP_ONLY);

    place_grp.add_argument(args.place_agent_gamma, "--place_agent_gamma")
        .help(
            "Controls how quickly the agent's memory decays. "
            "Values between [0., 1.] specify the fraction of weight in the exponentially weighted reward average applied to moves which occured greater than moves_per_temp moves ago."
            "Values < 0 cause the unweighted reward sample average to be used (all samples are weighted equally)")
        .default_value("0.05")
        .show_in(argparse::ShowIn::HELP_ONLY);

    place_grp.add_argument(args.place_dm_rlim, "--place_dm_rlim")
        .help(
            "The maximum range limit of any directed move other than the uniform move. "
            "It also shrinks with the default rlim")
        .default_value("3.0")
        .show_in(argparse::ShowIn::HELP_ONLY);

    place_grp.add_argument(args.place_reward_fun, "--place_reward_fun")
        .help(
            "The reward function used by placement RL agent."
            "The available values are: basic, nonPenalizing_basic, runtime_aware, WLbiased_runtime_aware"
            "The latter two are only available for timing-driven placement.")
        .default_value("WLbiased_runtime_aware")
        .show_in(argparse::ShowIn::HELP_ONLY);

    place_grp.add_argument(args.place_crit_limit, "--place_crit_limit")
        .help(
            "The criticality limit to count a block as a critical one (or have a critical connection). "
            "It used in some directed moves that only move critical blocks like critical uniform and feasible region. "
            "Its range equals to [0., 1.].")
        .default_value("0.7")
        .show_in(argparse::ShowIn::HELP_ONLY);

    place_grp.add_argument(args.place_constraint_expand, "--place_constraint_expand")
        .help(
            "The value used to decide how much to expand the floorplan constraint region when writing"
            "a floorplan constraint XML file. Takes in an integer value from zero to infinity."
            "If the value is zero, the block stays at the same x, y location. If it is"
            "greater than zero the constraint region expands by the specified value in each direction."
            "For example, if 1 was specified, a block at the x, y location (1, 1) would have a constraint region"
            "of 2x2 centered around (1, 1), from (0, 0) to (2, 2).")
        .default_value("0")
        .show_in(argparse::ShowIn::HELP_ONLY);

    place_grp.add_argument<bool, ParseOnOff>(args.place_constraint_subtile, "--place_constraint_subtile")
        .help(
            "The bool used to say whether to print subtile constraints when printing a floorplan constraints XML file."
            "If it is off, no subtile locations are specified when printing the floorplan constraints."
            "If it is on, the floorplan constraints are printed with the subtiles from current placement.")
        .default_value("off")
        .show_in(argparse::ShowIn::HELP_ONLY);

    place_grp.add_argument(args.floorplan_num_horizontal_partitions, "--floorplan_num_horizontal_partitions")
        .help(
            "An argument used for generating test constraints files. Specifies how many partitions to "
            "make in the horizontal dimension. Must be used in conjunction with "
            "--floorplan_num_vertical_partitions")
        .default_value("0")
        .show_in(argparse::ShowIn::HELP_ONLY);

    place_grp.add_argument(args.floorplan_num_vertical_partitions, "--floorplan_num_vertical_partitions")
        .help(
            "An argument used for generating test constraints files. Specifies how many partitions to "
            "make in the vertical dimension. Must be used in conjunction with "
            "--floorplan_num_horizontal_partitions")
        .default_value("0")
        .show_in(argparse::ShowIn::HELP_ONLY);

    /*
     * place_grp.add_argument(args.place_timing_cost_func, "--place_timing_cost_func")
     * .help(
     * "which timing cost function to use")
     * .default_value("0")
     * .show_in(argparse::ShowIn::HELP_ONLY);
     */
    place_grp.add_argument<e_agent_algorithm, ParsePlaceAgentAlgorithm>(args.place_agent_algorithm, "--place_agent_algorithm")
        .help("Controls which placement RL agent is used")
        .default_value("softmax")
        .choices({"e_greedy", "softmax"})
        .show_in(argparse::ShowIn::HELP_ONLY);

    place_grp.add_argument<e_agent_space, ParsePlaceAgentSpace>(args.place_agent_space, "--place_agent_space")
        .help(
            "Agent exploration space can be either based on only move types or also consider different block types\n"
            "The available values are: move_type, move_block_type")
        .default_value("move_block_type")
        .choices({"move_type", "move_block_type"})
        .show_in(argparse::ShowIn::HELP_ONLY);

    place_grp.add_argument(args.placer_debug_block, "--placer_debug_block")
        .help(
            " Controls when placer debugging is enabled for blocks.\n"
            " * For values >= 0, the value is taken as the block ID for\n"
            "   which to enable placer debug output.\n"
            " * For value == -1, placer debug output is enabled for\n"
            "   all blocks.\n"
            " * For values < -1, all block-based placer debug output is disabled.\n"
            "Note if VPR as compiled without debug logging enabled this will produce only limited output.\n")
        .default_value("-2")
        .show_in(argparse::ShowIn::HELP_ONLY);

    place_grp.add_argument(args.placer_debug_net, "--placer_debug_net")
        .help(
            "Controls when placer debugging is enabled for nets.\n"
            " * For values >= 0, the value is taken as the net ID for\n"
            "   which to enable placer debug output.\n"
            " * For value == -1, placer debug output is enabled for\n"
            "   all nets.\n"
            " * For values < -1, all net-based placer debug output is disabled.\n"
            "Note if VPR as compiled without debug logging enabled this will produce only limited output.\n")
        .default_value("-2")
        .show_in(argparse::ShowIn::HELP_ONLY);

    auto& place_timing_grp = parser.add_argument_group("timing-driven placement options");

    place_timing_grp.add_argument(args.PlaceTimingTradeoff, "--timing_tradeoff")
        .help(
            "Trade-off control between delay and wirelength during placement."
            " 0.0 focuses completely on wirelength, 1.0 completely on timing")
        .default_value("0.5")
        .show_in(argparse::ShowIn::HELP_ONLY);

    place_timing_grp.add_argument(args.RecomputeCritIter, "--recompute_crit_iter")
        .help("Controls how many temperature updates occur between timing analysis during placement")
        .default_value("1")
        .show_in(argparse::ShowIn::HELP_ONLY);

    place_timing_grp.add_argument(args.inner_loop_recompute_divider, "--inner_loop_recompute_divider")
        .help("Controls how many timing analysies are perform per temperature during placement")
        .default_value("0")
        .show_in(argparse::ShowIn::HELP_ONLY);

    place_timing_grp.add_argument(args.quench_recompute_divider, "--quench_recompute_divider")
        .help(
            "Controls how many timing analysies are perform during the final placement quench (t=0)."
            " If unspecified, uses the value from --inner_loop_recompute_divider")
        .default_value("0")
        .show_in(argparse::ShowIn::HELP_ONLY);

    place_timing_grp.add_argument(args.place_exp_first, "--td_place_exp_first")
        .help(
            "Controls how critical a connection is as a function of slack at the start of placement."
            " A value of zero treats all connections as equally critical (regardless of slack)."
            " Values larger than 1.0 cause low slack connections to be treated more critically."
            " The value increases to --td_place_exp_last during placement.")
        .default_value("1.0")
        .show_in(argparse::ShowIn::HELP_ONLY);

    place_timing_grp.add_argument(args.place_exp_last, "--td_place_exp_last")
        .help("Controls how critical a connection is as a function of slack at the end of placement.")
        .default_value("8.0")
        .show_in(argparse::ShowIn::HELP_ONLY);

    place_timing_grp.add_argument<PlaceDelayModelType, ParsePlaceDelayModel>(args.place_delay_model, "--place_delay_model")
        .help(
            "This option controls what information is considered and how"
            " the placement delay model is constructed.\n"
            "Valid options:\n"
            " * 'simple' uses map router lookahead\n"
            " * 'delta' uses differences in position only\n"
            " * 'delta_override' uses differences in position with overrides for direct connects\n")
        .default_value("delta")
        .show_in(argparse::ShowIn::HELP_ONLY);

    place_timing_grp.add_argument<e_reducer, ParseReducer>(args.place_delay_model_reducer, "--place_delay_model_reducer")
        .help("When calculating delta delays for the placment delay model how are multiple values combined?")
        .default_value("min")
        .show_in(argparse::ShowIn::HELP_ONLY);

    place_timing_grp.add_argument(args.place_delay_offset, "--place_delay_offset")
        .help(
            "A constant offset (in seconds) applied to the placer's delay model.")
        .default_value("0.0")
        .show_in(argparse::ShowIn::HELP_ONLY);

    place_timing_grp.add_argument(args.place_delay_ramp_delta_threshold, "--place_delay_ramp_delta_threshold")
        .help(
            "The delta distance beyond which --place_delay_ramp is applied."
            " Negative values disable the placer delay ramp.")
        .default_value("-1")
        .show_in(argparse::ShowIn::HELP_ONLY);

    place_timing_grp.add_argument(args.place_delay_ramp_slope, "--place_delay_ramp_slope")
        .help("The slope of the ramp (in seconds per grid tile) which is applied to the placer delay model for delta distance beyond --place_delay_ramp_delta_threshold")
        .default_value("0.0e-9")
        .show_in(argparse::ShowIn::HELP_ONLY);

    place_timing_grp.add_argument(args.place_tsu_rel_margin, "--place_tsu_rel_margin")
        .help(
            "Specifies the scaling factor for cell setup times used by the placer."
            " This effectively controls whether the placer should try to achieve extra margin on setup paths."
            " For example a value of 1.1 corresponds to requesting 10%% setup margin.")
        .default_value("1.0")
        .show_in(argparse::ShowIn::HELP_ONLY);

    place_timing_grp.add_argument(args.place_tsu_abs_margin, "--place_tsu_abs_margin")
        .help(
            "Specifies an absolute offest added to cell setup times used by the placer."
            " This effectively controls whether the placer should try to achieve extra margin on setup paths."
            " For example a value of 500e-12 corresponds to requesting an extra 500ps of setup margin.")
        .default_value("0.0")
        .show_in(argparse::ShowIn::HELP_ONLY);

    place_timing_grp.add_argument(args.post_place_timing_report_file, "--post_place_timing_report")
        .help("Name of the post-placement timing report file (not generated if unspecfied)")
        .default_value("")
        .show_in(argparse::ShowIn::HELP_ONLY);

    place_timing_grp.add_argument(args.allowed_tiles_for_delay_model, "--allowed_tiles_for_delay_model")
        .help(
            "Names of allowed tile types that can be sampled during delay "
            "modelling.  Default is to allow all tiles. Can be used to "
            "exclude specialized tiles from placer delay sampling.")
        .default_value("")
        .show_in(argparse::ShowIn::HELP_ONLY);

    auto& route_grp = parser.add_argument_group("routing options");

    route_grp.add_argument(args.max_router_iterations, "--max_router_iterations")
        .help(
            "Maximum number of Pathfinder-based routing iterations before the circuit is"
            " declared unroutable at a given channel width")
        .default_value("50")
        .show_in(argparse::ShowIn::HELP_ONLY);

    route_grp.add_argument(args.first_iter_pres_fac, "--first_iter_pres_fac")
        .help("Sets the present overuse factor for the first routing iteration")
        .default_value("0.0")
        .show_in(argparse::ShowIn::HELP_ONLY);

    route_grp.add_argument(args.initial_pres_fac, "--initial_pres_fac")
        .help("Sets the present overuse factor for the second routing iteration")
        .default_value("0.5")
        .show_in(argparse::ShowIn::HELP_ONLY);

    route_grp.add_argument(args.pres_fac_mult, "--pres_fac_mult")
        .help(
            "Sets the growth factor by which the present overuse penalty factor is"
            " multiplied after each routing iteration")
        .default_value("1.3")
        .show_in(argparse::ShowIn::HELP_ONLY);

    route_grp.add_argument(args.acc_fac, "--acc_fac")
        .help("Specifies the accumulated overuse factor (historical congestion cost factor)")
        .default_value("1.0")
        .show_in(argparse::ShowIn::HELP_ONLY);

    route_grp.add_argument(args.bb_factor, "--bb_factor")
        .help("Sets the distance (in channels) outside a connection's bounding box which can be explored during routing")
        .default_value("3")
        .show_in(argparse::ShowIn::HELP_ONLY);

    route_grp.add_argument<e_base_cost_type, ParseBaseCost>(args.base_cost_type, "--base_cost_type")
        .help(
            "Sets the basic cost of routing resource nodes:\n"
            " * demand_only: based on expected demand of node type\n"
            " * demand_only_normalized_length: based on expected \n"
            "      demand of node type normalized by length\n"
            " * delay_normalized: like demand_only but normalized\n"
            "      to magnitude of typical routing resource delay\n"
            " * delay_normalized_length: like delay_normalized but\n"
            "      scaled by routing resource length\n"
            " * delay_normalized_length_bounded: like delay_normalized but\n"
            "      scaled by routing resource length.  Scaling is normalized\n"
            "      between 1 to 4, with min lengths getting scaled at 1,\n"
            "      and max lengths getting scaled at 4.\n"
            " * delay_normalized_frequency: like delay_normalized\n"
            "      but scaled inversely by segment type frequency\n"
            " * delay_normalized_length_frequency: like delay_normalized\n"
            "      but scaled by routing resource length, and inversely\n"
            "      by segment type frequency\n"
            "(Default: delay_normalized_length)")
        .show_in(argparse::ShowIn::HELP_ONLY);

    route_grp.add_argument(args.bend_cost, "--bend_cost")
        .help("The cost of a bend. (Default: 1.0 for global routing, 0.0 for detailed routing)")
        .show_in(argparse::ShowIn::HELP_ONLY);

    route_grp.add_argument<e_route_type, ParseRouteType>(args.RouteType, "--route_type")
        .help("Specifies whether global, or combined global and detailed routing is performed.")
        .default_value("detailed")
        .choices({"global", "detailed"})
        .show_in(argparse::ShowIn::HELP_ONLY);

    route_grp.add_argument(args.RouteChanWidth, "--route_chan_width")
        .help(
            "Specifies a fixed channel width to route at."
            " A value of -1 indicates that the minimum channel width should be determined")
        .default_value("-1")
        .metavar("CHANNEL_WIDTH");

    route_grp.add_argument(args.min_route_chan_width_hint, "--min_route_chan_width_hint")
        .help(
            "Hint to the router what the minimum routable channel width is."
            " Good hints can speed-up determining the minimum channel width.")
        .show_in(argparse::ShowIn::HELP_ONLY);

    route_grp.add_argument<bool, ParseOnOff>(args.verify_binary_search, "--verify_binary_search")
        .help(
            "Force the router to verify the minimum channel width by routing at"
            " consecutively lower channel widths until two consecutive failures are observed.")
        .default_value("off")
        .show_in(argparse::ShowIn::HELP_ONLY);

    route_grp.add_argument<e_router_algorithm, ParseRouterAlgorithm>(args.RouterAlgorithm, "--router_algorithm")
        .help(
            "Specifies the router algorithm to use.\n"
            " * timing driven: focuses on routability and circuit speed [default]\n"
            " * parallel: timing_driven with nets in different regions of the chip routed in parallel\n"
            " * parallel_decomp: timing_driven with additional parallelism obtained by decomposing high-fanout nets, possibly reducing quality\n")
        .default_value("timing_driven")
        .choices({"parallel", "parallel_decomp", "timing_driven"})
        .show_in(argparse::ShowIn::HELP_ONLY);

    route_grp.add_argument(args.min_incremental_reroute_fanout, "--min_incremental_reroute_fanout")
        .help("The net fanout threshold above which nets will be re-routed incrementally.")
        .default_value("16")
        .show_in(argparse::ShowIn::HELP_ONLY);

    route_grp.add_argument<bool, ParseOnOff>(args.exit_after_first_routing_iteration, "--exit_after_first_routing_iteration")
        .help("Causes VPR to exit after the first routing iteration (useful for saving graphics)")
        .default_value("off")
        .show_in(argparse::ShowIn::HELP_ONLY);

    route_grp.add_argument(args.max_logged_overused_rr_nodes, "--max_logged_overused_rr_nodes")
        .help("Maximum number of overused RR nodes logged each time the routing fails")
        .default_value("20")
        .show_in(argparse::ShowIn::HELP_ONLY);

    route_grp.add_argument<bool, ParseOnOff>(args.generate_rr_node_overuse_report, "--generate_rr_node_overuse_report")
        .help("Generate detailed reports on overused rr nodes and congested nets should the routing fails")
        .default_value("off")
        .show_in(argparse::ShowIn::HELP_ONLY);

    route_grp.add_argument<e_rr_node_reorder_algorithm, ParseNodeReorderAlgorithm>(args.reorder_rr_graph_nodes_algorithm, "--reorder_rr_graph_nodes_algorithm")
        .help(
            "Specifies the node reordering algorithm to use.\n"
            " * none: don't reorder nodes\n"
            " * degree_bfs: sort by degree and then by BFS\n"
            " * random_shuffle: a random shuffle\n")
        .default_value("none")
        .choices({"none", "degree_bfs", "random_shuffle"})
        .show_in(argparse::ShowIn::HELP_ONLY);

    route_grp.add_argument(args.reorder_rr_graph_nodes_threshold, "--reorder_rr_graph_nodes_threshold")
        .help(
            "Reorder rr_graph nodes to optimize memory layout above this number of nodes.")
        .default_value("0")
        .show_in(argparse::ShowIn::HELP_ONLY);

    route_grp.add_argument(args.reorder_rr_graph_nodes_seed, "--reorder_rr_graph_nodes_seed")
        .help(
            "Pseudo-random number generator seed used for the random_shuffle reordering algorithm")
        .default_value("1")
        .show_in(argparse::ShowIn::HELP_ONLY);

    route_grp.add_argument<bool, ParseOnOff>(args.flat_routing, "--flat_routing")
        .help("Enable VPR's flat routing (routing the nets from the source primitive to the destination primitive)")
        .default_value("off")
        .show_in(argparse::ShowIn::HELP_ONLY);

    route_grp.add_argument(args.has_choking_spot, "--has_choking_spot")
        .help(
            ""
            "Some FPGA architectures, due to the lack of full connectivity inside the cluster, may have"
            " a choking spot inside the cluster. Thus, if routing doesn't converge, enabling this option may"
            " help it.")
        .default_value("false")
        .show_in(argparse::ShowIn::HELP_ONLY);

    auto& route_timing_grp = parser.add_argument_group("timing-driven routing options");

    route_timing_grp.add_argument(args.astar_fac, "--astar_fac")
        .help(
            "Controls the directedness of the timing-driven router's exploration."
            " Values between 1 and 2 are resonable; higher values trade some quality for reduced run-time")
        .default_value("1.2")
        .show_in(argparse::ShowIn::HELP_ONLY);

    route_timing_grp.add_argument(args.router_profiler_astar_fac, "--router_profiler_astar_fac")
        .help(
            "Controls the directedness of the timing-driven router's exploration"
            " when doing router delay profiling of an architecture."
            " The router delay profiling step is currently used to calculate the place delay matrix lookup."
            " Values between 1 and 2 are resonable; higher values trade some quality for reduced run-time")
        .default_value("1.2")
        .show_in(argparse::ShowIn::HELP_ONLY);

    route_timing_grp.add_argument(args.max_criticality, "--max_criticality")
        .help(
            "Sets the maximum fraction of routing cost derived from delay (vs routability) for any net."
            " 0.0 means no attention is paid to delay, 1.0 means nets on the critical path ignore congestion")
        .default_value("0.99")
        .show_in(argparse::ShowIn::HELP_ONLY);

    route_timing_grp.add_argument(args.criticality_exp, "--criticality_exp")
        .help(
            "Controls the delay-routability trade-off for nets as a function of slack."
            " 0.0 implies all nets treated equally regardless of slack."
            " At large values (>> 1) only nets on the critical path will consider delay.")
        .default_value("1.0")
        .show_in(argparse::ShowIn::HELP_ONLY);

    route_timing_grp.add_argument(args.router_init_wirelength_abort_threshold, "--router_init_wirelength_abort_threshold")
        .help(
            "The first routing iteration wirelength abort threshold."
            " If the first routing iteration uses more than this fraction of available wirelength routing is aborted.")
        .default_value("0.85")
        .show_in(argparse::ShowIn::HELP_ONLY);

    route_timing_grp.add_argument<e_incr_reroute_delay_ripup, ParseIncrRerouteDelayRipup>(args.incr_reroute_delay_ripup, "--incremental_reroute_delay_ripup")
        .help("Controls whether incremental net routing will rip-up (and re-route) a critical connection for delay, even if the routing is legal.")
        .default_value("auto")
        .show_in(argparse::ShowIn::HELP_ONLY);

    route_timing_grp.add_argument<e_routing_failure_predictor, ParseRoutePredictor>(args.routing_failure_predictor, "--routing_failure_predictor")
        .help(
            "Controls how aggressively the router will predict a routing as unsuccessful"
            " and give up early. This can significantly reducing the run-time required"
            " to find the minimum channel width.\n"
            " * safe: Only abort when it is extremely unlikely a routing will succeed\n"
            " * aggressive: Further reduce run-time by giving up earlier. This may increase the reported minimum channel width\n"
            " * off: Only abort when the maximum number of iterations is reached\n")
        .default_value("safe")
        .choices({"safe", "aggressive", "off"})
        .show_in(argparse::ShowIn::HELP_ONLY);

    route_timing_grp.add_argument<e_routing_budgets_algorithm, RouteBudgetsAlgorithm>(args.routing_budgets_algorithm, "--routing_budgets_algorithm")
        .help(
            "Controls how the routing budgets are created and applied.\n"
            " * yoyo: Allocates budgets using minimax algorithm, and enables hold slack resolution in the router using the RCV algorithm. [EXPERIMENTAL]\n"
            " * minimax: Sets the budgets depending on the amount slack between connections and the current delay values. [EXPERIMENTAL]\n"
            " * scale_delay: Sets the minimum budgets to 0 and the maximum budgets as a function of delay and criticality (net delay/ pin criticality) [EXPERIMENTAL]\n"
            " * disable: Removes the routing budgets, use the default VPR and ignore hold time constraints\n")
        .default_value("disable")
        .choices({"minimax", "scale_delay", "yoyo", "disable"})
        .show_in(argparse::ShowIn::HELP_ONLY);

    route_timing_grp.add_argument<bool, ParseOnOff>(args.save_routing_per_iteration, "--save_routing_per_iteration")
        .help(
            "Controls whether VPR saves the current routing to a file after each routing iteration."
            " May be helpful for debugging.")
        .default_value("off")
        .show_in(argparse::ShowIn::HELP_ONLY);

    route_timing_grp.add_argument<float>(args.congested_routing_iteration_threshold_frac, "--congested_routing_iteration_threshold")
        .help(
            "Controls when the router enters a high effort mode to resolve lingering routing congestion."
            " Value is the fraction of max_router_iterations beyond which the routing is deemed congested.")
        .default_value("1.0")
        .show_in(argparse::ShowIn::HELP_ONLY);

    route_timing_grp.add_argument<e_route_bb_update, ParseRouteBBUpdate>(args.route_bb_update, "--route_bb_update")
        .help(
            "Controls how the router's net bounding boxes are updated:\n"
            " * static : bounding boxes are never updated\n"
            " * dynamic: bounding boxes are updated dynamically as routing progresses\n")
        .default_value("dynamic")
        .show_in(argparse::ShowIn::HELP_ONLY);

    route_timing_grp.add_argument<int>(args.router_high_fanout_threshold, "--router_high_fanout_threshold")
        .help(
            "Specifies the net fanout beyond which a net is considered high fanout."
            " Values less than zero disable special behaviour for high fanout nets")
        .default_value("64")
        .show_in(argparse::ShowIn::HELP_ONLY);

    route_timing_grp.add_argument<float>(args.router_high_fanout_max_slope, "--router_high_fanout_max_slope")
        .help(
            "Minimum routing progress where high fanout routing is enabled."
            " This is a ratio of the actual congestion reduction to what is expected based in the history.\n"
            " 1.0 is normal progress, 0 is no progress.")
        .default_value("0.1")
        .show_in(argparse::ShowIn::HELP_ONLY);

    route_timing_grp.add_argument<e_router_lookahead, ParseRouterLookahead>(args.router_lookahead_type, "--router_lookahead")
        .help(
            "Controls what lookahead the router uses to calculate cost of completing a connection.\n"
            " * classic: The classic VPR lookahead (may perform better on un-buffered routing\n"
            "            architectures)\n"
            " * map: An advanced lookahead which accounts for diverse wire type\n"
            " * compressed_map: The algorithm is similar to map lookahead with the exception of saprse sampling of the chip"
            " to reduce the run-time to build the router lookahead and also its memory footprint\n"
            " * extended_map: A more advanced and extended lookahead which accounts for a more\n"
            "                 exhaustive node sampling method\n"
            "\n"
            " The extended map differs from the map lookahead in the lookahead computation.\n"
            " It is better suited for architectures that have specialized routing for specific\n"
            " kinds of connections, but note that the time and memory necessary to compute the\n"
            " extended lookahead map are greater than the basic lookahead map.\n")
        .default_value("map")
        .show_in(argparse::ShowIn::HELP_ONLY);

    route_timing_grp.add_argument(args.router_max_convergence_count, "--router_max_convergence_count")
        .help(
            "Controls how many times the router is allowed to converge to a legal routing before halting."
            " If multiple legal solutions are found the best quality implementation is used.")
        .default_value("1")
        .show_in(argparse::ShowIn::HELP_ONLY);

    route_timing_grp.add_argument(args.router_reconvergence_cpd_threshold, "--router_reconvergence_cpd_threshold")
        .help(
            "Specifies the minimum potential CPD improvement for which the router will"
            " continue to attempt re-convergent routing."
            " For example, a value of 0.99 means the router will not give up on reconvergent"
            " routing if it thinks a > 1% CPD reduction is possible.")
        .default_value("0.99")
        .show_in(argparse::ShowIn::HELP_ONLY);

    route_timing_grp.add_argument<e_router_initial_timing, ParseRouterFirstIterTiming>(args.router_initial_timing, "--router_initial_timing")
        .help(
            "Controls how criticality is determined at the start of the first routing iteration.\n"
            " * all_critical: All connections are considered timing\n"
            "                 critical.\n"
            " * lookahead   : Connection criticalities are determined\n"
            "                 from timing analysis assuming best-case\n"
            "                 connection delays as estimated by the\n"
            "                 router's lookahead.\n"
            "(Default: 'lookahead' if a non-classic router lookahead is\n"
            "           used, otherwise 'all_critical')\n")
        .default_value("lookahead")
        .show_in(argparse::ShowIn::HELP_ONLY);

    route_timing_grp.add_argument<bool, ParseOnOff>(args.router_update_lower_bound_delays, "--router_update_lower_bound_delays")
        .help("Controls whether the router updates lower bound connection delays after the 1st routing iteration.")
        .default_value("on")
        .show_in(argparse::ShowIn::HELP_ONLY);

    route_timing_grp.add_argument<e_heap_type, ParseRouterHeap>(args.router_heap, "--router_heap")
        .help(
            "Controls what type of heap to use for timing driven router.\n"
            " * binary: A binary heap is used.\n"
            " * bucket: A bucket heap approximation is used. The bucket heap\n"
            " *         is faster because it is only a heap approximation.\n"
            " *         Testing has shown the approximation results in\n"
            " *         similiar QoR with less CPU work.\n")
        .default_value("binary")
        .show_in(argparse::ShowIn::HELP_ONLY);

    route_timing_grp.add_argument(args.router_first_iteration_timing_report_file, "--router_first_iter_timing_report")
        .help("Name of the post first routing iteration timing report file (not generated if unspecfied)")
        .default_value("")
        .show_in(argparse::ShowIn::HELP_ONLY);

    route_timing_grp.add_argument<bool, ParseOnOff>(args.read_rr_edge_metadata, "--read_rr_edge_metadata")
        .help("Read RR edge metadata from --read_rr_graph.  RR edge metadata is not used in core VPR algorithms, and is typically not read to save runtime and memory. (Default: off).")
        .default_value("off")
        .show_in(argparse::ShowIn::HELP_ONLY);

    route_timing_grp.add_argument<e_check_route_option, ParseCheckRoute>(args.check_route, "--check_route")
        .help(
            "Options to run check route in three different modes.\n"
            " * off    : check route is completely disabled.\n"
            " * quick  : runs check route with slow checks disabled.\n"
            " * full   : runs the full check route step.\n")
        .default_value("full")
        .show_in(argparse::ShowIn::HELP_ONLY);

    route_timing_grp.add_argument(args.router_debug_net, "--router_debug_net")
        .help(
            "Controls when router debugging is enabled for nets.\n"
            " * For values >= 0, the value is taken as the net ID for\n"
            "   which to enable router debug output.\n"
            " * For value == -1, router debug output is enabled for\n"
            "   all nets.\n"
            " * For values < -1, all net-based router debug output is disabled.\n"
            "Note if VPR as compiled without debug logging enabled this will produce only limited output.\n")
        .default_value("-2")
        .show_in(argparse::ShowIn::HELP_ONLY);

    route_timing_grp.add_argument(args.router_debug_sink_rr, "--router_debug_sink_rr")
        .help(
            "Controls when router debugging is enabled for the specified sink RR.\n"
            " * For values >= 0, the value is taken as the sink RR Node ID for\n"
            "   which to enable router debug output.\n"
            " * For values < 0, sink-based router debug output is disabled.\n"
            "Note if VPR as compiled without debug logging enabled this will produce only limited output.\n")
        .default_value("-2")
        .show_in(argparse::ShowIn::HELP_ONLY);

    route_timing_grp.add_argument(args.router_debug_iteration, "--router_debug_iteration")
        .help(
            "Controls when router debugging is enabled for the specific router iteration.\n"
            " * For values >= 0, the value is taken as the iteration number for\n"
            "   which to enable router debug output.\n"
            " * For values < 0, all iteration-based router debug output is disabled.\n"
            "Note if VPR as compiled without debug logging enabled this will produce only limited output.\n")
        .default_value("-2")
        .show_in(argparse::ShowIn::HELP_ONLY);

    route_timing_grp.add_argument<bool, ParseOnOff>(args.check_rr_graph, "--check_rr_graph")
        .help("Controls whether to check the rr graph when reading from disk.")
        .default_value("on")
        .show_in(argparse::ShowIn::HELP_ONLY);

    auto& analysis_grp = parser.add_argument_group("analysis options");

    analysis_grp.add_argument<bool, ParseOnOff>(args.full_stats, "--full_stats")
        .help("Print extra statistics about the circuit and it's routing (useful for wireability analysis)")
        .default_value("off")
        .show_in(argparse::ShowIn::HELP_ONLY);

    analysis_grp.add_argument<bool, ParseOnOff>(args.Generate_Post_Synthesis_Netlist, "--gen_post_synthesis_netlist")
        .help(
            "Generates the post-synthesis netlist (in BLIF and Verilog) along with delay information (in SDF)."
            " Used for post-implementation simulation and verification")
        .default_value("off")
        .show_in(argparse::ShowIn::HELP_ONLY);

    analysis_grp.add_argument<bool, ParseOnOff>(args.Generate_Post_Implementation_Merged_Netlist, "--gen_post_implementation_merged_netlist")
        .help(
            "Generates the post-implementation netlist with merged top module ports"
            " Used for post-implementation simulation and verification")
        .default_value("off")
        .show_in(argparse::ShowIn::HELP_ONLY);

    analysis_grp.add_argument(args.timing_report_npaths, "--timing_report_npaths")
        .help("Controls how many timing paths are reported.")
        .default_value("100")
        .show_in(argparse::ShowIn::HELP_ONLY);

    analysis_grp.add_argument<e_timing_report_detail, ParseTimingReportDetail>(args.timing_report_detail, "--timing_report_detail")
        .help(
            "Controls how much detail is provided in timing reports.\n"
            " * netlist: Shows only netlist pins\n"
            " * aggregated: Like 'netlist', but also shows aggregated intra-block/inter-block delays\n"
            " * detailed: Like 'aggregated' but shows detailed routing instead of aggregated inter-block delays\n"
            " * debug: Like 'detailed' but shows additional tool internal debug information\n")
        .default_value("netlist")
        .show_in(argparse::ShowIn::HELP_ONLY);

    analysis_grp.add_argument<bool, ParseOnOff>(args.timing_report_skew, "--timing_report_skew")
        .help("Controls whether skew timing reports are generated\n")
        .default_value("off")
        .show_in(argparse::ShowIn::HELP_ONLY);

    analysis_grp.add_argument(args.echo_dot_timing_graph_node, "--echo_dot_timing_graph_node")
        .help(
            "Controls how the timing graph echo file in DOT/GraphViz format is created when\n"
            "'--echo_file on' is set:\n"
            " * -1: All nodes are dumped into the DOT file\n"
            " * >= 0: Only the transitive fanin/fanout of the node is dumped (easier to view)\n"
            " * a string: Interpretted as a VPR pin name which is converted to a node id, and dumped as above\n")
        .default_value("-1")
        .show_in(argparse::ShowIn::HELP_ONLY);

    analysis_grp.add_argument<e_post_synth_netlist_unconn_handling, ParsePostSynthNetlistUnconnInputHandling>(args.post_synth_netlist_unconn_input_handling, "--post_synth_netlist_unconn_inputs")
        .help(
            "Controls how unconnected input cell ports are handled in the post-synthesis netlist\n"
            " * unconnected: leave unconnected\n"
            " * nets: connect each unconnected input pin to its own separate\n"
            "         undriven net named: __vpr__unconn<ID>, where <ID> is index\n"
            "         assigned to this occurrence of unconnected port in design\n"
            " * gnd: tie all to ground (1'b0)\n"
            " * vcc: tie all to VCC (1'b1)\n")
        .default_value("unconnected")
        .show_in(argparse::ShowIn::HELP_ONLY);

    analysis_grp.add_argument<e_post_synth_netlist_unconn_handling, ParsePostSynthNetlistUnconnOutputHandling>(args.post_synth_netlist_unconn_output_handling, "--post_synth_netlist_unconn_outputs")
        .help(
            "Controls how unconnected output cell ports are handled in the post-synthesis netlist\n"
            " * unconnected: leave unconnected\n"
            " * nets: connect each unconnected input pin to its own separate\n"
            "         undriven net named: __vpr__unconn<ID>, where <ID> is index\n"
            "         assigned to this occurrence of unconnected port in design\n")
        .default_value("unconnected")
        .show_in(argparse::ShowIn::HELP_ONLY);

    analysis_grp.add_argument(args.write_timing_summary, "--write_timing_summary")
        .help("Writes implemented design final timing summary to the specified JSON, XML or TXT file.")
        .show_in(argparse::ShowIn::HELP_ONLY);

    auto& power_grp = parser.add_argument_group("power analysis options");

    power_grp.add_argument<bool, ParseOnOff>(args.do_power, "--power")
        .help("Enable power estimation")
        .action(argparse::Action::STORE_TRUE)
        .default_value("off")
        .show_in(argparse::ShowIn::HELP_ONLY);

    power_grp.add_argument(args.CmosTechFile, "--tech_properties")
        .help("XML file containing CMOS technology properties (see documentation).")
        .show_in(argparse::ShowIn::HELP_ONLY);

    power_grp.add_argument(args.ActFile, "--activity_file")
        .help("Signal activities file for all nets (see documentation).")
        .show_in(argparse::ShowIn::HELP_ONLY);

    auto& noc_grp = parser.add_argument_group("noc options");

    noc_grp.add_argument<bool, ParseOnOff>(args.noc, "--noc")
        .help(
            "Enables a NoC-driven placer that optimizes the placement of routers on the NoC. "
            "Also enables an option in the graphical display that can be used to display the NoC on the FPGA. "
            "This should be on only when the FPGA device contains a NoC and the provided netlist connects to the NoC.")
        .default_value("off")
        .show_in(argparse::ShowIn::HELP_ONLY);

    noc_grp.add_argument<std::string>(args.noc_flows_file, "--noc_flows_file")
        .help(
            "XML file containing the list of traffic flows within the NoC (communication between routers)."
            "This is required if the --noc option is turned on.")
        .default_value("")
        .show_in(argparse::ShowIn::HELP_ONLY);

    noc_grp.add_argument<std::string>(args.noc_routing_algorithm, "--noc_routing_algorithm")
        .help(
            "Controls the algorithm used by the NoC to route packets.\n"
            "* xy_routing: Uses the direction oriented routing algorithm. This is recommended to be used with mesh NoC topologies.\n"
            "* bfs_routing: Uses the breadth first search algorithm. The objective is to find a route that uses a minimum number of links. "
            " This algorithm is not guaranteed to generate deadlock-free traffic flow routes, but can be used with any NoC topology\n"
            "* west_first_routing: Uses the west-first routing algorithm. This is recommended to be used with mesh NoC topologies.\n"
            "* north_last_routing: Uses the north-last routing algorithm. This is recommended to be used with mesh NoC topologies.\n"
            "* negative_first_routing: Uses the negative-first routing algorithm. This is recommended to be used with mesh NoC topologies.\n"
            "* odd_even_routing: Uses the odd-even routing algorithm. This is recommended to be used with mesh NoC topologies.\n")
        .default_value("bfs_routing")
        .choices({"xy_routing", "bfs_routing", "west_first_routing", "north_last_routing", "negative_first_routing",
                  "odd_even_routing"})
        .show_in(argparse::ShowIn::HELP_ONLY);

    noc_grp.add_argument<double>(args.noc_placement_weighting, "--noc_placement_weighting")
        .help(
            "Controls the importance of the NoC placement parameters relative to timing and wirelength of the design. "
            "This value can be >=0, where 0 would mean the placement is based solely on timing and wirelength. "
            "A value of 1 would mean noc placement is considered equal to timing and wirelength "
            "A value greater than 1 would mean the placement is increasingly dominated by NoC parameters.")
        .default_value("5.0")
        .show_in(argparse::ShowIn::HELP_ONLY);

    noc_grp.add_argument<double>(args.noc_agg_bandwidth_weighting, "--noc_aggregate_bandwidth_weighting")
        .help(
            "Controls the importance of minimizing the NoC aggregate bandwidth.\n"
            "This value can be >=0, where 0 would mean the aggregate bandwidth has no relevance to placement.\n"
            "Other positive numbers specify the importance of minimizing the NoC aggregate bandwidth to other NoC-related cost terms.\n"
            "Weighting factors for NoC-related cost terms are normalized internally. Therefore, their absolute values are not important, and "
            "only their relative ratios determine the importance of each cost term.")
        .default_value("0.38")
        .show_in(argparse::ShowIn::HELP_ONLY);

    noc_grp.add_argument<double>(args.noc_latency_constraints_weighting, "--noc_latency_constraints_weighting")
        .help(
            "Controls the importance of meeting all the NoC traffic flow latency constraints.\n"
            "This value can be >=0, where 0 would mean the latency constraints have no relevance to placement.\n"
            "Other positive numbers specify the importance of meeting latency constraints to other NoC-related cost terms.\n"
            "Weighting factors for NoC-related cost terms are normalized internally. Therefore, their absolute values are not important, and "
            "only their relative ratios determine the importance of each cost term.")
        .default_value("0.6")
        .show_in(argparse::ShowIn::HELP_ONLY);

    noc_grp.add_argument<double>(args.noc_latency_weighting, "--noc_latency_weighting")
        .help(
            "Controls the importance of reducing the latencies of the NoC traffic flows.\n"
            "This value can be >=0, where 0 would mean the latencies have no relevance to placement.\n"
            "Other positive numbers specify the importance of minimizing aggregate latency to other NoC-related cost terms.\n"
            "Weighting factors for NoC-related cost terms are normalized internally. Therefore, their absolute values are not important, and "
            "only their relative ratios determine the importance of each cost term.")
        .default_value("0.02")
        .show_in(argparse::ShowIn::HELP_ONLY);

    noc_grp.add_argument<double>(args.noc_congestion_weighting, "--noc_congestion_weighting")
        .help(
            "Controls the importance of reducing the congestion of the NoC links.\n"
            "This value can be >=0, where 0 would mean the congestion has no relevance to placement.\n"
            "Other positive numbers specify the importance of minimizing congestion to other NoC-related cost terms.\n"
            "Weighting factors for NoC-related cost terms are normalized internally. Therefore, their absolute values are not important, and "
            "only their relative ratios determine the importance of each cost term.")
        .default_value("0.25")
        .show_in(argparse::ShowIn::HELP_ONLY);

    noc_grp.add_argument<double>(args.noc_swap_percentage, "--noc_swap_percentage")
        .help(
            "Sets the minimum fraction of swaps attempted by the placer that are NoC blocks. "
            "This value is an integer ranging from 0-100. 0 means NoC blocks will be moved at the same rate as other blocks. 100 means all swaps attempted by the placer are NoC router blocks.")
        .default_value("0")
        .show_in(argparse::ShowIn::HELP_ONLY);

<<<<<<< HEAD
    noc_grp.add_argument<int>(args.noc_sat_routing_bandwidth_resolution, "--noc_sat_routing_bandwidth_resolution")
        .help(
            "Specifies the resolution by which traffic flow bandwidths are converted into integers in SAT routing algorithm.\n"
            "The higher this number is, the more accurate the congestion estimation and aggregate bandwidth minimization is.\n"
            "Higher resolution for bandwidth conversion increases the number of variables in the SAT formulation.")
        .default_value("128")
        .show_in(argparse::ShowIn::HELP_ONLY);

    noc_grp.add_argument<int>(args.noc_sat_routing_latency_overrun_weighting_factor, "--noc_sat_routing_latency_overrun_weighting_factor")
        .help(
            "Controls the importance of reducing traffic flow latency overrun in SAT routing.")
        .default_value("1024")
        .show_in(argparse::ShowIn::HELP_ONLY);

    noc_grp.add_argument<int>(args.noc_sat_routing_congestion_weighting_factor, "--noc_sat_routing_congestion_weighting_factor")
        .help(
            "Controls the importance of reducing the number of congested NoC links in SAT routing.")
        .default_value("16384")
        .show_in(argparse::ShowIn::HELP_ONLY);

    noc_grp.add_argument<int>(args.noc_sat_routing_num_workers, "--noc_sat_routing_num_workers")
        .help(
            "The maximum number of parallel threads that the SAT solver can use to explore the solution space.\n"
            "When set to 0, the number of parallel workers is set automatically to maximize parallelism.")
        .default_value("0")
        .show_in(argparse::ShowIn::HELP_ONLY);

    noc_grp.add_argument<bool>(args.noc_sat_routing_log_search_progress, "--noc_sat_routing_log_search_progress")
        .help(
            "Print the detailed log of the SAT solver's search progress.")
        .default_value("off")
        .show_in(argparse::ShowIn::HELP_ONLY);

=======
    noc_grp.add_argument<double>(args.noc_centroid_weight, "--noc_centroid_weight")
        .help(
            "Sets the minimum fraction of swaps attempted by the placer that are NoC blocks."
            "This value is an integer ranging from 0-100. 0 means NoC blocks will be moved at the same rate as other blocks. 100 means all swaps attempted by the placer are NoC router blocks.")
        .default_value("0")
        .show_in(argparse::ShowIn::HELP_ONLY);

>>>>>>> 9dd5ff66
    noc_grp.add_argument<std::string>(args.noc_placement_file_name, "--noc_placement_file_name")
        .help(
            "Name of the output file that contains the NoC placement information."
            "The default name is 'vpr_noc_placement_output.txt'")
        .default_value("vpr_noc_placement_output.txt")
        .show_in(argparse::ShowIn::HELP_ONLY);

#ifndef NO_SERVER
    auto& server_grp = parser.add_argument_group("server options");

    server_grp.add_argument<bool, ParseOnOff>(args.is_server_mode_enabled, "--server")
        .help("Run in server mode."
              "Accept client application connection and respond to requests." )
        .action(argparse::Action::STORE_TRUE)
        .default_value("off");

    server_grp.add_argument<int>(args.server_port_num, "--port")
        .help("Server port number.")
        .default_value("60555")
        .show_in(argparse::ShowIn::HELP_ONLY);
#endif /* NO_SERVER */

    return parser;
}

void set_conditional_defaults(t_options& args) {
    //Some arguments are set conditionally based on other options.
    //These are resolved here.

    /*
     * Filenames
     */

    //We may have recieved the full circuit filepath in the circuit name,
    //remove the extension and any leading path elements
    VTR_ASSERT(args.CircuitName.provenance() == Provenance::SPECIFIED);
    auto name_ext = vtr::split_ext(args.CircuitName);

    if (args.CircuitFile.provenance() != Provenance::SPECIFIED) {
        //If the blif file wasn't explicitly specified, interpret the circuit name
        //as the blif file, and split off the extension
        args.CircuitName.set(vtr::basename(name_ext[0]), Provenance::SPECIFIED);
    }

    std::string default_output_name = args.CircuitName;

    if (args.CircuitFile.provenance() != Provenance::SPECIFIED) {
        //Use the full path specified in the original circuit name,
        //and append the expected .blif extension
        std::string blif_file = name_ext[0] + name_ext[1];
        args.CircuitFile.set(blif_file, Provenance::INFERRED);
    }

    if (args.SDCFile.provenance() != Provenance::SPECIFIED) {
        //Use the full path specified in the original circuit name,
        //and append the expected .sdc extension
        std::string sdc_file = default_output_name + ".sdc";
        args.SDCFile.set(sdc_file, Provenance::INFERRED);
    }

    if (args.NetFile.provenance() != Provenance::SPECIFIED) {
        std::string net_file = args.out_file_prefix;
        net_file += default_output_name + ".net";
        args.NetFile.set(net_file, Provenance::INFERRED);
    }

    if (args.PlaceFile.provenance() != Provenance::SPECIFIED) {
        std::string place_file = args.out_file_prefix;
        place_file += default_output_name + ".place";
        args.PlaceFile.set(place_file, Provenance::INFERRED);
    }

    if (args.RouteFile.provenance() != Provenance::SPECIFIED) {
        std::string route_file = args.out_file_prefix;
        route_file += default_output_name + ".route";
        args.RouteFile.set(route_file, Provenance::INFERRED);
    }

    if (args.ActFile.provenance() != Provenance::SPECIFIED) {
        std::string activity_file = args.out_file_prefix;
        activity_file += default_output_name + ".act";
        args.ActFile.set(activity_file, Provenance::INFERRED);
    }

    if (args.PowerFile.provenance() != Provenance::SPECIFIED) {
        std::string power_file = args.out_file_prefix;
        power_file += default_output_name + ".power";
        args.PowerFile.set(power_file, Provenance::INFERRED);
    }

    /*
     * Packing
     */
    if (args.timing_driven_clustering && !args.timing_analysis) {
        if (args.timing_driven_clustering.provenance() == Provenance::SPECIFIED) {
            VTR_LOG_WARN("Command-line argument '%s' has no effect since timing analysis is disabled\n",
                         args.timing_driven_clustering.argument_name().c_str());
        }
        args.timing_driven_clustering.set(args.timing_analysis, Provenance::INFERRED);
    }

    if (args.cluster_seed_type.provenance() != Provenance::SPECIFIED) {
        if (args.timing_driven_clustering) {
            args.cluster_seed_type.set(e_cluster_seed::BLEND2, Provenance::INFERRED);
        } else {
            args.cluster_seed_type.set(e_cluster_seed::MAX_INPUTS, Provenance::INFERRED);
        }
    }

    /*
     * Placement
     */

    //Which placement algorithm to use?
    if (args.PlaceAlgorithm.provenance() != Provenance::SPECIFIED) {
        if (args.timing_analysis) {
            args.PlaceAlgorithm.set(CRITICALITY_TIMING_PLACE, Provenance::INFERRED);
        } else {
            args.PlaceAlgorithm.set(BOUNDING_BOX_PLACE, Provenance::INFERRED);
        }
    }

    // Check for correct options combinations
    // If you are running WLdriven placement, the RL reward function should be
    // either basic or nonPenalizing basic
    if (args.RL_agent_placement && (args.PlaceAlgorithm == BOUNDING_BOX_PLACE || !args.timing_analysis)) {
        if (args.place_reward_fun.value() != "basic" && args.place_reward_fun.value() != "nonPenalizing_basic") {
            VTR_LOG_WARN(
                "To use RLPlace for WLdriven placements, the reward function should be basic or nonPenalizing_basic.\n"
                "you can specify the reward function using --place_reward_fun.\n"
                "Setting the placement reward function to \"basic\"\n");
            args.place_reward_fun.set("basic", Provenance::INFERRED);
        }
    }

    //Which placement algorithm to use during placement quench?
    if (args.PlaceQuenchAlgorithm.provenance() != Provenance::SPECIFIED) {
        args.PlaceQuenchAlgorithm.set(args.PlaceAlgorithm, Provenance::INFERRED);
    }

    //Place chan width follows Route chan width if unspecified
    if (args.PlaceChanWidth.provenance() != Provenance::SPECIFIED && args.RouteChanWidth.provenance() == Provenance::SPECIFIED) {
        args.PlaceChanWidth.set(args.RouteChanWidth.value(), Provenance::INFERRED);
    }

    //Do we calculate timing info during placement?
    if (args.ShowPlaceTiming.provenance() != Provenance::SPECIFIED) {
        args.ShowPlaceTiming.set(args.timing_analysis, Provenance::INFERRED);
    }

    //Slave quench recompute divider of inner loop recompute divider unless specified
    if (args.quench_recompute_divider.provenance() != Provenance::SPECIFIED) {
        args.quench_recompute_divider.set(args.inner_loop_recompute_divider, Provenance::INFERRED);
    }

    //Which schedule?
    if (args.PlaceAlphaMin.provenance() == Provenance::SPECIFIED // Any of these flags select Dusty's schedule
        || args.PlaceAlphaMax.provenance() == Provenance::SPECIFIED
        || args.PlaceAlphaDecay.provenance() == Provenance::SPECIFIED
        || args.PlaceSuccessMin.provenance() == Provenance::SPECIFIED
        || args.PlaceSuccessTarget.provenance() == Provenance::SPECIFIED) {
        args.anneal_sched_type.set(DUSTY_SCHED, Provenance::INFERRED);
    } else if (args.PlaceInitT.provenance() == Provenance::SPECIFIED // Any of these flags select a manual schedule
               || args.PlaceExitT.provenance() == Provenance::SPECIFIED
               || args.PlaceAlphaT.provenance() == Provenance::SPECIFIED) {
        args.anneal_sched_type.set(USER_SCHED, Provenance::INFERRED);
    } else {
        args.anneal_sched_type.set(AUTO_SCHED, Provenance::INFERRED); // Otherwise use the automatic schedule
    }

    /*
     * Routing
     */
    //Base cost type
    if (args.base_cost_type.provenance() != Provenance::SPECIFIED) {
        if (args.RouteType == DETAILED) {
            if (args.timing_analysis) {
                args.base_cost_type.set(DELAY_NORMALIZED_LENGTH, Provenance::INFERRED);
            } else {
                args.base_cost_type.set(DEMAND_ONLY_NORMALIZED_LENGTH, Provenance::INFERRED);
            }
        } else {
            VTR_ASSERT(args.RouteType == GLOBAL);
            //Global RR graphs don't have valid timing, so use demand base cost
            args.base_cost_type.set(DEMAND_ONLY_NORMALIZED_LENGTH, Provenance::INFERRED);
        }
    }

    //Bend cost
    if (args.bend_cost.provenance() != Provenance::SPECIFIED) {
        if (args.RouteType == GLOBAL) {
            args.bend_cost.set(1., Provenance::INFERRED);
        } else {
            VTR_ASSERT(args.RouteType == DETAILED);
            args.bend_cost.set(0., Provenance::INFERRED);
        }
    }

    //Initial timing estimate
    if (args.router_initial_timing.provenance() != Provenance::SPECIFIED) {
        if (args.router_lookahead_type != e_router_lookahead::CLASSIC) {
            args.router_initial_timing.set(e_router_initial_timing::LOOKAHEAD, Provenance::INFERRED);
        } else {
            args.router_initial_timing.set(e_router_initial_timing::ALL_CRITICAL, Provenance::INFERRED);
        }
    }
}

bool verify_args(const t_options& args) {
    /*
     * Check for conflicting paramaters or dependencies where one parameter set requires another parameter to be included
     */
    if (args.read_rr_graph_file.provenance() == Provenance::SPECIFIED
        && args.RouteChanWidth.provenance() != Provenance::SPECIFIED) {
        VPR_FATAL_ERROR(VPR_ERROR_OTHER,
                        "--route_chan_width option must be specified if --read_rr_graph is requested (%s)\n",
                        args.read_rr_graph_file.argument_name().c_str());
    }

    if (!args.enable_clustering_pin_feasibility_filter && (args.target_external_pin_util.provenance() == Provenance::SPECIFIED)) {
        VPR_FATAL_ERROR(VPR_ERROR_OTHER,
                        "%s option must be enabled for %s to have any effect\n",
                        args.enable_clustering_pin_feasibility_filter.argument_name().c_str(),
                        args.target_external_pin_util.argument_name().c_str());
    }

    if (args.router_initial_timing == e_router_initial_timing::LOOKAHEAD && args.router_lookahead_type == e_router_lookahead::CLASSIC) {
        VPR_FATAL_ERROR(VPR_ERROR_OTHER,
                        "%s option value 'lookahead' is not compatible with %s 'classic'\n",
                        args.router_initial_timing.argument_name().c_str(),
                        args.router_lookahead_type.argument_name().c_str());
    }

    /**
     * @brief If the user provided the "--noc" command line option, then there
     * must be a NoC in the FPGA and the netlist must include NoC routers.
     * Therefore, the user must also provide a noc traffic flows file to
     * describe the communication within the NoC. We ensure that a noc traffic
     * flows file is provided when the "--noc" option is used. If it is not
     * provided, we throw an error.
     * 
     */
    if (args.noc.provenance() == Provenance::SPECIFIED && args.noc_flows_file.provenance() != Provenance::SPECIFIED) {
        VPR_FATAL_ERROR(VPR_ERROR_OTHER,
                        "--noc_flows_file option must be specified if --noc is turned on.\n");
    }

    return true;
}<|MERGE_RESOLUTION|>--- conflicted
+++ resolved
@@ -2860,6 +2860,13 @@
         .default_value("0.25")
         .show_in(argparse::ShowIn::HELP_ONLY);
 
+	noc_grp.add_argument<double>(args.noc_centroid_weight, "--noc_centroid_weight")
+        .help(
+            "Sets the minimum fraction of swaps attempted by the placer that are NoC blocks."
+            "This value is an integer ranging from 0-100. 0 means NoC blocks will be moved at the same rate as other blocks. 100 means all swaps attempted by the placer are NoC router blocks.")
+        .default_value("0")
+        .show_in(argparse::ShowIn::HELP_ONLY);
+        
     noc_grp.add_argument<double>(args.noc_swap_percentage, "--noc_swap_percentage")
         .help(
             "Sets the minimum fraction of swaps attempted by the placer that are NoC blocks. "
@@ -2867,7 +2874,6 @@
         .default_value("0")
         .show_in(argparse::ShowIn::HELP_ONLY);
 
-<<<<<<< HEAD
     noc_grp.add_argument<int>(args.noc_sat_routing_bandwidth_resolution, "--noc_sat_routing_bandwidth_resolution")
         .help(
             "Specifies the resolution by which traffic flow bandwidths are converted into integers in SAT routing algorithm.\n"
@@ -2901,15 +2907,6 @@
         .default_value("off")
         .show_in(argparse::ShowIn::HELP_ONLY);
 
-=======
-    noc_grp.add_argument<double>(args.noc_centroid_weight, "--noc_centroid_weight")
-        .help(
-            "Sets the minimum fraction of swaps attempted by the placer that are NoC blocks."
-            "This value is an integer ranging from 0-100. 0 means NoC blocks will be moved at the same rate as other blocks. 100 means all swaps attempted by the placer are NoC router blocks.")
-        .default_value("0")
-        .show_in(argparse::ShowIn::HELP_ONLY);
-
->>>>>>> 9dd5ff66
     noc_grp.add_argument<std::string>(args.noc_placement_file_name, "--noc_placement_file_name")
         .help(
             "Name of the output file that contains the NoC placement information."
