#include "read_options.h"
#include "constant_nets.h"
#include "clock_modeling.h"
#include "vpr_error.h"

#include "argparse.hpp"

#include "vtr_log.h"
#include "vtr_util.h"
#include "vtr_path.h"
#include <string>

using argparse::ConvertedValue;
using argparse::Provenance;

///@brief Read and process VPR's command-line arguments
t_options read_options(int argc, const char** argv) {
    t_options args = t_options(); //Explicitly initialize for zero initialization

    auto parser = create_arg_parser(argv[0], args);

    parser.parse_args(argc, argv);

    set_conditional_defaults(args);

    verify_args(args);

    return args;
}

struct ParseOnOff {
    ConvertedValue<bool> from_str(std::string str) {
        std::transform(str.begin(), str.end(), str.begin(), ::tolower);
        ConvertedValue<bool> conv_value;
        if (str == "on")
            conv_value.set_value(true);
        else if (str == "off")
            conv_value.set_value(false);
        else {
            std::stringstream msg;
            msg << "Invalid conversion from '" << str << "' to boolean (expected one of: " << argparse::join(default_choices(), ", ") << ")";
            conv_value.set_error(msg.str());
        }
        return conv_value;
    }

    ConvertedValue<std::string> to_str(bool val) {
        ConvertedValue<std::string> conv_value;

        if (val)
            conv_value.set_value("on");
        else
            conv_value.set_value("off");

        return conv_value;
    }

    std::vector<std::string> default_choices() {
        return {"on", "off"};
    }
};

struct ParseArchFormat {
    ConvertedValue<e_arch_format> from_str(const std::string& str) {
        ConvertedValue<e_arch_format> conv_value;
        if (str == "vtr")
            conv_value.set_value(e_arch_format::VTR);
        else if (str == "fpga-interchange")
            conv_value.set_value(e_arch_format::FPGAInterchange);
        else {
            std::stringstream msg;
            msg << "Invalid conversion from '" << str << "' to e_arch_format (expected one of: " << argparse::join(default_choices(), ", ") << ")";
            conv_value.set_error(msg.str());
        }
        return conv_value;
    }

    ConvertedValue<std::string> to_str(e_arch_format val) {
        ConvertedValue<std::string> conv_value;

        if (val == e_arch_format::VTR)
            conv_value.set_value("vtr");
        else {
            VTR_ASSERT(val == e_arch_format::FPGAInterchange);
            conv_value.set_value("fpga-interchange");
        }

        return conv_value;
    }

    std::vector<std::string> default_choices() {
        return {"vtr", "fpga-interchange"};
    }
};
struct ParseCircuitFormat {
    ConvertedValue<e_circuit_format> from_str(const std::string& str) {
        ConvertedValue<e_circuit_format> conv_value;
        if (str == "auto")
            conv_value.set_value(e_circuit_format::AUTO);
        else if (str == "blif")
            conv_value.set_value(e_circuit_format::BLIF);
        else if (str == "eblif")
            conv_value.set_value(e_circuit_format::EBLIF);
        else if (str == "fpga-interchange")
            conv_value.set_value(e_circuit_format::FPGA_INTERCHANGE);
        else {
            std::stringstream msg;
            msg << "Invalid conversion from '" << str << "' to e_circuit_format (expected one of: " << argparse::join(default_choices(), ", ") << ")";
            conv_value.set_error(msg.str());
        }
        return conv_value;
    }

    ConvertedValue<std::string> to_str(e_circuit_format val) {
        ConvertedValue<std::string> conv_value;

        if (val == e_circuit_format::AUTO)
            conv_value.set_value("auto");
        else if (val == e_circuit_format::BLIF)
            conv_value.set_value("blif");
        else if (val == e_circuit_format::EBLIF)
            conv_value.set_value("eblif");
        else {
            VTR_ASSERT(val == e_circuit_format::FPGA_INTERCHANGE);
            conv_value.set_value("fpga-interchange");
        }

        return conv_value;
    }

    std::vector<std::string> default_choices() {
        return {"auto", "blif", "eblif", "fpga-interchange"};
    }
};
struct ParseRoutePredictor {
    ConvertedValue<e_routing_failure_predictor> from_str(const std::string& str) {
        ConvertedValue<e_routing_failure_predictor> conv_value;
        if (str == "safe")
            conv_value.set_value(SAFE);
        else if (str == "aggressive")
            conv_value.set_value(AGGRESSIVE);
        else if (str == "off")
            conv_value.set_value(OFF);
        else {
            std::stringstream msg;
            msg << "Invalid conversion from '" << str << "' to e_routing_failure_predictor (expected one of: " << argparse::join(default_choices(), ", ") << ")";
            conv_value.set_error(msg.str());
        }
        return conv_value;
    }

    ConvertedValue<std::string> to_str(e_routing_failure_predictor val) {
        ConvertedValue<std::string> conv_value;
        if (val == SAFE)
            conv_value.set_value("safe");
        else if (val == AGGRESSIVE)
            conv_value.set_value("aggressive");
        else {
            VTR_ASSERT(val == OFF);
            conv_value.set_value("off");
        }

        return conv_value;
    }

    std::vector<std::string> default_choices() {
        return {"safe", "aggressive", "off"};
    }
};

struct ParseRouterAlgorithm {
    ConvertedValue<e_router_algorithm> from_str(const std::string& str) {
        ConvertedValue<e_router_algorithm> conv_value;
        if (str == "parallel")
            conv_value.set_value(PARALLEL);
        else if (str == "parallel_decomp")
            conv_value.set_value(PARALLEL_DECOMP);
        else if (str == "timing_driven")
            conv_value.set_value(TIMING_DRIVEN);
        else {
            std::stringstream msg;
            msg << "Invalid conversion from '" << str << "' to e_router_algorithm (expected one of: " << argparse::join(default_choices(), ", ") << ")";
            conv_value.set_error(msg.str());
        }
        return conv_value;
    }

    ConvertedValue<std::string> to_str(e_router_algorithm val) {
        ConvertedValue<std::string> conv_value;
        if (val == PARALLEL)
            conv_value.set_value("parallel");
        else {
            VTR_ASSERT(val == TIMING_DRIVEN);
            conv_value.set_value("timing_driven");
        }
        return conv_value;
    }

    std::vector<std::string> default_choices() {
        return {"parallel", "timing_driven"};
    }
};

struct ParseNodeReorderAlgorithm {
    ConvertedValue<e_rr_node_reorder_algorithm> from_str(const std::string& str) {
        ConvertedValue<e_rr_node_reorder_algorithm> conv_value;
        if (str == "none")
            conv_value.set_value(DONT_REORDER);
        else if (str == "degree_bfs")
            conv_value.set_value(DEGREE_BFS);
        else if (str == "random_shuffle")
            conv_value.set_value(RANDOM_SHUFFLE);
        else {
            std::stringstream msg;
            msg << "Invalid conversion from '" << str << "' to e_rr_node_reorder_algorithm (expected one of: " << argparse::join(default_choices(), ", ") << ")";
            conv_value.set_error(msg.str());
        }
        return conv_value;
    }

    ConvertedValue<std::string> to_str(e_rr_node_reorder_algorithm val) {
        ConvertedValue<std::string> conv_value;
        if (val == DONT_REORDER)
            conv_value.set_value("none");
        else if (val == DEGREE_BFS)
            conv_value.set_value("degree_bfs");
        else {
            VTR_ASSERT(val == RANDOM_SHUFFLE);
            conv_value.set_value("random_shuffle");
        }
        return conv_value;
    }

    std::vector<std::string> default_choices() {
        return {"none", "degree_bfs", "random_shuffle"};
    }
};

struct RouteBudgetsAlgorithm {
    ConvertedValue<e_routing_budgets_algorithm> from_str(const std::string& str) {
        ConvertedValue<e_routing_budgets_algorithm> conv_value;
        if (str == "minimax")
            conv_value.set_value(MINIMAX);
        else if (str == "yoyo")
            conv_value.set_value(YOYO);
        else if (str == "scale_delay")
            conv_value.set_value(SCALE_DELAY);
        else if (str == "disable")
            conv_value.set_value(DISABLE);
        else {
            std::stringstream msg;
            msg << "Invalid conversion from '" << str << "' to e_routing_budget_algorithm (expected one of: " << argparse::join(default_choices(), ", ") << ")";
            conv_value.set_error(msg.str());
        }

        return conv_value;
    }

    ConvertedValue<std::string> to_str(e_routing_budgets_algorithm val) {
        ConvertedValue<std::string> conv_value;
        if (val == MINIMAX)
            conv_value.set_value("minimax");
        else if (val == YOYO)
            conv_value.set_value("yoyo");
        else if (val == DISABLE)
            conv_value.set_value("disable");
        else {
            VTR_ASSERT(val == SCALE_DELAY);
            conv_value.set_value("scale_delay");
        }
        return conv_value;
    }

    std::vector<std::string> default_choices() {
        return {"minimax", "scale_delay", "disable"};
    }
};

struct ParseRouteType {
    ConvertedValue<e_route_type> from_str(const std::string& str) {
        ConvertedValue<e_route_type> conv_value;
        if (str == "global")
            conv_value.set_value(GLOBAL);
        else if (str == "detailed")
            conv_value.set_value(DETAILED);
        else {
            std::stringstream msg;
            msg << "Invalid conversion from '" << str << "' to e_router_algorithm (expected one of: " << argparse::join(default_choices(), ", ") << ")";
            conv_value.set_error(msg.str());
        }
        return conv_value;
    }

    ConvertedValue<std::string> to_str(e_route_type val) {
        ConvertedValue<std::string> conv_value;
        if (val == GLOBAL)
            conv_value.set_value("global");
        else {
            VTR_ASSERT(val == DETAILED);
            conv_value.set_value("detailed");
        }
        return conv_value;
    }

    std::vector<std::string> default_choices() {
        return {"global", "detailed"};
    }
};

struct ParseBaseCost {
    ConvertedValue<e_base_cost_type> from_str(const std::string& str) {
        ConvertedValue<e_base_cost_type> conv_value;
        if (str == "delay_normalized")
            conv_value.set_value(DELAY_NORMALIZED);
        else if (str == "delay_normalized_length")
            conv_value.set_value(DELAY_NORMALIZED_LENGTH);
        else if (str == "delay_normalized_frequency")
            conv_value.set_value(DELAY_NORMALIZED_FREQUENCY);
        else if (str == "delay_normalized_length_frequency")
            conv_value.set_value(DELAY_NORMALIZED_LENGTH_FREQUENCY);
        else if (str == "demand_only_normalized_length")
            conv_value.set_value(DEMAND_ONLY_NORMALIZED_LENGTH);
        else if (str == "demand_only")
            conv_value.set_value(DEMAND_ONLY);
        else if (str == "delay_normalized_length_bounded")
            conv_value.set_value(DELAY_NORMALIZED_LENGTH_BOUNDED);
        else {
            std::stringstream msg;
            msg << "Invalid conversion from '" << str << "' to e_router_algorithm (expected one of: " << argparse::join(default_choices(), ", ") << ")";
            conv_value.set_error(msg.str());
        }
        return conv_value;
    }

    ConvertedValue<std::string> to_str(e_base_cost_type val) {
        ConvertedValue<std::string> conv_value;
        if (val == DELAY_NORMALIZED)
            conv_value.set_value("delay_normalized");
        else if (val == DELAY_NORMALIZED_LENGTH)
            conv_value.set_value("delay_normalized_length");
        else if (val == DELAY_NORMALIZED_FREQUENCY)
            conv_value.set_value("delay_normalized_frequency");
        else if (val == DELAY_NORMALIZED_LENGTH_FREQUENCY)
            conv_value.set_value("delay_normalized_length_frequency");
        else if (val == DEMAND_ONLY_NORMALIZED_LENGTH)
            conv_value.set_value("demand_only_normalized_length");
        else if (val == DELAY_NORMALIZED_LENGTH_BOUNDED)
            conv_value.set_value("delay_normalized_length_bounded");
        else {
            VTR_ASSERT(val == DEMAND_ONLY);
            conv_value.set_value("demand_only");
        }
        return conv_value;
    }

    std::vector<std::string> default_choices() {
        return {"demand_only", "demand_only_normalized_length", "delay_normalized", "delay_normalized_length", "delay_normalized_length_bounded", "delay_normalized_frequency", "delay_normalized_length_frequency"};
    }
};

struct ParsePlaceDeltaDelayAlgorithm {
    ConvertedValue<e_place_delta_delay_algorithm> from_str(const std::string& str) {
        ConvertedValue<e_place_delta_delay_algorithm> conv_value;
        if (str == "astar")
            conv_value.set_value(e_place_delta_delay_algorithm::ASTAR_ROUTE);
        else if (str == "dijkstra")
            conv_value.set_value(e_place_delta_delay_algorithm::DIJKSTRA_EXPANSION);
        else {
            std::stringstream msg;
            msg << "Invalid conversion from '" << str << "' to e_place_delta_delay_algorithm (expected one of: " << argparse::join(default_choices(), ", ") << ")";
            conv_value.set_error(msg.str());
        }
        return conv_value;
    }

    ConvertedValue<std::string> to_str(e_place_delta_delay_algorithm val) {
        ConvertedValue<std::string> conv_value;
        if (val == e_place_delta_delay_algorithm::ASTAR_ROUTE)
            conv_value.set_value("astar");
        else {
            VTR_ASSERT(val == e_place_delta_delay_algorithm::DIJKSTRA_EXPANSION);
            conv_value.set_value("dijkstra");
        }
        return conv_value;
    }

    std::vector<std::string> default_choices() {
        return {"astar", "dijkstra"};
    }
};

struct ParsePlaceAlgorithm {
    ConvertedValue<e_place_algorithm> from_str(const std::string& str) {
        ConvertedValue<e_place_algorithm> conv_value;
        if (str == "bounding_box") {
            conv_value.set_value(BOUNDING_BOX_PLACE);
        } else if (str == "criticality_timing") {
            conv_value.set_value(CRITICALITY_TIMING_PLACE);
        } else if (str == "slack_timing") {
            conv_value.set_value(SLACK_TIMING_PLACE);
        } else {
            std::stringstream msg;
            msg << "Invalid conversion from '" << str << "' to e_place_algorithm (expected one of: " << argparse::join(default_choices(), ", ") << ")";

            //Deprecated option: "path_timing_driven" -> PATH_DRIVEN_TIMING_PLACE
            //New option: "criticality_timing" -> CRITICALITY_TIMING_PLACE
            if (str == "path_timing_driven") {
                msg << "\nDeprecated option: 'path_timing_driven'. It has been renamed to 'criticality_timing'";
            }

            conv_value.set_error(msg.str());
        }
        return conv_value;
    }

    ConvertedValue<std::string> to_str(e_place_algorithm val) {
        ConvertedValue<std::string> conv_value;
        if (val == BOUNDING_BOX_PLACE) {
            conv_value.set_value("bounding_box");
        } else if (val == CRITICALITY_TIMING_PLACE) {
            conv_value.set_value("criticality_timing");
        } else {
            VTR_ASSERT(val == SLACK_TIMING_PLACE);
            conv_value.set_value("slack_timing");
        }
        return conv_value;
    }

    std::vector<std::string> default_choices() {
        return {"bounding_box", "criticality_timing", "slack_timing"};
    }
};

struct ParsePlaceBoundingBox {
    ConvertedValue<e_place_bounding_box_mode> from_str(const std::string& str) {
        ConvertedValue<e_place_bounding_box_mode> conv_value;
        if (str == "auto_bb") {
            conv_value.set_value(AUTO_BB);
        } else if (str == "cube_bb") {
            conv_value.set_value(CUBE_BB);
        } else if (str == "per_layer_bb") {
            conv_value.set_value(PER_LAYER_BB);
        } else {
            std::stringstream msg;
            msg << "Invalid conversion from '" << str << "' to e_place_algorithm (expected one of: " << argparse::join(default_choices(), ", ") << ")";
            conv_value.set_error(msg.str());
        }
        return conv_value;
    }

    ConvertedValue<std::string> to_str(e_place_bounding_box_mode val) {
        ConvertedValue<std::string> conv_value;
        if (val == AUTO_BB) {
            conv_value.set_value("auto_bb");
        } else if (val == CUBE_BB) {
            conv_value.set_value("cube_bb");
        } else {
            VTR_ASSERT(val == PER_LAYER_BB);
            conv_value.set_value("per_layer_bb");
        }
        return conv_value;
    }

    std::vector<std::string> default_choices() {
        return {"auto_bb", "cube_bb", "per_layer_bb"};
    }
};

struct ParsePlaceAgentAlgorithm {
    ConvertedValue<e_agent_algorithm> from_str(const std::string& str) {
        ConvertedValue<e_agent_algorithm> conv_value;
        if (str == "e_greedy")
            conv_value.set_value(E_GREEDY);
        else if (str == "softmax")
            conv_value.set_value(SOFTMAX);
        else {
            std::stringstream msg;
            msg << "Invalid conversion from '" << str << "' to e_agent_algorithm (expected one of: " << argparse::join(default_choices(), ", ") << ")";
            conv_value.set_error(msg.str());
        }
        return conv_value;
    }

    ConvertedValue<std::string> to_str(e_agent_algorithm val) {
        ConvertedValue<std::string> conv_value;
        if (val == E_GREEDY)
            conv_value.set_value("e_greedy");
        else {
            VTR_ASSERT(val == SOFTMAX);
            conv_value.set_value("softmax");
        }
        return conv_value;
    }

    std::vector<std::string> default_choices() {
        return {"e_greedy", "softmax"};
    }
};

struct ParsePlaceAgentSpace {
    ConvertedValue<e_agent_space> from_str(const std::string& str) {
        ConvertedValue<e_agent_space> conv_value;
        if (str == "move_type")
            conv_value.set_value(e_agent_space::MOVE_TYPE);
        else if (str == "move_block_type")
            conv_value.set_value(e_agent_space::MOVE_BLOCK_TYPE);
        else {
            std::stringstream msg;
            msg << "Invalid conversion from '" << str << "' to e_agent_space (expected one of: " << argparse::join(default_choices(), ", ") << ")";
            conv_value.set_error(msg.str());
        }
        return conv_value;
    }

    ConvertedValue<std::string> to_str(e_agent_space val) {
        ConvertedValue<std::string> conv_value;
        if (val == e_agent_space::MOVE_TYPE)
            conv_value.set_value("move_type");
        else {
            VTR_ASSERT(val == e_agent_space::MOVE_BLOCK_TYPE);
            conv_value.set_value("move_block_type");
        }
        return conv_value;
    }

    std::vector<std::string> default_choices() {
        return {"move_type", "move_block_type"};
    }
};

struct ParseFixPins {
    ConvertedValue<e_pad_loc_type> from_str(const std::string& str) {
        ConvertedValue<e_pad_loc_type> conv_value;
        if (str == "free")
            conv_value.set_value(FREE);
        else if (str == "random")
            conv_value.set_value(RANDOM);
        else {
            std::stringstream msg;
            msg << "Invalid conversion from '" << str << "' to e_router_algorithm (expected one of: " << argparse::join(default_choices(), ", ") << ")";
            conv_value.set_error(msg.str());
        }
        return conv_value;
    }

    ConvertedValue<std::string> to_str(e_pad_loc_type val) {
        ConvertedValue<std::string> conv_value;
        if (val == FREE)
            conv_value.set_value("free");
        else {
            VTR_ASSERT(val == RANDOM);
            conv_value.set_value("random");
        }
        return conv_value;
    }

    std::vector<std::string> default_choices() {
        return {"free", "random"};
    }
};

struct ParseClusterSeed {
    ConvertedValue<e_cluster_seed> from_str(const std::string& str) {
        ConvertedValue<e_cluster_seed> conv_value;
        if (str == "timing")
            conv_value.set_value(e_cluster_seed::TIMING);
        else if (str == "max_inputs")
            conv_value.set_value(e_cluster_seed::MAX_INPUTS);
        else if (str == "blend")
            conv_value.set_value(e_cluster_seed::BLEND);
        else if (str == "max_pins")
            conv_value.set_value(e_cluster_seed::MAX_PINS);
        else if (str == "max_input_pins")
            conv_value.set_value(e_cluster_seed::MAX_INPUT_PINS);
        else if (str == "blend2")
            conv_value.set_value(e_cluster_seed::BLEND2);
        else {
            std::stringstream msg;
            msg << "Invalid conversion from '" << str << "' to e_router_algorithm (expected one of: " << argparse::join(default_choices(), ", ") << ")";
            conv_value.set_error(msg.str());
        }
        return conv_value;
    }

    ConvertedValue<std::string> to_str(e_cluster_seed val) {
        ConvertedValue<std::string> conv_value;
        if (val == e_cluster_seed::TIMING)
            conv_value.set_value("timing");
        else if (val == e_cluster_seed::MAX_INPUTS)
            conv_value.set_value("max_inputs");
        else if (val == e_cluster_seed::BLEND)
            conv_value.set_value("blend");
        else if (val == e_cluster_seed::MAX_PINS)
            conv_value.set_value("max_pins");
        else if (val == e_cluster_seed::MAX_INPUT_PINS)
            conv_value.set_value("max_input_pins");
        else {
            VTR_ASSERT(val == e_cluster_seed::BLEND2);
            conv_value.set_value("blend2");
        }
        return conv_value;
    }

    std::vector<std::string> default_choices() {
        return {"timing", "max_inputs", "blend", "max_pins", "max_input_pins", "blend2"};
    }
};

struct ParseConstantNetMethod {
    ConvertedValue<e_constant_net_method> from_str(const std::string& str) {
        ConvertedValue<e_constant_net_method> conv_value;
        if (str == "global")
            conv_value.set_value(CONSTANT_NET_GLOBAL);
        else if (str == "route")
            conv_value.set_value(CONSTANT_NET_ROUTE);
        else {
            std::stringstream msg;
            msg << "Invalid conversion from '" << str << "' to e_constant_net_method (expected one of: " << argparse::join(default_choices(), ", ") << ")";
            conv_value.set_error(msg.str());
        }
        return conv_value;
    }

    ConvertedValue<std::string> to_str(e_constant_net_method val) {
        ConvertedValue<std::string> conv_value;
        if (val == CONSTANT_NET_GLOBAL)
            conv_value.set_value("global");
        else {
            VTR_ASSERT(val == CONSTANT_NET_ROUTE);
            conv_value.set_value("route");
        }
        return conv_value;
    }

    std::vector<std::string> default_choices() {
        return {"global", "route"};
    }
};

struct ParseTimingReportDetail {
    ConvertedValue<e_timing_report_detail> from_str(const std::string& str) {
        ConvertedValue<e_timing_report_detail> conv_value;
        if (str == "netlist")
            conv_value.set_value(e_timing_report_detail::NETLIST);
        else if (str == "aggregated")
            conv_value.set_value(e_timing_report_detail::AGGREGATED);
        else if (str == "detailed")
            conv_value.set_value(e_timing_report_detail::DETAILED_ROUTING);
        else if (str == "debug")
            conv_value.set_value(e_timing_report_detail::DEBUG);
        else {
            std::stringstream msg;
            msg << "Invalid conversion from '" << str << "' to e_timing_report_detail (expected one of: " << argparse::join(default_choices(), ", ") << ")";
            conv_value.set_error(msg.str());
        }
        return conv_value;
    }

    ConvertedValue<std::string> to_str(e_timing_report_detail val) {
        ConvertedValue<std::string> conv_value;
        if (val == e_timing_report_detail::NETLIST)
            conv_value.set_value("netlist");
        else if (val == e_timing_report_detail::AGGREGATED) {
            conv_value.set_value("aggregated");
        } else if (val == e_timing_report_detail::DETAILED_ROUTING) {
            VTR_ASSERT(val == e_timing_report_detail::DETAILED_ROUTING);
            conv_value.set_value("detailed");
        } else {
            VTR_ASSERT(val == e_timing_report_detail::DEBUG);
            conv_value.set_value("debug");
        }
        return conv_value;
    }

    std::vector<std::string> default_choices() {
        return {"netlist", "aggregated", "detailed", "debug"};
    }
};

struct ParseClockModeling {
    ConvertedValue<e_clock_modeling> from_str(const std::string& str) {
        ConvertedValue<e_clock_modeling> conv_value;
        if (str == "ideal")
            conv_value.set_value(IDEAL_CLOCK);
        else if (str == "route")
            conv_value.set_value(ROUTED_CLOCK);
        else if (str == "dedicated_network")
            conv_value.set_value(DEDICATED_NETWORK);
        else {
            std::stringstream msg;
            msg << "Invalid conversion from '"
                << str
                << "' to e_clock_modeling (expected one of: "
                << argparse::join(default_choices(), ", ") << ")";
            conv_value.set_error(msg.str());
        }
        return conv_value;
    }

    ConvertedValue<std::string> to_str(e_clock_modeling val) {
        ConvertedValue<std::string> conv_value;
        if (val == IDEAL_CLOCK)
            conv_value.set_value("ideal");
        else if (val == ROUTED_CLOCK)
            conv_value.set_value("route");
        else {
            VTR_ASSERT(val == DEDICATED_NETWORK);
            conv_value.set_value("dedicated_network");
        }
        return conv_value;
    }

    std::vector<std::string> default_choices() {
        return {"ideal", "route", "dedicated_network"};
    }
};

struct ParseUnrelatedClustering {
    ConvertedValue<e_unrelated_clustering> from_str(const std::string& str) {
        ConvertedValue<e_unrelated_clustering> conv_value;
        if (str == "on")
            conv_value.set_value(e_unrelated_clustering::ON);
        else if (str == "off")
            conv_value.set_value(e_unrelated_clustering::OFF);
        else if (str == "auto")
            conv_value.set_value(e_unrelated_clustering::AUTO);
        else {
            std::stringstream msg;
            msg << "Invalid conversion from '"
                << str
                << "' to e_unrelated_clustering (expected one of: "
                << argparse::join(default_choices(), ", ") << ")";
            conv_value.set_error(msg.str());
        }
        return conv_value;
    }

    ConvertedValue<std::string> to_str(e_unrelated_clustering val) {
        ConvertedValue<std::string> conv_value;
        if (val == e_unrelated_clustering::ON)
            conv_value.set_value("on");
        else if (val == e_unrelated_clustering::OFF)
            conv_value.set_value("off");
        else {
            VTR_ASSERT(val == e_unrelated_clustering::AUTO);
            conv_value.set_value("auto");
        }
        return conv_value;
    }

    std::vector<std::string> default_choices() {
        return {"on", "off", "auto"};
    }
};

struct ParseBalanceBlockTypeUtil {
    ConvertedValue<e_balance_block_type_util> from_str(const std::string& str) {
        ConvertedValue<e_balance_block_type_util> conv_value;
        if (str == "on")
            conv_value.set_value(e_balance_block_type_util::ON);
        else if (str == "off")
            conv_value.set_value(e_balance_block_type_util::OFF);
        else if (str == "auto")
            conv_value.set_value(e_balance_block_type_util::AUTO);
        else {
            std::stringstream msg;
            msg << "Invalid conversion from '"
                << str
                << "' to e_balance_block_type_util (expected one of: "
                << argparse::join(default_choices(), ", ") << ")";
            conv_value.set_error(msg.str());
        }
        return conv_value;
    }

    ConvertedValue<std::string> to_str(e_balance_block_type_util val) {
        ConvertedValue<std::string> conv_value;
        if (val == e_balance_block_type_util::ON)
            conv_value.set_value("on");
        else if (val == e_balance_block_type_util::OFF)
            conv_value.set_value("off");
        else {
            VTR_ASSERT(val == e_balance_block_type_util::AUTO);
            conv_value.set_value("auto");
        }
        return conv_value;
    }

    std::vector<std::string> default_choices() {
        return {"on", "off", "auto"};
    }
};

struct ParseConstGenInference {
    ConvertedValue<e_const_gen_inference> from_str(const std::string& str) {
        ConvertedValue<e_const_gen_inference> conv_value;
        if (str == "none")
            conv_value.set_value(e_const_gen_inference::NONE);
        else if (str == "comb")
            conv_value.set_value(e_const_gen_inference::COMB);
        else if (str == "comb_seq")
            conv_value.set_value(e_const_gen_inference::COMB_SEQ);
        else {
            std::stringstream msg;
            msg << "Invalid conversion from '"
                << str
                << "' to e_const_gen_inference (expected one of: "
                << argparse::join(default_choices(), ", ") << ")";
            conv_value.set_error(msg.str());
        }
        return conv_value;
    }

    ConvertedValue<std::string> to_str(e_const_gen_inference val) {
        ConvertedValue<std::string> conv_value;
        if (val == e_const_gen_inference::NONE)
            conv_value.set_value("none");
        else if (val == e_const_gen_inference::COMB)
            conv_value.set_value("comb");
        else {
            VTR_ASSERT(val == e_const_gen_inference::COMB_SEQ);
            conv_value.set_value("comb_seq");
        }
        return conv_value;
    }

    std::vector<std::string> default_choices() {
        return {"none", "comb", "comb_seq"};
    }
};

struct ParseIncrRerouteDelayRipup {
    ConvertedValue<e_incr_reroute_delay_ripup> from_str(const std::string& str) {
        ConvertedValue<e_incr_reroute_delay_ripup> conv_value;
        if (str == "on")
            conv_value.set_value(e_incr_reroute_delay_ripup::ON);
        else if (str == "off")
            conv_value.set_value(e_incr_reroute_delay_ripup::OFF);
        else if (str == "auto")
            conv_value.set_value(e_incr_reroute_delay_ripup::AUTO);
        else {
            std::stringstream msg;
            msg << "Invalid conversion from '"
                << str
                << "' to e_incr_reroute_delay_ripup (expected one of: "
                << argparse::join(default_choices(), ", ") << ")";
            conv_value.set_error(msg.str());
        }
        return conv_value;
    }

    ConvertedValue<std::string> to_str(e_incr_reroute_delay_ripup val) {
        ConvertedValue<std::string> conv_value;
        if (val == e_incr_reroute_delay_ripup::ON)
            conv_value.set_value("on");
        else if (val == e_incr_reroute_delay_ripup::OFF)
            conv_value.set_value("off");
        else {
            VTR_ASSERT(val == e_incr_reroute_delay_ripup::AUTO);
            conv_value.set_value("auto");
        }
        return conv_value;
    }

    std::vector<std::string> default_choices() {
        return {"on", "off", "auto"};
    }
};

struct ParseRouteBBUpdate {
    ConvertedValue<e_route_bb_update> from_str(const std::string& str) {
        ConvertedValue<e_route_bb_update> conv_value;
        if (str == "static")
            conv_value.set_value(e_route_bb_update::STATIC);
        else if (str == "dynamic")
            conv_value.set_value(e_route_bb_update::DYNAMIC);
        else {
            std::stringstream msg;
            msg << "Invalid conversion from '"
                << str
                << "' to e_route_bb_update (expected one of: "
                << argparse::join(default_choices(), ", ") << ")";
            conv_value.set_error(msg.str());
        }
        return conv_value;
    }

    ConvertedValue<std::string> to_str(e_route_bb_update val) {
        ConvertedValue<std::string> conv_value;
        if (val == e_route_bb_update::STATIC)
            conv_value.set_value("static");
        else {
            VTR_ASSERT(val == e_route_bb_update::DYNAMIC);
            conv_value.set_value("dynamic");
        }
        return conv_value;
    }

    std::vector<std::string> default_choices() {
        return {"static", "dynamic"};
    }
};

struct ParseRouterLookahead {
    ConvertedValue<e_router_lookahead> from_str(std::string str) {
        std::transform(str.begin(), str.end(), str.begin(), ::tolower);
        ConvertedValue<e_router_lookahead> conv_value;
        if (str == "classic")
            conv_value.set_value(e_router_lookahead::CLASSIC);
        else if (str == "map")
            conv_value.set_value(e_router_lookahead::MAP);
        else if (str == "compressed_map")
            conv_value.set_value(e_router_lookahead::COMPRESSED_MAP);
        else if (str == "extended_map")
            conv_value.set_value(e_router_lookahead::EXTENDED_MAP);
        else {
            std::stringstream msg;
            msg << "Invalid conversion from '"
                << str
                << "' to e_router_lookahead (expected one of: "
                << argparse::join(default_choices(), ", ") << ")";
            conv_value.set_error(msg.str());
        }
        return conv_value;
    }

    ConvertedValue<std::string> to_str(e_router_lookahead val) {
        ConvertedValue<std::string> conv_value;
        if (val == e_router_lookahead::CLASSIC)
            conv_value.set_value("classic");
        else if (val == e_router_lookahead::MAP) {
            conv_value.set_value("map");
        } else if (val == e_router_lookahead::COMPRESSED_MAP) {
            conv_value.set_value("compressed_map");
        } else {
            VTR_ASSERT(val == e_router_lookahead::EXTENDED_MAP);
            conv_value.set_value("extended_map");
        }
        return conv_value;
    }

    std::vector<std::string> default_choices() {
        return {"classic", "map", "compressed_map", "extended_map"};
    }
};

struct ParsePlaceDelayModel {
    ConvertedValue<PlaceDelayModelType> from_str(const std::string& str) {
        ConvertedValue<PlaceDelayModelType> conv_value;
        if (str == "simple") {
            conv_value.set_value(PlaceDelayModelType::SIMPLE);
        } else if (str == "delta")
            conv_value.set_value(PlaceDelayModelType::DELTA);
        else if (str == "delta_override")
            conv_value.set_value(PlaceDelayModelType::DELTA_OVERRIDE);
        else {
            std::stringstream msg;
            msg << "Invalid conversion from '" << str << "' to PlaceDelayModelType (expected one of: " << argparse::join(default_choices(), ", ") << ")";
            conv_value.set_error(msg.str());
        }
        return conv_value;
    }

    ConvertedValue<std::string> to_str(PlaceDelayModelType val) {
        ConvertedValue<std::string> conv_value;
        if (val == PlaceDelayModelType::SIMPLE)
            conv_value.set_value("simple");
        else if (val == PlaceDelayModelType::DELTA)
            conv_value.set_value("delta");
        else if (val == PlaceDelayModelType::DELTA_OVERRIDE)
            conv_value.set_value("delta_override");
        else {
            std::stringstream msg;
            msg << "Unrecognized PlaceDelayModelType";
            conv_value.set_error(msg.str());
        }
        return conv_value;
    }

    std::vector<std::string> default_choices() {
        return {"simple", "delta", "delta_override"};
    }
};

struct ParseReducer {
    ConvertedValue<e_reducer> from_str(const std::string& str) {
        ConvertedValue<e_reducer> conv_value;
        if (str == "min")
            conv_value.set_value(e_reducer::MIN);
        else if (str == "max")
            conv_value.set_value(e_reducer::MAX);
        else if (str == "median")
            conv_value.set_value(e_reducer::MEDIAN);
        else if (str == "arithmean")
            conv_value.set_value(e_reducer::ARITHMEAN);
        else if (str == "geomean")
            conv_value.set_value(e_reducer::GEOMEAN);
        else {
            std::stringstream msg;
            msg << "Invalid conversion from '" << str << "' to e_reducer (expected one of: " << argparse::join(default_choices(), ", ") << ")";
            conv_value.set_error(msg.str());
        }
        return conv_value;
    }

    ConvertedValue<std::string> to_str(e_reducer val) {
        ConvertedValue<std::string> conv_value;
        if (val == e_reducer::MIN)
            conv_value.set_value("min");
        else if (val == e_reducer::MAX)
            conv_value.set_value("max");
        else if (val == e_reducer::MEDIAN)
            conv_value.set_value("median");
        else if (val == e_reducer::ARITHMEAN)
            conv_value.set_value("arithmean");
        else {
            VTR_ASSERT(val == e_reducer::GEOMEAN);
            conv_value.set_value("geomean");
        }
        return conv_value;
    }

    std::vector<std::string> default_choices() {
        return {"min", "max", "median", "arithmean", "geomean"};
    }
};

struct ParseRouterFirstIterTiming {
    ConvertedValue<e_router_initial_timing> from_str(const std::string& str) {
        ConvertedValue<e_router_initial_timing> conv_value;
        if (str == "all_critical")
            conv_value.set_value(e_router_initial_timing::ALL_CRITICAL);
        else if (str == "lookahead")
            conv_value.set_value(e_router_initial_timing::LOOKAHEAD);
        else {
            std::stringstream msg;
            msg << "Invalid conversion from '" << str << "' to e_router_initial_timing (expected one of: " << argparse::join(default_choices(), ", ") << ")";
            conv_value.set_error(msg.str());
        }
        return conv_value;
    }

    ConvertedValue<std::string> to_str(e_router_initial_timing val) {
        ConvertedValue<std::string> conv_value;
        if (val == e_router_initial_timing::ALL_CRITICAL)
            conv_value.set_value("all_critical");
        else {
            VTR_ASSERT(val == e_router_initial_timing::LOOKAHEAD);
            conv_value.set_value("lookahead");
        }
        return conv_value;
    }

    std::vector<std::string> default_choices() {
        return {"all_critical", "lookahead"};
    }
};

struct ParseRouterHeap {
    ConvertedValue<e_heap_type> from_str(const std::string& str) {
        ConvertedValue<e_heap_type> conv_value;
        if (str == "binary")
            conv_value.set_value(e_heap_type::BINARY_HEAP);
        else if (str == "bucket")
            conv_value.set_value(e_heap_type::BUCKET_HEAP_APPROXIMATION);
        else {
            std::stringstream msg;
            msg << "Invalid conversion from '" << str << "' to e_heap_type (expected one of: " << argparse::join(default_choices(), ", ") << ")";
            conv_value.set_error(msg.str());
        }
        return conv_value;
    }

    ConvertedValue<std::string> to_str(e_heap_type val) {
        ConvertedValue<std::string> conv_value;
        if (val == e_heap_type::BINARY_HEAP)
            conv_value.set_value("binary");
        else {
            VTR_ASSERT(val == e_heap_type::BUCKET_HEAP_APPROXIMATION);
            conv_value.set_value("bucket");
        }
        return conv_value;
    }

    std::vector<std::string> default_choices() {
        return {"binary", "bucket"};
    }
};

struct ParseCheckRoute {
    ConvertedValue<e_check_route_option> from_str(const std::string& str) {
        ConvertedValue<e_check_route_option> conv_value;
        if (str == "off")
            conv_value.set_value(e_check_route_option::OFF);
        else if (str == "quick")
            conv_value.set_value(e_check_route_option::QUICK);
        else if (str == "full")
            conv_value.set_value(e_check_route_option::FULL);
        else {
            std::stringstream msg;
            msg << "Invalid conversion from '" << str << "' to e_check_route_option (expected one of: " << argparse::join(default_choices(), ", ") << ")";
            conv_value.set_error(msg.str());
        }
        return conv_value;
    }

    ConvertedValue<std::string> to_str(e_check_route_option val) {
        ConvertedValue<std::string> conv_value;
        if (val == e_check_route_option::OFF)
            conv_value.set_value("off");
        else if (val == e_check_route_option::QUICK)
            conv_value.set_value("quick");
        else {
            VTR_ASSERT(val == e_check_route_option::FULL);
            conv_value.set_value("full");
        }
        return conv_value;
    }

    std::vector<std::string> default_choices() {
        return {"off", "quick", "full"};
    }
};

struct ParsePlaceEfforScaling {
    ConvertedValue<e_place_effort_scaling> from_str(const std::string& str) {
        ConvertedValue<e_place_effort_scaling> conv_value;
        if (str == "circuit")
            conv_value.set_value(e_place_effort_scaling::CIRCUIT);
        else if (str == "device_circuit")
            conv_value.set_value(e_place_effort_scaling::DEVICE_CIRCUIT);
        else {
            std::stringstream msg;
            msg << "Invalid conversion from '" << str << "' to e_place_effort_scaling (expected one of: " << argparse::join(default_choices(), ", ") << ")";
            conv_value.set_error(msg.str());
        }
        return conv_value;
    }

    ConvertedValue<std::string> to_str(e_place_effort_scaling val) {
        ConvertedValue<std::string> conv_value;
        if (val == e_place_effort_scaling::CIRCUIT)
            conv_value.set_value("circuit");
        else {
            VTR_ASSERT(val == e_place_effort_scaling::DEVICE_CIRCUIT);
            conv_value.set_value("device_circuit");
        }
        return conv_value;
    }

    std::vector<std::string> default_choices() {
        return {"circuit", "device_circuit"};
    }
};

struct ParseTimingUpdateType {
    ConvertedValue<e_timing_update_type> from_str(const std::string& str) {
        ConvertedValue<e_timing_update_type> conv_value;
        if (str == "auto")
            conv_value.set_value(e_timing_update_type::AUTO);
        else if (str == "full")
            conv_value.set_value(e_timing_update_type::FULL);
        else if (str == "incremental")
            conv_value.set_value(e_timing_update_type::INCREMENTAL);
        else {
            std::stringstream msg;
            msg << "Invalid conversion from '" << str << "' to e_timing_update_type (expected one of: " << argparse::join(default_choices(), ", ") << ")";
            conv_value.set_error(msg.str());
        }
        return conv_value;
    }

    ConvertedValue<std::string> to_str(e_timing_update_type val) {
        ConvertedValue<std::string> conv_value;
        if (val == e_timing_update_type::AUTO)
            conv_value.set_value("auto");
        if (val == e_timing_update_type::FULL)
            conv_value.set_value("full");
        else {
            VTR_ASSERT(val == e_timing_update_type::INCREMENTAL);
            conv_value.set_value("incremental");
        }
        return conv_value;
    }

    std::vector<std::string> default_choices() {
        return {"auto", "full", "incremental"};
    }
};

struct ParsePostSynthNetlistUnconnInputHandling {
    ConvertedValue<e_post_synth_netlist_unconn_handling> from_str(const std::string& str) {
        ConvertedValue<e_post_synth_netlist_unconn_handling> conv_value;
        if (str == "unconnected")
            conv_value.set_value(e_post_synth_netlist_unconn_handling::UNCONNECTED);
        else if (str == "nets")
            conv_value.set_value(e_post_synth_netlist_unconn_handling::NETS);
        else if (str == "gnd")
            conv_value.set_value(e_post_synth_netlist_unconn_handling::GND);
        else if (str == "vcc")
            conv_value.set_value(e_post_synth_netlist_unconn_handling::VCC);
        else {
            std::stringstream msg;
            msg << "Invalid conversion from '" << str << "' to e_post_synth_netlist_unconn_handling (expected one of: " << argparse::join(default_choices(), ", ") << ")";
            conv_value.set_error(msg.str());
        }
        return conv_value;
    }

    ConvertedValue<std::string> to_str(e_post_synth_netlist_unconn_handling val) {
        ConvertedValue<std::string> conv_value;
        if (val == e_post_synth_netlist_unconn_handling::NETS)
            conv_value.set_value("nets");
        else if (val == e_post_synth_netlist_unconn_handling::GND)
            conv_value.set_value("gnd");
        else if (val == e_post_synth_netlist_unconn_handling::VCC)
            conv_value.set_value("vcc");
        else {
            VTR_ASSERT(val == e_post_synth_netlist_unconn_handling::UNCONNECTED);
            conv_value.set_value("unconnected");
        }
        return conv_value;
    }

    std::vector<std::string> default_choices() {
        return {"unconnected", "nets", "gnd", "vcc"};
    }
};

struct ParsePostSynthNetlistUnconnOutputHandling {
    ConvertedValue<e_post_synth_netlist_unconn_handling> from_str(const std::string& str) {
        ConvertedValue<e_post_synth_netlist_unconn_handling> conv_value;
        if (str == "unconnected")
            conv_value.set_value(e_post_synth_netlist_unconn_handling::UNCONNECTED);
        else if (str == "nets")
            conv_value.set_value(e_post_synth_netlist_unconn_handling::NETS);
        else {
            std::stringstream msg;
            msg << "Invalid conversion from '" << str << "' to e_post_synth_netlist_unconn_handling (expected one of: " << argparse::join(default_choices(), ", ") << ")";
            conv_value.set_error(msg.str());
        }
        return conv_value;
    }

    ConvertedValue<std::string> to_str(e_post_synth_netlist_unconn_handling val) {
        ConvertedValue<std::string> conv_value;
        if (val == e_post_synth_netlist_unconn_handling::NETS)
            conv_value.set_value("nets");
        else {
            VTR_ASSERT(val == e_post_synth_netlist_unconn_handling::UNCONNECTED);
            conv_value.set_value("unconnected");
        }
        return conv_value;
    }

    std::vector<std::string> default_choices() {
        return {"unconnected", "nets"};
    }
};

argparse::ArgumentParser create_arg_parser(const std::string& prog_name, t_options& args) {
    std::string description =
        "Implements the specified circuit onto the target FPGA architecture"
        " by performing packing/placement/routing, and analyzes the result.\n"
        "\n"
        "Attempts to find the minimum routable channel width, unless a fixed"
        " channel width is specified with --route_chan_width.";
    auto parser = argparse::ArgumentParser(prog_name, description);

    std::string epilog = vtr::replace_all(
        "Usage Examples\n"
        "--------------\n"
        "   #Find the minimum routable channel width of my_circuit on my_arch\n"
        "   {prog} my_arch.xml my_circuit.blif\n"
        "\n"
        "   #Show interactive graphics\n"
        "   {prog} my_arch.xml my_circuit.blif --disp on\n"
        "\n"
        "   #Implement at a fixed channel width of 100\n"
        "   {prog} my_arch.xml my_circuit.blif --route_chan_width 100\n"
        "\n"
        "   #Perform packing and placement only\n"
        "   {prog} my_arch.xml my_circuit.blif --pack --place\n"
        "\n"
        "   #Generate post-implementation netlist\n"
        "   {prog} my_arch.xml my_circuit.blif --gen_post_synthesis_netlist on\n"
        "\n"
        "   #Write routing-resource graph to a file\n"
        "   {prog} my_arch.xml my_circuit.blif --write_rr_graph my_rr_graph.xml\n"
        "\n"
        "\n"
        "For additional documentation see: https://docs.verilogtorouting.org",
        "{prog}", parser.prog());
    parser.epilog(epilog);

    auto& pos_grp = parser.add_argument_group("positional arguments");
    pos_grp.add_argument(args.ArchFile, "architecture")
        .help(
            "FPGA Architecture description file\n"
            "   - XML: this is the default frontend format\n"
            "   - FPGA Interchange: device architecture file in the FPGA Interchange format");

    pos_grp.add_argument(args.CircuitName, "circuit")
        .help("Circuit file (or circuit name if --circuit_file specified)");

    auto& stage_grp = parser.add_argument_group("stage options");

    stage_grp.add_argument<bool, ParseOnOff>(args.do_packing, "--pack")
        .help("Run packing")
        .action(argparse::Action::STORE_TRUE)
        .default_value("off");

    stage_grp.add_argument<bool, ParseOnOff>(args.do_placement, "--place")
        .help("Run placement")
        .action(argparse::Action::STORE_TRUE)
        .default_value("off");

    stage_grp.add_argument<bool, ParseOnOff>(args.do_routing, "--route")
        .help("Run routing")
        .action(argparse::Action::STORE_TRUE)
        .default_value("off");

    stage_grp.add_argument<bool, ParseOnOff>(args.do_analysis, "--analysis")
        .help("Run analysis")
        .action(argparse::Action::STORE_TRUE)
        .default_value("off");

    stage_grp.epilog(
        "If none of the stage options are specified, all stages are run.\n"
        "Analysis is always run after routing, unless the implementation\n"
        "is illegal.\n"
        "\n"
        "If the implementation is illegal analysis can be forced by explicitly\n"
        "specifying the --analysis option.");

    auto& gfx_grp = parser.add_argument_group("graphics options");

    gfx_grp.add_argument<bool, ParseOnOff>(args.show_graphics, "--disp")
        .help("Enable or disable interactive graphics")
        .default_value("off");

    gfx_grp.add_argument(args.GraphPause, "--auto")
        .help(
            "Controls how often VPR pauses for interactive"
            " graphics (requiring Proceed to be clicked)."
            " Higher values pause less frequently")
        .default_value("1")
        .choices({"0", "1", "2"})
        .show_in(argparse::ShowIn::HELP_ONLY);

    gfx_grp.add_argument<bool, ParseOnOff>(args.save_graphics, "--save_graphics")
        .help("Save all graphical contents to PDF files")
        .default_value("off");

    gfx_grp.add_argument(args.graphics_commands, "--graphics_commands")
        .help(
            "A set of semi-colon seperated graphics commands. \n"
            "Commands must be surrounded by quotation marks (e.g. --graphics_commands \"save_graphics place.png\")\n"
            "   Commands:\n"
            "      * save_graphics <file>\n"
            "           Saves graphics to the specified file (.png/.pdf/\n"
            "           .svg). If <file> contains '{i}', it will be\n"
            "           replaced with an integer which increments\n"
            "           each time graphics is invoked.\n"
            "      * set_macros <int>\n"
            "           Sets the placement macro drawing state\n"
            "      * set_nets <int>\n"
            "           Sets the net drawing state\n"
            "      * set_cpd <int>\n"
            "           Sets the criticla path delay drawing state\n"
            "      * set_routing_util <int>\n"
            "           Sets the routing utilization drawing state\n"
            "      * set_clip_routing_util <int>\n"
            "           Sets whether routing utilization values are\n"
            "           clipped to [0., 1.]. Useful when a consistent\n"
            "           scale is needed across images\n"
            "      * set_draw_block_outlines <int>\n"
            "           Sets whether blocks have an outline drawn around\n"
            "           them\n"
            "      * set_draw_block_text <int>\n"
            "           Sets whether blocks have label text drawn on them\n"
            "      * set_draw_block_internals <int>\n"
            "           Sets the level to which block internals are drawn\n"
            "      * set_draw_net_max_fanout <int>\n"
            "           Sets the maximum fanout for nets to be drawn (if\n"
            "           fanout is beyond this value the net will not be\n"
            "           drawn)\n"
            "      * set_congestion <int>\n"
            "           Sets the routing congestion drawing state\n"
            "      * exit <int>\n"
            "           Exits VPR with specified exit code\n"
            "\n"
            "   Example:\n"
            "     'save_graphics place.png; \\\n"
            "      set_nets 1; save_graphics nets1.png;\\\n"
            "      set_nets 2; save_graphics nets2.png; set_nets 0;\\\n"
            "      set_cpd 1; save_graphics cpd1.png; \\\n"
            "      set_cpd 3; save_graphics cpd3.png; set_cpd 0; \\\n"
            "      set_routing_util 5; save_graphics routing_util5.png; \\\n"
            "      set_routing_util 0; \\\n"
            "      set_congestion 1; save_graphics congestion1.png;'\n"
            "\n"
            "   The above toggles various graphics settings (e.g. drawing\n"
            "   nets, drawing critical path) and then saves the results to\n"
            "   .png files.\n"
            "\n"
            "   Note that drawing state is reset to its previous state after\n"
            "   these commands are invoked.\n"
            "\n"
            "   Like the interactive graphics --disp option, the --auto\n"
            "   option controls how often the commands specified with\n"
            "   this option are invoked.\n")
        .default_value("");

    auto& gen_grp = parser.add_argument_group("general options");

    gen_grp.add_argument(args.show_help, "--help", "-h")
        .help("Show this help message then exit")
        .action(argparse::Action::HELP);

    gen_grp.add_argument<bool, ParseOnOff>(args.show_version, "--version")
        .help("Show version information then exit")
        .action(argparse::Action::VERSION);

    gen_grp.add_argument<std::string>(args.device_layout, "--device")
        .help(
            "Controls which device layout/floorplan is used from the architecture file."
            " 'auto' uses the smallest device which satisfies the circuit's resource requirements.")
        .metavar("DEVICE_NAME")
        .default_value("auto");

    gen_grp.add_argument<size_t>(args.num_workers, "--num_workers", "-j")
        .help(
            "Controls how many parallel workers VPR may use:\n"
            " *  1 implies VPR will execute serially,\n"
            " * >1 implies VPR may execute in parallel with up to the\n"
            "      specified concurrency, and\n"
            " *  0 implies VPR may execute in parallel with up to the\n"
            "      maximum concurrency supported by the host machine.\n"
            "If this option is not specified it may be set from the 'VPR_NUM_WORKERS' "
            "environment variable; otherwise the default is used.")
        .default_value("1");

    gen_grp.add_argument<bool, ParseOnOff>(args.timing_analysis, "--timing_analysis")
        .help("Controls whether timing analysis (and timing driven optimizations) are enabled.")
        .default_value("on");

    gen_grp.add_argument<e_timing_update_type, ParseTimingUpdateType>(args.timing_update_type, "--timing_update_type")
        .help(
            "Controls how timing analysis updates are performed:\n"
            " * auto: VPR decides\n"
            " * full: Full timing updates are performed (may be faster \n"
            "         if circuit timing has changed significantly)\n"
            " * incr: Incremental timing updates are performed (may be \n"
            "         faster in the face of smaller circuit timing changes)\n")
        .default_value("auto")
        .show_in(argparse::ShowIn::HELP_ONLY);

    gen_grp.add_argument<bool, ParseOnOff>(args.CreateEchoFile, "--echo_file")
        .help(
            "Generate echo files of key internal data structures."
            " Useful for debugging VPR, and typically end in .echo")
        .default_value("off")
        .show_in(argparse::ShowIn::HELP_ONLY);

    gen_grp.add_argument<bool, ParseOnOff>(args.verify_file_digests, "--verify_file_digests")
        .help(
            "Verify that files loaded by VPR (e.g. architecture, netlist,"
            " previous packing/placement/routing) are consistent")
        .default_value("on")
        .show_in(argparse::ShowIn::HELP_ONLY);

    gen_grp.add_argument(args.target_device_utilization, "--target_utilization")
        .help(
            "Sets the target device utilization."
            " This corresponds to the maximum target fraction of device grid-tiles to be used."
            " A value of 1.0 means the smallest device (which fits the circuit) will be used.")
        .default_value("1.0")
        .show_in(argparse::ShowIn::HELP_ONLY);

    gen_grp.add_argument<e_constant_net_method, ParseConstantNetMethod>(args.constant_net_method, "--constant_net_method")
        .help(
            "Specifies how constant nets (i.e. those driven to a constant\n"
            "value) are handled:\n"
            " * global: Treat constant nets as globals (not routed)\n"
            " * route : Treat constant nets as normal nets (routed)\n")
        .default_value("global")
        .show_in(argparse::ShowIn::HELP_ONLY);

    gen_grp.add_argument<e_clock_modeling, ParseClockModeling>(args.clock_modeling, "--clock_modeling")
        .help(
            "Specifies how clock nets are handled\n"
            " * ideal: Treat clock pins as ideal\n"
            "          (i.e. no routing delays on clocks)\n"
            " * route: Treat the clock pins as normal nets\n"
            "          (i.e. routed using inter-block routing)\n"
            " * dedicated_network : Build a dedicated clock network based on the\n"
            "                       clock network specified in the architecture file\n")
        .default_value("ideal")
        .show_in(argparse::ShowIn::HELP_ONLY);

    gen_grp.add_argument<bool, ParseOnOff>(args.two_stage_clock_routing, "--two_stage_clock_routing")
        .help(
            "Routes clock nets in two stages if using a dedicated clock network.\n"
            " * First stage: From the Net source to a dedicated clock network source\n"
            " * Second stage: From the clock network source to net sinks\n")
        .default_value("off")
        .action(argparse::Action::STORE_TRUE)
        .show_in(argparse::ShowIn::HELP_ONLY);

    gen_grp.add_argument<bool, ParseOnOff>(args.exit_before_pack, "--exit_before_pack")
        .help("Causes VPR to exit before packing starts (useful for statistics collection)")
        .default_value("off")
        .show_in(argparse::ShowIn::HELP_ONLY);

    gen_grp.add_argument<bool, ParseOnOff>(args.strict_checks, "--strict_checks")
        .help(
            "Controls whether VPR enforces some consistency checks strictly (as errors) or treats them as warnings."
            " Usually these checks indicate an issue with either the targetted architecture, or consistency issues"
            " with VPR's internal data structures/algorithms (possibly harming optimization quality)."
            " In specific circumstances on specific architectures these checks may be too restrictive and can be turned off."
            " However exercise extreme caution when turning this option off -- be sure you completely understand why the issue"
            " is being flagged, and why it is OK to treat as a warning instead of an error.")
        .default_value("on")
        .show_in(argparse::ShowIn::HELP_ONLY);

    gen_grp.add_argument<std::string>(args.disable_errors, "--disable_errors")
        .help(
            "Parses a list of functions for which the errors are going to be treated as warnings.\n"
            "Each function in the list is delimited by `:`\n"
            "This option should be only used for development purposes.")
        .default_value("");

    gen_grp.add_argument<std::string>(args.suppress_warnings, "--suppress_warnings")
        .help(
            "Parses a list of functions for which the warnings will be suppressed on stdout.\n"
            "The first element of the list is the name of the output log file with the suppressed warnings.\n"
            "The output log file can be omitted to completely suppress warnings.\n"
            "The file name and the list of functions is separated by `,`. If no output log file is specified,\n"
            "the comma is not needed.\n"
            "Each function in the list is delimited by `:`\n"
            "This option should be only used for development purposes.")
        .default_value("");

    gen_grp.add_argument<bool, ParseOnOff>(args.allow_dangling_combinational_nodes, "--allow_dangling_combinational_nodes")
        .help(
            "Option to allow dangling combinational nodes in the timing graph.\n"
            "This option should normally be off, as dangling combinational nodes are unusual\n"
            "in the timing graph and may indicate a problem in the circuit or architecture.\n"
            "Unless you understand why your architecture/circuit can have valid dangling combinational nodes, this option should be off.\n"
            "In general this is a dev-only option and should not be turned on by the end-user.")
        .default_value("off")
        .show_in(argparse::ShowIn::HELP_ONLY);

    gen_grp.add_argument<bool, ParseOnOff>(args.terminate_if_timing_fails, "--terminate_if_timing_fails")
        .help(
            "During final timing analysis after routing, if a negative slack anywhere is returned and this option is set, \n"
            "VPR_FATAL_ERROR is called and processing ends.")
        .default_value("off");

    auto& file_grp = parser.add_argument_group("file options");

    file_grp.add_argument<e_arch_format, ParseArchFormat>(args.arch_format, "--arch_format")
        .help(
            "File format for the input atom-level circuit/netlist.\n"
            " * vtr: Architecture expressed in the explicit VTR format"
            " * fpga-interchage: Architecture expressed in the FPGA Interchange schema format\n")
        .default_value("vtr")
        .show_in(argparse::ShowIn::HELP_ONLY);

    file_grp.add_argument(args.CircuitFile, "--circuit_file")
        .help("Path to technology mapped circuit")
        .show_in(argparse::ShowIn::HELP_ONLY);

    file_grp.add_argument<e_circuit_format, ParseCircuitFormat>(args.circuit_format, "--circuit_format")
        .help(
            "File format for the input atom-level circuit/netlist.\n"
            " * auto: infer from file extension\n"
            " * blif: Strict structural BLIF format\n"
            " * eblif: Structural BLIF format with the extensions:\n"
            "           .conn  - Connection between two wires\n"
            "           .cname - Custom name for atom primitive\n"
            "           .param - Parameter on atom primitive\n"
            "           .attr  - Attribute on atom primitive\n"
            " * fpga-interchage: Logical netlist in FPGA Interchange schema format\n")
        .default_value("auto")
        .show_in(argparse::ShowIn::HELP_ONLY);

    file_grp.add_argument(args.NetFile, "--net_file")
        .help("Path to packed netlist file")
        .show_in(argparse::ShowIn::HELP_ONLY);

    file_grp.add_argument(args.PlaceFile, "--place_file")
        .help("Path to placement file")
        .show_in(argparse::ShowIn::HELP_ONLY);

    file_grp.add_argument(args.RouteFile, "--route_file")
        .help("Path to routing file")
        .show_in(argparse::ShowIn::HELP_ONLY);

    file_grp.add_argument(args.SDCFile, "--sdc_file")
        .help("Path to timing constraints file in SDC format")
        .show_in(argparse::ShowIn::HELP_ONLY);

    file_grp.add_argument(args.read_rr_graph_file, "--read_rr_graph")
        .help(
            "The routing resource graph file to load."
            " The loaded routing resource graph overrides any routing architecture specified in the architecture file.")
        .metavar("RR_GRAPH_FILE")
        .show_in(argparse::ShowIn::HELP_ONLY);

    file_grp.add_argument(args.write_rr_graph_file, "--write_rr_graph")
        .help("Writes the routing resource graph to the specified file")
        .metavar("RR_GRAPH_FILE")
        .show_in(argparse::ShowIn::HELP_ONLY);

    file_grp.add_argument(args.write_initial_place_file, "--write_initial_place_file")
        .help("Writes out the the placement chosen by the initial placement algorithm to the specified file")
        .metavar("INITIAL_PLACE_FILE")
        .show_in(argparse::ShowIn::HELP_ONLY);

    file_grp.add_argument(args.read_vpr_constraints_file, "--read_vpr_constraints")
        .help("Reads the floorplanning constraints that packing and placement must respect from the specified XML file.")
        .show_in(argparse::ShowIn::HELP_ONLY);

    file_grp.add_argument(args.write_vpr_constraints_file, "--write_vpr_constraints")
        .help("Writes out new floorplanning constraints based on current placement to the specified XML file.")
        .show_in(argparse::ShowIn::HELP_ONLY);

    file_grp.add_argument(args.read_router_lookahead, "--read_router_lookahead")
        .help(
            "Reads the lookahead data from the specified file instead of computing it.")
        .show_in(argparse::ShowIn::HELP_ONLY);

    file_grp.add_argument(args.read_intra_cluster_router_lookahead, "--read_intra_cluster_router_lookahead")
        .help("Reads the intra-cluster lookahead data from the specified file.")
        .show_in(argparse::ShowIn::HELP_ONLY);

    file_grp.add_argument(args.write_router_lookahead, "--write_router_lookahead")
        .help("Writes the lookahead data to the specified file.")
        .show_in(argparse::ShowIn::HELP_ONLY);

    file_grp.add_argument(args.write_intra_cluster_router_lookahead, "--write_intra_cluster_router_lookahead")
        .help("Writes the intra-cluster lookahead data to the specified file.")
        .show_in(argparse::ShowIn::HELP_ONLY);

    file_grp.add_argument(args.read_placement_delay_lookup, "--read_placement_delay_lookup")
        .help(
            "Reads the placement delay lookup from the specified file instead of computing it.")
        .show_in(argparse::ShowIn::HELP_ONLY);

    file_grp.add_argument(args.write_placement_delay_lookup, "--write_placement_delay_lookup")
        .help("Writes the placement delay lookup to the specified file.")
        .show_in(argparse::ShowIn::HELP_ONLY);

    file_grp.add_argument(args.out_file_prefix, "--outfile_prefix")
        .help("Prefix for output files")
        .show_in(argparse::ShowIn::HELP_ONLY);

    file_grp.add_argument(args.write_block_usage, "--write_block_usage")
        .help("Writes the cluster-level block types usage summary to the specified JSON, XML or TXT file.")
        .show_in(argparse::ShowIn::HELP_ONLY);

    auto& netlist_grp = parser.add_argument_group("netlist options");

    netlist_grp.add_argument<bool, ParseOnOff>(args.absorb_buffer_luts, "--absorb_buffer_luts")
        .help("Controls whether LUTS programmed as buffers are absorbed by downstream logic")
        .default_value("on")
        .show_in(argparse::ShowIn::HELP_ONLY);

    netlist_grp.add_argument<e_const_gen_inference, ParseConstGenInference>(args.const_gen_inference, "--const_gen_inference")
        .help(
            "Controls how constant generators are detected\n"
            " * none    : No constant generator inference is performed\n"
            " * comb    : Only combinational primitives are considered\n"
            "             for constant generator inference (always safe)\n"
            " * comb_seq: Both combinational and sequential primitives\n"
            "             are considered for constant generator inference\n"
            "             (usually safe)\n")
        .default_value("comb_seq")
        .show_in(argparse::ShowIn::HELP_ONLY);

    netlist_grp.add_argument<bool, ParseOnOff>(args.sweep_dangling_primary_ios, "--sweep_dangling_primary_ios")
        .help("Controls whether dangling primary inputs and outputs are removed from the netlist")
        .default_value("on")
        .show_in(argparse::ShowIn::HELP_ONLY);

    netlist_grp.add_argument<bool, ParseOnOff>(args.sweep_dangling_nets, "--sweep_dangling_nets")
        .help("Controls whether dangling nets are removed from the netlist")
        .default_value("on")
        .show_in(argparse::ShowIn::HELP_ONLY);

    netlist_grp.add_argument<bool, ParseOnOff>(args.sweep_dangling_blocks, "--sweep_dangling_blocks")
        .help("Controls whether dangling blocks are removed from the netlist")
        .default_value("on")
        .show_in(argparse::ShowIn::HELP_ONLY);

    netlist_grp.add_argument<bool, ParseOnOff>(args.sweep_constant_primary_outputs, "--sweep_constant_primary_outputs")
        .help("Controls whether primary outputs driven by constant values are removed from the netlist")
        .default_value("off")
        .show_in(argparse::ShowIn::HELP_ONLY);

    netlist_grp.add_argument(args.netlist_verbosity, "--netlist_verbosity")
        .help(
            "Controls how much detail netlist processing produces about detected netlist"
            " characteristics (e.g. constant generator detection) and applied netlist"
            " modifications (e.g. swept netlist components)."
            " Larger values produce more detail.")
        .default_value("1")
        .show_in(argparse::ShowIn::HELP_ONLY);

    auto& pack_grp = parser.add_argument_group("packing options");

    pack_grp.add_argument<bool, ParseOnOff>(args.connection_driven_clustering, "--connection_driven_clustering")
        .help(
            "Controls whether or not packing prioritizes the absorption of nets with fewer"
            " connections into a complex logic block over nets with more connections")
        .default_value("on")
        .show_in(argparse::ShowIn::HELP_ONLY);

    pack_grp.add_argument<e_unrelated_clustering, ParseUnrelatedClustering>(args.allow_unrelated_clustering, "--allow_unrelated_clustering")
        .help(
            "Controls whether primitives with no attraction to a cluster can be packed into it.\n"
            "Turning unrelated clustering on can increase packing density (fewer blocks are used), but at the cost of worse routability.\n"
            " * on  : Unrelated clustering enabled\n"
            " * off : Unrelated clustering disabled\n"
            " * auto: Dynamically enabled/disabled (based on density)\n")
        .default_value("auto")
        .show_in(argparse::ShowIn::HELP_ONLY);

    pack_grp.add_argument(args.alpha_clustering, "--alpha_clustering")
        .help(
            "Parameter that weights the optimization of timing vs area. 0.0 focuses solely on"
            " area, 1.0 solely on timing.")
        .default_value("0.75")
        .show_in(argparse::ShowIn::HELP_ONLY);

    pack_grp.add_argument(args.beta_clustering, "--beta_clustering")
        .help(
            "Parameter that weights the absorption of small nets vs signal sharing."
            " 0.0 focuses solely on sharing, 1.0 solely on small net absoprtion."
            " Only meaningful if --connection_driven_clustering=on")
        .default_value("0.9")
        .show_in(argparse::ShowIn::HELP_ONLY);

    pack_grp.add_argument<bool, ParseOnOff>(args.timing_driven_clustering, "--timing_driven_clustering")
        .help("Controls whether custering optimizes for timing")
        .default_value("on")
        .show_in(argparse::ShowIn::HELP_ONLY);

    pack_grp.add_argument<e_cluster_seed, ParseClusterSeed>(args.cluster_seed_type, "--cluster_seed_type")
        .help(
            "Controls how primitives are chosen as seeds."
            " (Default: blend2 if timing driven, max_inputs otherwise)")
        .show_in(argparse::ShowIn::HELP_ONLY);

    pack_grp.add_argument<bool, ParseOnOff>(args.enable_clustering_pin_feasibility_filter, "--clustering_pin_feasibility_filter")
        .help(
            "Controls whether the pin counting feasibility filter is used during clustering."
            " When enabled the clustering engine counts the number of available pins in"
            " groups/classes of mutually connected pins within a cluster."
            " These counts are used to quickly filter out candidate primitives/atoms/molecules"
            " for which the cluster has insufficient pins to route (without performing a full routing)."
            " This reduces packer run-time")
        .default_value("on")
        .show_in(argparse::ShowIn::HELP_ONLY);

    pack_grp.add_argument<e_balance_block_type_util, ParseBalanceBlockTypeUtil>(args.balance_block_type_utilization, "--balance_block_type_utilization")
        .help(
            "If enabled, when a primitive can potentially be mapped to multiple block types the packer will\n"
            "pick the block type which (currently) has the lowest utilization.\n"
            " * on  : Try to balance block type utilization\n"
            " * off : Do not try to balance block type utilization\n"
            " * auto: Dynamically enabled/disabled (based on density)\n")
        .default_value("auto")
        .show_in(argparse::ShowIn::HELP_ONLY);

    pack_grp.add_argument(args.target_external_pin_util, "--target_ext_pin_util")
        .help(
            "Sets the external pin utilization target during clustering.\n"
            "Value Ranges: [1.0, 0.0]\n"
            "* 1.0 : The packer to pack as densely as possible (i.e. try\n"
            "        to use 100% of cluster external pins)\n"
            "* 0.0 : The packer to pack as loosely as possible (i.e. each\n"
            "        block will contain a single mollecule).\n"
            "        Values in between trade-off pin usage and\n"
            "        packing density.\n"
            "\n"
            "Typically packing less densely improves routability, at\n"
            "the cost of using more clusters. Note that these settings are\n"
            "only guidelines, the packer will use up to 1.0 utilization if\n"
            "a molecule would not otherwise pack into any cluster type.\n"
            "\n"
            "This option can take multiple specifications in several\n"
            "formats:\n"
            "* auto (i.e. 'auto'): VPR will determine the target pin\n"
            "                      utilizations automatically\n"
            "* Single Value (e.g. '0.7'): the input pin utilization for\n"
            "                             all block types (output pin\n"
            "                             utilization defaults to 1.0)\n"
            "* Double Value (e.g. '0.7,0.8'): the input and output pin\n"
            "                             utilization for all block types\n"
            "* Block Value (e.g. 'clb:0.7', 'clb:0.7,0.8'): the pin\n"
            "                             utilization for a specific\n"
            "                             block type\n"
            "These can be used in combination. For example:\n"
            "   '--target_ext_pin_util 0.9 clb:0.7'\n"
            "would set the input pin utilization of clb blocks to 0.7,\n"
            "and all other blocks to 0.9.\n")
        .nargs('+')
        .default_value({"auto"})
        .show_in(argparse::ShowIn::HELP_ONLY);

    pack_grp.add_argument<bool, ParseOnOff>(args.pack_prioritize_transitive_connectivity, "--pack_prioritize_transitive_connectivity")
        .help("Whether transitive connectivity is prioritized over high-fanout connectivity during packing")
        .default_value("on")
        .show_in(argparse::ShowIn::HELP_ONLY);

    pack_grp.add_argument(args.pack_high_fanout_threshold, "--pack_high_fanout_threshold")
        .help(
            "Sets the high fanout threshold during clustering.\n"
            "\n"
            "Typically reducing the threshold reduces packing density\n"
            "and improves routability."
            "\n"
            "This option can take multiple specifications in several\n"
            "formats:\n"
            "* auto (i.e. 'auto'): VPR will determine the target pin\n"
            "                      utilizations automatically\n"
            "* Single Value (e.g. '256'): the high fanout threshold\n"
            "                             for all block types\n"
            "* Block Value (e.g. 'clb:16'): the high fanout threshold\n"
            "                               for a specific block type\n"
            "These can be used in combination. For example:\n"
            "   '--pack_high_fanout_threshold 256 clb:16'\n"
            "would set the high fanout threshold for clb blocks to 16\n"
            "and all other blocks to 256\n")
        .nargs('+')
        .default_value({"auto"})
        .show_in(argparse::ShowIn::HELP_ONLY);

    pack_grp.add_argument(args.pack_transitive_fanout_threshold, "--pack_transitive_fanout_threshold")
        .help("Packer transitive fanout threshold")
        .default_value("4")
        .show_in(argparse::ShowIn::HELP_ONLY);

    pack_grp.add_argument(args.pack_feasible_block_array_size, "--pack_feasible_block_array_size")
        .help(
            "This value is used to determine the max size of the\n"
            "priority queue for candidates that pass the early filter\n"
            "legality test but not the more detailed routing test\n")
        .default_value("30")
        .show_in(argparse::ShowIn::HELP_ONLY);

    pack_grp.add_argument<int>(args.pack_verbosity, "--pack_verbosity")
        .help("Controls how verbose clustering's output is. Higher values produce more output (useful for debugging architecture packing problems)")
        .default_value("2")
        .show_in(argparse::ShowIn::HELP_ONLY);

    pack_grp.add_argument<bool, ParseOnOff>(args.use_attraction_groups, "--use_attraction_groups")
        .help("Whether attraction groups are used to make it easier to pack primitives in the same floorplan region together.")
        .default_value("on")
        .show_in(argparse::ShowIn::HELP_ONLY);

    pack_grp.add_argument(args.pack_num_moves, "--pack_num_moves")
        .help(
            "The number of moves that can be tried in packing stage")
        .default_value("100000")
        .show_in(argparse::ShowIn::HELP_ONLY);

    pack_grp.add_argument(args.pack_move_type, "--pack_move_type")
        .help(
            "The move type used in packing."
            "The available values are: randomSwap, semiDirectedSwap, semiDirectedSameTypeSwap")
        .default_value("semiDirectedSwap")
        .show_in(argparse::ShowIn::HELP_ONLY);

    auto& place_grp = parser.add_argument_group("placement options");

    place_grp.add_argument(args.Seed, "--seed")
        .help("Placement random number generator seed")
        .default_value("1")
        .show_in(argparse::ShowIn::HELP_ONLY);

    place_grp.add_argument<e_place_delta_delay_algorithm, ParsePlaceDeltaDelayAlgorithm>(
                 args.place_delta_delay_matrix_calculation_method,
                 "--place_delta_delay_matrix_calculation_method")
        .help(
            "What algorithm should be used to compute the place delta matrix.\n"
            "\n"
            " * astar : Find delta delays between OPIN's and IPIN's using\n"
            "           the router with the current --router_profiler_astar_fac.\n"
            " * dijkstra : Use Dijkstra's algorithm to find all shortest paths \n"
            "              from sampled OPIN's to all IPIN's.\n")
        .default_value("astar")
        .show_in(argparse::ShowIn::HELP_ONLY);

    place_grp.add_argument(args.PlaceInnerNum, "--inner_num")
        .help("Controls number of moves per temperature: inner_num * num_blocks ^ (4/3)")
        .default_value("0.5")
        .show_in(argparse::ShowIn::HELP_ONLY);

    place_grp.add_argument<e_place_effort_scaling, ParsePlaceEfforScaling>(args.place_effort_scaling, "--place_effort_scaling")
        .help(
            "Controls how the number of placer moves level scales with circuit\n"
            " and device size:\n"
            "  * circuit: proportional to circuit size (num_blocks ^ 4/3)\n"
            "  * device_circuit: proportional to device and circuit size\n"
            "                    (grid_size ^ 2/3 * num_blocks ^ 2/3)\n")
        .default_value("circuit")
        .show_in(argparse::ShowIn::HELP_ONLY);

    place_grp.add_argument(args.PlaceInitT, "--init_t")
        .help("Initial temperature for manual annealing schedule")
        .default_value("100.0")
        .show_in(argparse::ShowIn::HELP_ONLY);

    place_grp.add_argument(args.PlaceExitT, "--exit_t")
        .help("Temperature at which annealing which terminate for manual annealing schedule")
        .default_value("0.01")
        .show_in(argparse::ShowIn::HELP_ONLY);

    place_grp.add_argument(args.PlaceAlphaT, "--alpha_t")
        .help(
            "Temperature scaling factor for manual annealing schedule."
            " Old temperature is multiplied by alpha_t")
        .default_value("0.8")
        .show_in(argparse::ShowIn::HELP_ONLY);

    place_grp.add_argument(args.PlaceAlphaMin, "--alpha_min")
        .help(
            "For placement using Dusty's annealing schedule. Minimum (starting) value of alpha.")
        .default_value("0.2")
        .show_in(argparse::ShowIn::HELP_ONLY);

    place_grp.add_argument(args.PlaceAlphaMax, "--alpha_max")
        .help(
            "For placement using Dusty's annealing schedule. Maximum (stopping) value of alpha.")
        .default_value("0.9")
        .show_in(argparse::ShowIn::HELP_ONLY);

    place_grp.add_argument(args.PlaceAlphaDecay, "--alpha_decay")
        .help(
            "For placement using Dusty's annealing schedule. The value that alpha is scaled by after reset.")
        .default_value("0.7")
        .show_in(argparse::ShowIn::HELP_ONLY);

    place_grp.add_argument(args.PlaceSuccessMin, "--anneal_success_min")
        .help(
            "For placement using Dusty's annealing schedule. Minimum success ratio when annealing before resetting the temperature to maintain the target success ratio.")
        .default_value("0.1")
        .show_in(argparse::ShowIn::HELP_ONLY);

    place_grp.add_argument(args.PlaceSuccessTarget, "--anneal_success_target")
        .help(
            "For placement using Dusty's annealing schedule. Target success ratio when annealing.")
        .default_value("0.25")
        .show_in(argparse::ShowIn::HELP_ONLY);

    place_grp.add_argument<e_pad_loc_type, ParseFixPins>(args.pad_loc_type, "--fix_pins")
        .help(
            "Fixes I/O pad locations randomly during placement. Valid options:\n"
            " * 'free' allows placement to optimize pad locations\n"
            " * 'random' fixes pad locations to arbitrary locations\n.")
        .default_value("free")
        .choices({"free", "random"})
        .show_in(argparse::ShowIn::HELP_ONLY);

    place_grp.add_argument(args.constraints_file, "--fix_clusters")
        .help(
            "Fixes block locations during placement. Valid options:\n"
            " * path to a file specifying block locations (.place format with block locations specified).")
        .default_value("")
        .show_in(argparse::ShowIn::HELP_ONLY);

    place_grp.add_argument<e_place_algorithm, ParsePlaceAlgorithm>(args.PlaceAlgorithm, "--place_algorithm")
        .help(
            "Controls which placement algorithm is used. Valid options:\n"
            " * bounding_box: Focuses purely on minimizing the bounding box wirelength of the circuit. Turns off timing analysis if specified.\n"
            " * criticality_timing: Focuses on minimizing both the wirelength and the connection timing costs (criticality * delay).\n"
            " * slack_timing: Focuses on improving the circuit slack values to reduce critical path delay.\n")
        .default_value("criticality_timing")
        .choices({"bounding_box", "criticality_timing", "slack_timing"})
        .show_in(argparse::ShowIn::HELP_ONLY);

    place_grp.add_argument<e_place_algorithm, ParsePlaceAlgorithm>(args.PlaceQuenchAlgorithm, "--place_quench_algorithm")
        .help(
            "Controls which placement algorithm is used during placement quench.\n"
            "If specified, it overrides the option --place_algorithm during placement quench.\n"
            "Valid options:\n"
            " * bounding_box: Focuses purely on minimizing the bounding box wirelength of the circuit. Turns off timing analysis if specified.\n"
            " * criticality_timing: Focuses on minimizing both the wirelength and the connection timing costs (criticality * delay).\n"
            " * slack_timing: Focuses on improving the circuit slack values to reduce critical path delay.\n")
        .default_value("criticality_timing")
        .choices({"bounding_box", "criticality_timing", "slack_timing"})
        .show_in(argparse::ShowIn::HELP_ONLY);

    place_grp.add_argument(args.PlaceChanWidth, "--place_chan_width")
        .help(
            "Sets the assumed channel width during placement. "
            "If --place_chan_width is unspecified, but --route_chan_width is specified the "
            "--route_chan_width value will be used (otherwise the default value is used).")
        .default_value("100")
        .show_in(argparse::ShowIn::HELP_ONLY);

    place_grp.add_argument(args.place_rlim_escape_fraction, "--place_rlim_escape")
        .help(
            "The fraction of moves which are allowed to ignore the region limit."
            " For example, a value of 0.1 means 10%% of moves are allowed to ignore the region limit.")
        .default_value("0.0")
        .show_in(argparse::ShowIn::HELP_ONLY);

    place_grp.add_argument(args.place_move_stats_file, "--place_move_stats")
        .help(
            "File to write detailed placer move statistics to")
        .default_value("")
        .show_in(argparse::ShowIn::HELP_ONLY);

    place_grp.add_argument(args.placement_saves_per_temperature, "--save_placement_per_temperature")
        .help(
            "Controls how often VPR saves the current placement to a file per temperature (may be helpful for debugging)."
            " The value specifies how many times the placement should be saved (values less than 1 disable this feature).")
        .default_value("0")
        .show_in(argparse::ShowIn::HELP_ONLY);

    place_grp.add_argument(args.enable_analytic_placer, "--enable_analytic_placer")
        .help(
            "Enables the analytic placer. "
            "Once analytic placement is done, the result is passed through the quench phase of the annealing placer for local improvement")
        .default_value("false")
        .show_in(argparse::ShowIn::HELP_ONLY);

    place_grp.add_argument(args.place_static_move_prob, "--place_static_move_prob")
        .help(
            "The percentage probabilities of different moves in Simulated Annealing placement."
            "This option is only effective for timing-driven placement."
<<<<<<< HEAD
            "The numbers listed are interpreted as the percentage probabilities of {uniformMove, MedianMove, CentroidMove, WeightedCentroid, WeightedMedian, Critical UniformMove, Timing feasible Region(TFR)}, in that order.")
=======
            "The numbers listed are interpreted as the percentage probabilities of {uniformMove, MedianMove, CentroidMove, "
            "WeightedCentroid, WeightedMedian, Critical UniformMove, Timing feasible Region(TFR)}, in that order.")
>>>>>>> 2778e2e3
        .nargs('+')
        .default_value({"100", "0", "0", "0", "0", "0", "0"})

        .show_in(argparse::ShowIn::HELP_ONLY);

    place_grp.add_argument(args.place_static_notiming_move_prob, "--place_static_notiming_move_prob")
        .help(
            "The Probability of different non timing move in Simulated Annealing."
            "This option is only effective for nontiming driven placement."
            " The numbers listed are interpreted as the percentage probabilities of {uniformMove, MedianMove, CentroidMove}, in that order.")
        .nargs('+')
        .default_value({"100", "0", "0"})

        .show_in(argparse::ShowIn::HELP_ONLY);

    place_grp.add_argument(args.place_high_fanout_net, "--place_high_fanout_net")
        .help(
            "Sets the assumed high fanout net during placement. "
            "Any net with higher fanout would be ignored while calculating some of the directed moves: Median and WeightedMedian")
        .default_value("10")
        .show_in(argparse::ShowIn::HELP_ONLY);

    place_grp.add_argument<e_place_bounding_box_mode, ParsePlaceBoundingBox>(args.place_bounding_box_mode, "--place_bounding_box_mode")
        .help(
            "Specifies the type of bounding box to be used in 3D architectures.\n"
            "\n"
            "MODE options:\n"
            "  auto_bb     : Automatically determine the appropriate bounding box based on the connections between layers.\n"
            "  cube_bb            : Use 3D bounding boxes.\n"
            "  per_layer_bb     : Use per-layer bounding boxes.\n"
            "\n"
            "Choose one of the available modes to define the behavior of bounding boxes in your 3D architecture. The default mode is 'automatic'.")
        .default_value("auto_bb")
        .choices({"auto_bb", "cube_bb", "per_layer_bb"})
        .show_in(argparse::ShowIn::HELP_ONLY);

    place_grp.add_argument<bool, ParseOnOff>(args.RL_agent_placement, "--RL_agent_placement")
        .help(
            "Uses a Reinforcement Learning (RL) agent in choosing the appropiate move type in placement."
            "It activates the RL agent placement instead of using fixed probability for each move type.")
        .default_value("on")
        .show_in(argparse::ShowIn::HELP_ONLY);

    place_grp.add_argument<bool, ParseOnOff>(args.place_agent_multistate, "--place_agent_multistate")
        .help(
            "Enable multistate agent. "
            "A second state will be activated late in the annealing and in the Quench that includes all the timing driven directed moves.")
        .default_value("on")
        .show_in(argparse::ShowIn::HELP_ONLY);

    place_grp.add_argument<bool, ParseOnOff>(args.place_checkpointing, "--place_checkpointing")
        .help(
            "Enable Placement checkpoints. This means saving the placement and restore it if it's better than later placements."
            "Only effective if agnet's 2nd state is activated.")
        .default_value("on")
        .show_in(argparse::ShowIn::HELP_ONLY);

    place_grp.add_argument(args.place_agent_epsilon, "--place_agent_epsilon")
        .help(
            "Placement RL agent's epsilon for epsilon-greedy agent."
            "Epsilon represents the percentage of exploration actions taken vs the exploitation ones.")
        .default_value("0.3")
        .show_in(argparse::ShowIn::HELP_ONLY);

    place_grp.add_argument(args.place_agent_gamma, "--place_agent_gamma")
        .help(
            "Controls how quickly the agent's memory decays. "
            "Values between [0., 1.] specify the fraction of weight in the exponentially weighted reward average applied to moves which occured greater than moves_per_temp moves ago."
            "Values < 0 cause the unweighted reward sample average to be used (all samples are weighted equally)")
        .default_value("0.05")
        .show_in(argparse::ShowIn::HELP_ONLY);

    place_grp.add_argument(args.place_dm_rlim, "--place_dm_rlim")
        .help(
            "The maximum range limit of any directed move other than the uniform move. "
            "It also shrinks with the default rlim")
        .default_value("3.0")
        .show_in(argparse::ShowIn::HELP_ONLY);

    place_grp.add_argument(args.place_reward_fun, "--place_reward_fun")
        .help(
            "The reward function used by placement RL agent."
            "The available values are: basic, nonPenalizing_basic, runtime_aware, WLbiased_runtime_aware"
            "The latter two are only available for timing-driven placement.")
        .default_value("WLbiased_runtime_aware")
        .show_in(argparse::ShowIn::HELP_ONLY);

    place_grp.add_argument(args.place_crit_limit, "--place_crit_limit")
        .help(
            "The criticality limit to count a block as a critical one (or have a critical connection). "
            "It used in some directed moves that only move critical blocks like critical uniform and feasible region. "
            "Its range equals to [0., 1.].")
        .default_value("0.7")
        .show_in(argparse::ShowIn::HELP_ONLY);

    place_grp.add_argument(args.place_constraint_expand, "--place_constraint_expand")
        .help(
            "The value used to decide how much to expand the floorplan constraint region when writing"
            "a floorplan constraint XML file. Takes in an integer value from zero to infinity."
            "If the value is zero, the block stays at the same x, y location. If it is"
            "greater than zero the constraint region expands by the specified value in each direction."
            "For example, if 1 was specified, a block at the x, y location (1, 1) would have a constraint region"
            "of 2x2 centered around (1, 1), from (0, 0) to (2, 2).")
        .default_value("0")
        .show_in(argparse::ShowIn::HELP_ONLY);

    place_grp.add_argument<bool, ParseOnOff>(args.place_constraint_subtile, "--place_constraint_subtile")
        .help(
            "The bool used to say whether to print subtile constraints when printing a floorplan constraints XML file."
            "If it is off, no subtile locations are specified when printing the floorplan constraints."
            "If it is on, the floorplan constraints are printed with the subtiles from current placement.")
        .default_value("off")
        .show_in(argparse::ShowIn::HELP_ONLY);

    place_grp.add_argument(args.floorplan_num_horizontal_partitions, "--floorplan_num_horizontal_partitions")
        .help(
            "An argument used for generating test constraints files. Specifies how many partitions to "
            "make in the horizontal dimension. Must be used in conjunction with "
            "--floorplan_num_vertical_partitions")
        .default_value("0")
        .show_in(argparse::ShowIn::HELP_ONLY);

    place_grp.add_argument(args.floorplan_num_vertical_partitions, "--floorplan_num_vertical_partitions")
        .help(
            "An argument used for generating test constraints files. Specifies how many partitions to "
            "make in the vertical dimension. Must be used in conjunction with "
            "--floorplan_num_horizontal_partitions")
        .default_value("0")
        .show_in(argparse::ShowIn::HELP_ONLY);

    /*
     * place_grp.add_argument(args.place_timing_cost_func, "--place_timing_cost_func")
     * .help(
     * "which timing cost function to use")
     * .default_value("0")
     * .show_in(argparse::ShowIn::HELP_ONLY);
     */
    place_grp.add_argument<e_agent_algorithm, ParsePlaceAgentAlgorithm>(args.place_agent_algorithm, "--place_agent_algorithm")
        .help("Controls which placement RL agent is used")
        .default_value("softmax")
        .choices({"e_greedy", "softmax"})
        .show_in(argparse::ShowIn::HELP_ONLY);

    place_grp.add_argument<e_agent_space, ParsePlaceAgentSpace>(args.place_agent_space, "--place_agent_space")
        .help(
            "Agent exploration space can be either based on only move types or also consider different block types\n"
            "The available values are: move_type, move_block_type")
        .default_value("move_block_type")
        .choices({"move_type", "move_block_type"})
        .show_in(argparse::ShowIn::HELP_ONLY);

    place_grp.add_argument(args.placer_debug_block, "--placer_debug_block")
        .help(
            " Controls when placer debugging is enabled for blocks.\n"
            " * For values >= 0, the value is taken as the block ID for\n"
            "   which to enable placer debug output.\n"
            " * For value == -1, placer debug output is enabled for\n"
            "   all blocks.\n"
            " * For values < -1, all block-based placer debug output is disabled.\n"
            "Note if VPR as compiled without debug logging enabled this will produce only limited output.\n")
        .default_value("-2")
        .show_in(argparse::ShowIn::HELP_ONLY);

    place_grp.add_argument(args.placer_debug_net, "--placer_debug_net")
        .help(
            "Controls when placer debugging is enabled for nets.\n"
            " * For values >= 0, the value is taken as the net ID for\n"
            "   which to enable placer debug output.\n"
            " * For value == -1, placer debug output is enabled for\n"
            "   all nets.\n"
            " * For values < -1, all net-based placer debug output is disabled.\n"
            "Note if VPR as compiled without debug logging enabled this will produce only limited output.\n")
        .default_value("-2")
        .show_in(argparse::ShowIn::HELP_ONLY);

    auto& place_timing_grp = parser.add_argument_group("timing-driven placement options");

    place_timing_grp.add_argument(args.PlaceTimingTradeoff, "--timing_tradeoff")
        .help(
            "Trade-off control between delay and wirelength during placement."
            " 0.0 focuses completely on wirelength, 1.0 completely on timing")
        .default_value("0.5")
        .show_in(argparse::ShowIn::HELP_ONLY);

    place_timing_grp.add_argument(args.RecomputeCritIter, "--recompute_crit_iter")
        .help("Controls how many temperature updates occur between timing analysis during placement")
        .default_value("1")
        .show_in(argparse::ShowIn::HELP_ONLY);

    place_timing_grp.add_argument(args.inner_loop_recompute_divider, "--inner_loop_recompute_divider")
        .help("Controls how many timing analysies are perform per temperature during placement")
        .default_value("0")
        .show_in(argparse::ShowIn::HELP_ONLY);

    place_timing_grp.add_argument(args.quench_recompute_divider, "--quench_recompute_divider")
        .help(
            "Controls how many timing analysies are perform during the final placement quench (t=0)."
            " If unspecified, uses the value from --inner_loop_recompute_divider")
        .default_value("0")
        .show_in(argparse::ShowIn::HELP_ONLY);

    place_timing_grp.add_argument(args.place_exp_first, "--td_place_exp_first")
        .help(
            "Controls how critical a connection is as a function of slack at the start of placement."
            " A value of zero treats all connections as equally critical (regardless of slack)."
            " Values larger than 1.0 cause low slack connections to be treated more critically."
            " The value increases to --td_place_exp_last during placement.")
        .default_value("1.0")
        .show_in(argparse::ShowIn::HELP_ONLY);

    place_timing_grp.add_argument(args.place_exp_last, "--td_place_exp_last")
        .help("Controls how critical a connection is as a function of slack at the end of placement.")
        .default_value("8.0")
        .show_in(argparse::ShowIn::HELP_ONLY);

    place_timing_grp.add_argument<PlaceDelayModelType, ParsePlaceDelayModel>(args.place_delay_model, "--place_delay_model")
        .help(
            "This option controls what information is considered and how"
            " the placement delay model is constructed.\n"
            "Valid options:\n"
            " * 'simple' uses map router lookahead\n"
            " * 'delta' uses differences in position only\n"
            " * 'delta_override' uses differences in position with overrides for direct connects\n")
        .default_value("delta")
        .show_in(argparse::ShowIn::HELP_ONLY);

    place_timing_grp.add_argument<e_reducer, ParseReducer>(args.place_delay_model_reducer, "--place_delay_model_reducer")
        .help("When calculating delta delays for the placment delay model how are multiple values combined?")
        .default_value("min")
        .show_in(argparse::ShowIn::HELP_ONLY);

    place_timing_grp.add_argument(args.place_delay_offset, "--place_delay_offset")
        .help(
            "A constant offset (in seconds) applied to the placer's delay model.")
        .default_value("0.0")
        .show_in(argparse::ShowIn::HELP_ONLY);

    place_timing_grp.add_argument(args.place_delay_ramp_delta_threshold, "--place_delay_ramp_delta_threshold")
        .help(
            "The delta distance beyond which --place_delay_ramp is applied."
            " Negative values disable the placer delay ramp.")
        .default_value("-1")
        .show_in(argparse::ShowIn::HELP_ONLY);

    place_timing_grp.add_argument(args.place_delay_ramp_slope, "--place_delay_ramp_slope")
        .help("The slope of the ramp (in seconds per grid tile) which is applied to the placer delay model for delta distance beyond --place_delay_ramp_delta_threshold")
        .default_value("0.0e-9")
        .show_in(argparse::ShowIn::HELP_ONLY);

    place_timing_grp.add_argument(args.place_tsu_rel_margin, "--place_tsu_rel_margin")
        .help(
            "Specifies the scaling factor for cell setup times used by the placer."
            " This effectively controls whether the placer should try to achieve extra margin on setup paths."
            " For example a value of 1.1 corresponds to requesting 10%% setup margin.")
        .default_value("1.0")
        .show_in(argparse::ShowIn::HELP_ONLY);

    place_timing_grp.add_argument(args.place_tsu_abs_margin, "--place_tsu_abs_margin")
        .help(
            "Specifies an absolute offest added to cell setup times used by the placer."
            " This effectively controls whether the placer should try to achieve extra margin on setup paths."
            " For example a value of 500e-12 corresponds to requesting an extra 500ps of setup margin.")
        .default_value("0.0")
        .show_in(argparse::ShowIn::HELP_ONLY);

    place_timing_grp.add_argument(args.post_place_timing_report_file, "--post_place_timing_report")
        .help("Name of the post-placement timing report file (not generated if unspecfied)")
        .default_value("")
        .show_in(argparse::ShowIn::HELP_ONLY);

    place_timing_grp.add_argument(args.allowed_tiles_for_delay_model, "--allowed_tiles_for_delay_model")
        .help(
            "Names of allowed tile types that can be sampled during delay "
            "modelling.  Default is to allow all tiles. Can be used to "
            "exclude specialized tiles from placer delay sampling.")
        .default_value("")
        .show_in(argparse::ShowIn::HELP_ONLY);

    auto& route_grp = parser.add_argument_group("routing options");

    route_grp.add_argument(args.max_router_iterations, "--max_router_iterations")
        .help(
            "Maximum number of Pathfinder-based routing iterations before the circuit is"
            " declared unroutable at a given channel width")
        .default_value("50")
        .show_in(argparse::ShowIn::HELP_ONLY);

    route_grp.add_argument(args.first_iter_pres_fac, "--first_iter_pres_fac")
        .help("Sets the present overuse factor for the first routing iteration")
        .default_value("0.0")
        .show_in(argparse::ShowIn::HELP_ONLY);

    route_grp.add_argument(args.initial_pres_fac, "--initial_pres_fac")
        .help("Sets the present overuse factor for the second routing iteration")
        .default_value("0.5")
        .show_in(argparse::ShowIn::HELP_ONLY);

    route_grp.add_argument(args.pres_fac_mult, "--pres_fac_mult")
        .help(
            "Sets the growth factor by which the present overuse penalty factor is"
            " multiplied after each routing iteration")
        .default_value("1.3")
        .show_in(argparse::ShowIn::HELP_ONLY);

    route_grp.add_argument(args.acc_fac, "--acc_fac")
        .help("Specifies the accumulated overuse factor (historical congestion cost factor)")
        .default_value("1.0")
        .show_in(argparse::ShowIn::HELP_ONLY);

    route_grp.add_argument(args.bb_factor, "--bb_factor")
        .help("Sets the distance (in channels) outside a connection's bounding box which can be explored during routing")
        .default_value("3")
        .show_in(argparse::ShowIn::HELP_ONLY);

    route_grp.add_argument<e_base_cost_type, ParseBaseCost>(args.base_cost_type, "--base_cost_type")
        .help(
            "Sets the basic cost of routing resource nodes:\n"
            " * demand_only: based on expected demand of node type\n"
            " * demand_only_normalized_length: based on expected \n"
            "      demand of node type normalized by length\n"
            " * delay_normalized: like demand_only but normalized\n"
            "      to magnitude of typical routing resource delay\n"
            " * delay_normalized_length: like delay_normalized but\n"
            "      scaled by routing resource length\n"
            " * delay_normalized_length_bounded: like delay_normalized but\n"
            "      scaled by routing resource length.  Scaling is normalized\n"
            "      between 1 to 4, with min lengths getting scaled at 1,\n"
            "      and max lengths getting scaled at 4.\n"
            " * delay_normalized_frequency: like delay_normalized\n"
            "      but scaled inversely by segment type frequency\n"
            " * delay_normalized_length_frequency: like delay_normalized\n"
            "      but scaled by routing resource length, and inversely\n"
            "      by segment type frequency\n"
            "(Default: delay_normalized_length)")
        .show_in(argparse::ShowIn::HELP_ONLY);

    route_grp.add_argument(args.bend_cost, "--bend_cost")
        .help("The cost of a bend. (Default: 1.0 for global routing, 0.0 for detailed routing)")
        .show_in(argparse::ShowIn::HELP_ONLY);

    route_grp.add_argument<e_route_type, ParseRouteType>(args.RouteType, "--route_type")
        .help("Specifies whether global, or combined global and detailed routing is performed.")
        .default_value("detailed")
        .choices({"global", "detailed"})
        .show_in(argparse::ShowIn::HELP_ONLY);

    route_grp.add_argument(args.RouteChanWidth, "--route_chan_width")
        .help(
            "Specifies a fixed channel width to route at."
            " A value of -1 indicates that the minimum channel width should be determined")
        .default_value("-1")
        .metavar("CHANNEL_WIDTH");

    route_grp.add_argument(args.min_route_chan_width_hint, "--min_route_chan_width_hint")
        .help(
            "Hint to the router what the minimum routable channel width is."
            " Good hints can speed-up determining the minimum channel width.")
        .show_in(argparse::ShowIn::HELP_ONLY);

    route_grp.add_argument<bool, ParseOnOff>(args.verify_binary_search, "--verify_binary_search")
        .help(
            "Force the router to verify the minimum channel width by routing at"
            " consecutively lower channel widths until two consecutive failures are observed.")
        .default_value("off")
        .show_in(argparse::ShowIn::HELP_ONLY);

    route_grp.add_argument<e_router_algorithm, ParseRouterAlgorithm>(args.RouterAlgorithm, "--router_algorithm")
        .help(
            "Specifies the router algorithm to use.\n"
            " * timing driven: focuses on routability and circuit speed [default]\n"
            " * parallel: timing_driven with nets in different regions of the chip routed in parallel\n"
            " * parallel_decomp: timing_driven with additional parallelism obtained by decomposing high-fanout nets, possibly reducing quality\n")
        .default_value("timing_driven")
        .choices({"parallel", "parallel_decomp", "timing_driven"})
        .show_in(argparse::ShowIn::HELP_ONLY);

    route_grp.add_argument(args.min_incremental_reroute_fanout, "--min_incremental_reroute_fanout")
        .help("The net fanout threshold above which nets will be re-routed incrementally.")
        .default_value("16")
        .show_in(argparse::ShowIn::HELP_ONLY);

    route_grp.add_argument<bool, ParseOnOff>(args.exit_after_first_routing_iteration, "--exit_after_first_routing_iteration")
        .help("Causes VPR to exit after the first routing iteration (useful for saving graphics)")
        .default_value("off")
        .show_in(argparse::ShowIn::HELP_ONLY);

    route_grp.add_argument(args.max_logged_overused_rr_nodes, "--max_logged_overused_rr_nodes")
        .help("Maximum number of overused RR nodes logged each time the routing fails")
        .default_value("20")
        .show_in(argparse::ShowIn::HELP_ONLY);

    route_grp.add_argument<bool, ParseOnOff>(args.generate_rr_node_overuse_report, "--generate_rr_node_overuse_report")
        .help("Generate detailed reports on overused rr nodes and congested nets should the routing fails")
        .default_value("off")
        .show_in(argparse::ShowIn::HELP_ONLY);

    route_grp.add_argument<e_rr_node_reorder_algorithm, ParseNodeReorderAlgorithm>(args.reorder_rr_graph_nodes_algorithm, "--reorder_rr_graph_nodes_algorithm")
        .help(
            "Specifies the node reordering algorithm to use.\n"
            " * none: don't reorder nodes\n"
            " * degree_bfs: sort by degree and then by BFS\n"
            " * random_shuffle: a random shuffle\n")
        .default_value("none")
        .choices({"none", "degree_bfs", "random_shuffle"})
        .show_in(argparse::ShowIn::HELP_ONLY);

    route_grp.add_argument(args.reorder_rr_graph_nodes_threshold, "--reorder_rr_graph_nodes_threshold")
        .help(
            "Reorder rr_graph nodes to optimize memory layout above this number of nodes.")
        .default_value("0")
        .show_in(argparse::ShowIn::HELP_ONLY);

    route_grp.add_argument(args.reorder_rr_graph_nodes_seed, "--reorder_rr_graph_nodes_seed")
        .help(
            "Pseudo-random number generator seed used for the random_shuffle reordering algorithm")
        .default_value("1")
        .show_in(argparse::ShowIn::HELP_ONLY);

    route_grp.add_argument<bool, ParseOnOff>(args.flat_routing, "--flat_routing")
        .help("Enable VPR's flat routing (routing the nets from the source primitive to the destination primitive)")
        .default_value("off")
        .show_in(argparse::ShowIn::HELP_ONLY);

    route_grp.add_argument(args.has_choking_spot, "--has_choking_spot")
        .help(
            ""
            "Some FPGA architectures, due to the lack of full connectivity inside the cluster, may have"
            " a choking spot inside the cluster. Thus, if routing doesn't converge, enabling this option may"
            " help it.")
        .default_value("false")
        .show_in(argparse::ShowIn::HELP_ONLY);

    auto& route_timing_grp = parser.add_argument_group("timing-driven routing options");

    route_timing_grp.add_argument(args.astar_fac, "--astar_fac")
        .help(
            "Controls the directedness of the timing-driven router's exploration."
            " Values between 1 and 2 are resonable; higher values trade some quality for reduced run-time")
        .default_value("1.2")
        .show_in(argparse::ShowIn::HELP_ONLY);

    route_timing_grp.add_argument(args.router_profiler_astar_fac, "--router_profiler_astar_fac")
        .help(
            "Controls the directedness of the timing-driven router's exploration"
            " when doing router delay profiling of an architecture."
            " The router delay profiling step is currently used to calculate the place delay matrix lookup."
            " Values between 1 and 2 are resonable; higher values trade some quality for reduced run-time")
        .default_value("1.2")
        .show_in(argparse::ShowIn::HELP_ONLY);

    route_timing_grp.add_argument(args.max_criticality, "--max_criticality")
        .help(
            "Sets the maximum fraction of routing cost derived from delay (vs routability) for any net."
            " 0.0 means no attention is paid to delay, 1.0 means nets on the critical path ignore congestion")
        .default_value("0.99")
        .show_in(argparse::ShowIn::HELP_ONLY);

    route_timing_grp.add_argument(args.criticality_exp, "--criticality_exp")
        .help(
            "Controls the delay-routability trade-off for nets as a function of slack."
            " 0.0 implies all nets treated equally regardless of slack."
            " At large values (>> 1) only nets on the critical path will consider delay.")
        .default_value("1.0")
        .show_in(argparse::ShowIn::HELP_ONLY);

    route_timing_grp.add_argument(args.router_init_wirelength_abort_threshold, "--router_init_wirelength_abort_threshold")
        .help(
            "The first routing iteration wirelength abort threshold."
            " If the first routing iteration uses more than this fraction of available wirelength routing is aborted.")
        .default_value("0.85")
        .show_in(argparse::ShowIn::HELP_ONLY);

    route_timing_grp.add_argument<e_incr_reroute_delay_ripup, ParseIncrRerouteDelayRipup>(args.incr_reroute_delay_ripup, "--incremental_reroute_delay_ripup")
        .help("Controls whether incremental net routing will rip-up (and re-route) a critical connection for delay, even if the routing is legal.")
        .default_value("auto")
        .show_in(argparse::ShowIn::HELP_ONLY);

    route_timing_grp.add_argument<e_routing_failure_predictor, ParseRoutePredictor>(args.routing_failure_predictor, "--routing_failure_predictor")
        .help(
            "Controls how aggressively the router will predict a routing as unsuccessful"
            " and give up early. This can significantly reducing the run-time required"
            " to find the minimum channel width.\n"
            " * safe: Only abort when it is extremely unlikely a routing will succeed\n"
            " * aggressive: Further reduce run-time by giving up earlier. This may increase the reported minimum channel width\n"
            " * off: Only abort when the maximum number of iterations is reached\n")
        .default_value("safe")
        .choices({"safe", "aggressive", "off"})
        .show_in(argparse::ShowIn::HELP_ONLY);

    route_timing_grp.add_argument<e_routing_budgets_algorithm, RouteBudgetsAlgorithm>(args.routing_budgets_algorithm, "--routing_budgets_algorithm")
        .help(
            "Controls how the routing budgets are created and applied.\n"
            " * yoyo: Allocates budgets using minimax algorithm, and enables hold slack resolution in the router using the RCV algorithm. [EXPERIMENTAL]\n"
            " * minimax: Sets the budgets depending on the amount slack between connections and the current delay values. [EXPERIMENTAL]\n"
            " * scale_delay: Sets the minimum budgets to 0 and the maximum budgets as a function of delay and criticality (net delay/ pin criticality) [EXPERIMENTAL]\n"
            " * disable: Removes the routing budgets, use the default VPR and ignore hold time constraints\n")
        .default_value("disable")
        .choices({"minimax", "scale_delay", "yoyo", "disable"})
        .show_in(argparse::ShowIn::HELP_ONLY);

    route_timing_grp.add_argument<bool, ParseOnOff>(args.save_routing_per_iteration, "--save_routing_per_iteration")
        .help(
            "Controls whether VPR saves the current routing to a file after each routing iteration."
            " May be helpful for debugging.")
        .default_value("off")
        .show_in(argparse::ShowIn::HELP_ONLY);

    route_timing_grp.add_argument<float>(args.congested_routing_iteration_threshold_frac, "--congested_routing_iteration_threshold")
        .help(
            "Controls when the router enters a high effort mode to resolve lingering routing congestion."
            " Value is the fraction of max_router_iterations beyond which the routing is deemed congested.")
        .default_value("1.0")
        .show_in(argparse::ShowIn::HELP_ONLY);

    route_timing_grp.add_argument<e_route_bb_update, ParseRouteBBUpdate>(args.route_bb_update, "--route_bb_update")
        .help(
            "Controls how the router's net bounding boxes are updated:\n"
            " * static : bounding boxes are never updated\n"
            " * dynamic: bounding boxes are updated dynamically as routing progresses\n")
        .default_value("dynamic")
        .show_in(argparse::ShowIn::HELP_ONLY);

    route_timing_grp.add_argument<int>(args.router_high_fanout_threshold, "--router_high_fanout_threshold")
        .help(
            "Specifies the net fanout beyond which a net is considered high fanout."
            " Values less than zero disable special behaviour for high fanout nets")
        .default_value("64")
        .show_in(argparse::ShowIn::HELP_ONLY);

    route_timing_grp.add_argument<float>(args.router_high_fanout_max_slope, "--router_high_fanout_max_slope")
        .help(
            "Minimum routing progress where high fanout routing is enabled."
            " This is a ratio of the actual congestion reduction to what is expected based in the history.\n"
            " 1.0 is normal progress, 0 is no progress.")
        .default_value("0.1")
        .show_in(argparse::ShowIn::HELP_ONLY);

    route_timing_grp.add_argument<e_router_lookahead, ParseRouterLookahead>(args.router_lookahead_type, "--router_lookahead")
        .help(
            "Controls what lookahead the router uses to calculate cost of completing a connection.\n"
            " * classic: The classic VPR lookahead (may perform better on un-buffered routing\n"
            "            architectures)\n"
            " * map: An advanced lookahead which accounts for diverse wire type\n"
            " * compressed_map: The algorithm is similar to map lookahead with the exception of saprse sampling of the chip"
            " to reduce the run-time to build the router lookahead and also its memory footprint\n"
            " * extended_map: A more advanced and extended lookahead which accounts for a more\n"
            "                 exhaustive node sampling method\n"
            "\n"
            " The extended map differs from the map lookahead in the lookahead computation.\n"
            " It is better suited for architectures that have specialized routing for specific\n"
            " kinds of connections, but note that the time and memory necessary to compute the\n"
            " extended lookahead map are greater than the basic lookahead map.\n")
        .default_value("map")
        .show_in(argparse::ShowIn::HELP_ONLY);

    route_timing_grp.add_argument(args.router_max_convergence_count, "--router_max_convergence_count")
        .help(
            "Controls how many times the router is allowed to converge to a legal routing before halting."
            " If multiple legal solutions are found the best quality implementation is used.")
        .default_value("1")
        .show_in(argparse::ShowIn::HELP_ONLY);

    route_timing_grp.add_argument(args.router_reconvergence_cpd_threshold, "--router_reconvergence_cpd_threshold")
        .help(
            "Specifies the minimum potential CPD improvement for which the router will"
            " continue to attempt re-convergent routing."
            " For example, a value of 0.99 means the router will not give up on reconvergent"
            " routing if it thinks a > 1% CPD reduction is possible.")
        .default_value("0.99")
        .show_in(argparse::ShowIn::HELP_ONLY);

    route_timing_grp.add_argument<e_router_initial_timing, ParseRouterFirstIterTiming>(args.router_initial_timing, "--router_initial_timing")
        .help(
            "Controls how criticality is determined at the start of the first routing iteration.\n"
            " * all_critical: All connections are considered timing\n"
            "                 critical.\n"
            " * lookahead   : Connection criticalities are determined\n"
            "                 from timing analysis assuming best-case\n"
            "                 connection delays as estimated by the\n"
            "                 router's lookahead.\n"
            "(Default: 'lookahead' if a non-classic router lookahead is\n"
            "           used, otherwise 'all_critical')\n")
        .default_value("lookahead")
        .show_in(argparse::ShowIn::HELP_ONLY);

    route_timing_grp.add_argument<bool, ParseOnOff>(args.router_update_lower_bound_delays, "--router_update_lower_bound_delays")
        .help("Controls whether the router updates lower bound connection delays after the 1st routing iteration.")
        .default_value("on")
        .show_in(argparse::ShowIn::HELP_ONLY);

    route_timing_grp.add_argument<e_heap_type, ParseRouterHeap>(args.router_heap, "--router_heap")
        .help(
            "Controls what type of heap to use for timing driven router.\n"
            " * binary: A binary heap is used.\n"
            " * bucket: A bucket heap approximation is used. The bucket heap\n"
            " *         is faster because it is only a heap approximation.\n"
            " *         Testing has shown the approximation results in\n"
            " *         similiar QoR with less CPU work.\n")
        .default_value("binary")
        .show_in(argparse::ShowIn::HELP_ONLY);

    route_timing_grp.add_argument(args.router_first_iteration_timing_report_file, "--router_first_iter_timing_report")
        .help("Name of the post first routing iteration timing report file (not generated if unspecfied)")
        .default_value("")
        .show_in(argparse::ShowIn::HELP_ONLY);

    route_timing_grp.add_argument<bool, ParseOnOff>(args.read_rr_edge_metadata, "--read_rr_edge_metadata")
        .help("Read RR edge metadata from --read_rr_graph.  RR edge metadata is not used in core VPR algorithms, and is typically not read to save runtime and memory. (Default: off).")
        .default_value("off")
        .show_in(argparse::ShowIn::HELP_ONLY);

    route_timing_grp.add_argument<e_check_route_option, ParseCheckRoute>(args.check_route, "--check_route")
        .help(
            "Options to run check route in three different modes.\n"
            " * off    : check route is completely disabled.\n"
            " * quick  : runs check route with slow checks disabled.\n"
            " * full   : runs the full check route step.\n")
        .default_value("full")
        .show_in(argparse::ShowIn::HELP_ONLY);

    route_timing_grp.add_argument(args.router_debug_net, "--router_debug_net")
        .help(
            "Controls when router debugging is enabled for nets.\n"
            " * For values >= 0, the value is taken as the net ID for\n"
            "   which to enable router debug output.\n"
            " * For value == -1, router debug output is enabled for\n"
            "   all nets.\n"
            " * For values < -1, all net-based router debug output is disabled.\n"
            "Note if VPR as compiled without debug logging enabled this will produce only limited output.\n")
        .default_value("-2")
        .show_in(argparse::ShowIn::HELP_ONLY);

    route_timing_grp.add_argument(args.router_debug_sink_rr, "--router_debug_sink_rr")
        .help(
            "Controls when router debugging is enabled for the specified sink RR.\n"
            " * For values >= 0, the value is taken as the sink RR Node ID for\n"
            "   which to enable router debug output.\n"
            " * For values < 0, sink-based router debug output is disabled.\n"
            "Note if VPR as compiled without debug logging enabled this will produce only limited output.\n")
        .default_value("-2")
        .show_in(argparse::ShowIn::HELP_ONLY);

    route_timing_grp.add_argument(args.router_debug_iteration, "--router_debug_iteration")
        .help(
            "Controls when router debugging is enabled for the specific router iteration.\n"
            " * For values >= 0, the value is taken as the iteration number for\n"
            "   which to enable router debug output.\n"
            " * For values < 0, all iteration-based router debug output is disabled.\n"
            "Note if VPR as compiled without debug logging enabled this will produce only limited output.\n")
        .default_value("-2")
        .show_in(argparse::ShowIn::HELP_ONLY);

    route_timing_grp.add_argument<bool, ParseOnOff>(args.check_rr_graph, "--check_rr_graph")
        .help("Controls whether to check the rr graph when reading from disk.")
        .default_value("on")
        .show_in(argparse::ShowIn::HELP_ONLY);

    auto& analysis_grp = parser.add_argument_group("analysis options");

    analysis_grp.add_argument<bool, ParseOnOff>(args.full_stats, "--full_stats")
        .help("Print extra statistics about the circuit and it's routing (useful for wireability analysis)")
        .default_value("off")
        .show_in(argparse::ShowIn::HELP_ONLY);

    analysis_grp.add_argument<bool, ParseOnOff>(args.Generate_Post_Synthesis_Netlist, "--gen_post_synthesis_netlist")
        .help(
            "Generates the post-synthesis netlist (in BLIF and Verilog) along with delay information (in SDF)."
            " Used for post-implementation simulation and verification")
        .default_value("off")
        .show_in(argparse::ShowIn::HELP_ONLY);

    analysis_grp.add_argument<bool, ParseOnOff>(args.Generate_Post_Implementation_Merged_Netlist, "--gen_post_implementation_merged_netlist")
        .help(
            "Generates the post-implementation netlist with merged top module ports"
            " Used for post-implementation simulation and verification")
        .default_value("off")
        .show_in(argparse::ShowIn::HELP_ONLY);

    analysis_grp.add_argument(args.timing_report_npaths, "--timing_report_npaths")
        .help("Controls how many timing paths are reported.")
        .default_value("100")
        .show_in(argparse::ShowIn::HELP_ONLY);

    analysis_grp.add_argument<e_timing_report_detail, ParseTimingReportDetail>(args.timing_report_detail, "--timing_report_detail")
        .help(
            "Controls how much detail is provided in timing reports.\n"
            " * netlist: Shows only netlist pins\n"
            " * aggregated: Like 'netlist', but also shows aggregated intra-block/inter-block delays\n"
            " * detailed: Like 'aggregated' but shows detailed routing instead of aggregated inter-block delays\n"
            " * debug: Like 'detailed' but shows additional tool internal debug information\n")
        .default_value("netlist")
        .show_in(argparse::ShowIn::HELP_ONLY);

    analysis_grp.add_argument<bool, ParseOnOff>(args.timing_report_skew, "--timing_report_skew")
        .help("Controls whether skew timing reports are generated\n")
        .default_value("off")
        .show_in(argparse::ShowIn::HELP_ONLY);

    analysis_grp.add_argument(args.echo_dot_timing_graph_node, "--echo_dot_timing_graph_node")
        .help(
            "Controls how the timing graph echo file in DOT/GraphViz format is created when\n"
            "'--echo_file on' is set:\n"
            " * -1: All nodes are dumped into the DOT file\n"
            " * >= 0: Only the transitive fanin/fanout of the node is dumped (easier to view)\n"
            " * a string: Interpretted as a VPR pin name which is converted to a node id, and dumped as above\n")
        .default_value("-1")
        .show_in(argparse::ShowIn::HELP_ONLY);

    analysis_grp.add_argument<e_post_synth_netlist_unconn_handling, ParsePostSynthNetlistUnconnInputHandling>(args.post_synth_netlist_unconn_input_handling, "--post_synth_netlist_unconn_inputs")
        .help(
            "Controls how unconnected input cell ports are handled in the post-synthesis netlist\n"
            " * unconnected: leave unconnected\n"
            " * nets: connect each unconnected input pin to its own separate\n"
            "         undriven net named: __vpr__unconn<ID>, where <ID> is index\n"
            "         assigned to this occurrence of unconnected port in design\n"
            " * gnd: tie all to ground (1'b0)\n"
            " * vcc: tie all to VCC (1'b1)\n")
        .default_value("unconnected")
        .show_in(argparse::ShowIn::HELP_ONLY);

    analysis_grp.add_argument<e_post_synth_netlist_unconn_handling, ParsePostSynthNetlistUnconnOutputHandling>(args.post_synth_netlist_unconn_output_handling, "--post_synth_netlist_unconn_outputs")
        .help(
            "Controls how unconnected output cell ports are handled in the post-synthesis netlist\n"
            " * unconnected: leave unconnected\n"
            " * nets: connect each unconnected input pin to its own separate\n"
            "         undriven net named: __vpr__unconn<ID>, where <ID> is index\n"
            "         assigned to this occurrence of unconnected port in design\n")
        .default_value("unconnected")
        .show_in(argparse::ShowIn::HELP_ONLY);

    analysis_grp.add_argument(args.write_timing_summary, "--write_timing_summary")
        .help("Writes implemented design final timing summary to the specified JSON, XML or TXT file.")
        .show_in(argparse::ShowIn::HELP_ONLY);

    auto& power_grp = parser.add_argument_group("power analysis options");

    power_grp.add_argument<bool, ParseOnOff>(args.do_power, "--power")
        .help("Enable power estimation")
        .action(argparse::Action::STORE_TRUE)
        .default_value("off")
        .show_in(argparse::ShowIn::HELP_ONLY);

    power_grp.add_argument(args.CmosTechFile, "--tech_properties")
        .help("XML file containing CMOS technology properties (see documentation).")
        .show_in(argparse::ShowIn::HELP_ONLY);

    power_grp.add_argument(args.ActFile, "--activity_file")
        .help("Signal activities file for all nets (see documentation).")
        .show_in(argparse::ShowIn::HELP_ONLY);

    auto& noc_grp = parser.add_argument_group("noc options");

    noc_grp.add_argument<bool, ParseOnOff>(args.noc, "--noc")
        .help(
            "Enables a NoC-driven placer that optimizes the placement of routers on the NoC."
            "Also enables an option in the graphical display that can be used to display the NoC on the FPGA."
            "This should be on only when the FPGA device contains a NoC and the provided netlist connects to the NoC.")
        .default_value("off")
        .show_in(argparse::ShowIn::HELP_ONLY);

    noc_grp.add_argument<std::string>(args.noc_flows_file, "--noc_flows_file")
        .help(
            "XML file containing the list of traffic flows within the NoC (communication between routers)."
            "This is required if the --noc option is turned on.")
        .default_value("")
        .show_in(argparse::ShowIn::HELP_ONLY);

    noc_grp.add_argument<std::string>(args.noc_routing_algorithm, "--noc_routing_algorithm")
        .help(
            "Controls the algorithm used by the NoC to route packets.\n"
            "* xy_routing: Uses the direction oriented routing algorithm. This is recommended to be used with mesh NoC topologies.\n"
            "* bfs_routing: Uses the breadth first search algorithm. The objective is to find a route that uses a minimum number of links."
            " This algorithm is not guaranteed to generate deadlock-free traffic flow routes, but can be used with any NoC topology\n"
            "* west_first_routing: Uses the west-first routing algorithm. This is recommended to be used with mesh NoC topologies.\n"
            "* north_last_routing: Uses the north-last routing algorithm. This is recommended to be used with mesh NoC topologies.\n"
            "* negative_first_routing: Uses the negative-first routing algorithm. This is recommended to be used with mesh NoC topologies.\n"
            "* odd_even_routing: Uses the odd-even routing algorithm. This is recommended to be used with mesh NoC topologies.\n")
        .default_value("bfs_routing")
        .choices({"xy_routing", "bfs_routing", "west_first_routing", "north_last_routing", "negative_first_routing",
                  "odd_even_routing"})
        .show_in(argparse::ShowIn::HELP_ONLY);

    noc_grp.add_argument<double>(args.noc_placement_weighting, "--noc_placement_weighting")
        .help(
            "Controls the importance of the NoC placement parameters relative to timing and wirelength of the design."
            "This value can be >=0, where 0 would mean the placement is based solely on timing and wirelength."
            "A value of 1 would mean noc placement is considered equal to timing and wirelength"
            "A value greater than 1 would mean the placement is increasingly dominated by NoC parameters.")
        .default_value("5.0")
        .show_in(argparse::ShowIn::HELP_ONLY);

    noc_grp.add_argument<double>(args.noc_agg_bandwidth_weighting, "--noc_aggregate_bandwidth_weighting")
        .help(
            "Controls the importance of minimizing the NoC aggregate bandwidth.\n"
            "This value can be >=0, where 0 would mean the aggregate bandwidth has no relevance to placement.\n"
            "Other positive numbers specify the importance of minimizing the NoC aggregate bandwidth to other NoC-related cost terms.\n"
            "Weighting factors for NoC-related cost terms are normalized internally. Therefore, their absolute values are not important, and"
            "only their relative ratios determine the importance of each cost term.")
        .default_value("0.38")
        .show_in(argparse::ShowIn::HELP_ONLY);

    noc_grp.add_argument<double>(args.noc_latency_constraints_weighting, "--noc_latency_constraints_weighting")
        .help(
            "Controls the importance of meeting all the NoC traffic flow latency constraints.\n"
            "This value can be >=0, where 0 would mean the latency constraints have no relevance to placement.\n"
            "Other positive numbers specify the importance of meeting latency constraints to other NoC-related cost terms.\n"
            "Weighting factors for NoC-related cost terms are normalized internally. Therefore, their absolute values are not important, and"
            "only their relative ratios determine the importance of each cost term.")
        .default_value("0.6")
        .show_in(argparse::ShowIn::HELP_ONLY);

    noc_grp.add_argument<double>(args.noc_latency_weighting, "--noc_latency_weighting")
        .help(
            "Controls the importance of reducing the latencies of the NoC traffic flows.\n"
            "This value can be >=0, where 0 would mean the latencies have no relevance to placement.\n"
            "Other positive numbers specify the importance of minimizing aggregate latency to other NoC-related cost terms.\n"
            "Weighting factors for NoC-related cost terms are normalized internally. Therefore, their absolute values are not important, and"
            "only their relative ratios determine the importance of each cost term.")
        .default_value("0.02")
        .show_in(argparse::ShowIn::HELP_ONLY);

    noc_grp.add_argument<double>(args.noc_congestion_weighting, "--noc_congestion_weighting")
        .help(
            "Controls the importance of reducing the congestion of the NoC links.\n"
            "This value can be >=0, where 0 would mean the congestion has no relevance to placement.\n"
            "Other positive numbers specify the importance of minimizing congestion to other NoC-related cost terms.\n"
            "Weighting factors for NoC-related cost terms are normalized internally. Therefore, their absolute values are not important, and"
            "only their relative ratios determine the importance of each cost term.")
        .default_value("0.25")
        .show_in(argparse::ShowIn::HELP_ONLY);

    noc_grp.add_argument<double>(args.noc_swap_percentage, "--noc_swap_percentage")
        .help(
            "Sets the minimum fraction of swaps attempted by the placer that are NoC blocks."
            "This value is an integer ranging from 0-100. 0 means NoC blocks will be moved at the same rate as other blocks. 100 means all swaps attempted by the placer are NoC router blocks.")
        .default_value("0")
        .show_in(argparse::ShowIn::HELP_ONLY);

    noc_grp.add_argument<double>(args.noc_centroid_weight, "--noc_centroid_weight")
        .help(
            "Sets the minimum fraction of swaps attempted by the placer that are NoC blocks."
            "This value is an integer ranging from 0-100. 0 means NoC blocks will be moved at the same rate as other blocks. 100 means all swaps attempted by the placer are NoC router blocks.")
        .default_value("0")
        .show_in(argparse::ShowIn::HELP_ONLY);

    noc_grp.add_argument<std::string>(args.noc_placement_file_name, "--noc_placement_file_name")
        .help(
            "Name of the output file that contains the NoC placement information."
            "The default name is 'vpr_noc_placement_output.txt'")
        .default_value("vpr_noc_placement_output.txt")
        .show_in(argparse::ShowIn::HELP_ONLY);

    return parser;
}

void set_conditional_defaults(t_options& args) {
    //Some arguments are set conditionally based on other options.
    //These are resolved here.

    /*
     * Filenames
     */

    //We may have recieved the full circuit filepath in the circuit name,
    //remove the extension and any leading path elements
    VTR_ASSERT(args.CircuitName.provenance() == Provenance::SPECIFIED);
    auto name_ext = vtr::split_ext(args.CircuitName);

    if (args.CircuitFile.provenance() != Provenance::SPECIFIED) {
        //If the blif file wasn't explicitly specified, interpret the circuit name
        //as the blif file, and split off the extension
        args.CircuitName.set(vtr::basename(name_ext[0]), Provenance::SPECIFIED);
    }

    std::string default_output_name = args.CircuitName;

    if (args.CircuitFile.provenance() != Provenance::SPECIFIED) {
        //Use the full path specified in the original circuit name,
        //and append the expected .blif extension
        std::string blif_file = name_ext[0] + name_ext[1];
        args.CircuitFile.set(blif_file, Provenance::INFERRED);
    }

    if (args.SDCFile.provenance() != Provenance::SPECIFIED) {
        //Use the full path specified in the original circuit name,
        //and append the expected .sdc extension
        std::string sdc_file = default_output_name + ".sdc";
        args.SDCFile.set(sdc_file, Provenance::INFERRED);
    }

    if (args.NetFile.provenance() != Provenance::SPECIFIED) {
        std::string net_file = args.out_file_prefix;
        net_file += default_output_name + ".net";
        args.NetFile.set(net_file, Provenance::INFERRED);
    }

    if (args.PlaceFile.provenance() != Provenance::SPECIFIED) {
        std::string place_file = args.out_file_prefix;
        place_file += default_output_name + ".place";
        args.PlaceFile.set(place_file, Provenance::INFERRED);
    }

    if (args.RouteFile.provenance() != Provenance::SPECIFIED) {
        std::string route_file = args.out_file_prefix;
        route_file += default_output_name + ".route";
        args.RouteFile.set(route_file, Provenance::INFERRED);
    }

    if (args.ActFile.provenance() != Provenance::SPECIFIED) {
        std::string activity_file = args.out_file_prefix;
        activity_file += default_output_name + ".act";
        args.ActFile.set(activity_file, Provenance::INFERRED);
    }

    if (args.PowerFile.provenance() != Provenance::SPECIFIED) {
        std::string power_file = args.out_file_prefix;
        power_file += default_output_name + ".power";
        args.PowerFile.set(power_file, Provenance::INFERRED);
    }

    /*
     * Packing
     */
    if (args.timing_driven_clustering && !args.timing_analysis) {
        if (args.timing_driven_clustering.provenance() == Provenance::SPECIFIED) {
            VTR_LOG_WARN("Command-line argument '%s' has no effect since timing analysis is disabled\n",
                         args.timing_driven_clustering.argument_name().c_str());
        }
        args.timing_driven_clustering.set(args.timing_analysis, Provenance::INFERRED);
    }

    if (args.cluster_seed_type.provenance() != Provenance::SPECIFIED) {
        if (args.timing_driven_clustering) {
            args.cluster_seed_type.set(e_cluster_seed::BLEND2, Provenance::INFERRED);
        } else {
            args.cluster_seed_type.set(e_cluster_seed::MAX_INPUTS, Provenance::INFERRED);
        }
    }

    /*
     * Placement
     */

    //Which placement algorithm to use?
    if (args.PlaceAlgorithm.provenance() != Provenance::SPECIFIED) {
        if (args.timing_analysis) {
            args.PlaceAlgorithm.set(CRITICALITY_TIMING_PLACE, Provenance::INFERRED);
        } else {
            args.PlaceAlgorithm.set(BOUNDING_BOX_PLACE, Provenance::INFERRED);
        }
    }

    // Check for correct options combinations
    // If you are running WLdriven placement, the RL reward function should be
    // either basic or nonPenalizing basic
    if (args.RL_agent_placement && (args.PlaceAlgorithm == BOUNDING_BOX_PLACE || !args.timing_analysis)) {
        if (args.place_reward_fun.value() != "basic" && args.place_reward_fun.value() != "nonPenalizing_basic") {
            VTR_LOG_WARN(
                "To use RLPlace for WLdriven placements, the reward function should be basic or nonPenalizing_basic.\n"
                "you can specify the reward function using --place_reward_fun.\n"
                "Setting the placement reward function to \"basic\"\n");
            args.place_reward_fun.set("basic", Provenance::INFERRED);
        }
    }

    //Which placement algorithm to use during placement quench?
    if (args.PlaceQuenchAlgorithm.provenance() != Provenance::SPECIFIED) {
        args.PlaceQuenchAlgorithm.set(args.PlaceAlgorithm, Provenance::INFERRED);
    }

    //Place chan width follows Route chan width if unspecified
    if (args.PlaceChanWidth.provenance() != Provenance::SPECIFIED && args.RouteChanWidth.provenance() == Provenance::SPECIFIED) {
        args.PlaceChanWidth.set(args.RouteChanWidth.value(), Provenance::INFERRED);
    }

    //Do we calculate timing info during placement?
    if (args.ShowPlaceTiming.provenance() != Provenance::SPECIFIED) {
        args.ShowPlaceTiming.set(args.timing_analysis, Provenance::INFERRED);
    }

    //Slave quench recompute divider of inner loop recompute divider unless specified
    if (args.quench_recompute_divider.provenance() != Provenance::SPECIFIED) {
        args.quench_recompute_divider.set(args.inner_loop_recompute_divider, Provenance::INFERRED);
    }

    //Which schedule?
    if (args.PlaceAlphaMin.provenance() == Provenance::SPECIFIED // Any of these flags select Dusty's schedule
        || args.PlaceAlphaMax.provenance() == Provenance::SPECIFIED
        || args.PlaceAlphaDecay.provenance() == Provenance::SPECIFIED
        || args.PlaceSuccessMin.provenance() == Provenance::SPECIFIED
        || args.PlaceSuccessTarget.provenance() == Provenance::SPECIFIED) {
        args.anneal_sched_type.set(DUSTY_SCHED, Provenance::INFERRED);
    } else if (args.PlaceInitT.provenance() == Provenance::SPECIFIED // Any of these flags select a manual schedule
               || args.PlaceExitT.provenance() == Provenance::SPECIFIED
               || args.PlaceAlphaT.provenance() == Provenance::SPECIFIED) {
        args.anneal_sched_type.set(USER_SCHED, Provenance::INFERRED);
    } else {
        args.anneal_sched_type.set(AUTO_SCHED, Provenance::INFERRED); // Otherwise use the automatic schedule
    }

    /*
     * Routing
     */
    //Base cost type
    if (args.base_cost_type.provenance() != Provenance::SPECIFIED) {
        if (args.RouteType == DETAILED) {
            if (args.timing_analysis) {
                args.base_cost_type.set(DELAY_NORMALIZED_LENGTH, Provenance::INFERRED);
            } else {
                args.base_cost_type.set(DEMAND_ONLY_NORMALIZED_LENGTH, Provenance::INFERRED);
            }
        } else {
            VTR_ASSERT(args.RouteType == GLOBAL);
            //Global RR graphs don't have valid timing, so use demand base cost
            args.base_cost_type.set(DEMAND_ONLY_NORMALIZED_LENGTH, Provenance::INFERRED);
        }
    }

    //Bend cost
    if (args.bend_cost.provenance() != Provenance::SPECIFIED) {
        if (args.RouteType == GLOBAL) {
            args.bend_cost.set(1., Provenance::INFERRED);
        } else {
            VTR_ASSERT(args.RouteType == DETAILED);
            args.bend_cost.set(0., Provenance::INFERRED);
        }
    }

    //Initial timing estimate
    if (args.router_initial_timing.provenance() != Provenance::SPECIFIED) {
        if (args.router_lookahead_type != e_router_lookahead::CLASSIC) {
            args.router_initial_timing.set(e_router_initial_timing::LOOKAHEAD, Provenance::INFERRED);
        } else {
            args.router_initial_timing.set(e_router_initial_timing::ALL_CRITICAL, Provenance::INFERRED);
        }
    }
}

bool verify_args(const t_options& args) {
    /*
     * Check for conflicting paramaters or dependencies where one parameter set requires another parameter to be included
     */
    if (args.read_rr_graph_file.provenance() == Provenance::SPECIFIED
        && args.RouteChanWidth.provenance() != Provenance::SPECIFIED) {
        VPR_FATAL_ERROR(VPR_ERROR_OTHER,
                        "--route_chan_width option must be specified if --read_rr_graph is requested (%s)\n",
                        args.read_rr_graph_file.argument_name().c_str());
    }

    if (!args.enable_clustering_pin_feasibility_filter && (args.target_external_pin_util.provenance() == Provenance::SPECIFIED)) {
        VPR_FATAL_ERROR(VPR_ERROR_OTHER,
                        "%s option must be enabled for %s to have any effect\n",
                        args.enable_clustering_pin_feasibility_filter.argument_name().c_str(),
                        args.target_external_pin_util.argument_name().c_str());
    }

    if (args.router_initial_timing == e_router_initial_timing::LOOKAHEAD && args.router_lookahead_type == e_router_lookahead::CLASSIC) {
        VPR_FATAL_ERROR(VPR_ERROR_OTHER,
                        "%s option value 'lookahead' is not compatible with %s 'classic'\n",
                        args.router_initial_timing.argument_name().c_str(),
                        args.router_lookahead_type.argument_name().c_str());
    }

    /**
     * @brief If the user provided the "--noc" command line option, then there
     * must be a NoC in the FPGA and the netlist must include NoC routers.
     * Therefore, the user must also provide a noc traffic flows file to
     * describe the communication within the NoC. We ensure that a noc traffic
     * flows file is provided when the "--noc" option is used. If it is not
     * provided, we throw an error.
     * 
     */
    if (args.noc.provenance() == Provenance::SPECIFIED && args.noc_flows_file.provenance() != Provenance::SPECIFIED) {
        VPR_FATAL_ERROR(VPR_ERROR_OTHER,
                        "--noc_flows_file option must be specified if --noc is turned on.\n");
    }

    return true;
}<|MERGE_RESOLUTION|>--- conflicted
+++ resolved
@@ -2034,12 +2034,8 @@
         .help(
             "The percentage probabilities of different moves in Simulated Annealing placement."
             "This option is only effective for timing-driven placement."
-<<<<<<< HEAD
-            "The numbers listed are interpreted as the percentage probabilities of {uniformMove, MedianMove, CentroidMove, WeightedCentroid, WeightedMedian, Critical UniformMove, Timing feasible Region(TFR)}, in that order.")
-=======
             "The numbers listed are interpreted as the percentage probabilities of {uniformMove, MedianMove, CentroidMove, "
             "WeightedCentroid, WeightedMedian, Critical UniformMove, Timing feasible Region(TFR)}, in that order.")
->>>>>>> 2778e2e3
         .nargs('+')
         .default_value({"100", "0", "0", "0", "0", "0", "0"})
 
