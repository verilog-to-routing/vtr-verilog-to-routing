<<<<<<< HEAD
#ifndef VPR_READ_CIRCUIT_H
#define VPR_READ_CIRCUIT_H
=======
#pragma once
>>>>>>> c8f1161f

#include "atom_netlist_fwd.h"

struct t_vpr_setup;
struct t_arch;

enum class e_circuit_format {
    AUTO,            ///<Infer from file extension
    BLIF,            ///<Strict structural BLIF
    EBLIF,           ///<Structural blif with extensions
    FPGA_INTERCHANGE ///<FPGA Interhange logical netlis format
};

AtomNetlist read_and_process_circuit(e_circuit_format circuit_format, t_vpr_setup& vpr_setup, t_arch& arch);<|MERGE_RESOLUTION|>--- conflicted
+++ resolved
@@ -1,9 +1,4 @@
-<<<<<<< HEAD
-#ifndef VPR_READ_CIRCUIT_H
-#define VPR_READ_CIRCUIT_H
-=======
 #pragma once
->>>>>>> c8f1161f
 
 #include "atom_netlist_fwd.h"
 
