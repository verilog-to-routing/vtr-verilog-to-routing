#pragma once

#include <memory>
#include <string>
#include "AnalysisDelayCalculator.h"

class LogicalModels;

/**
 * @brief Writes out the post-synthesis implementation netlists in BLIF and Verilog formats,
 *        along with an SDF for delay annotations.
 *
 * Here, post-synthesis implementation netlist is the netlist as it appears after
 * routing (i.e. implementation is complete).
 *
 * All written filenames end in {basename}_post_synthesis.{fmt} where {basename} is the
 * basename argument and {fmt} is the file format (e.g. v, blif, sdf)
 *
 *  @param basename
 *      The basename prefix used for the generated files.
 *  @param delay_calc
 *      The delay calculator used to get the timing of edges in the timing graph.
 *  @param models
 *      The logical models in the architecture.
 *  @param timing_info
 *      Information on the timing used in the VPR flow.
<<<<<<< HEAD
 *  @param clock_modeling
 *      The type of clock modeling used in the VPR flow.
=======
>>>>>>> c8f1161f
 *  @param opts
 *      The analysis options.
 */
void netlist_writer(const std::string basename,
                    std::shared_ptr<const AnalysisDelayCalculator> delay_calc,
                    const LogicalModels& models,
                    const t_timing_inf& timing_info,
<<<<<<< HEAD
                    e_clock_modeling clock_modeling,
=======
>>>>>>> c8f1161f
                    t_analysis_opts opts);

/**
 * @brief Writes out the post implementation netlist in Verilog format.
 *        It has its top module ports merged into multi-bit ones.
 *
 * Here, post-synthesis implementation netlist is the netlist as it appears after
 * routing (i.e. implementation is complete).
 *
 * Written filename ends in {basename}_merged_post_implementation.v where {basename} is the
 * basename argument.
 */
void merged_netlist_writer(const std::string basename, std::shared_ptr<const AnalysisDelayCalculator> delay_calc, const LogicalModels& models, t_analysis_opts opts);<|MERGE_RESOLUTION|>--- conflicted
+++ resolved
@@ -24,11 +24,6 @@
  *      The logical models in the architecture.
  *  @param timing_info
  *      Information on the timing used in the VPR flow.
-<<<<<<< HEAD
- *  @param clock_modeling
- *      The type of clock modeling used in the VPR flow.
-=======
->>>>>>> c8f1161f
  *  @param opts
  *      The analysis options.
  */
@@ -36,10 +31,6 @@
                     std::shared_ptr<const AnalysisDelayCalculator> delay_calc,
                     const LogicalModels& models,
                     const t_timing_inf& timing_info,
-<<<<<<< HEAD
-                    e_clock_modeling clock_modeling,
-=======
->>>>>>> c8f1161f
                     t_analysis_opts opts);
 
 /**
