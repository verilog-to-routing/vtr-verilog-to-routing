--- conflicted
+++ resolved
@@ -199,8 +199,8 @@
 
     {
         vtr::ScopedStartFinishTimer t("Building complex block graph");
-        alloc_and_load_all_pb_graphs(PowerOpts->do_power);
-        *PackerRRGraphs = alloc_and_load_all_lb_type_rr_graph();
+	alloc_and_load_all_pb_graphs(PowerOpts->do_power);
+	*PackerRRGraphs = alloc_and_load_all_lb_type_rr_graph();
     }
 
     if (Options->clock_modeling == ROUTED_CLOCK) {
@@ -421,12 +421,7 @@
 	PackerOpts->beta = Options.beta_clustering;
 	PackerOpts->pack_verbosity = Options.pack_verbosity;
 	PackerOpts->enable_pin_feasibility_filter = Options.enable_clustering_pin_feasibility_filter;
-<<<<<<< HEAD
-	PackerOpts->enable_round_robin_prepacking = Options.enable_round_robin_prepacking;
-	PackerOpts->target_external_pin_util = parse_target_external_pin_util(Options.target_external_pin_util);
-=======
 	PackerOpts->target_external_pin_util = Options.target_external_pin_util;
->>>>>>> 6f822dc6
     PackerOpts->target_device_utilization = Options.target_device_utilization;
 
     //TODO: document?
