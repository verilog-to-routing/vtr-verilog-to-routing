--- conflicted
+++ resolved
@@ -14,35 +14,14 @@
  *
  */
 AtomNetlist::AtomNetlist(std::string name, std::string id)
-<<<<<<< HEAD
-    : Netlist<AtomBlockId, AtomPortId, AtomPinId, AtomNetId>(name, id)
-    , inpad_model_(LogicalModelId::INVALID())
-    , outpad_model_(LogicalModelId::INVALID()) {}
-=======
     : Netlist<AtomBlockId, AtomPortId, AtomPinId, AtomNetId>(name, id) {}
->>>>>>> c8f1161f
 
 /*
  *
  * Blocks
  *
  */
-<<<<<<< HEAD
-void AtomNetlist::set_block_types(LogicalModelId inpad, LogicalModelId outpad) {
-    VTR_ASSERT(inpad.is_valid());
-    VTR_ASSERT(outpad.is_valid());
-
-    inpad_model_ = inpad;
-    outpad_model_ = outpad;
-}
-
 AtomBlockType AtomNetlist::block_type(const AtomBlockId id) const {
-    VTR_ASSERT(inpad_model_.is_valid());
-    VTR_ASSERT(outpad_model_.is_valid());
-
-=======
-AtomBlockType AtomNetlist::block_type(const AtomBlockId id) const {
->>>>>>> c8f1161f
     LogicalModelId blk_model = block_model(id);
 
     AtomBlockType type = AtomBlockType::BLOCK;
