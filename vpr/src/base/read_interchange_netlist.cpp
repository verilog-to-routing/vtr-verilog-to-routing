/**
 * @file
 * @brief FPGA Interchange Netlist Loader
 *
 * This loader handles loading a post-technology mapping fully flattened (i.e not
 * hierarchical) netlist in FPGA Interchange Format file, and
 * builds a netlist data structure (AtomNetlist) from it.
 */

#include "read_interchange_netlist.h"
#include "atom_netlist.h"
#include "logic_types.h"

#ifdef VTR_ENABLE_CAPNPROTO

#include <cmath>
#include <limits>
#include <kj/std/iostream.h>
#include <regex>
#include <string>
#include <unordered_map>
#include <unordered_set>
#include <zlib.h>
#include <iostream>
#include <sstream>

#include "LogicalNetlist.capnp.h"
#include "capnp/serialize.h"

#include "vtr_assert.h"
#include "vtr_hash.h"
#include "vtr_log.h"
#include "vtr_logic.h"
#include "vtr_digest.h"

#include "vpr_error.h"

struct NetlistReader {
  public:
    NetlistReader(AtomNetlist& main_netlist,
                  LogicalNetlist::Netlist::Reader& netlist_reader,
                  const std::string netlist_id,
                  const char* netlist_file,
                  const LogicalModels& models,
                  const t_arch& arch)
        : main_netlist_(main_netlist)
        , nr_(netlist_reader)
        , netlist_file_(netlist_file)
        , models_(models)
        , arch_(arch) {
        // Define top module
        top_cell_instance_ = nr_.getTopInst();

        auto str_list = nr_.getStrList();
        main_netlist_ = AtomNetlist(str_list[top_cell_instance_.getName()], netlist_id);

<<<<<<< HEAD
        inpad_model_ = models_.get_model_by_name(LogicalModels::MODEL_INPUT);
        outpad_model_ = models_.get_model_by_name(LogicalModels::MODEL_OUTPUT);
        main_netlist_.set_block_types(inpad_model_, outpad_model_);

=======
>>>>>>> c8f1161f
        prepare_port_net_maps();

        VTR_LOG("Reading IOs...\n");
        read_ios();
        VTR_LOG("Reading names...\n");
        read_names();
        VTR_LOG("Reading blocks...\n");
        read_blocks();
    }

  private:
    AtomNetlist& main_netlist_;
    // Netlist Reader
    LogicalNetlist::Netlist::Reader& nr_;

    const char* netlist_file_;

<<<<<<< HEAD
    LogicalModelId inpad_model_;
    LogicalModelId outpad_model_;
=======
>>>>>>> c8f1161f
    const LogicalModels& models_;
    const t_arch& arch_;

    LogicalNetlist::Netlist::CellInstance::Reader top_cell_instance_;

    std::unordered_map<size_t, std::unordered_map<std::pair<size_t, size_t>, std::string, vtr::hash_pair>> port_net_maps_;

    /** @brief Preprocesses the port net maps, populating the port_net_maps_ hash map to be later accessed for faster lookups */
    void prepare_port_net_maps() {
        auto inst_list = nr_.getInstList();
        auto decl_list = nr_.getCellDecls();
        auto str_list = nr_.getStrList();
        auto port_list = nr_.getPortList();
        auto top_cell = nr_.getCellList()[nr_.getTopInst().getCell()];

        for (auto net : top_cell.getNets()) {
            std::string net_name = str_list[net.getName()];

            // Rename constant nets to their correct name based on the device architecture
            // database
            for (auto port : net.getPortInsts()) {
                if (port.isExtPort())
                    continue;

                auto port_inst = port.getInst();
                auto cell = inst_list[port_inst].getCell();
                if (str_list[decl_list[cell].getName()] == arch_.gnd_cell.first)
                    net_name = arch_.gnd_net;

                if (str_list[decl_list[cell].getName()] == arch_.vcc_cell.first)
                    net_name = arch_.vcc_net;
            }

            for (auto port : net.getPortInsts()) {
                if (!port.isInst())
                    continue;

                size_t inst = port.getInst();

                size_t port_bit = get_port_bit(port);

                auto port_idx = port.getPort();
                int start, end;
                std::tie(start, end) = get_bus_range(port_list[port_idx]);

                int bus_size = std::abs(end - start);

                port_bit = start < end ? port_bit : bus_size - port_bit;

                auto pair = std::make_pair(port_idx, port_bit);
                std::unordered_map<std::pair<size_t, size_t>, std::string, vtr::hash_pair> map{{pair, net_name}};

                auto result = port_net_maps_.emplace(inst, map);
                if (!result.second)
                    result.first->second.emplace(pair, net_name);
            }
        }
    }

    void read_ios() {
<<<<<<< HEAD
        LogicalModelId input_model_id = models_.get_model_by_name(LogicalModels::MODEL_INPUT);
        const t_model& input_model = models_.get_model(input_model_id);
        LogicalModelId output_model_id = models_.get_model_by_name(LogicalModels::MODEL_OUTPUT);
=======
        LogicalModelId input_model_id = LogicalModels::MODEL_INPUT_ID;
        const t_model& input_model = models_.get_model(input_model_id);
        LogicalModelId output_model_id = LogicalModels::MODEL_OUTPUT_ID;
>>>>>>> c8f1161f
        const t_model& output_model = models_.get_model(output_model_id);

        auto str_list = nr_.getStrList();

        auto top_cell_decl = nr_.getCellDecls()[top_cell_instance_.getCell()];
        for (auto top_port : top_cell_decl.getPorts()) {
            auto port = nr_.getPortList()[top_port];
            std::string name = str_list[port.getName()];
            auto dir = port.getDir();

            int start, end;
            std::tie(start, end) = get_bus_range(port);

            int bus_size = std::abs(end - start) + 1;
            int start_bit = start < end ? start : end;

            for (int bit = start_bit; bit < start_bit + bus_size; bit++) {
                auto port_name = name;
                if (bus_size > 1)
                    port_name = name + "[" + std::to_string(bit) + "]";

                AtomBlockId blk_id;
                AtomPortId port_id;
                AtomNetId net_id;

                switch (dir) {
                    case LogicalNetlist::Netlist::Direction::INPUT:
                        blk_id = main_netlist_.create_block(port_name, input_model_id);
                        port_id = main_netlist_.create_port(blk_id, input_model.outputs);
                        net_id = main_netlist_.create_net(port_name);
                        main_netlist_.create_pin(port_id, 0, net_id, PinType::DRIVER);
                        break;
                    case LogicalNetlist::Netlist::Direction::OUTPUT:
                        blk_id = main_netlist_.create_block(port_name, output_model_id);
                        port_id = main_netlist_.create_port(blk_id, output_model.inputs);
                        net_id = main_netlist_.create_net(port_name);
                        main_netlist_.create_pin(port_id, 0, net_id, PinType::SINK);
                        break;
                    default:
                        VTR_ASSERT(0);
                        break;
                }
            }
        }
    }

    void read_names() {
<<<<<<< HEAD
        LogicalModelId blk_model_id = models_.get_model_by_name(LogicalModels::MODEL_NAMES);
=======
        LogicalModelId blk_model_id = LogicalModels::MODEL_NAMES_ID;
>>>>>>> c8f1161f
        const t_model& blk_model = models_.get_model(blk_model_id);

        // Set the max size of the LUT
        int lut_size = 0;
        for (auto lut : arch_.lut_cells)
            lut_size = std::max((int)lut.inputs.size(), lut_size);
        blk_model.inputs[0].size = lut_size;

        auto top_cell = nr_.getCellList()[nr_.getTopInst().getCell()];
        auto decl_list = nr_.getCellDecls();
        auto inst_list = nr_.getInstList();
        auto port_list = nr_.getPortList();
        auto str_list = nr_.getStrList();

        std::vector<std::tuple<size_t, int, std::string>> insts;
        for (auto cell_inst : top_cell.getInsts()) {
            auto cell = decl_list[inst_list[cell_inst].getCell()];

            bool is_lut;
            int width;
            std::string init_param;
            std::tie(is_lut, width, init_param) = is_lut_cell(str_list[cell.getName()]);

            if (!is_lut)
                continue;

            insts.emplace_back(cell_inst, width, init_param);
        }

        for (auto inst : insts) {
            size_t inst_idx;
            int lut_width;
            std::string init_param;
            std::tie(inst_idx, lut_width, init_param) = inst;

            std::string inst_name = str_list[inst_list[inst_idx].getName()];

            auto props = inst_list[inst_idx].getPropMap().getEntries();
            std::vector<bool> init;
            for (auto entry : props) {
                if (str_list[entry.getKey()] != init_param)
                    continue;

                // TODO: export this to a library function to have generic parameter decoding
                if (entry.which() == LogicalNetlist::Netlist::PropertyMap::Entry::TEXT_VALUE) {
                    const std::regex vhex_regex("[0-9]+'h([0-9A-Z]+)");
                    const std::regex vbit_regex("[0-9]+'b([0-9]+)");
                    const std::regex chex_regex("0x([0-9A-Za-z]+)");
                    const std::regex cbit_regex("0b([0-9]+)");
                    const std::regex bit_regex("[0-1]+");
                    std::string init_str = str_list[entry.getTextValue()];
                    std::smatch regex_matches;

                    // Fill the init vector
                    if (std::regex_match(init_str, regex_matches, vhex_regex))
                        for (const char& c : regex_matches[1].str()) {
                            int value = std::stoi(std::string(1, c), 0, 16);
                            for (int bit = 3; bit >= 0; bit--)
                                init.push_back((value >> bit) & 1);
                        }
                    else if (std::regex_match(init_str, regex_matches, chex_regex))
                        for (const char& c : regex_matches[1].str()) {
                            int value = std::stoi(std::string(1, c), 0, 16);
                            for (int bit = 3; bit >= 0; bit--)
                                init.push_back((value >> bit) & 1);
                        }
                    else if (std::regex_match(init_str, regex_matches, vbit_regex))
                        for (const char& c : regex_matches[1].str())
                            init.push_back((bool)std::stoi(std::string(1, c), 0, 2));
                    else if (std::regex_match(init_str, regex_matches, cbit_regex))
                        for (const char& c : regex_matches[1].str())
                            init.push_back((bool)std::stoi(std::string(1, c), 0, 2));
                    else if (std::regex_match(init_str, regex_matches, bit_regex))
                        for (const char& c : init_str)
                            init.push_back((bool)std::stoi(std::string(1, c), 0, 2));
                }
            }

            // Add proper LUT mapping function here based on LUT size and init value
            AtomNetlist::TruthTable truth_table;
            bool is_const = false;
            for (int bit = 0; bit < (int)init.size(); bit++) {
                bool bit_set = init[init.size() - bit - 1];

                if (bit_set == 0)
                    continue;

                is_const = bit == 0;

                truth_table.emplace_back();
                for (int row_bit = lut_width - 1; row_bit >= 0; row_bit--) {
                    bool row_bit_set = (bit >> row_bit) & 1;
                    auto log_value = row_bit_set ? vtr::LogicValue::TRUE : vtr::LogicValue::FALSE;

                    truth_table[truth_table.size() - 1].push_back(log_value);
                }
                truth_table[truth_table.size() - 1].push_back(vtr::LogicValue::TRUE);
            }

            //Figure out if the output is a constant generator
            bool output_is_const = false;
            if (truth_table.empty()) {
                //An empty truth table in BLIF corresponds to a constant-zero
                //  e.g.
                //
                //  #gnd is a constant 0 generator
                //  .names gnd
                //
                //An single entry truth table with value '0' also corresponds to a constant-zero
                //  e.g.
                //
                //  #gnd2 is a constant 0 generator
                //  .names gnd2
                //  0
                //
                output_is_const = true;
                VTR_LOG("Found constant-zero generator '%s'\n", inst_name.c_str());
            } else if (truth_table.size() == 1 && is_const) {
                //A single-entry truth table with value '1' in BLIF corresponds to a constant-one
                //  e.g.
                //
                //  #vcc is a constant 1 generator
                //  .names vcc
                //  1
                //
                output_is_const = true;
                VTR_LOG("Found constant-one generator '%s'\n", inst_name.c_str());
            }

            AtomBlockId blk_id = main_netlist_.create_block(inst_name, blk_model_id, truth_table);

            AtomPortId iport_id = main_netlist_.create_port(blk_id, blk_model.inputs);
            AtomPortId oport_id = main_netlist_.create_port(blk_id, blk_model.outputs);

            auto cell_lib = decl_list[inst_list[inst_idx].getCell()];
            auto port_net_map = port_net_maps_.at(inst_idx);
            int inum = 0;
            for (auto port : cell_lib.getPorts()) {
                std::pair<size_t, size_t> pair{port, 0};

                if (port_net_map.find(pair) == port_net_map.end())
                    continue;

                auto net_name = port_net_map.at(pair);
                AtomNetId net_id = main_netlist_.create_net(net_name);

                auto dir = port_list[port].getDir();
                switch (dir) {
                    case LogicalNetlist::Netlist::Direction::INPUT:
                        if (!output_is_const) main_netlist_.create_pin(iport_id, inum++, net_id, PinType::SINK);
                        break;
                    case LogicalNetlist::Netlist::Direction::OUTPUT:
                        main_netlist_.create_pin(oport_id, 0, net_id, PinType::DRIVER, output_is_const);
                        break;
                    default:
                        VTR_ASSERT(0);
                        break;
                }
            }
        }
    }

    void read_blocks() {
        auto top_cell = nr_.getCellList()[nr_.getTopInst().getCell()];
        auto decl_list = nr_.getCellDecls();
        auto inst_list = nr_.getInstList();
        auto port_list = nr_.getPortList();
        auto str_list = nr_.getStrList();

        std::vector<std::pair<size_t, size_t>> insts;
        for (auto cell_inst : top_cell.getInsts()) {
            auto cell = decl_list[inst_list[cell_inst].getCell()];

            bool is_lut;
            std::tie(is_lut, std::ignore, std::ignore) = is_lut_cell(str_list[cell.getName()]);

            if (!is_lut)
                insts.emplace_back(cell_inst, inst_list[cell_inst].getCell());
        }

        for (auto inst_pair : insts) {
            auto inst_idx = inst_pair.first;
            auto cell_idx = inst_pair.second;

            auto model_name = str_list[decl_list[cell_idx].getName()];
            LogicalModelId blk_model_id = models_.get_model_by_name(model_name);
            const t_model& blk_model = models_.get_model(blk_model_id);

            std::string inst_name = str_list[inst_list[inst_idx].getName()];
            VTR_ASSERT(inst_name.empty() == 0);

            //The name for every block should be unique, check that there is no name conflict
            AtomBlockId blk_id = main_netlist_.find_block(inst_name);
            if (blk_id) {
                LogicalModelId conflicting_model = main_netlist_.block_model(blk_id);
                vpr_throw(VPR_ERROR_IC_NETLIST_F, netlist_file_, -1,
                          "Duplicate blocks named '%s' found in netlist."
                          " Existing block of type '%s' conflicts with subckt of type '%s'.",
                          inst_name.c_str(), models_.get_model(conflicting_model).name, blk_model.name);
            }

            auto port_net_map = port_net_maps_.at(inst_idx);

            auto cell = decl_list[inst_list[inst_idx].getCell()];
            if (str_list[cell.getName()] == arch_.vcc_cell.first)
                inst_name = arch_.vcc_cell.first;
            else if (str_list[cell.getName()] == arch_.gnd_cell.first)
                inst_name = arch_.gnd_cell.first;

            if (main_netlist_.find_block(inst_name))
                continue;

            //Create the block
            blk_id = main_netlist_.create_block(inst_name, blk_model_id);

            std::unordered_set<AtomPortId> added_ports;
            for (auto port_net : port_net_map) {
                auto port_idx = port_net.first.first;
                auto port_bit = port_net.first.second;

                auto net_name = port_net.second;
                if (inst_name == arch_.vcc_cell.first)
                    net_name = arch_.vcc_net;
                else if (inst_name == arch_.gnd_cell.first)
                    net_name = arch_.gnd_net;

                auto port = port_list[port_idx];
                auto port_name = str_list[port.getName()];

                //Check for consistency between model and ports
                const t_model_ports* model_port = find_model_port(blk_model, port_name);
                VTR_ASSERT(model_port);

                //Determine the pin type
                PinType pin_type = PinType::SINK;
                if (model_port->dir == OUT_PORT) {
                    pin_type = PinType::DRIVER;
                } else {
                    VTR_ASSERT_MSG(model_port->dir == IN_PORT, "Unexpected port type");
                }

                AtomPortId port_id = main_netlist_.create_port(blk_id, model_port);

                //Make the net
                AtomNetId net_id = main_netlist_.create_net(std::string(net_name));

                //Make the pin
                main_netlist_.create_pin(port_id, port_bit, net_id, pin_type);

                added_ports.emplace(port_id);
            }

            // Bind unconnected ports to VCC by default
            for (const t_model_ports* ports : {blk_model.inputs, blk_model.outputs}) {
                for (const t_model_ports* port = ports; port != nullptr; port = port->next) {
                    AtomPortId port_id = main_netlist_.create_port(blk_id, port);

                    if (added_ports.count(port_id))
                        continue;

                    if (port->dir != IN_PORT)
                        continue;

                    //Make the net
                    AtomNetId net_id = main_netlist_.create_net(arch_.vcc_net);

                    PinType pin_type = PinType::SINK;
                    //Make the pin
                    for (int i = 0; i < port->size; i++)
                        main_netlist_.create_pin(port_id, i, net_id, pin_type);
                }
            }
        }
    }

    //
    // Utilities
    //
    const t_model_ports* find_model_port(const t_model& blk_model, std::string name) {
        //We now look through all the ports on the model looking for the matching port
        for (const t_model_ports* ports : {blk_model.inputs, blk_model.outputs})
            for (const t_model_ports* port = ports; port != nullptr; port = port->next)
                if (name == std::string(port->name))
                    return port;

        //No match
        vpr_throw(VPR_ERROR_IC_NETLIST_F, netlist_file_, -1,
                  "Found no matching port '%s' on architecture model '%s'\n",
                  name.c_str(), blk_model.name);
        return nullptr;
    }

    std::pair<int, int> get_bus_range(LogicalNetlist::Netlist::Port::Reader port_reader) {
        if (port_reader.isBus()) {
            int s = port_reader.getBus().getBusStart();
            int e = port_reader.getBus().getBusEnd();

            return std::make_pair(s, e);
        }

        return std::make_pair(0, 0);
    }

    size_t get_port_bit(LogicalNetlist::Netlist::PortInstance::Reader port_inst_reader) {
        size_t port_bit = 0;
        if (port_inst_reader.getBusIdx().which() == LogicalNetlist::Netlist::PortInstance::BusIdx::IDX)
            port_bit = port_inst_reader.getBusIdx().getIdx();

        return port_bit;
    }

    std::tuple<bool, int, std::string> is_lut_cell(std::string cell_name) {
        for (auto lut_cell : arch_.lut_cells) {
            if (cell_name == lut_cell.name) {
                auto init_param = lut_cell.init_param;

                // Assign default value for the LUT init parameter, if inexistent
                if (init_param.empty())
                    init_param = "INIT";

                return std::make_tuple(true, lut_cell.inputs.size(), init_param);
            }
        }

        return std::make_tuple<bool, int, std::string>(false, 0, "");
    }
};

#endif // VTR_ENABLE_CAPNPROTO

AtomNetlist read_interchange_netlist(const char* ic_netlist_file,
                                     t_arch& arch) {
#ifdef VTR_ENABLE_CAPNPROTO
    AtomNetlist netlist;
    std::string netlist_id = vtr::secure_digest_file(ic_netlist_file);

    // Decompress GZipped capnproto device file
    gzFile file = gzopen(ic_netlist_file, "r");
    VTR_ASSERT(file != Z_NULL);

    std::vector<uint8_t> output_data;
    output_data.resize(4096);
    std::stringstream sstream(std::ios_base::in | std::ios_base::out | std::ios_base::binary);
    while (true) {
        int ret = gzread(file, output_data.data(), output_data.size());
        VTR_ASSERT(ret >= 0);
        if (ret > 0) {
            sstream.write((const char*)output_data.data(), ret);
            VTR_ASSERT(sstream);
        } else {
            VTR_ASSERT(ret == 0);
            int error;
            gzerror(file, &error);
            VTR_ASSERT(error == Z_OK);
            break;
        }
    }

    VTR_ASSERT(gzclose(file) == Z_OK);

    sstream.seekg(0);
    kj::std::StdInputStream istream(sstream);

    // Reader options
    capnp::ReaderOptions reader_options;
    reader_options.nestingLimit = std::numeric_limits<int>::max();
    reader_options.traversalLimitInWords = std::numeric_limits<uint64_t>::max();

    capnp::InputStreamMessageReader message_reader(istream, reader_options);

    auto netlist_reader = message_reader.getRoot<LogicalNetlist::Netlist>();

    NetlistReader reader(netlist, netlist_reader, netlist_id, ic_netlist_file, arch.models, arch);

    return netlist;

#else // VTR_ENABLE_CAPNPROTO

    // If CAPNPROTO is not enabled, throw an error
    (void)ic_netlist_file;
    (void)arch;
    throw vtr::VtrError("Unable to read interchange netlist with CAPNPROTO disabled", __FILE__, __LINE__);

#endif // VTR_ENABLE_CAPNPROTO
}<|MERGE_RESOLUTION|>--- conflicted
+++ resolved
@@ -54,13 +54,6 @@
         auto str_list = nr_.getStrList();
         main_netlist_ = AtomNetlist(str_list[top_cell_instance_.getName()], netlist_id);
 
-<<<<<<< HEAD
-        inpad_model_ = models_.get_model_by_name(LogicalModels::MODEL_INPUT);
-        outpad_model_ = models_.get_model_by_name(LogicalModels::MODEL_OUTPUT);
-        main_netlist_.set_block_types(inpad_model_, outpad_model_);
-
-=======
->>>>>>> c8f1161f
         prepare_port_net_maps();
 
         VTR_LOG("Reading IOs...\n");
@@ -78,11 +71,6 @@
 
     const char* netlist_file_;
 
-<<<<<<< HEAD
-    LogicalModelId inpad_model_;
-    LogicalModelId outpad_model_;
-=======
->>>>>>> c8f1161f
     const LogicalModels& models_;
     const t_arch& arch_;
 
@@ -143,15 +131,9 @@
     }
 
     void read_ios() {
-<<<<<<< HEAD
-        LogicalModelId input_model_id = models_.get_model_by_name(LogicalModels::MODEL_INPUT);
-        const t_model& input_model = models_.get_model(input_model_id);
-        LogicalModelId output_model_id = models_.get_model_by_name(LogicalModels::MODEL_OUTPUT);
-=======
         LogicalModelId input_model_id = LogicalModels::MODEL_INPUT_ID;
         const t_model& input_model = models_.get_model(input_model_id);
         LogicalModelId output_model_id = LogicalModels::MODEL_OUTPUT_ID;
->>>>>>> c8f1161f
         const t_model& output_model = models_.get_model(output_model_id);
 
         auto str_list = nr_.getStrList();
@@ -199,11 +181,7 @@
     }
 
     void read_names() {
-<<<<<<< HEAD
-        LogicalModelId blk_model_id = models_.get_model_by_name(LogicalModels::MODEL_NAMES);
-=======
         LogicalModelId blk_model_id = LogicalModels::MODEL_NAMES_ID;
->>>>>>> c8f1161f
         const t_model& blk_model = models_.get_model(blk_model_id);
 
         // Set the max size of the LUT
