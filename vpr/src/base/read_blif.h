--- conflicted
+++ resolved
@@ -1,9 +1,4 @@
-<<<<<<< HEAD
-#ifndef READ_BLIF_H
-#define READ_BLIF_H
-=======
 #pragma once
->>>>>>> c8f1161f
 
 #include <string>
 #include "atom_netlist_fwd.h"
@@ -17,10 +12,4 @@
 
 AtomNetlist read_blif(e_circuit_format circuit_format,
                       const char* blif_file,
-<<<<<<< HEAD
-                      const LogicalModels& models);
-
-#endif /*READ_BLIF_H*/
-=======
-                      const LogicalModels& models);
->>>>>>> c8f1161f
+                      const LogicalModels& models);