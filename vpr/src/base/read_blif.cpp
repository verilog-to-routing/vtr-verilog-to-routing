/**
 * @file
 * @brief BLIF Netlist Loader
 *
 * This loader handles loading a post-technology mapping fully flattened (i.e not
 * hierarchical) netlist in Berkely Logic Interchange Format (BLIF) file, and
 * builds a netlist data structure (AtomNetlist) from it.
 *
 * BLIF text parsing is handled by the blifparse library, while this file is responsible
 * for creating the netlist data structure.
 *
 * The main object of interest is the BlifAllocCallback struct, which implements the
 * blifparse callback interface.  The callback methods are then called when basic blif
 * primitives are encountered by the parser.  The callback methods then create the associated
 * netlist data structures.
 */
#include <cstdio>
#include <cstring>
#include <ctime>
#include <sstream>
#include <cctype> //std::isdigit
#include <regex>  //std::regex

#include "blifparse.hpp"
#include "atom_netlist.h"

#include "logic_types.h"
#include "vtr_assert.h"
#include "vtr_util.h"
#include "vtr_log.h"
#include "vtr_logic.h"
#include "vtr_digest.h"

#include "vpr_error.h"
#include "read_blif.h"
#include "hash.h"

vtr::LogicValue to_vtr_logic_value(blifparse::LogicValue);

struct BlifAllocCallback : public blifparse::Callback {
  public:
    BlifAllocCallback(e_circuit_format blif_format, AtomNetlist& main_netlist, const std::string netlist_id, const LogicalModels& models)
        : main_netlist_(main_netlist)
        , netlist_id_(netlist_id)
        , models_(models)
        , blif_format_(blif_format) {
        VTR_ASSERT(blif_format_ == e_circuit_format::BLIF
                   || blif_format_ == e_circuit_format::EBLIF);
<<<<<<< HEAD
        inpad_model_ = models.get_model_by_name(LogicalModels::MODEL_INPUT);
        outpad_model_ = models.get_model_by_name(LogicalModels::MODEL_OUTPUT);

        main_netlist_.set_block_types(inpad_model_, outpad_model_);
=======
>>>>>>> c8f1161f
    }

    static constexpr const char* OUTPAD_NAME_PREFIX = "out:";

  public: //Callback interface
    void start_parse() override {}

    void finish_parse() override {
        //When parsing is finished we *move* the main netlist
        //into the user object. This ensures we never have two copies
        //(consuming twice the memory).
        size_t main_netlist_idx = determine_main_netlist_index();
        main_netlist_ = std::move(blif_models_[main_netlist_idx]);
    }

    void begin_model(std::string model_name) override {
        //Create a new model, and set it's name

        blif_models_.emplace_back(model_name, netlist_id_);
        blif_models_black_box_.emplace_back(false);
        ended_ = false;
        set_curr_block(AtomBlockId::INVALID()); //This statement doesn't define a block, so mark invalid
    }

    void inputs(std::vector<std::string> input_names) override {
<<<<<<< HEAD
        LogicalModelId blk_model_id = models_.get_model_by_name(LogicalModels::MODEL_INPUT);
=======
        LogicalModelId blk_model_id = LogicalModels::MODEL_INPUT_ID;
>>>>>>> c8f1161f
        const t_model& blk_model = models_.get_model(blk_model_id);

        VTR_ASSERT_MSG(!blk_model.inputs, "Inpad model has an input port");
        VTR_ASSERT_MSG(blk_model.outputs, "Inpad model has no output port");
        VTR_ASSERT_MSG(blk_model.outputs->size == 1, "Inpad model has non-single-bit output port");
        VTR_ASSERT_MSG(!blk_model.outputs->next, "Inpad model has multiple output ports");

        std::string pin_name = blk_model.outputs->name;
        for (const auto& input : input_names) {
            AtomBlockId blk_id = curr_model().create_block(input, blk_model_id);
            AtomPortId port_id = curr_model().create_port(blk_id, blk_model.outputs);
            AtomNetId net_id = curr_model().create_net(input);
            curr_model().create_pin(port_id, 0, net_id, PinType::DRIVER);
        }
        set_curr_block(AtomBlockId::INVALID()); //This statement doesn't define a block, so mark invalid
    }

    void outputs(std::vector<std::string> output_names) override {
<<<<<<< HEAD
        LogicalModelId blk_model_id = models_.get_model_by_name(LogicalModels::MODEL_OUTPUT);
=======
        LogicalModelId blk_model_id = LogicalModels::MODEL_OUTPUT_ID;
>>>>>>> c8f1161f
        const t_model& blk_model = models_.get_model(blk_model_id);

        VTR_ASSERT_MSG(!blk_model.outputs, "Outpad model has an output port");
        VTR_ASSERT_MSG(blk_model.inputs, "Outpad model has no input port");
        VTR_ASSERT_MSG(blk_model.inputs->size == 1, "Outpad model has non-single-bit input port");
        VTR_ASSERT_MSG(!blk_model.inputs->next, "Outpad model has multiple input ports");

        std::string pin_name = blk_model.inputs->name;
        for (const auto& output : output_names) {
            //Since we name blocks based on their drivers we need to uniquify outpad names,
            //which we do with a prefix
            AtomBlockId blk_id = curr_model().create_block(OUTPAD_NAME_PREFIX + output, blk_model_id);
            AtomPortId port_id = curr_model().create_port(blk_id, blk_model.inputs);
            AtomNetId net_id = curr_model().create_net(output);
            curr_model().create_pin(port_id, 0, net_id, PinType::SINK);
        }
        set_curr_block(AtomBlockId::INVALID()); //This statement doesn't define a block, so mark invalid
    }

    void names(std::vector<std::string> nets, std::vector<std::vector<blifparse::LogicValue>> so_cover) override {
<<<<<<< HEAD
        LogicalModelId blk_model_id = models_.get_model_by_name(LogicalModels::MODEL_NAMES);
=======
        LogicalModelId blk_model_id = LogicalModels::MODEL_NAMES_ID;
>>>>>>> c8f1161f
        const t_model& blk_model = models_.get_model(blk_model_id);

        VTR_ASSERT_MSG(nets.size() > 0, "BLIF .names has no connections");

        VTR_ASSERT_MSG(blk_model.inputs, ".names model has no input port");
        VTR_ASSERT_MSG(!blk_model.inputs->next, ".names model has multiple input ports");
        if (static_cast<int>(nets.size()) - 1 > blk_model.inputs->size) {
            vpr_throw(VPR_ERROR_BLIF_F, filename_.c_str(), lineno_, "BLIF .names input size (%zu) greater than .names model input size (%d)",
                      nets.size() - 1, blk_model.inputs->size);
        }

        VTR_ASSERT_MSG(blk_model.outputs, ".names has no output port");
        VTR_ASSERT_MSG(!blk_model.outputs->next, ".names model has multiple output ports");
        VTR_ASSERT_MSG(blk_model.outputs->size == 1, ".names model has non-single-bit output");

        //Convert the single-output cover to a netlist truth table
        AtomNetlist::TruthTable truth_table;
        for (const auto& row : so_cover) {
            truth_table.emplace_back();
            for (auto val : row) {
                truth_table[truth_table.size() - 1].push_back(to_vtr_logic_value(val));
            }
        }

        AtomBlockId blk_id = curr_model().create_block(nets[nets.size() - 1], blk_model_id, truth_table);
        set_curr_block(blk_id);

        //Create inputs
        AtomPortId input_port_id = curr_model().create_port(blk_id, blk_model.inputs);
        for (size_t i = 0; i < nets.size() - 1; ++i) {
            AtomNetId net_id = curr_model().create_net(nets[i]);

            curr_model().create_pin(input_port_id, i, net_id, PinType::SINK);
        }

        //Figure out if the output is a constant generator
        bool output_is_const = false;
        if (truth_table.empty()
            || (truth_table.size() == 1 && truth_table[0].size() == 1 && truth_table[0][0] == vtr::LogicValue::FALSE)) {
            //An empty truth table in BLIF corresponds to a constant-zero
            //  e.g.
            //
            //  #gnd is a constant 0 generator
            //  .names gnd
            //
            //An single entry truth table with value '0' also corresponds to a constant-zero
            //  e.g.
            //
            //  #gnd2 is a constant 0 generator
            //  .names gnd2
            //  0
            //
            output_is_const = true;
            VTR_LOG("Found constant-zero generator '%s'\n", nets[nets.size() - 1].c_str());
        } else if (truth_table.size() == 1 && truth_table[0].size() == 1 && truth_table[0][0] == vtr::LogicValue::TRUE) {
            //A single-entry truth table with value '1' in BLIF corresponds to a constant-one
            //  e.g.
            //
            //  #vcc is a constant 1 generator
            //  .names vcc
            //  1
            //
            output_is_const = true;
            VTR_LOG("Found constant-one generator '%s'\n", nets[nets.size() - 1].c_str());
        }

        //Create output
        AtomNetId net_id = curr_model().create_net(nets[nets.size() - 1]);
        AtomPortId output_port_id = curr_model().create_port(blk_id, blk_model.outputs);
        curr_model().create_pin(output_port_id, 0, net_id, PinType::DRIVER, output_is_const);
    }

    void latch(std::string input, std::string output, blifparse::LatchType type, std::string control, blifparse::LogicValue init) override {
        if (type == blifparse::LatchType::UNSPECIFIED) {
            VTR_LOGF_WARN(filename_.c_str(), lineno_, "Treating latch '%s' of unspecified type as rising edge triggered\n", output.c_str());
        } else if (type != blifparse::LatchType::RISING_EDGE) {
            vpr_throw(VPR_ERROR_BLIF_F, filename_.c_str(), lineno_, "Only rising edge latches supported\n");
        }

        if (control.empty()) {
            vpr_throw(VPR_ERROR_BLIF_F, filename_.c_str(), lineno_, "Latch must have a clock\n");
        }

<<<<<<< HEAD
        LogicalModelId blk_model_id = models_.get_model_by_name(LogicalModels::MODEL_LATCH);
=======
        LogicalModelId blk_model_id = LogicalModels::MODEL_LATCH_ID;
>>>>>>> c8f1161f
        const t_model& blk_model = models_.get_model(blk_model_id);

        VTR_ASSERT_MSG(blk_model.inputs, "Has one input port");
        VTR_ASSERT_MSG(blk_model.inputs->next, "Has two input port");
        VTR_ASSERT_MSG(!blk_model.inputs->next->next, "Has no more than two input port");
        VTR_ASSERT_MSG(blk_model.outputs, "Has one output port");
        VTR_ASSERT_MSG(!blk_model.outputs->next, "Has no more than one input port");

        const t_model_ports* d_model_port = blk_model.inputs;
        const t_model_ports* clk_model_port = blk_model.inputs->next;
        const t_model_ports* q_model_port = blk_model.outputs;

        VTR_ASSERT(d_model_port->name == std::string("D"));
        VTR_ASSERT(clk_model_port->name == std::string("clk"));
        VTR_ASSERT(q_model_port->name == std::string("Q"));
        VTR_ASSERT(d_model_port->size == 1);
        VTR_ASSERT(clk_model_port->size == 1);
        VTR_ASSERT(q_model_port->size == 1);
        VTR_ASSERT(clk_model_port->is_clock);

        //We set the initital value as a single entry in the 'truth_table' field
        AtomNetlist::TruthTable truth_table(1);
        truth_table[0].push_back(to_vtr_logic_value(init));

        AtomBlockId blk_id = curr_model().create_block(output, blk_model_id, truth_table);
        set_curr_block(blk_id);

        //The input
        AtomPortId d_port_id = curr_model().create_port(blk_id, d_model_port);
        AtomNetId d_net_id = curr_model().create_net(input);
        curr_model().create_pin(d_port_id, 0, d_net_id, PinType::SINK);

        //The output
        AtomPortId q_port_id = curr_model().create_port(blk_id, q_model_port);
        AtomNetId q_net_id = curr_model().create_net(output);
        curr_model().create_pin(q_port_id, 0, q_net_id, PinType::DRIVER);

        //The clock
        AtomPortId clk_port_id = curr_model().create_port(blk_id, clk_model_port);
        AtomNetId clk_net_id = curr_model().create_net(control);
        curr_model().create_pin(clk_port_id, 0, clk_net_id, PinType::SINK);
    }

    void subckt(std::string subckt_model, std::vector<std::string> ports, std::vector<std::string> nets) override {
        VTR_ASSERT(ports.size() == nets.size());

        LogicalModelId blk_model_id = models_.get_model_by_name(subckt_model);
        const t_model& blk_model = models_.get_model(blk_model_id);

        //We name the subckt based on the net it's first output pin drives
        std::string subckt_name;
        for (size_t i = 0; i < ports.size(); ++i) {
            const t_model_ports* model_port = find_model_port(blk_model, ports[i]);
            VTR_ASSERT(model_port);

            if (model_port->dir == OUT_PORT) {
                subckt_name = nets[i];
                break;
            }
        }

        if (subckt_name.empty()) {
            //We need to name the block uniquely ourselves since there is no connected output
            subckt_name = unique_subckt_name();

            //Since this is unusual, warn the user
            VTR_LOGF_WARN(filename_.c_str(), lineno_,
                          "Subckt of type '%s' at %s:%d has no output pins, and has been named '%s'\n",
                          blk_model.name, filename_.c_str(), lineno_, subckt_name.c_str());
        }

        //The name for every block should be unique, check that there is no name conflict
        AtomBlockId blk_id = curr_model().find_block(subckt_name);
        if (blk_id) {
            LogicalModelId conflicting_model = curr_model().block_model(blk_id);
            vpr_throw(VPR_ERROR_BLIF_F, filename_.c_str(), lineno_,
                      "Duplicate blocks named '%s' found in netlist."
                      " Existing block of type '%s' conflicts with subckt of type '%s'.",
                      subckt_name.c_str(), models_.get_model(conflicting_model).name, subckt_model.c_str());
        }

        //Create the block
        blk_id = curr_model().create_block(subckt_name, blk_model_id);
        set_curr_block(blk_id);

        for (size_t i = 0; i < ports.size(); ++i) {
            //Check for consistency between model and ports
            const t_model_ports* model_port = find_model_port(blk_model, ports[i]);
            VTR_ASSERT(model_port);

            //Determine the pin type
            PinType pin_type = PinType::SINK;
            if (model_port->dir == OUT_PORT) {
                pin_type = PinType::DRIVER;
            } else {
                VTR_ASSERT_MSG(model_port->dir == IN_PORT, "Unexpected port type");
            }

            //Make the port
            std::string port_base;
            size_t port_bit;
            std::tie(port_base, port_bit) = split_index(ports[i]);

            AtomPortId port_id = curr_model().create_port(blk_id, find_model_port(blk_model, port_base));

            //Make the net
            AtomNetId net_id = curr_model().create_net(nets[i]);

            //Make the pin
            curr_model().create_pin(port_id, port_bit, net_id, pin_type);
        }
    }

    void blackbox() override {
        //We treat black-boxes as netlists during parsing so they should contain
        //only inpads/outpads
        for (const auto& blk_id : curr_model().blocks()) {
            auto blk_type = curr_model().block_type(blk_id);
            if (!(blk_type == AtomBlockType::INPAD || blk_type == AtomBlockType::OUTPAD)) {
                vpr_throw(VPR_ERROR_BLIF_F, filename_.c_str(), lineno_, "Unexpected primitives in blackbox model");
            }
        }
        set_curr_model_blackbox(true);
        set_curr_block(AtomBlockId::INVALID()); //This statement doesn't define a block, so mark invalid
    }

    void end_model() override {
        if (ended_) {
            vpr_throw(VPR_ERROR_BLIF_F, filename_.c_str(), lineno_, "Unexpected .end");
        }

        merge_conn_nets();

        //Mark as ended
        ended_ = true;

        set_curr_block(AtomBlockId::INVALID()); //This statement doesn't define a block, so mark invalid
    }

    //BLIF Extensions
    void conn(std::string src, std::string dst) override {
        if (blif_format_ != e_circuit_format::EBLIF) {
            parse_error(lineno_, ".conn", "Supported only in extended BLIF format");
        }

        //We allow the .conn to create the nets if they don't exist,
        //however typically they will have already been defined.
        AtomNetId driver_net = curr_model().create_net(src);
        AtomNetId sink_net = curr_model().create_net(dst);

        //We eventually need to merge the driver and sink nets,
        //however we must defer that until all the net drivers
        //and sinks have been created (otherwise they may not
        //be properly merged depending on where the .conn is
        //delcared).
        //
        //As a result we record the nets to merge and do the actual merging at
        //the end of the .model
        curr_nets_to_merge_.emplace_back(driver_net, sink_net);

        set_curr_block(AtomBlockId::INVALID());
    }

    void cname(std::string cell_name) override {
        if (blif_format_ != e_circuit_format::EBLIF) {
            parse_error(lineno_, ".cname", "Supported only in extended BLIF format");
        }

        //Re-name the block
        curr_model().set_block_name(curr_block(), cell_name);
    }

    void attr(std::string name, std::string value) override {
        if (blif_format_ != e_circuit_format::EBLIF) {
            parse_error(lineno_, ".attr", "Supported only in extended BLIF format");
        }

        curr_model().set_block_attr(curr_block(), name, value);
    }

    void param(std::string name, std::string value) override {
        if (blif_format_ != e_circuit_format::EBLIF) {
            parse_error(lineno_, ".param", "Supported only in extended BLIF format");
        }

        // Validate the parameter value
        bool is_valid = is_string_param(value) || is_binary_param(value) || is_real_param(value);

        if (!is_valid) {
            parse_error(lineno_, ".param", "Incorrect parameter value specification");
        }

        curr_model().set_block_param(curr_block(), name, value);
    }

    //Utilities
    void filename(std::string fname) override { filename_ = fname; }

    void lineno(int line_num) override { lineno_ = line_num; }

    void parse_error(const int curr_lineno, const std::string& near_text, const std::string& msg) override {
        vpr_throw(VPR_ERROR_BLIF_F, filename_.c_str(), curr_lineno,
                  "Error in blif file near '%s': %s\n", near_text.c_str(), msg.c_str());
    }

  public:
    //Retrieve the netlist
    size_t determine_main_netlist_index() {
        //Look through all the models loaded, to find the one which is non-blackbox (i.e. has real blocks
        //and is not a blackbox).  To check for errors we look at all models, even if we've already
        //found a non-blackbox model.
        int top_model_idx = -1; //Not valid

        for (int i = 0; i < static_cast<int>(blif_models_.size()); ++i) {
            if (!blif_models_black_box_[i]) {
                //A non-blackbox model
                if (top_model_idx == -1) {
                    //This is the top model
                    top_model_idx = i;
                } else {
                    //We already have a top model
                    vpr_throw(VPR_ERROR_BLIF_F, filename_.c_str(), lineno_,
                              "Found multiple models with primitives. "
                              "Only one model can contain primitives, the others must be blackboxes.");
                }
            } else {
                //Verify blackbox models match the architecture
                verify_blackbox_model(blif_models_[i]);
            }
        }

        if (top_model_idx == -1) {
            vpr_throw(VPR_ERROR_BLIF_F, filename_.c_str(), lineno_,
                      "No non-blackbox models found. The main model must not be a blackbox.");
        }

        //Return the main model
        VTR_ASSERT(top_model_idx >= 0);
        return static_cast<size_t>(top_model_idx);
    }

  private:
    const t_model_ports* find_model_port(const t_model& blk_model, const std::string& port_name) {
        //We need to handle both single, and multi-bit port names
        //
        //By convention multi-bit port names have the bit index stored in square brackets
        //at the end of the name. For example:
        //
        //   my_signal_name[2]
        //
        //indicates the 2nd bit of the port 'my_signal_name'.
        std::string trimmed_port_name;
        int bit_index;

        //Extract the index bit
        std::tie(trimmed_port_name, bit_index) = split_index(port_name);

        //We now have the valid bit index and port_name is the name excluding the index info
        VTR_ASSERT(bit_index >= 0);

        //We now look through all the ports on the model looking for the matching port
        for (const t_model_ports* ports : {blk_model.inputs, blk_model.outputs}) {
            const t_model_ports* curr_port = ports;
            while (curr_port) {
                if (trimmed_port_name == curr_port->name) {
                    //Found a matching port, we need to verify the index
                    if (bit_index < curr_port->size) {
                        //Valid port index
                        return curr_port;
                    } else {
                        //Out of range
                        vpr_throw(VPR_ERROR_BLIF_F, filename_.c_str(), lineno_,
                                  "Port '%s' on architecture model '%s' exceeds port width (%d bits)\n",
                                  port_name.c_str(), blk_model.name, curr_port->size);
                    }
                }
                curr_port = curr_port->next;
            }
        }

        //No match
        vpr_throw(VPR_ERROR_BLIF_F, filename_.c_str(), lineno_,
                  "Found no matching port '%s' on architecture model '%s'\n",
                  port_name.c_str(), blk_model.name);
        return nullptr;
    }

    /** @brief Splits the index off a signal name and returns the base signal name
     *         (excluding the index) and the index as an integer. For example
     *
     * "my_signal_name[2]"   -> "my_signal_name", 2
     */
    std::pair<std::string, int> split_index(const std::string& signal_name) {
        int bit_index = 0;

        std::string trimmed_signal_name = signal_name;

        auto iter = --signal_name.end(); //Initialized to the last char
        if (*iter == ']') {
            //The name may end in an index
            //
            //To verify, we iterate back through the string until we find
            //an open square brackets, or non digit character
            --iter; //Advance past ']'
            while (iter != signal_name.begin() && std::isdigit(*iter))
                --iter;

            //We are at the first non-digit character from the end (or the beginning of the string)
            if (*iter == '[') {
                //We have a valid index in the open range (iter, --signal_name.end())
                std::string index_str(iter + 1, --signal_name.end());

                //Convert to an integer
                std::stringstream ss(index_str);
                ss >> bit_index;
                VTR_ASSERT_MSG(!ss.fail() && ss.eof(), "Failed to extract signal index");

                //Trim the signal name to exclude the final index
                trimmed_signal_name = std::string(signal_name.begin(), iter);
            }
        }
        return std::make_pair(trimmed_signal_name, bit_index);
    }

    ///@brief Retieves a reference to the currently active .model
    AtomNetlist& curr_model() {
        if (blif_models_.empty() || ended_) {
            vpr_throw(VPR_ERROR_BLIF_F, filename_.c_str(), lineno_, "Expected .model");
        }

        return blif_models_[blif_models_.size() - 1];
    }

    void set_curr_model_blackbox(bool val) {
        VTR_ASSERT(blif_models_.size() == blif_models_black_box_.size());
        blif_models_black_box_[blif_models_black_box_.size() - 1] = val;
    }

    bool verify_blackbox_model(AtomNetlist& blif_model) {
        LogicalModelId arch_model_id = models_.get_model_by_name(blif_model.netlist_name());
        const t_model& arch_model = models_.get_model(arch_model_id);

        //Verify each port on the model
        //
        // We parse each .model as it's own netlist so the IOs
        // get converted to blocks
        for (auto blk_id : blif_model.blocks()) {
            //Check that the port directions match
            if (blif_model.block_type(blk_id) == AtomBlockType::INPAD) {
                const auto& input_name = blif_model.block_name(blk_id);

                //Find model port already verifies the port widths
                const t_model_ports* arch_model_port = find_model_port(arch_model, input_name);
                VTR_ASSERT(arch_model_port);
                VTR_ASSERT(arch_model_port->dir == IN_PORT);

            } else {
                VTR_ASSERT(blif_model.block_type(blk_id) == AtomBlockType::OUTPAD);

                const auto& raw_output_name = blif_model.block_name(blk_id);

                std::string output_name = vtr::replace_first(raw_output_name, OUTPAD_NAME_PREFIX, "");

                //Find model port already verifies the port widths
                const t_model_ports* arch_model_port = find_model_port(arch_model, output_name);
                VTR_ASSERT(arch_model_port);

                VTR_ASSERT(arch_model_port->dir == OUT_PORT);
            }
        }
        return true;
    }

    ///@brief Returns a different unique subck name each time it is called
    std::string unique_subckt_name() {
        return "unnamed_subckt" + std::to_string(unique_subckt_name_counter_++);
    }

    /** @brief Sets the current block which is being processed
     *
     * Used to determine which block a .cname, .param, .attr apply to
     */
    void set_curr_block(AtomBlockId blk) {
        curr_block_ = blk;
    }

    ///@brief Gets the current block which is being processed
    AtomBlockId curr_block() const {
        return curr_block_;
    }

    /**
     * @brief Merges all the recorded net pairs which need to be merged
     *
     * This should only be called at the end of a .model to ensure that
     * all the associated driver/sink pins have been declared and connected
     * to their nets
     */
    void merge_conn_nets() {
        for (auto net_pair : curr_nets_to_merge_) {
            curr_model().merge_nets(net_pair.first, net_pair.second);
        }

        curr_nets_to_merge_.clear();
    }

  private:
    bool ended_ = true; //Initially no active .model
    std::string filename_ = "";
    int lineno_ = -1;

    std::vector<AtomNetlist> blif_models_;
    std::vector<bool> blif_models_black_box_;

    AtomNetlist& main_netlist_;    ///<User object we fill
    const std::string netlist_id_; ///<Unique identifier based on the contents of the blif file
    const LogicalModels& models_;
<<<<<<< HEAD
    LogicalModelId inpad_model_;
    LogicalModelId outpad_model_;
=======
>>>>>>> c8f1161f

    size_t unique_subckt_name_counter_ = 0;

    AtomBlockId curr_block_;
    std::vector<std::pair<AtomNetId, AtomNetId>> curr_nets_to_merge_;

    e_circuit_format blif_format_ = e_circuit_format::BLIF;
};

vtr::LogicValue to_vtr_logic_value(blifparse::LogicValue val) {
    vtr::LogicValue new_val = vtr::LogicValue::UNKOWN;
    switch (val) {
        case blifparse::LogicValue::TRUE:
            new_val = vtr::LogicValue::TRUE;
            break;
        case blifparse::LogicValue::FALSE:
            new_val = vtr::LogicValue::FALSE;
            break;
        case blifparse::LogicValue::DONT_CARE:
            new_val = vtr::LogicValue::DONT_CARE;
            break;
        case blifparse::LogicValue::UNKOWN:
            new_val = vtr::LogicValue::UNKOWN;
            break;
        default:
            VTR_ASSERT_OPT_MSG(false, "Unknown logic value");
    }
    return new_val;
}

bool is_string_param(const std::string& param) {
    /* Empty param is considered a string */
    if (param.empty()) {
        return true;
    }

    /* There have to be at least 2 characters (the quotes) */
    if (param.length() < 2) {
        return false;
    }

    /* The first and the last characters must be quotes */
    size_t len = param.length();
    if (param[0] != '"' || param[len - 1] != '"') {
        return false;
    }

    /* There mustn't be any other quotes except for escaped ones */
    for (size_t i = 1; i < (len - 1); ++i) {
        if (param[i] == '"' && param[i - 1] != '\\') {
            return false;
        }
    }

    /* This is a string param */
    return true;
}

bool is_binary_param(const std::string& param) {
    /* Must be non-empty */
    if (param.empty()) {
        return false;
    }

    /* The string must contain only '0' and '1' */
    for (size_t i = 0; i < param.length(); ++i) {
        if (param[i] != '0' && param[i] != '1') {
            return false;
        }
    }

    /* This is a binary word param */
    return true;
}

bool is_real_param(const std::string& param) {
    /* Must be non-empty */
    if (param.empty()) {
        return false;
    }

    /* The string must match the regular expression */
    static const std::regex real_number_expr("[+-]?([0-9]*\\.[0-9]+)|([0-9]+\\.[0-9]*)");
    if (!std::regex_match(param, real_number_expr)) {
        return false;
    }

    /* This is a real number param */
    return true;
}

AtomNetlist read_blif(e_circuit_format circuit_format,
                      const char* blif_file,
                      const LogicalModels& models) {
    AtomNetlist netlist;
    std::string netlist_id = vtr::secure_digest_file(blif_file);

    BlifAllocCallback alloc_callback(circuit_format, netlist, netlist_id, models);
    blifparse::blif_parse_filename(blif_file, alloc_callback);

    return netlist;
}<|MERGE_RESOLUTION|>--- conflicted
+++ resolved
@@ -46,13 +46,6 @@
         , blif_format_(blif_format) {
         VTR_ASSERT(blif_format_ == e_circuit_format::BLIF
                    || blif_format_ == e_circuit_format::EBLIF);
-<<<<<<< HEAD
-        inpad_model_ = models.get_model_by_name(LogicalModels::MODEL_INPUT);
-        outpad_model_ = models.get_model_by_name(LogicalModels::MODEL_OUTPUT);
-
-        main_netlist_.set_block_types(inpad_model_, outpad_model_);
-=======
->>>>>>> c8f1161f
     }
 
     static constexpr const char* OUTPAD_NAME_PREFIX = "out:";
@@ -78,11 +71,7 @@
     }
 
     void inputs(std::vector<std::string> input_names) override {
-<<<<<<< HEAD
-        LogicalModelId blk_model_id = models_.get_model_by_name(LogicalModels::MODEL_INPUT);
-=======
         LogicalModelId blk_model_id = LogicalModels::MODEL_INPUT_ID;
->>>>>>> c8f1161f
         const t_model& blk_model = models_.get_model(blk_model_id);
 
         VTR_ASSERT_MSG(!blk_model.inputs, "Inpad model has an input port");
@@ -101,11 +90,7 @@
     }
 
     void outputs(std::vector<std::string> output_names) override {
-<<<<<<< HEAD
-        LogicalModelId blk_model_id = models_.get_model_by_name(LogicalModels::MODEL_OUTPUT);
-=======
         LogicalModelId blk_model_id = LogicalModels::MODEL_OUTPUT_ID;
->>>>>>> c8f1161f
         const t_model& blk_model = models_.get_model(blk_model_id);
 
         VTR_ASSERT_MSG(!blk_model.outputs, "Outpad model has an output port");
@@ -126,11 +111,7 @@
     }
 
     void names(std::vector<std::string> nets, std::vector<std::vector<blifparse::LogicValue>> so_cover) override {
-<<<<<<< HEAD
-        LogicalModelId blk_model_id = models_.get_model_by_name(LogicalModels::MODEL_NAMES);
-=======
         LogicalModelId blk_model_id = LogicalModels::MODEL_NAMES_ID;
->>>>>>> c8f1161f
         const t_model& blk_model = models_.get_model(blk_model_id);
 
         VTR_ASSERT_MSG(nets.size() > 0, "BLIF .names has no connections");
@@ -214,11 +195,7 @@
             vpr_throw(VPR_ERROR_BLIF_F, filename_.c_str(), lineno_, "Latch must have a clock\n");
         }
 
-<<<<<<< HEAD
-        LogicalModelId blk_model_id = models_.get_model_by_name(LogicalModels::MODEL_LATCH);
-=======
         LogicalModelId blk_model_id = LogicalModels::MODEL_LATCH_ID;
->>>>>>> c8f1161f
         const t_model& blk_model = models_.get_model(blk_model_id);
 
         VTR_ASSERT_MSG(blk_model.inputs, "Has one input port");
@@ -636,11 +613,6 @@
     AtomNetlist& main_netlist_;    ///<User object we fill
     const std::string netlist_id_; ///<Unique identifier based on the contents of the blif file
     const LogicalModels& models_;
-<<<<<<< HEAD
-    LogicalModelId inpad_model_;
-    LogicalModelId outpad_model_;
-=======
->>>>>>> c8f1161f
 
     size_t unique_subckt_name_counter_ = 0;
 
