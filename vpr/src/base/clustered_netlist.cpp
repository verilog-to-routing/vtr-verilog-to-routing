--- conflicted
+++ resolved
@@ -62,11 +62,7 @@
 
 bool ClusteredNetlist::block_contains_primary_input(const ClusterBlockId blk, const LogicalModels& models) const {
     const t_pb* pb = block_pb(blk);
-<<<<<<< HEAD
-    LogicalModelId input_model_id = models.get_model_by_name(LogicalModels::MODEL_INPUT);
-=======
     LogicalModelId input_model_id = LogicalModels::MODEL_INPUT_ID;
->>>>>>> c8f1161f
     const t_pb* primary_input_pb = pb->find_pb_for_model(input_model_id);
     return primary_input_pb != nullptr;
 }
@@ -74,11 +70,7 @@
 ///@brief Returns true if the specified block contains a primary output (e.g. BLIF .output primitive)
 bool ClusteredNetlist::block_contains_primary_output(const ClusterBlockId blk, const LogicalModels& models) const {
     const t_pb* pb = block_pb(blk);
-<<<<<<< HEAD
-    LogicalModelId output_model_id = models.get_model_by_name(LogicalModels::MODEL_OUTPUT);
-=======
     LogicalModelId output_model_id = LogicalModels::MODEL_OUTPUT_ID;
->>>>>>> c8f1161f
     const t_pb* primary_output_pb = pb->find_pb_for_model(output_model_id);
     return primary_output_pb != nullptr;
 }
