--- conflicted
+++ resolved
@@ -149,11 +149,7 @@
     // Count the block statistics
     std::map<std::string, size_t> block_type_counts;
     std::map<std::string, size_t> lut_size_counts;
-<<<<<<< HEAD
-    LogicalModelId names_model_id = models.get_model_by_name(LogicalModels::MODEL_NAMES);
-=======
     LogicalModelId names_model_id = LogicalModels::MODEL_NAMES_ID;
->>>>>>> c8f1161f
     for (auto blk_id : netlist.blocks()) {
         // For each model, count the number of occurrences in the netlist.
         LogicalModelId blk_model_id = netlist.block_model(blk_id);
