#include "read_circuit.h"
#include "read_blif.h"
#include "atom_netlist.h"
#include "atom_netlist_utils.h"
#include "echo_files.h"

#include "vtr_assert.h"
#include "vtr_log.h"
#include "vtr_util.h"
#include "vtr_path.h"
#include "vtr_time.h"

static void process_circuit(AtomNetlist& netlist,
                            e_const_gen_inference const_gen_inference_method,
                            bool should_absorb_buffers,
                            bool should_sweep_dangling_primary_ios,
                            bool should_sweep_dangling_nets,
                            bool should_sweep_dangling_blocks,
                            bool should_sweep_constant_primary_outputs,
                            int verbosity);

static void show_circuit_stats(const AtomNetlist& netlist);

AtomNetlist read_and_process_circuit(e_circuit_format circuit_format,
                                     const char* circuit_file,
                                     const t_model* user_models,
                                     const t_model* library_models,
                                     e_const_gen_inference const_gen_inference,
                                     bool should_absorb_buffers,
                                     bool should_sweep_dangling_primary_ios,
                                     bool should_sweep_dangling_nets,
                                     bool should_sweep_dangling_blocks,
                                     bool should_sweep_constant_primary_outputs,
                                     int verbosity) {

    if (circuit_format == e_circuit_format::AUTO) {
        auto name_ext = vtr::split_ext(circuit_file);

        if (name_ext[1] == ".blif") {
            circuit_format = e_circuit_format::BLIF;
        } else if (name_ext[1] == ".eblif") {
            circuit_format = e_circuit_format::EBLIF;
        } else {
            VPR_THROW(VPR_ERROR_ATOM_NETLIST, "Failed to determine file format for '%s' expected .blif or .eblif extension",
                    circuit_file);
        }
    }

    AtomNetlist netlist;
    {
        vtr::ScopedStartFinishTimer t("Load circuit");

        VTR_ASSERT(circuit_format == e_circuit_format::BLIF
                   || circuit_format == e_circuit_format::EBLIF);

        netlist = read_blif(circuit_format, circuit_file, user_models, library_models, verbosity);
    }

    if (isEchoFileEnabled(E_ECHO_ATOM_NETLIST_ORIG)) {
        print_netlist_as_blif(getEchoFileName(E_ECHO_ATOM_NETLIST_ORIG), netlist);
    }

    process_circuit(netlist,
                    const_gen_inference, 
                    should_absorb_buffers,
                    should_sweep_dangling_primary_ios,
                    should_sweep_dangling_nets,
                    should_sweep_dangling_blocks,
                    should_sweep_constant_primary_outputs,
                    verbosity);

    if (isEchoFileEnabled(E_ECHO_ATOM_NETLIST_CLEANED)) {
        print_netlist_as_blif(getEchoFileName(E_ECHO_ATOM_NETLIST_CLEANED), netlist);
    }


    show_circuit_stats(netlist);

    return netlist;
}

static void process_circuit(AtomNetlist& netlist,
                            e_const_gen_inference const_gen_inference_method,
                            bool should_absorb_buffers,
                            bool should_sweep_dangling_primary_ios,
                            bool should_sweep_dangling_nets,
                            bool should_sweep_dangling_blocks,
                            bool should_sweep_constant_primary_outputs,
                            int verbosity) {

    {
        vtr::ScopedStartFinishTimer t("Mark constant generators");
        mark_constant_generators(netlist, const_gen_inference_method, verbosity);
    }

    {
        vtr::ScopedStartFinishTimer t("Clean circuit");

        //Clean-up lut buffers
        if(should_absorb_buffers) {
            absorb_buffer_luts(netlist, verbosity);
        }

        //Remove the special 'unconn' net
        AtomNetId unconn_net_id = netlist.find_net("unconn");
        if(unconn_net_id) {
            VTR_LOGV_WARN(verbosity > 1, "Removing special net 'unconn' (assumed it represented explicitly unconnected pins)\n");
            netlist.remove_net(unconn_net_id);
        }

        //Also remove the 'unconn' block driver, if it exists
        AtomBlockId unconn_blk_id = netlist.find_block("unconn");
        if(unconn_blk_id) {
            VTR_LOGV_WARN(verbosity > 1, "Removing special block 'unconn' (assumed it represented explicitly unconnected pins)\n");
            netlist.remove_block(unconn_blk_id);
        }

        //Sweep unused logic/nets/inputs/outputs
        sweep_iterative(netlist,
                        should_sweep_dangling_primary_ios,
                        should_sweep_dangling_nets,
                        should_sweep_dangling_blocks,
                        should_sweep_constant_primary_outputs,
<<<<<<< HEAD
                        verbose_sweep);

        //Fix-up cases where a clock is used as a data input
        // Currently such connections break the clusterer, so
        // we take care of them here. Note that this modification
        // likely causes the netlist to no longer be logically equivalent
        // to the input
        bool should_fix_clock_to_data_conversions = false; //TODO make cmd line option
        if(should_fix_clock_to_data_conversions) {
            fix_clock_to_data_conversions(netlist, library_models);
        }
=======
                        verbosity);
>>>>>>> 6f822dc6
    }

    {
        vtr::ScopedStartFinishTimer t("Compress circuit");

        //Compress the netlist to clean-out invalid entries
        netlist.remove_and_compress();
    }
    {
        vtr::ScopedStartFinishTimer t("Verify circuit");

        netlist.verify();
    }
}

static void show_circuit_stats(const AtomNetlist& netlist) {
    std::map<std::string,size_t> block_type_counts;

    //Count the block statistics
    for(auto blk_id : netlist.blocks()) {

        const t_model* blk_model = netlist.block_model(blk_id);
        if(blk_model->name == std::string(MODEL_NAMES)) {
            //LUT
            size_t lut_size = 0;
            auto in_ports = netlist.block_input_ports(blk_id);

            //May have zero (no input LUT) or one input port
            if(in_ports.size() == 1) {
                auto port_id = *in_ports.begin();

                //Figure out the LUT size
                lut_size = netlist.port_width(port_id);

            } else {
                VTR_ASSERT(in_ports.size() == 0);
            }

            ++block_type_counts[std::to_string(lut_size) + "-LUT"];
        } else {
            //Other types
            ++block_type_counts[blk_model->name];
        }
    }
    //Count the net statistics
    std::map<std::string,double> net_stats;
    for(auto net_id : netlist.nets()) {
        double fanout = netlist.net_sinks(net_id).size();

        net_stats["Max Fanout"] = std::max(net_stats["Max Fanout"], fanout);

        if(net_stats.count("Min Fanout")) {
            net_stats["Min Fanout"] = std::min(net_stats["Min Fanout"], fanout);
        } else {
            net_stats["Min Fanout"] = fanout;
        }

        net_stats["Avg Fanout"] += fanout;
    }
    net_stats["Avg Fanout"] /= netlist.nets().size();

    //Determine the maximum length of a type name for nice formatting
    size_t max_block_type_len = 0;
    for(auto kv : block_type_counts) {
        max_block_type_len = std::max(max_block_type_len, kv.first.size());
    }
    size_t max_net_type_len = 0;
    for(auto kv : net_stats) {
        max_net_type_len = std::max(max_net_type_len, kv.first.size());
    }

    //Print the statistics
    VTR_LOG("Circuit Statistics:\n");
    VTR_LOG("  Blocks: %zu\n", netlist.blocks().size());
    for(auto kv : block_type_counts) {
        VTR_LOG("    %-*s: %7zu\n", max_block_type_len, kv.first.c_str(), kv.second);
    }
    VTR_LOG("  Nets  : %zu\n", netlist.nets().size());
    for(auto kv : net_stats) {
        VTR_LOG("    %-*s: %7.1f\n", max_net_type_len, kv.first.c_str(), kv.second);
    }
    VTR_LOG("  Netlist Clocks: %zu\n", find_netlist_logical_clock_drivers(netlist).size());

    if (netlist.blocks().empty()) {
        VTR_LOG_WARN( "Netlist contains no blocks\n");
    }
}
<|MERGE_RESOLUTION|>--- conflicted
+++ resolved
@@ -121,21 +121,7 @@
                         should_sweep_dangling_nets,
                         should_sweep_dangling_blocks,
                         should_sweep_constant_primary_outputs,
-<<<<<<< HEAD
-                        verbose_sweep);
-
-        //Fix-up cases where a clock is used as a data input
-        // Currently such connections break the clusterer, so
-        // we take care of them here. Note that this modification
-        // likely causes the netlist to no longer be logically equivalent
-        // to the input
-        bool should_fix_clock_to_data_conversions = false; //TODO make cmd line option
-        if(should_fix_clock_to_data_conversions) {
-            fix_clock_to_data_conversions(netlist, library_models);
-        }
-=======
                         verbosity);
->>>>>>> 6f822dc6
     }
 
     {
