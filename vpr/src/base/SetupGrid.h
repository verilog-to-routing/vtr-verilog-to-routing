--- conflicted
+++ resolved
@@ -23,11 +23,9 @@
 
 ///@brief Find the device close in size to the specified dimensions
 
-<<<<<<< HEAD
 DeviceGrid create_device_grid(const std::string& layout_name, const std::vector<t_grid_def>& grid_layouts, size_t min_width, size_t min_height);
 
-=======
->>>>>>> d5dc5f7b
+
 /**
  * @brief Returns the effective size of the device
  *        (size of the bounding box of non-empty grid tiles)
