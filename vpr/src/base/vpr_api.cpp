/**
 * @file
 * @author Jason Luu
 * @date June 21, 2012
 *
 * @brief General API for VPR
 *
 * Other software tools should generally call just the functions defined here
 * For advanced/power users, you can call functions defined elsewhere in VPR or
 * modify the data structures directly at your discretion but be aware
 * that doing so can break the correctness of VPR
 */

#include <cstdio>
#include <cstring>
#include <cmath>
#include <memory>
#include <vector>

#include "PreClusterTimingManager.h"
#include "flat_placement_types.h"
#include "cluster_util.h"
#include "physical_types.h"
#include "place_macro.h"
#include "verify_placement.h"
#include "vpr_context.h"
#include "vtr_assert.h"
#include "vtr_log.h"
#include "vtr_version.h"
#include "vtr_time.h"

#include "vpr_types.h"
#include "vpr_utils.h"
#include "globals.h"
#include "atom_netlist.h"
#include "read_netlist.h"
#include "check_netlist.h"
#include "draw.h"
#include "place_and_route.h"
#include "pack.h"
#include "place.h"
#include "SetupGrid.h"
#include "SetupVibGrid.h"
#include "setup_clocks.h"
#include "setup_noc.h"
#include "read_xml_noc_traffic_flows_file.h"
#include "noc_routing_algorithm_creator.h"
#include "stats.h"
#include "read_options.h"
#include "echo_files.h"
#include "SetupVPR.h"
#include "ShowSetup.h"
#include "CheckArch.h"
#include "CheckSetup.h"
#include "rr_graph.h"
#include "pb_type_graph.h"
#include "route.h"
#include "route_export.h"
#include "vpr_api.h"
#include "read_sdc.h"
#include "power.h"
#include "pack_types.h"
#include "lb_type_rr_graph.h"
#include "read_activity.h"
#include "net_delay.h"
#include "concrete_timing_info.h"
#include "netlist_writer.h"
#include "AnalysisDelayCalculator.h"
#include "check_route.h"
#include "constant_nets.h"
#include "atom_netlist_utils.h"
#include "output_clustering.h"
#include "vpr_constraints_reader.h"
#include "place_util.h"
#include "timing_fail_error.h"
#include "analytical_placement_flow.h"
#include "verify_clustering.h"

#include "vpr_constraints_writer.h"

#include "pack_report.h"
#include "overuse_report.h"

#include "timing_graph_builder.h"
#include "timing_reports.h"
#include "tatum/echo_writer.hpp"

#include "read_route.h"
#include "read_place.h"

#include "arch_util.h"

#include "post_routing_pb_pin_fixup.h"
#include "sync_netlists_to_routing_flat.h"

#include "load_flat_place.h"

#ifdef VPR_USE_TBB
#define TBB_PREVIEW_GLOBAL_CONTROL 1 /* Needed for compatibility with old TBB versions */
#include <tbb/task_arena.h>
#include <tbb/global_control.h>
#endif

#ifndef NO_SERVER
#include "gateio.h"
#include "serverupdate.h"
#endif /* NO_SERVER */

/* Local subroutines */
static void free_complex_block_types();

static void free_device(const t_det_routing_arch& routing_arch);
static void free_circuit();

/* Local subroutines end */

///@brief Display general VPR information
void vpr_print_title() {
    VTR_LOG("VPR FPGA Placement and Routing.\n");
    VTR_LOG("Version: %s\n", vtr::VERSION);
    VTR_LOG("Revision: %s\n", vtr::VCS_REVISION);
    VTR_LOG("Compiled: %s\n", vtr::BUILD_TIMESTAMP);
    VTR_LOG("Compiler: %s\n", vtr::COMPILER);
    VTR_LOG("Build Info: %s\n", vtr::BUILD_INFO);
    VTR_LOG("\n");
    VTR_LOG("University of Toronto\n");
    VTR_LOG("verilogtorouting.org\n");
    VTR_LOG("vtr-users@googlegroups.com\n");
    VTR_LOG("This is free open source code under MIT license.\n");
    VTR_LOG("\n");
}

void vpr_print_args(int argc, const char** argv) {
    VTR_LOG("VPR was run with the following command-line:\n");
    for (int i = 0; i < argc; i++) {
        if (i != 0) {
            VTR_LOG(" ");
        }
        VTR_LOG("%s", argv[i]);
    }
    VTR_LOG("\n\n");
}

void vpr_initialize_logging() {
    {
        //Allow the default vpr log file to be overwritten
        const char* env_value = std::getenv("VPR_LOG_FILE");
        if (env_value != nullptr) {
            if (std::strlen(env_value) > 0) {
                vtr::set_log_file(env_value); //Use specified log file
            } else {
                //Empty log file name -> no log file
                vtr::set_log_file(nullptr);
            }
        } else {
            //Unset, use default log name
            vtr::set_log_file("vpr_stdout.log");
        }
    }
}

/**
 * @brief Initialize VPR
 *
 * 1. Read Options
 * 2. Read Arch
 * 3. Read Circuit
 * 4. Sanity check all three
 */
void vpr_init(const int argc, const char** argv, t_options* options, t_vpr_setup* vpr_setup, t_arch* arch) {
    vpr_initialize_logging();

    /* Print title message */
    vpr_print_title();

    /* Read in user options */
    *options = read_options(argc, argv);

    //Print out the arguments passed to VPR.
    //This provides a reference in the log file to exactly
    //how VPR was run, aiding in re-producibility
    vpr_print_args(argc, argv);

    vpr_init_with_options(options, vpr_setup, arch);
}

/**
 * @brief  Initialize VPR with options
 *
 * 1. Read Arch
 * 2. Read Circuit
 * 3. Sanity check all three
 */
void vpr_init_with_options(const t_options* options, t_vpr_setup* vpr_setup, t_arch* arch) {
    //Set the number of parallel workers
    // We determine the number of workers in the following order:
    //  1. An explicitly specified command-line argument
    //  2. An environment variable
    //  3. The default value
    size_t num_workers;
    if (options->num_workers.provenance() == argparse::Provenance::SPECIFIED) {
        //Explicit command-line
        num_workers = options->num_workers.value();
    } else {
        const char* env_value = std::getenv("VPR_NUM_WORKERS");
        if (env_value != nullptr) {
            //VPR specific environment variable
            num_workers = vtr::atou(env_value);
        } else {
            //Command-line default value
            VTR_ASSERT(options->num_workers.provenance() == argparse::Provenance::DEFAULT);
            num_workers = options->num_workers.value();
        }
    }

#ifdef VPR_USE_TBB
    //Using Thread Building Blocks
    if (num_workers == 0) {
        //Use default concurrency (i.e. maximum concurrency)
        num_workers = tbb::this_task_arena::max_concurrency();
    }

    VTR_LOG("Using up to %zu parallel worker(s)\n", num_workers);
#else
    //No parallel execution support
    if (num_workers != 1) {
        VTR_LOG_WARN("VPR was compiled without parallel execution support, ignoring the specified number of workers (%zu)",
                     options->num_workers.value());
    }
#endif

    vpr_setup->TimingEnabled = options->timing_analysis;
    vpr_setup->device_layout = options->device_layout;
    vpr_setup->constant_net_method = options->constant_net_method;
    vpr_setup->clock_modeling = options->clock_modeling;
    vpr_setup->two_stage_clock_routing = options->two_stage_clock_routing;
    vpr_setup->exit_before_pack = options->exit_before_pack;
    vpr_setup->num_workers = num_workers;

    VTR_LOG("\n");
    VTR_LOG("Architecture file: %s\n", options->ArchFile.value().c_str());
    VTR_LOG("Circuit name: %s\n", options->CircuitName.value().c_str());
    VTR_LOG("\n");

    /* Determine whether echo is on or off */
    setEchoEnabled(options->CreateEchoFile);

    /*
     * Initialize the functions names for which VPR_ERRORs
     * are demoted to VTR_LOG_WARNs
     */
    for (const std::string& func_name : vtr::split(options->disable_errors.value(), ":")) {
        map_error_activation_status(func_name);
    }

    /*
     * Initialize the functions names for which
     * warnings are being suppressed
     */
    std::vector<std::string> split_warning_option = vtr::split(options->suppress_warnings.value(), ",");
    std::string warn_log_file;
    std::string warn_functions;
    // If no log file name is provided, the specified warning
    // to suppress are not output anywhere.
    if (split_warning_option.size() == 1) {
        warn_functions = split_warning_option[0];
    } else if (split_warning_option.size() == 2) {
        warn_log_file = split_warning_option[0];
        warn_functions = split_warning_option[1];
    }

    set_noisy_warn_log_file(warn_log_file);
    for (const std::string& func_name : vtr::split(warn_functions, std::string(":"))) {
        add_warnings_to_suppress(func_name);
    }

    /* Read in arch and circuit */
    SetupVPR(options,
             vpr_setup->TimingEnabled,
             true,
             &vpr_setup->FileNameOpts,
             arch,
             &vpr_setup->user_models,
             &vpr_setup->library_models,
             &vpr_setup->NetlistOpts,
             &vpr_setup->PackerOpts,
             &vpr_setup->PlacerOpts,
             &vpr_setup->APOpts,
             &vpr_setup->RouterOpts,
             &vpr_setup->AnalysisOpts,
             &vpr_setup->NocOpts,
             &vpr_setup->ServerOpts,
             &vpr_setup->RoutingArch,
             &vpr_setup->PackerRRGraph,
             vpr_setup->Segments,
             &vpr_setup->Timing,
             &vpr_setup->ShowGraphics,
             &vpr_setup->GraphPause,
             &vpr_setup->SaveGraphics,
             &vpr_setup->GraphicsCommands,
             &vpr_setup->PowerOpts,
             vpr_setup);

    /* Check inputs are reasonable */
    CheckArch(*arch);

    /* Verify settings don't conflict or otherwise not make sense */
    CheckSetup(vpr_setup->PackerOpts,
               vpr_setup->PlacerOpts,
               vpr_setup->APOpts,
               vpr_setup->RouterOpts,
               vpr_setup->ServerOpts,
               vpr_setup->RoutingArch, vpr_setup->Segments, vpr_setup->Timing, arch->Chans);

    /* flush any messages to user still in stdout that hasn't gotten displayed */
    fflush(stdout);

    /* Read blif file and sweep unused components */
    auto& atom_ctx = g_vpr_ctx.mutable_atom();
    atom_ctx.mutable_netlist() = read_and_process_circuit(options->circuit_format, *vpr_setup, *arch);

    if (vpr_setup->PowerOpts.do_power) {
        //Load the net activity file for power estimation
        vtr::ScopedStartFinishTimer t("Load Activity File");
        auto& power_ctx = g_vpr_ctx.mutable_power();
        power_ctx.atom_net_power = read_activity(atom_ctx.netlist(), vpr_setup->FileNameOpts.ActFile.c_str());
    }

    //Initialize timing graph and constraints
    if (vpr_setup->TimingEnabled) {
        auto& timing_ctx = g_vpr_ctx.mutable_timing();
        {
            vtr::ScopedStartFinishTimer t("Build Timing Graph");
            timing_ctx.graph = TimingGraphBuilder(atom_ctx.netlist(), atom_ctx.mutable_lookup()).timing_graph(options->allow_dangling_combinational_nodes);
            VTR_LOG("  Timing Graph Nodes: %zu\n", timing_ctx.graph->nodes().size());
            VTR_LOG("  Timing Graph Edges: %zu\n", timing_ctx.graph->edges().size());
            VTR_LOG("  Timing Graph Levels: %zu\n", timing_ctx.graph->levels().size());
        }
        {
            print_netlist_clock_info(atom_ctx.netlist());
        }
        {
            vtr::ScopedStartFinishTimer t("Load Timing Constraints");
            timing_ctx.constraints = read_sdc(vpr_setup->Timing, atom_ctx.netlist(), atom_ctx.lookup(), *timing_ctx.graph);
        }
        {
            set_terminate_if_timing_fails(options->terminate_if_timing_fails);
        }
    }

    //Initialize vpr floorplanning and routing constraints
    auto& filename_opts = vpr_setup->FileNameOpts;
    if (!filename_opts.read_vpr_constraints_file.empty()) {
        load_vpr_constraints_file(filename_opts.read_vpr_constraints_file.c_str());

        // Check if there are route constraints specified, and if the clock modeling setting is explicitly specified
        // If both conditions are met, issue a warning that the route constraints will override the clock modeling setting.
        if (g_vpr_ctx.routing().constraints.get_num_route_constraints() && options->clock_modeling.provenance() == argparse::Provenance::SPECIFIED) {
            VTR_LOG_WARN("Route constraint(s) detected and will override clock modeling setting.\n");
        }
    }

    fflush(stdout);

    auto& device_ctx = g_vpr_ctx.mutable_device();
    device_ctx.pad_loc_type = vpr_setup->PlacerOpts.pad_loc_type;
}

bool vpr_flow(t_vpr_setup& vpr_setup, t_arch& arch) {
    if (vpr_setup.exit_before_pack) {
        VTR_LOG_WARN("Exiting before packing as requested.\n");
        return true;
    }

#ifdef VPR_USE_TBB
    /* Set this here, because tbb::global_control doesn't control anything once it's out of scope
     * (contrary to the name). */
    tbb::global_control c(tbb::global_control::max_allowed_parallelism, vpr_setup.num_workers);
#endif

    { //Pack
        bool pack_success = vpr_pack_flow(vpr_setup, arch);

        if (!pack_success) {
            return false; //Unimplementable
        }
    }

    vpr_create_device(vpr_setup, arch);
    // If packing is not skipped, cluster netlist contain valid information, so
    // we can print the resource usage and device utilization
    if (vpr_setup.PackerOpts.doPacking != STAGE_SKIP) {
        float target_device_utilization = vpr_setup.PackerOpts.target_device_utilization;
        // Print the number of resources in netlist and number of resources available in architecture
        print_resource_usage();
        // Print the device utilization
        print_device_utilization(target_device_utilization);
    }

    // TODO: Placer still assumes that cluster net list is used - graphics can not work with flat routing yet
    vpr_init_graphics(vpr_setup, arch, false);

    vpr_init_server(vpr_setup);

    { //Place
        const auto& placement_net_list = (const Netlist<>&)g_vpr_ctx.clustering().clb_nlist;
        bool place_success = vpr_place_flow(placement_net_list, vpr_setup, arch);

        if (!place_success) {
            return false; //Unimplementable
        }
    }

    { // Analytical Place
        if (vpr_setup.APOpts.doAP == STAGE_DO) {
            // Passing flat placement input if provided and not loaded yet.
            if (!vpr_setup.FileNameOpts.read_flat_place_file.empty() && !g_vpr_ctx.atom().flat_placement_info().valid) {
                g_vpr_ctx.mutable_atom().mutable_flat_placement_info() = read_flat_placement(vpr_setup.FileNameOpts.read_flat_place_file,
                                                                                             g_vpr_ctx.atom().netlist());
            }

            // TODO: Make this return a bool if the placement was successful or not.
            run_analytical_placement_flow(vpr_setup);

            // Write out a flat placement file at the end of Analytical Placement
            // flow if the option is specified.
            if (!vpr_setup.FileNameOpts.write_flat_place_file.empty()) {
                write_flat_placement(vpr_setup.FileNameOpts.write_flat_place_file.c_str(),
                                     g_vpr_ctx.clustering().clb_nlist,
                                     g_vpr_ctx.placement().block_locs(),
                                     g_vpr_ctx.clustering().atoms_lookup);
            }
        }
        // Print the placement generated by AP to a .place file.
        auto& filename_opts = vpr_setup.FileNameOpts;
        auto& cluster_ctx = g_vpr_ctx.clustering();
        const auto& block_locs = g_vpr_ctx.placement().block_locs();
        auto& placement_id = g_vpr_ctx.mutable_placement().placement_id;
        placement_id = print_place(filename_opts.NetFile.c_str(),
                                   cluster_ctx.clb_nlist.netlist_id().c_str(),
                                   filename_opts.PlaceFile.c_str(),
                                   block_locs);
    }

    bool is_flat = vpr_setup.RouterOpts.flat_routing;
    const Netlist<>& router_net_list = is_flat ? (const Netlist<>&)g_vpr_ctx.atom().netlist() : (const Netlist<>&)g_vpr_ctx.clustering().clb_nlist;
    RouteStatus route_status;
    { //Route
        route_status = vpr_route_flow(router_net_list, vpr_setup, arch, is_flat);
    }
    { //Analysis
        vpr_analysis_flow(router_net_list, vpr_setup, arch, route_status, is_flat);
    }

    //close the graphics
    vpr_close_graphics(vpr_setup);

    return route_status.success();
}

void vpr_create_device(t_vpr_setup& vpr_setup, const t_arch& arch) {
    vtr::ScopedStartFinishTimer timer("Create Device");
    vpr_create_device_grid(vpr_setup, arch);

    vpr_setup_clock_networks(vpr_setup, arch);

    vpr_setup_noc(vpr_setup, arch);

    if (vpr_setup.PlacerOpts.place_chan_width != NO_FIXED_CHANNEL_WIDTH) {
        // The RR graph built by this function should contain only the intra-cluster resources.
        // If the flat router is used, additional resources are added when routing begins.
        vpr_create_rr_graph(vpr_setup, arch, vpr_setup.PlacerOpts.place_chan_width, false);
    }
}

/**
 * @brief Allocs globals: chan_width_x, chan_width_y, device_ctx.grid
 *
 * Depends on num_clbs, pins_per_clb
 */
void vpr_create_device_grid(const t_vpr_setup& vpr_setup, const t_arch& Arch) {
    vtr::ScopedStartFinishTimer timer("Build Device Grid");
    /* Read in netlist file for placement and routing */
    auto& cluster_ctx = g_vpr_ctx.clustering();
    auto& device_ctx = g_vpr_ctx.mutable_device();

    device_ctx.arch = &Arch;

    /*
     *Load the device grid
     */

    //Record the resource requirement
    std::map<t_logical_block_type_ptr, size_t> num_type_instances;
    for (auto blk_id : cluster_ctx.clb_nlist.blocks()) {
        num_type_instances[cluster_ctx.clb_nlist.block_type(blk_id)]++;
    }

    //Build the device
    float target_device_utilization = vpr_setup.PackerOpts.target_device_utilization;
    device_ctx.grid = create_device_grid(vpr_setup.device_layout, Arch.grid_layouts, num_type_instances, target_device_utilization);
    if (!Arch.vib_infs.empty()) {
        device_ctx.vib_grid = create_vib_device_grid(vpr_setup.device_layout, Arch.vib_grid_layouts);
    }

    VTR_ASSERT_MSG(device_ctx.grid.get_num_layers() <= MAX_NUM_LAYERS,
                   "Number of layers should be less than MAX_NUM_LAYERS. "
                   "If you need more layers, please increase the value of MAX_NUM_LAYERS in vpr_types.h");

    /*
     *Report on the device
     */
    size_t num_grid_tiles = count_grid_tiles(device_ctx.grid);
    VTR_LOG("FPGA sized to %zu x %zu: %zu grid tiles (%s)\n", device_ctx.grid.width(), device_ctx.grid.height(), num_grid_tiles, device_ctx.grid.name().c_str());
}

void vpr_setup_clock_networks(t_vpr_setup& vpr_setup, const t_arch& Arch) {
    if (vpr_setup.clock_modeling == DEDICATED_NETWORK) {
        setup_clock_networks(Arch, vpr_setup.Segments);
    }
}

/**
 * @brief If the user provided the "--noc on" option then the noc is
 *        setup by creating an internal model and storing the NoC
 *        constraints. Additionally, the graphics state is updated
 *        to include a NoC button to display it.
 *
 * @param vpr_setup A data structure that stores all the user provided option
 *                  to vpr.
 * @param arch Contains the parsed information from the architecture
 *             description file.
 */
void vpr_setup_noc(const t_vpr_setup& vpr_setup, const t_arch& arch) {
    // check if the user provided the option to model the noc
    if (vpr_setup.NocOpts.noc) {
        // create the NoC model based on the user description from the arch file
        setup_noc(arch);
        // read and store the noc traffic flow information
        read_xml_noc_traffic_flows_file(vpr_setup.NocOpts.noc_flows_file.c_str());
        // create the NoC routing algorithm based on the user input
        vpr_setup_noc_routing_algorithm(vpr_setup.NocOpts.noc_routing_algorithm);

#ifndef NO_GRAPHICS
        // setup the graphics
        // if the user turned on "noc" in the command line, then we also want them to have the option to display the noc, so set that option here to be able to display it.
        // if the "noc" was not turned on, then we don't need to provide the user with the option to display it
        t_draw_state* draw_state = get_draw_state_vars();
        draw_state->show_noc_button = true;
#endif
    }
}

/**
 * @brief Constructs a NoC routing algorithm that is identified by a user
 * provided string. Then the newly created routing algorithm is stored
 * inside the global NoC context.
 *
 * @param noc_routing_algorithm_name A user provided string that identifies a
 * NoC routing algorithm
 */
void vpr_setup_noc_routing_algorithm(const std::string& noc_routing_algorithm_name) {
    // Need to be able to modify the NoC context, since we will be adding the
    // newly created routing algorithm to it
    auto& noc_ctx = g_vpr_ctx.mutable_noc();

    noc_ctx.noc_flows_router = NocRoutingAlgorithmCreator::create_routing_algorithm(noc_routing_algorithm_name,
                                                                                    noc_ctx.noc_model);
}

bool vpr_pack_flow(t_vpr_setup& vpr_setup, const t_arch& arch) {
    auto& packer_opts = vpr_setup.PackerOpts;

    bool status = true;

    if (packer_opts.doPacking == STAGE_SKIP) {
        //pass
    } else {
        if (packer_opts.doPacking == STAGE_DO) {
            //Do the actual packing
            status = vpr_pack(vpr_setup, arch);
            if (!status) {
                return status;
            }

            //TODO: to be consistent with placement/routing vpr_pack should really
            //      load the netlist data structures itself, instead of re-loading
            //      the netlist from the .net file

            //Load the result from the .net file
            vpr_load_packing(vpr_setup, arch);
        } else {
            VTR_ASSERT(packer_opts.doPacking == STAGE_LOAD);

            // generate a .net file by legalizing an input flat placement file
            if (packer_opts.load_flat_placement) {
                //Load and legalizer flat placement file
                vpr_load_flat_placement(vpr_setup, arch);

                //Load the result from the .net file
                vpr_load_packing(vpr_setup, arch);
            } else {
                //Load a previous packing from the .net file
                vpr_load_packing(vpr_setup, arch);
            }
        }
    }

    return status;
}

bool vpr_pack(t_vpr_setup& vpr_setup, const t_arch& arch) {
    vtr::ScopedStartFinishTimer timer("Packing");

    // Read in the flat placement if a flat placement file is provided and it
    // has not been loaded already.
    if (!vpr_setup.FileNameOpts.read_flat_place_file.empty() && !g_vpr_ctx.atom().flat_placement_info().valid) {
        g_vpr_ctx.mutable_atom().mutable_flat_placement_info() = read_flat_placement(vpr_setup.FileNameOpts.read_flat_place_file,
                                                                                     g_vpr_ctx.atom().netlist());
    }

    // Run the prepacker, packing the atoms into molecules.
    // The Prepacker object performs prepacking and stores the pack molecules.
    // As long as the molecules are used, this object must persist.
    const Prepacker prepacker(g_vpr_ctx.atom().netlist(),
                              g_vpr_ctx.device().logical_block_types);

    // Setup pre-clustering timing analysis
    PreClusterTimingManager pre_cluster_timing_manager(vpr_setup.PackerOpts.timing_driven,
                                                       g_vpr_ctx.atom().netlist(),
                                                       g_vpr_ctx.atom().lookup(),
                                                       prepacker,
                                                       vpr_setup.PackerOpts.timing_update_type,
                                                       arch,
                                                       vpr_setup.RoutingArch,
                                                       vpr_setup.PackerOpts.device_layout,
                                                       vpr_setup.AnalysisOpts);

    return try_pack(vpr_setup.PackerOpts, vpr_setup.AnalysisOpts,
                    arch,
                    vpr_setup.PackerRRGraph,
                    prepacker,
                    pre_cluster_timing_manager,
                    g_vpr_ctx.atom().flat_placement_info());
}

void vpr_load_packing(const t_vpr_setup& vpr_setup, const t_arch& arch) {
    vtr::ScopedStartFinishTimer timer("Load packing");

    VTR_ASSERT_MSG(!vpr_setup.FileNameOpts.NetFile.empty(),
                   "Must have valid .net filename to load packing");

    auto& cluster_ctx = g_vpr_ctx.mutable_clustering();
    const AtomContext& atom_ctx = g_vpr_ctx.atom();

    /* Ensure we have a clean start with void net remapping information */
    cluster_ctx.post_routing_clb_pin_nets.clear();
    cluster_ctx.pre_routing_net_pin_mapping.clear();

    cluster_ctx.clb_nlist = read_netlist(vpr_setup.FileNameOpts.NetFile.c_str(),
                                         &arch,
                                         vpr_setup.FileNameOpts.verify_file_digests,
                                         vpr_setup.PackerOpts.pack_verbosity);

    /* Load the mapping between clusters and their atoms */
    init_clb_atoms_lookup(cluster_ctx.atoms_lookup, atom_ctx, cluster_ctx.clb_nlist);

    process_constant_nets(g_vpr_ctx.mutable_atom().mutable_netlist(),
                          atom_ctx.lookup(),
                          cluster_ctx.clb_nlist,
                          vpr_setup.constant_net_method,
                          vpr_setup.PackerOpts.pack_verbosity);

    {
        std::ofstream ofs("packing_pin_util.rpt");
        report_packing_pin_usage(ofs, g_vpr_ctx);
    }

    // Ater the clustered netlist has been loaded, update the floorplanning
    // constraints with the new information.
    g_vpr_ctx.mutable_floorplanning().update_floorplanning_context_post_pack();

    /* Sanity check the resulting netlist */
    check_netlist(vpr_setup.PackerOpts.pack_verbosity);

    // Independently verify the clusterings to ensure the clustering can be
    // used for the rest of the VPR flow.
    unsigned num_errors = verify_clustering(g_vpr_ctx);
    if (num_errors == 0) {
        VTR_LOG("Completed clustering consistency check successfully.\n");
    } else {
        VPR_ERROR(VPR_ERROR_PACK,
                  "%u errors found while performing clustering consistency "
                  "check. Aborting program.\n",
                  num_errors);
    }

    /* Output the netlist stats to console and optionally to file. */
    writeClusteredNetlistStats(vpr_setup.FileNameOpts.write_block_usage);

    // print the total number of used physical blocks for each
    // physical block type after finishing the packing stage
    print_pb_type_count(g_vpr_ctx.clustering().clb_nlist);
}

bool vpr_load_flat_placement(t_vpr_setup& vpr_setup, const t_arch& arch) {

    // set up the device grid for the legalizer
    auto& device_ctx = g_vpr_ctx.mutable_device();
    device_ctx.arch = &arch;
    device_ctx.grid = create_device_grid(vpr_setup.device_layout, arch.grid_layouts);
    if (device_ctx.grid.get_num_layers() > 1) {
        VPR_FATAL_ERROR(VPR_ERROR_PACK, "Legalizer currently only supports single layer devices.\n");
    }

    // load and legalize flat placement file, print .net and fix clusters files
    bool status = load_flat_placement(vpr_setup, arch);
    if (!status) {
        return status;
    }

    // echo flat placement (orphan clusters will have -1 for X, Y, subtile coordinates)
    if (getEchoEnabled() && isEchoFileEnabled(E_ECHO_FLAT_PLACE)) {
        write_flat_placement(getEchoFileName(E_ECHO_FLAT_PLACE),
                             g_vpr_ctx.clustering().clb_nlist,
                             g_vpr_ctx.placement().block_locs(),
                             g_vpr_ctx.clustering().atoms_lookup);
    }

    // reset the device grid
    device_ctx.grid.clear();

    // if running placement, use the fix clusters file produced by the legalizer
    if (vpr_setup.PlacerOpts.doPlacement) {
        vpr_setup.PlacerOpts.constraints_file = vpr_setup.FileNameOpts.write_constraints_file;
    }
    return true;
}

bool vpr_place_flow(const Netlist<>& net_list,
                    t_vpr_setup& vpr_setup,
                    const t_arch& arch) {
    VTR_LOG("\n");
    const auto& placer_opts = vpr_setup.PlacerOpts;
    const auto& filename_opts = vpr_setup.FileNameOpts;
    if (placer_opts.doPlacement == STAGE_SKIP) {
        //pass
    } else {
        if (placer_opts.doPlacement == STAGE_DO) {
            //Do the actual placement
            vpr_place(net_list, vpr_setup, arch);

        } else {
            VTR_ASSERT(placer_opts.doPlacement == STAGE_LOAD);

            //Load a previous placement
            vpr_load_placement(vpr_setup, arch.directs);
        }

        post_place_sync();
    }

    //Write out a vpr floorplanning constraints file if the option is specified
    if (!filename_opts.write_vpr_constraints_file.empty()) {
        write_vpr_floorplan_constraints(filename_opts.write_vpr_constraints_file.c_str(), placer_opts.place_constraint_expand, placer_opts.place_constraint_subtile,
                                        placer_opts.floorplan_num_horizontal_partitions, placer_opts.floorplan_num_vertical_partitions);
    }

    // Write out a flat placement file if the option is specified
    // A flat placement file includes cluster and intra-cluster placement coordinates for
    // each primitive and can be used to reconstruct a clustering and placement solution.
    if (!filename_opts.write_flat_place_file.empty()) {
        write_flat_placement(filename_opts.write_flat_place_file.c_str(),
                             g_vpr_ctx.clustering().clb_nlist,
                             g_vpr_ctx.placement().block_locs(),
                             g_vpr_ctx.clustering().atoms_lookup);
    }

    return true;
}

void vpr_place(const Netlist<>& net_list,
               t_vpr_setup& vpr_setup,
               const t_arch& arch) {
    bool is_flat = false;
    if (vpr_setup.PlacerOpts.place_algorithm.is_timing_driven()) {
        // Prime lookahead cache to avoid adding lookahead computation cost to
        // the placer timer.
        // Flat_routing is disabled in placement
        get_cached_router_lookahead(
            vpr_setup.RoutingArch,
            vpr_setup.RouterOpts.lookahead_type,
            vpr_setup.RouterOpts.write_router_lookahead,
            vpr_setup.RouterOpts.read_router_lookahead,
            vpr_setup.Segments,
            is_flat);
    }

    // Read in the flat placement if a flat placement file is provided and it
    // has not been loaded already.
    if (!vpr_setup.FileNameOpts.read_flat_place_file.empty() && !g_vpr_ctx.atom().flat_placement_info().valid) {
        g_vpr_ctx.mutable_atom().mutable_flat_placement_info() = read_flat_placement(vpr_setup.FileNameOpts.read_flat_place_file,
                                                                                     g_vpr_ctx.atom().netlist());
    }

    try_place(net_list,
              vpr_setup.PlacerOpts,
              vpr_setup.RouterOpts,
              vpr_setup.AnalysisOpts,
              vpr_setup.NocOpts,
              arch.Chans,
              &vpr_setup.RoutingArch,
              vpr_setup.Segments,
              arch.directs,
              g_vpr_ctx.atom().flat_placement_info(),
              is_flat);

    auto& filename_opts = vpr_setup.FileNameOpts;
    auto& cluster_ctx = g_vpr_ctx.clustering();
    const auto& block_locs = g_vpr_ctx.placement().block_locs();
    auto& placement_id = g_vpr_ctx.mutable_placement().placement_id;

    placement_id = print_place(filename_opts.NetFile.c_str(),
                               cluster_ctx.clb_nlist.netlist_id().c_str(),
                               filename_opts.PlaceFile.c_str(),
                               block_locs);
}

void vpr_load_placement(t_vpr_setup& vpr_setup,
                        const std::vector<t_direct_inf> directs) {
    vtr::ScopedStartFinishTimer timer("Load Placement");

    const auto& device_ctx = g_vpr_ctx.device();
    auto& place_ctx = g_vpr_ctx.mutable_placement();
    auto& blk_loc_registry = place_ctx.mutable_blk_loc_registry();
    const auto& filename_opts = vpr_setup.FileNameOpts;

    //Initialize the block location registry, which will be filled when loading placement
    blk_loc_registry.init();

    // Alloc and load the placement macros.
    place_ctx.place_macros = std::make_unique<PlaceMacros>(directs,
                                                           device_ctx.physical_tile_types,
                                                           g_vpr_ctx.clustering().clb_nlist,
                                                           g_vpr_ctx.atom().netlist(),
                                                           g_vpr_ctx.atom().lookup());

    //Load an existing placement from a file
    place_ctx.placement_id = read_place(filename_opts.NetFile.c_str(), filename_opts.PlaceFile.c_str(),
                                        blk_loc_registry,
                                        filename_opts.verify_file_digests, device_ctx.grid);

    // Verify that the placement invariants are met after reading the placement
    // from a file.
    unsigned num_errors = verify_placement(g_vpr_ctx);
    if (num_errors == 0) {
        VTR_LOG("Completed placement consistency check successfully.\n");
    } else {
        VPR_ERROR(VPR_ERROR_PLACE,
                  "Completed placement consistency check, %d errors found.\n"
                  "Aborting program.\n",
                  num_errors);
    }
}

RouteStatus vpr_route_flow(const Netlist<>& net_list,
                           t_vpr_setup& vpr_setup,
                           const t_arch& arch,
                           bool is_flat) {
    VTR_LOG("\n");

    RouteStatus route_status;

    const auto& router_opts = vpr_setup.RouterOpts;
    const auto& filename_opts = vpr_setup.FileNameOpts;
    const auto& device_ctx = g_vpr_ctx.device();
    const auto& rr_graph = device_ctx.rr_graph;

    if (router_opts.doRouting == STAGE_SKIP) {
        //Assume successful
        route_status = RouteStatus(true, -1);
    } else { //Do or load

        // set the net_is_ignored flag for nets that have route_model set to ideal in route constraints
        apply_route_constraints(g_vpr_ctx.routing().constraints);

        int chan_width = router_opts.fixed_channel_width;

        NetPinsMatrix<float> net_delay;

        net_delay = make_net_pins_matrix<float>(net_list);

        //Initialize the delay calculator
        std::shared_ptr<SetupHoldTimingInfo> timing_info = nullptr;
        std::shared_ptr<RoutingDelayCalculator> routing_delay_calc = nullptr;
        if (vpr_setup.Timing.timing_analysis_enabled) {
            auto& atom_ctx = g_vpr_ctx.atom();
            routing_delay_calc = std::make_shared<RoutingDelayCalculator>(atom_ctx.netlist(), atom_ctx.lookup(), net_delay, is_flat);
            timing_info = make_setup_hold_timing_info(routing_delay_calc, router_opts.timing_update_type);
#ifndef NO_SERVER
            if (g_vpr_ctx.server().gate_io.is_running()) {
                g_vpr_ctx.mutable_server().timing_info = timing_info;
                g_vpr_ctx.mutable_server().routing_delay_calc = routing_delay_calc;
            }
#endif /* NO_SERVER */
        } else {
            /* No delay calculator (segfault if the code calls into it) and wirelength driven routing */
            timing_info = make_constant_timing_info(0);
        }

        if (router_opts.doRouting == STAGE_DO) {
            //Do the actual routing
            if (NO_FIXED_CHANNEL_WIDTH == chan_width) {
                //Find minimum channel width
                route_status = vpr_route_min_W(net_list, vpr_setup, arch, timing_info, routing_delay_calc, net_delay, is_flat);
            } else {
                //Route at specified channel width
                route_status = vpr_route_fixed_W(net_list, vpr_setup, arch, chan_width, timing_info, routing_delay_calc, net_delay, is_flat);
            }

            //Save the routing in the .route file
            print_route(net_list,
                        filename_opts.PlaceFile.c_str(),
                        filename_opts.RouteFile.c_str(),
                        is_flat);
        } else {
            VTR_ASSERT(router_opts.doRouting == STAGE_LOAD);
            //Load a previous routing
            //if the previous load file is generated using flat routing,
            //we need to create rr_graph with is_flat flag to add additional
            //internal nodes/edges.
            if (is_flat) {
                vpr_create_rr_graph(vpr_setup, arch, chan_width, is_flat);
            }

            route_status = vpr_load_routing(vpr_setup,
                                            arch,
                                            chan_width,
                                            timing_info,
                                            net_delay,
                                            is_flat);
        }

        //Post-implementation

        std::string graphics_msg;
        if (route_status.success()) {
            //Sanity check the routing
            check_route(net_list,
                        router_opts.route_type,
                        router_opts.check_route,
                        is_flat);
            get_serial_num(net_list);

            //Update status
            VTR_LOG("Circuit successfully routed with a channel width factor of %d.\n", route_status.chan_width());
            graphics_msg = vtr::string_fmt("Routing succeeded with a channel width factor of %d.\n", route_status.chan_width());
        } else {
            //Update status
            VTR_LOG("Circuit is unroutable with a channel width factor of %d.\n", route_status.chan_width());
            graphics_msg = vtr::string_fmt("Routing failed with a channel width factor of %d. ILLEGAL routing shown.", route_status.chan_width());

            //Generate a report on overused nodes if specified
            //Otherwise, remind the user of this possible report option
            if (router_opts.generate_rr_node_overuse_report) {
                VTR_LOG("See report_overused_nodes.rpt for a detailed report on the RR node overuse information.\n");
                report_overused_nodes(net_list,
                                      rr_graph,
                                      is_flat);

            } else {
                VTR_LOG("For a detailed report on the RR node overuse information (report_overused_nodes.rpt), specify --generate_rr_node_overuse_report on.\n");
            }
        }

        //Echo files
        if (vpr_setup.Timing.timing_analysis_enabled) {
            if (isEchoFileEnabled(E_ECHO_FINAL_ROUTING_TIMING_GRAPH)) {
                auto& timing_ctx = g_vpr_ctx.timing();
                tatum::write_echo(getEchoFileName(E_ECHO_FINAL_ROUTING_TIMING_GRAPH),
                                  *timing_ctx.graph, *timing_ctx.constraints, *routing_delay_calc, timing_info->analyzer());
            }

            if (isEchoFileEnabled(E_ECHO_ROUTING_SINK_DELAYS)) {
                //TODO: implement
            }
        }

        if (router_opts.switch_usage_analysis) {
            print_switch_usage();
        }

        //Update interactive graphics
        update_screen(ScreenUpdatePriority::MAJOR, graphics_msg.c_str(), ROUTING, timing_info);
    }

    return route_status;
}

RouteStatus vpr_route_fixed_W(const Netlist<>& net_list,
                              t_vpr_setup& vpr_setup,
                              const t_arch& arch,
                              int fixed_channel_width,
                              std::shared_ptr<SetupHoldTimingInfo> timing_info,
                              std::shared_ptr<RoutingDelayCalculator> delay_calc,
                              NetPinsMatrix<float>& net_delay,
                              bool is_flat) {
    get_cached_router_lookahead(
        vpr_setup.RoutingArch,
        vpr_setup.RouterOpts.lookahead_type,
        vpr_setup.RouterOpts.write_router_lookahead,
        vpr_setup.RouterOpts.read_router_lookahead,
        vpr_setup.Segments,
        is_flat);

    vtr::ScopedStartFinishTimer timer("Routing");

    if (NO_FIXED_CHANNEL_WIDTH == fixed_channel_width || fixed_channel_width <= 0) {
        VPR_FATAL_ERROR(VPR_ERROR_ROUTE, "Fixed channel width must be specified when routing at fixed channel width (was %d)", fixed_channel_width);
    }
    bool status = false;
    status = route(net_list,
                   fixed_channel_width,
                   vpr_setup.RouterOpts,
                   vpr_setup.AnalysisOpts,
                   &vpr_setup.RoutingArch,
                   vpr_setup.Segments,
                   net_delay,
                   timing_info,
                   delay_calc,
                   arch.Chans,
                   arch.directs,
                   ScreenUpdatePriority::MAJOR,
                   is_flat);

    return RouteStatus(status, fixed_channel_width);
}

RouteStatus vpr_route_min_W(const Netlist<>& net_list,
                            t_vpr_setup& vpr_setup,
                            const t_arch& arch,
                            std::shared_ptr<SetupHoldTimingInfo> timing_info,
                            std::shared_ptr<RoutingDelayCalculator> delay_calc,
                            NetPinsMatrix<float>& net_delay,
                            bool is_flat) {
    // Note that lookahead cache is not primed here because
    // binary_search_place_and_route will change the channel width, and result
    // in the lookahead cache being recomputed.
    vtr::ScopedStartFinishTimer timer("Routing");

    auto& router_opts = vpr_setup.RouterOpts;
    // Placement does not use atom_net list regardless of the status of flat_routing.
    int min_W = binary_search_place_and_route((const Netlist<>&)g_vpr_ctx.clustering().clb_nlist,
                                              net_list,
                                              vpr_setup.PlacerOpts,
                                              router_opts,
                                              vpr_setup.AnalysisOpts,
                                              vpr_setup.NocOpts,
                                              vpr_setup.FileNameOpts,
                                              &arch,
                                              router_opts.verify_binary_search,
                                              router_opts.min_channel_width_hint,
                                              &vpr_setup.RoutingArch,
                                              vpr_setup.Segments,
                                              net_delay,
                                              timing_info,
                                              delay_calc,
                                              is_flat);

    bool status = (min_W > 0);
    return RouteStatus(status, min_W);
}

RouteStatus vpr_load_routing(t_vpr_setup& vpr_setup,
                             const t_arch& /*arch*/,
                             int fixed_channel_width,
                             std::shared_ptr<SetupHoldTimingInfo> timing_info,
                             NetPinsMatrix<float>& net_delay,
                             bool is_flat) {
    vtr::ScopedStartFinishTimer timer("Load Routing");
    if (NO_FIXED_CHANNEL_WIDTH == fixed_channel_width) {
        VPR_FATAL_ERROR(VPR_ERROR_ROUTE, "Fixed channel width must be specified when loading routing (was %d)", fixed_channel_width);
    }

    auto& filename_opts = vpr_setup.FileNameOpts;

    //Load the routing from a file
    bool is_legal = read_route(filename_opts.RouteFile.c_str(), vpr_setup.RouterOpts, filename_opts.verify_file_digests, is_flat);
    const Netlist<>& router_net_list = is_flat ? (const Netlist<>&)g_vpr_ctx.atom().netlist() : (const Netlist<>&)g_vpr_ctx.clustering().clb_nlist;
    if (vpr_setup.Timing.timing_analysis_enabled) {
        //Update timing info
        load_net_delay_from_routing(router_net_list,
                                    net_delay);
        timing_info->update();
    }
    init_draw_coords(fixed_channel_width, g_vpr_ctx.placement().blk_loc_registry());

    return RouteStatus(is_legal, fixed_channel_width);
}

void vpr_create_rr_graph(t_vpr_setup& vpr_setup, const t_arch& arch, int chan_width_fac, bool is_flat) {
    auto& device_ctx = g_vpr_ctx.mutable_device();
    auto det_routing_arch = &vpr_setup.RoutingArch;
    auto& router_opts = vpr_setup.RouterOpts;

    e_graph_type graph_type;
    e_graph_type graph_directionality;
    if (router_opts.route_type == GLOBAL) {
        graph_type = e_graph_type::GLOBAL;
        graph_directionality = e_graph_type::BIDIR;
    } else {
<<<<<<< HEAD
        graph_type = (det_routing_arch->directionality == BI_DIRECTIONAL ? GRAPH_BIDIR : GRAPH_UNIDIR);
        graph_directionality = (det_routing_arch->directionality == BI_DIRECTIONAL ? GRAPH_BIDIR : GRAPH_UNIDIR);
        if ((UNI_DIRECTIONAL == det_routing_arch->directionality) && (true == det_routing_arch->tileable)) {
            graph_type = GRAPH_UNIDIR_TILEABLE;
        }
=======
        graph_type = (det_routing_arch->directionality == BI_DIRECTIONAL ? e_graph_type::BIDIR : e_graph_type::UNIDIR);
        graph_directionality = (det_routing_arch->directionality == BI_DIRECTIONAL ? e_graph_type::BIDIR : e_graph_type::UNIDIR);
>>>>>>> 2f5e240d
    }

    t_chan_width chan_width = init_chan(chan_width_fac, arch.Chans, graph_directionality);

    int warnings = 0;

    //Clean-up any previous RR graph
    free_rr_graph();

    //Create the RR graph
    create_rr_graph(graph_type,
                    device_ctx.physical_tile_types,
                    device_ctx.grid,
                    chan_width,
                    det_routing_arch,
                    vpr_setup.Segments,
                    router_opts,
                    arch.directs,
                    &warnings,
                    is_flat);
    //Initialize drawing, now that we have an RR graph
    init_draw_coords(chan_width_fac, g_vpr_ctx.placement().blk_loc_registry());
}

void vpr_init_graphics(const t_vpr_setup& vpr_setup, const t_arch& arch, bool is_flat) {
    /* Startup X graphics */
    init_graphics_state(vpr_setup.ShowGraphics, vpr_setup.GraphPause,
                        vpr_setup.RouterOpts.route_type, vpr_setup.SaveGraphics,
                        vpr_setup.GraphicsCommands, is_flat);
    if (vpr_setup.ShowGraphics || vpr_setup.SaveGraphics || !vpr_setup.GraphicsCommands.empty())
        alloc_draw_structs(&arch);
}

void vpr_init_server(const t_vpr_setup& vpr_setup) {
#ifndef NO_SERVER
    if (vpr_setup.ServerOpts.is_server_mode_enabled) {
        /* Set up a server and its callback to be triggered at 100ms intervals by the timer's timeout event. */
        server::GateIO& gate_io = g_vpr_ctx.mutable_server().gate_io;
        if (!gate_io.is_running()) {
            gate_io.start(vpr_setup.ServerOpts.port_num);
            g_timeout_add(/*interval_ms*/ 100, server::update, &application);
        }
    }
#else
    (void)(vpr_setup);
#endif /* NO_SERVER */
}

void vpr_close_graphics(const t_vpr_setup& /*vpr_setup*/) {
    /* Close down X Display */
    free_draw_structs();
}

///@brief Free architecture data structures
void free_device(const t_det_routing_arch& /*routing_arch*/) {
    auto& device_ctx = g_vpr_ctx.mutable_device();

    device_ctx.chan_width.x_list.clear();
    device_ctx.chan_width.y_list.clear();
    device_ctx.chan_width.max = device_ctx.chan_width.x_max = device_ctx.chan_width.y_max = device_ctx.chan_width.x_min = device_ctx.chan_width.y_min = 0;

    device_ctx.arch_switch_inf.clear();

    device_ctx.all_sw_inf.clear();

    free_complex_block_types();
}

static void free_complex_block_types() {
    auto& device_ctx = g_vpr_ctx.mutable_device();

    free_type_descriptors(device_ctx.logical_block_types);
    free_type_descriptors(device_ctx.physical_tile_types);
    free_pb_graph_edges();
}

void free_circuit() {
    //Free new net structures
    auto& cluster_ctx = g_vpr_ctx.mutable_clustering();
    for (ClusterBlockId blk_id : cluster_ctx.clb_nlist.blocks()) {
        cluster_ctx.clb_nlist.remove_block(blk_id);
    }

    cluster_ctx.clb_nlist = ClusteredNetlist();
}

static void free_atoms() {
    auto& atom_ctx = g_vpr_ctx.mutable_atom();
    atom_ctx.mutable_netlist() = AtomNetlist();
    atom_ctx.mutable_lookup() = AtomLookup();
}

static void free_placement() {
    auto& place_ctx = g_vpr_ctx.mutable_placement();
    place_ctx.mutable_block_locs().clear();
    place_ctx.mutable_grid_blocks().clear();
}

static void free_routing() {
    auto& routing_ctx = g_vpr_ctx.mutable_routing();
    routing_ctx.route_trees.clear();
    routing_ctx.trace_nodes.clear();
    routing_ctx.net_rr_terminals.clear();
    routing_ctx.rr_blk_source.clear();
    routing_ctx.rr_blk_source.clear();
    routing_ctx.rr_node_route_inf.clear();
    routing_ctx.net_status.clear();
    routing_ctx.route_bb.clear();
}

/**
 * @brief handles the deletion of NoC related data structures.
 */
static void free_noc() {}

void vpr_free_vpr_data_structures(t_arch& Arch,
                                  t_vpr_setup& vpr_setup) {
    free_all_lb_type_rr_graph(vpr_setup.PackerRRGraph);
    free_circuit();
    free_arch(&Arch);
    free_device(vpr_setup.RoutingArch);
    free_echo_file_info();
    free_placement();
    free_routing();
    free_atoms();
    free_noc();
}

void vpr_free_all(t_arch& Arch,
                  t_vpr_setup& vpr_setup) {
    free_rr_graph();
    if (vpr_setup.RouterOpts.doRouting) {
        free_route_structs();
    }
    vpr_free_vpr_data_structures(Arch, vpr_setup);
}

/****************************************************************************************************
 * Advanced functions
 *  Used when you need fine-grained control over VPR that the main VPR operations do not enable
 ****************************************************************************************************/

///@brief Read in user options
void vpr_read_options(const int argc, const char** argv, t_options* options) {
    *options = read_options(argc, argv);
}

///@brief Read in arch and circuit
void vpr_setup_vpr(t_options* Options,
                   const bool TimingEnabled,
                   const bool readArchFile,
                   t_file_name_opts* FileNameOpts,
                   t_arch* Arch,
                   t_model** user_models,
                   t_model** library_models,
                   t_netlist_opts* NetlistOpts,
                   t_packer_opts* PackerOpts,
                   t_placer_opts* PlacerOpts,
                   t_ap_opts* APOpts,
                   t_router_opts* RouterOpts,
                   t_analysis_opts* AnalysisOpts,
                   t_noc_opts* NocOpts,
                   t_server_opts* ServerOpts,
                   t_det_routing_arch* RoutingArch,
                   std::vector<t_lb_type_rr_node>** PackerRRGraph,
                   std::vector<t_segment_inf>& Segments,
                   t_timing_inf* Timing,
                   bool* ShowGraphics,
                   int* GraphPause,
                   bool* SaveGraphics,
                   std::string* GraphicsCommands,
                   t_power_opts* PowerOpts,
                   t_vpr_setup* vpr_setup) {
    SetupVPR(Options,
             TimingEnabled,
             readArchFile,
             FileNameOpts,
             Arch,
             user_models,
             library_models,
             NetlistOpts,
             PackerOpts,
             PlacerOpts,
             APOpts,
             RouterOpts,
             AnalysisOpts,
             NocOpts,
             ServerOpts,
             RoutingArch,
             PackerRRGraph,
             Segments,
             Timing,
             ShowGraphics,
             GraphPause,
             SaveGraphics,
             GraphicsCommands,
             PowerOpts,
             vpr_setup);
}

void vpr_check_arch(const t_arch& Arch) {
    CheckArch(Arch);
}

///@brief Verify settings don't conflict or otherwise not make sense
void vpr_check_setup(const t_packer_opts& PackerOpts,
                     const t_placer_opts& PlacerOpts,
                     const t_ap_opts& APOpts,
                     const t_router_opts& RouterOpts,
                     const t_server_opts& ServerOpts,
                     const t_det_routing_arch& RoutingArch,
                     const std::vector<t_segment_inf>& Segments,
                     const t_timing_inf& Timing,
                     const t_chan_width_dist& Chans) {
    CheckSetup(PackerOpts,
               PlacerOpts,
               APOpts,
               RouterOpts,
               ServerOpts,
               RoutingArch,
               Segments,
               Timing,
               Chans);
}

///@brief Show current setup
void vpr_show_setup(const t_vpr_setup& vpr_setup) {
    ShowSetup(vpr_setup);
}

bool vpr_analysis_flow(const Netlist<>& net_list,
                       t_vpr_setup& vpr_setup,
                       const t_arch& Arch,
                       const RouteStatus& route_status,
                       bool is_flat) {
    auto& analysis_opts = vpr_setup.AnalysisOpts;

    if (analysis_opts.doAnalysis == STAGE_SKIP) return true; //Skipped

    if (analysis_opts.doAnalysis == STAGE_AUTO && !route_status.success()) return false; //Not run

    VTR_ASSERT_MSG(analysis_opts.doAnalysis == STAGE_DO
                       || (analysis_opts.doAnalysis == STAGE_AUTO && route_status.success()),
                   "Analysis should run only if forced, or implementation legal");

    if (!route_status.success()) {
        VTR_LOG("\n");
        VTR_LOG("*****************************************************************************************\n");
        VTR_LOG_WARN("The following analysis results are for an illegal circuit implementation\n");
        VTR_LOG("*****************************************************************************************\n");
    }

    /* If routing is successful and users do not force to skip the sync-up, 
     * - apply post-routing annotations
     * - apply logic block pin fix-up
     *
     * Note:
     *   - Turn on verbose output when users require verbose output
     *     for packer (default verbosity is set to 2 for compact logs)
     */
    if (route_status.success()) {
        if (!analysis_opts.skip_sync_clustering_and_routing_results) {
            if (is_flat) {
                sync_netlists_to_routing_flat();
            } else {
                sync_netlists_to_routing(net_list,
                                         g_vpr_ctx.device(),
                                         g_vpr_ctx.mutable_atom(),
                                         g_vpr_ctx.mutable_clustering(),
                                         g_vpr_ctx.placement(),
                                         vpr_setup.PackerOpts.pack_verbosity > 2);
            }
        } else {
            VTR_LOG_WARN("Sychronization between packing and routing results is not applied due to users select to skip it\n");
        }

        std::string post_routing_packing_output_file_name = vpr_setup.PackerOpts.output_file + ".post_routing";
        write_packing_results_to_xml(vpr_setup.PackerOpts.global_clocks,
                                     Arch.architecture_id,
                                     post_routing_packing_output_file_name.c_str());
    } else {
        VTR_LOG_WARN("Synchronization between packing and routing results is not applied due to illegal circuit implementation\n");
    }
    VTR_LOG("\n");

    vpr_analysis(net_list,
                 vpr_setup,
                 Arch,
                 route_status,
                 is_flat);

    return true;
}

void vpr_analysis(const Netlist<>& net_list,
                  t_vpr_setup& vpr_setup,
                  const t_arch& Arch,
                  const RouteStatus& route_status,
                  bool is_flat) {
    auto& route_ctx = g_vpr_ctx.routing();
    auto& atom_ctx = g_vpr_ctx.atom();
    const auto& blk_loc_registry = g_vpr_ctx.placement().blk_loc_registry();

    if (route_ctx.route_trees.empty()) {
        VPR_FATAL_ERROR(VPR_ERROR_ANALYSIS, "No routing loaded -- can not perform post-routing analysis");
    }

    routing_stats(net_list,
                  vpr_setup.RouterOpts.full_stats,
                  vpr_setup.RouterOpts.route_type,
                  vpr_setup.Segments,
                  vpr_setup.RoutingArch.R_minW_nmos,
                  vpr_setup.RoutingArch.R_minW_pmos,
                  Arch.grid_logic_tile_area,
                  vpr_setup.RoutingArch.directionality,
                  vpr_setup.RoutingArch.wire_to_rr_ipin_switch,
                  is_flat);

    if (vpr_setup.TimingEnabled) {
        //Load the net delays

        NetPinsMatrix<float> net_delay = make_net_pins_matrix<float>(net_list);
        load_net_delay_from_routing(net_list, net_delay);

        //Do final timing analysis
        auto analysis_delay_calc = std::make_shared<AnalysisDelayCalculator>(atom_ctx.netlist(), atom_ctx.lookup(), net_delay, vpr_setup.RouterOpts.flat_routing);
        auto timing_info = make_setup_hold_timing_info(analysis_delay_calc, vpr_setup.AnalysisOpts.timing_update_type);
        timing_info->update();

        if (isEchoFileEnabled(E_ECHO_ANALYSIS_TIMING_GRAPH)) {
            auto& timing_ctx = g_vpr_ctx.timing();
            tatum::write_echo(getEchoFileName(E_ECHO_ANALYSIS_TIMING_GRAPH),
                              *timing_ctx.graph, *timing_ctx.constraints, *analysis_delay_calc, timing_info->analyzer());
        }

        //Timing stats
        VTR_LOG("\n");
        generate_hold_timing_stats(/*prefix=*/"", *timing_info, *analysis_delay_calc,
                                   vpr_setup.AnalysisOpts, vpr_setup.RouterOpts.flat_routing, blk_loc_registry);
        generate_setup_timing_stats(/*prefix=*/"", *timing_info, *analysis_delay_calc,
                                    vpr_setup.AnalysisOpts, vpr_setup.RouterOpts.flat_routing, blk_loc_registry);

        //Write the post-synthesis netlist
        if (vpr_setup.AnalysisOpts.gen_post_synthesis_netlist) {
            netlist_writer(atom_ctx.netlist().netlist_name(), analysis_delay_calc,
                           vpr_setup.AnalysisOpts);
        }

        //Write the post-implementation merged netlist
        if (vpr_setup.AnalysisOpts.gen_post_implementation_merged_netlist) {
            merged_netlist_writer(atom_ctx.netlist().netlist_name(), analysis_delay_calc, vpr_setup.AnalysisOpts);
        }

        //Do power analysis
        // TODO: Still assumes that cluster net list is used
        if (vpr_setup.PowerOpts.do_power) {
            vpr_power_estimation(vpr_setup, Arch, *timing_info, route_status);
        }
    }
}

/**
 * @brief Performs power estimation.
 *
 * It relies on the placement/routing results, as well as the critical path.
 * Power estimation can be performed as part of a full or
 * partial flow. More information on the power estimation functions of
 * VPR can be found here:
 *   http://docs.verilogtorouting.org/en/latest/vtr/power_estimation/
 */
void vpr_power_estimation(const t_vpr_setup& vpr_setup,
                          const t_arch& Arch,
                          const SetupTimingInfo& timing_info,
                          const RouteStatus& route_status) {
    /* Ensure we are only using 1 clock */
    if (timing_info.critical_paths().size() != 1) {
        VPR_FATAL_ERROR(VPR_ERROR_POWER, "Power analysis only supported on single-clock circuits");
    }

    auto& power_ctx = g_vpr_ctx.mutable_power();

    /* Get the critical path of this clock */
    power_ctx.solution_inf.T_crit = timing_info.least_slack_critical_path().delay();
    VTR_ASSERT(power_ctx.solution_inf.T_crit > 0.);

    /* Get the channel width */
    power_ctx.solution_inf.channel_width = route_status.chan_width();
    VTR_ASSERT(power_ctx.solution_inf.channel_width > 0.);

    VTR_LOG("\n\nPower Estimation:\n");
    VTR_LOG("-----------------\n");

    VTR_LOG("Initializing power module\n");

    /* Initialize the power module */
    bool power_error = power_init(vpr_setup.FileNameOpts.PowerFile.c_str(),
                                  vpr_setup.FileNameOpts.CmosTechFile.c_str(), &Arch, &vpr_setup.RoutingArch);
    if (power_error) {
        VTR_LOG_ERROR("Power initialization failed.\n");
    }

    if (!power_error) {
        float power_runtime_s = 0;

        VTR_LOG("Running power estimation\n");

        /* Run power estimation */
        e_power_ret_code power_ret_code = power_total(&power_runtime_s, vpr_setup,
                                                      &Arch, &vpr_setup.RoutingArch);

        /* Check for errors/warnings */
        if (power_ret_code == POWER_RET_CODE_ERRORS) {
            VTR_LOG_ERROR("Power estimation failed. See power output for error details.\n");
        } else if (power_ret_code == POWER_RET_CODE_WARNINGS) {
            VTR_LOG_WARN("Power estimation completed with warnings. See power output for more details.\n");
        } else {
            VTR_ASSERT(power_ret_code == POWER_RET_CODE_SUCCESS);
        }
        VTR_LOG("Power estimation took %g seconds\n", power_runtime_s);
    }

    /* Uninitialize power module */
    if (!power_error) {
        VTR_LOG("Uninitializing power module\n");
        power_error = power_uninit();
        if (power_error) {
            VTR_LOG_ERROR("Power uninitialization failed.\n");
        }
    }

    VTR_LOG("\n");
}

void vpr_print_error(const VprError& vpr_error) {
    /* Determine the type of VPR error, To-do: can use some enum-to-string mechanism */
    const char* error_type = nullptr;
    try {
        switch (vpr_error.type()) {
            case VPR_ERROR_UNKNOWN:
                error_type = "Unknown";
                break;
            case VPR_ERROR_ARCH:
                error_type = "Architecture file";
                break;
            case VPR_ERROR_PACK:
                error_type = "Packing";
                break;
            case VPR_ERROR_PLACE:
                error_type = "Placement";
                break;
            case VPR_ERROR_AP:
                error_type = "Analytical Placement";
                break;
            case VPR_ERROR_ROUTE:
                error_type = "Routing";
                break;
            case VPR_ERROR_TIMING:
                error_type = "Timing";
                break;
            case VPR_ERROR_SDC:
                error_type = "SDC file";
                break;
            case VPR_ERROR_NET_F:
                error_type = "Netlist file";
                break;
            case VPR_ERROR_BLIF_F:
                error_type = "Blif file";
                break;
            case VPR_ERROR_PLACE_F:
                error_type = "Placement file";
                break;
            case VPR_ERROR_IMPL_NETLIST_WRITER:
                error_type = "Implementation Netlist Writer";
                break;
            case VPR_ERROR_ATOM_NETLIST:
                error_type = "Atom Netlist";
                break;
            case VPR_ERROR_POWER:
                error_type = "Power";
                break;
            case VPR_ERROR_ANALYSIS:
                error_type = "Analysis";
                break;
            case VPR_ERROR_OTHER:
                error_type = "Other";
                break;
            case VPR_ERROR_INTERRUPTED:
                error_type = "Interrupted";
                break;
            default:
                error_type = "Unrecognized Error";
                break;
        }
    } catch (const vtr::VtrError& e) {
        error_type = nullptr;
    }

    //We can't pass std::string's through va_args functions,
    //so we need to copy them and pass via c_str()
    std::string msg = vpr_error.what();
    std::string filename = vpr_error.filename();

    VTR_LOG_ERROR("\nType: %s\nFile: %s\nLine: %d\nMessage: %s\n",
                  error_type, filename.c_str(), vpr_error.line(),
                  msg.c_str());
}<|MERGE_RESOLUTION|>--- conflicted
+++ resolved
@@ -1109,16 +1109,12 @@
         graph_type = e_graph_type::GLOBAL;
         graph_directionality = e_graph_type::BIDIR;
     } else {
-<<<<<<< HEAD
-        graph_type = (det_routing_arch->directionality == BI_DIRECTIONAL ? GRAPH_BIDIR : GRAPH_UNIDIR);
-        graph_directionality = (det_routing_arch->directionality == BI_DIRECTIONAL ? GRAPH_BIDIR : GRAPH_UNIDIR);
-        if ((UNI_DIRECTIONAL == det_routing_arch->directionality) && (true == det_routing_arch->tileable)) {
-            graph_type = GRAPH_UNIDIR_TILEABLE;
-        }
-=======
         graph_type = (det_routing_arch->directionality == BI_DIRECTIONAL ? e_graph_type::BIDIR : e_graph_type::UNIDIR);
+        /* Branch on tileable routing */
+        if (det_routing_arch->directionality == UNI_DIRECTIONAL && det_routing_arch->tileable) {
+            graph_type = e_graph_type::UNIDIR_TILEABLE;
+        }
         graph_directionality = (det_routing_arch->directionality == BI_DIRECTIONAL ? e_graph_type::BIDIR : e_graph_type::UNIDIR);
->>>>>>> 2f5e240d
     }
 
     t_chan_width chan_width = init_chan(chan_width_fac, arch.Chans, graph_directionality);
