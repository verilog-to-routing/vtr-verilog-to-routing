/**
 * @file
 * @author Jason Luu
 * @date June 21, 2012
 *
 * @brief General API for VPR
 *
 * Other software tools should generally call just the functions defined here
 * For advanced/power users, you can call functions defined elsewhere in VPR or
 * modify the data structures directly at your discretion but be aware
 * that doing so can break the correctness of VPR
 */

#include <cstdio>
#include <cstring>
#include <cmath>
#include <memory>
#include <vector>

#include "PreClusterTimingManager.h"
#include "flat_placement_types.h"
#include "cluster_util.h"
#include "physical_types.h"
#include "place_macro.h"
#include "verify_placement.h"
#include "vpr_context.h"
#include "vtr_assert.h"
#include "vtr_log.h"
#include "vtr_version.h"
#include "vtr_time.h"

#include "vpr_types.h"
#include "vpr_utils.h"
#include "globals.h"
#include "atom_netlist.h"
#include "read_netlist.h"
#include "check_netlist.h"
#include "draw.h"
#include "place_and_route.h"
#include "pack.h"
#include "place.h"
#include "SetupGrid.h"
#include "SetupVibGrid.h"
#include "setup_clocks.h"
#include "setup_noc.h"
#include "read_xml_noc_traffic_flows_file.h"
#include "noc_routing_algorithm_creator.h"
#include "stats.h"
#include "read_options.h"
#include "echo_files.h"
#include "SetupVPR.h"
#include "ShowSetup.h"
#include "CheckArch.h"
#include "CheckSetup.h"
#include "rr_graph.h"
#include "pb_type_graph.h"
#include "route.h"
#include "route_export.h"
#include "vpr_api.h"
#include "read_sdc.h"
#include "power.h"
#include "pack_types.h"
#include "lb_type_rr_graph.h"
#include "read_activity.h"
#include "net_delay.h"
#include "concrete_timing_info.h"
#include "netlist_writer.h"
#include "AnalysisDelayCalculator.h"
#include "check_route.h"
#include "constant_nets.h"
#include "atom_netlist_utils.h"
#include "output_clustering.h"
#include "vpr_constraints_reader.h"
#include "place_util.h"
#include "timing_fail_error.h"
#include "analytical_placement_flow.h"
#include "verify_clustering.h"

#include "vpr_constraints_writer.h"

#include "pack_report.h"
#include "overuse_report.h"

#include "timing_graph_builder.h"
#include "timing_reports.h"
#include "tatum/echo_writer.hpp"

#include "read_route.h"
#include "read_place.h"

#include "arch_util.h"

#include "post_routing_pb_pin_fixup.h"
#include "sync_netlists_to_routing_flat.h"

#include "load_flat_place.h"

#ifdef VPR_USE_TBB
#define TBB_PREVIEW_GLOBAL_CONTROL 1 /* Needed for compatibility with old TBB versions */
#include <tbb/task_arena.h>
#include <tbb/global_control.h>
#endif

#ifndef NO_SERVER
#include "gateio.h"
#include "serverupdate.h"
#endif /* NO_SERVER */

#ifndef NO_GRAPHICS
#include "draw_global.h"
#endif // NO_GRAPHICS

/* Local subroutines */
static void free_complex_block_types();

static void free_device(const t_det_routing_arch& routing_arch);
static void free_circuit();

/** Set all port equivalences in the architecture to NONE. This is used in the 
 * case of the flat router where port equivalence does not make sense.
 * We could just keep it set and ignore it, but that prevents compatibility
 * with OpenFPGA which takes it seriously. */
static void unset_port_equivalences(DeviceContext& device_ctx);

/* Local subroutines end */

///@brief Display general VPR information
void vpr_print_title() {
    VTR_LOG("VPR FPGA Placement and Routing.\n");
    VTR_LOG("Version: %s\n", vtr::VERSION);
    VTR_LOG("Revision: %s\n", vtr::VCS_REVISION);
    VTR_LOG("Compiled: %s\n", vtr::BUILD_TIMESTAMP);
    VTR_LOG("Compiler: %s\n", vtr::COMPILER);
    VTR_LOG("Build Info: %s\n", vtr::BUILD_INFO);
    VTR_LOG("\n");
    VTR_LOG("University of Toronto\n");
    VTR_LOG("verilogtorouting.org\n");
    VTR_LOG("vtr-users@googlegroups.com\n");
    VTR_LOG("This is free open source code under MIT license.\n");
    VTR_LOG("\n");
}

void vpr_print_args(int argc, const char** argv) {
    VTR_LOG("VPR was run with the following command-line:\n");
    for (int i = 0; i < argc; i++) {
        if (i != 0) {
            VTR_LOG(" ");
        }
        VTR_LOG("%s", argv[i]);
    }
    VTR_LOG("\n\n");
}

void vpr_initialize_logging() {
    {
        //Allow the default vpr log file to be overwritten
        const char* env_value = std::getenv("VPR_LOG_FILE");
        if (env_value != nullptr) {
            if (std::strlen(env_value) > 0) {
                vtr::set_log_file(env_value); //Use specified log file
            } else {
                //Empty log file name -> no log file
                vtr::set_log_file(nullptr);
            }
        } else {
            //Unset, use default log name
            vtr::set_log_file("vpr_stdout.log");
        }
    }
}

/**
 * @brief Initialize VPR
 *
 * 1. Read Options
 * 2. Read Arch
 * 3. Read Circuit
 * 4. Sanity check all three
 */
void vpr_init(const int argc, const char** argv, t_options* options, t_vpr_setup* vpr_setup, t_arch* arch) {
    vpr_initialize_logging();

    /* Print title message */
    vpr_print_title();

    /* Read in user options */
    *options = read_options(argc, argv);

    //Print out the arguments passed to VPR.
    //This provides a reference in the log file to exactly
    //how VPR was run, aiding in re-producibility
    vpr_print_args(argc, argv);

    vpr_init_with_options(options, vpr_setup, arch);
}

/**
 * @brief  Initialize VPR with options
 *
 * 1. Read Arch
 * 2. Read Circuit
 * 3. Sanity check all three
 */
void vpr_init_with_options(const t_options* options, t_vpr_setup* vpr_setup, t_arch* arch) {
    //Set the number of parallel workers
    // We determine the number of workers in the following order:
    //  1. An explicitly specified command-line argument
    //  2. An environment variable
    //  3. The default value
    size_t num_workers;
    if (options->num_workers.provenance() == argparse::Provenance::SPECIFIED) {
        //Explicit command-line
        num_workers = options->num_workers.value();
    } else {
        const char* env_value = std::getenv("VPR_NUM_WORKERS");
        if (env_value != nullptr) {
            //VPR specific environment variable
            num_workers = vtr::atou(env_value);
        } else {
            //Command-line default value
            VTR_ASSERT(options->num_workers.provenance() == argparse::Provenance::DEFAULT);
            num_workers = options->num_workers.value();
        }
    }

#ifdef VPR_USE_TBB
    //Using Thread Building Blocks
    if (num_workers == 0) {
        //Use default concurrency (i.e. maximum concurrency)
        num_workers = tbb::this_task_arena::max_concurrency();
    }

    VTR_LOG("Using up to %zu parallel worker(s)\n", num_workers);
#else
    //No parallel execution support
    if (num_workers != 1) {
        VTR_LOG_WARN("VPR was compiled without parallel execution support, ignoring the specified number of workers (%zu)",
                     options->num_workers.value());
    }
#endif

    vpr_setup->TimingEnabled = options->timing_analysis;
    vpr_setup->device_layout = options->device_layout;
    vpr_setup->constant_net_method = options->constant_net_method;
    vpr_setup->clock_modeling = options->clock_modeling;
    vpr_setup->two_stage_clock_routing = options->two_stage_clock_routing;
    vpr_setup->exit_before_pack = options->exit_before_pack;
    vpr_setup->num_workers = num_workers;

    VTR_LOG("\n");
    VTR_LOG("Architecture file: %s\n", options->ArchFile.value().c_str());
    VTR_LOG("Circuit name: %s\n", options->CircuitName.value().c_str());
    VTR_LOG("\n");

    /* Determine whether echo is on or off */
    setEchoEnabled(options->CreateEchoFile);

    /*
     * Initialize the functions names for which VPR_ERRORs
     * are demoted to VTR_LOG_WARNs
     */
    for (const std::string& func_name : vtr::split(options->disable_errors.value(), ":")) {
        map_error_activation_status(func_name);
    }

    /*
     * Initialize the functions names for which
     * warnings are being suppressed
     */
    std::vector<std::string> split_warning_option = vtr::split(options->suppress_warnings.value(), ",");
    std::string warn_log_file;
    std::string warn_functions;
    // If no log file name is provided, the specified warning
    // to suppress are not output anywhere.
    if (split_warning_option.size() == 1) {
        warn_functions = split_warning_option[0];
    } else if (split_warning_option.size() == 2) {
        warn_log_file = split_warning_option[0];
        warn_functions = split_warning_option[1];
    }

    set_noisy_warn_log_file(warn_log_file);
    for (const std::string& func_name : vtr::split(warn_functions, std::string(":"))) {
        add_warnings_to_suppress(func_name);
    }

    /* Read in arch and circuit */
    SetupVPR(options,
             vpr_setup->TimingEnabled,
             true,
             &vpr_setup->FileNameOpts,
             arch,
             &vpr_setup->NetlistOpts,
             &vpr_setup->PackerOpts,
             &vpr_setup->PlacerOpts,
             &vpr_setup->APOpts,
             &vpr_setup->RouterOpts,
             &vpr_setup->AnalysisOpts,
             &vpr_setup->NocOpts,
             &vpr_setup->ServerOpts,
             vpr_setup->RoutingArch,
             &vpr_setup->PackerRRGraph,
             vpr_setup->Segments,
             &vpr_setup->Timing,
             &vpr_setup->ShowGraphics,
             &vpr_setup->GraphPause,
             &vpr_setup->SaveGraphics,
             &vpr_setup->GraphicsCommands,
             &vpr_setup->PowerOpts,
             vpr_setup);

    /* Check inputs are reasonable */
    CheckArch(*arch);

    /* Verify settings don't conflict or otherwise not make sense */
    CheckSetup(vpr_setup->PackerOpts,
               vpr_setup->PlacerOpts,
               vpr_setup->APOpts,
               vpr_setup->RouterOpts,
               vpr_setup->ServerOpts,
               vpr_setup->RoutingArch, vpr_setup->Segments, vpr_setup->Timing, arch->Chans);

    /* flush any messages to user still in stdout that hasn't gotten displayed */
    fflush(stdout);

    /* Read blif file and sweep unused components */
    auto& atom_ctx = g_vpr_ctx.mutable_atom();
    atom_ctx.mutable_netlist() = read_and_process_circuit(options->circuit_format, *vpr_setup, *arch);

    if (vpr_setup->PowerOpts.do_power) {
        //Load the net activity file for power estimation
        vtr::ScopedStartFinishTimer t("Load Activity File");
        auto& power_ctx = g_vpr_ctx.mutable_power();
        power_ctx.atom_net_power = read_activity(atom_ctx.netlist(), vpr_setup->FileNameOpts.ActFile.c_str());
    }

    //Initialize timing graph and constraints
    if (vpr_setup->TimingEnabled) {
        auto& timing_ctx = g_vpr_ctx.mutable_timing();
        {
            vtr::ScopedStartFinishTimer t("Build Timing Graph");
            timing_ctx.graph = TimingGraphBuilder(atom_ctx.netlist(), atom_ctx.mutable_lookup(), arch->models).timing_graph(options->allow_dangling_combinational_nodes);
            VTR_LOG("  Timing Graph Nodes: %zu\n", timing_ctx.graph->nodes().size());
            VTR_LOG("  Timing Graph Edges: %zu\n", timing_ctx.graph->edges().size());
            VTR_LOG("  Timing Graph Levels: %zu\n", timing_ctx.graph->levels().size());
        }
        {
            print_netlist_clock_info(atom_ctx.netlist(), arch->models);
        }
        {
            vtr::ScopedStartFinishTimer t("Load Timing Constraints");
            timing_ctx.constraints = read_sdc(vpr_setup->Timing, atom_ctx.netlist(), atom_ctx.lookup(), arch->models, *timing_ctx.graph);
        }
        {
            set_terminate_if_timing_fails(options->terminate_if_timing_fails);
        }
    }

    //Initialize vpr floorplanning and routing constraints
    auto& filename_opts = vpr_setup->FileNameOpts;
    if (!filename_opts.read_vpr_constraints_file.empty()) {
        load_vpr_constraints_file(filename_opts.read_vpr_constraints_file.c_str());

        // Check if there are route constraints specified, and if the clock modeling setting is explicitly specified
        // If both conditions are met, issue a warning that the route constraints will override the clock modeling setting.
        if (g_vpr_ctx.routing().constraints.get_num_route_constraints() && options->clock_modeling.provenance() == argparse::Provenance::SPECIFIED) {
            VTR_LOG_WARN("Route constraint(s) detected and will override clock modeling setting.\n");
        }
    }

    fflush(stdout);

    auto& device_ctx = g_vpr_ctx.mutable_device();
    device_ctx.pad_loc_type = vpr_setup->PlacerOpts.pad_loc_type;
}

/** Port equivalence does not make sense during flat routing.
 * Remove port equivalence from all ports in the architecture */
static void unset_port_equivalences(DeviceContext& device_ctx) {
    for (auto& physical_type : device_ctx.physical_tile_types) {
        for (auto& sub_tile : physical_type.sub_tiles) {
            for (auto& port : sub_tile.ports) {
                port.equivalent = PortEquivalence::NONE;
            }
        }
    }
    for (auto& logical_type : device_ctx.logical_block_types) {
        if (!logical_type.pb_type)
            continue;
        for (int i = 0; i < logical_type.pb_type->num_ports; i++) {
            logical_type.pb_type->ports[i].equivalent = PortEquivalence::NONE;
        }
    }
}

<<<<<<< HEAD
=======
void vpr_print_arch_resources(const t_vpr_setup& vpr_setup, const t_arch& Arch) {
    vtr::ScopedStartFinishTimer timer("Build Device Grid");
    /* Read in netlist file for placement and routing */
    auto& device_ctx = g_vpr_ctx.mutable_device();

    device_ctx.arch = &Arch;

    /*
     *Load the device grid
     */

    //Record the resource requirement
    std::map<t_logical_block_type_ptr, size_t> num_type_instances;

    //Build the device
    for (const t_grid_def& l : Arch.grid_layouts) {
        float target_device_utilization = vpr_setup.PackerOpts.target_device_utilization;
        device_ctx.grid = create_device_grid(l.name, Arch.grid_layouts, num_type_instances, target_device_utilization);

        /*
         *Report on the device
         */
        size_t num_grid_tiles = count_grid_tiles(device_ctx.grid);
        VTR_LOG("FPGA sized to %zu x %zu: %zu grid tiles (%s)\n", device_ctx.grid.width(), device_ctx.grid.height(), num_grid_tiles, device_ctx.grid.name().c_str());

        std::string title("\nResource usage for device layout " + l.name + "...\n");
        VTR_LOG(title.c_str());
        for (const t_logical_block_type& type : device_ctx.logical_block_types) {
            if (is_empty_type(&type)) continue;

            VTR_LOG("\tArchitecture\n");
            for (const t_physical_tile_type_ptr equivalent_tile : type.equivalent_tiles) {
                //get the number of equivalent tile across all layers
                int num_instances = (int)device_ctx.grid.num_instances(equivalent_tile, -1);

                VTR_LOG("\t\t%d\tblocks of type: %s\n",
                        num_instances, equivalent_tile->name.c_str());
            }
        }
    }
}

>>>>>>> c8f1161f
bool vpr_flow(t_vpr_setup& vpr_setup, t_arch& arch) {
    if (vpr_setup.exit_before_pack) {
        VTR_LOG_WARN("Exiting before packing as requested.\n");
        return true;
    }

#ifdef VPR_USE_TBB
    /* Set this here, because tbb::global_control doesn't control anything once it's out of scope
     * (contrary to the name). */
    tbb::global_control c(tbb::global_control::max_allowed_parallelism, vpr_setup.num_workers);
#endif

    { //Pack
        bool pack_success = vpr_pack_flow(vpr_setup, arch);

        if (!pack_success) {
            return false; //Unimplementable
        }
    }

    vpr_create_device(vpr_setup, arch);
    // If packing is not skipped, cluster netlist contain valid information, so
    // we can print the resource usage and device utilization
    if (vpr_setup.PackerOpts.doPacking != STAGE_SKIP) {
        float target_device_utilization = vpr_setup.PackerOpts.target_device_utilization;
        // Print the number of resources in netlist and number of resources available in architecture
        print_resource_usage();
        // Print the device utilization
        print_device_utilization(target_device_utilization);
    }

    // TODO: Placer still assumes that cluster net list is used - graphics can not work with flat routing yet
    bool is_flat = vpr_setup.RouterOpts.flat_routing;
    vpr_init_graphics(vpr_setup, arch, is_flat);

    vpr_init_server(vpr_setup);

    { //Place
        const auto& placement_net_list = (const Netlist<>&)g_vpr_ctx.clustering().clb_nlist;
        bool place_success = vpr_place_flow(placement_net_list, vpr_setup, arch);

        if (!place_success) {
            return false; //Unimplementable
        }
    }

    { // Analytical Place
        if (vpr_setup.APOpts.doAP == STAGE_DO) {
            // Passing flat placement input if provided and not loaded yet.
            if (!vpr_setup.FileNameOpts.read_flat_place_file.empty() && !g_vpr_ctx.atom().flat_placement_info().valid) {
                g_vpr_ctx.mutable_atom().mutable_flat_placement_info() = read_flat_placement(vpr_setup.FileNameOpts.read_flat_place_file,
                                                                                             g_vpr_ctx.atom().netlist());
            }

            // TODO: Make this return a bool if the placement was successful or not.
            run_analytical_placement_flow(vpr_setup);

            // Write out a flat placement file at the end of Analytical Placement
            // flow if the option is specified.
            if (!vpr_setup.FileNameOpts.write_flat_place_file.empty()) {
                write_flat_placement(vpr_setup.FileNameOpts.write_flat_place_file.c_str(),
                                     g_vpr_ctx.clustering().clb_nlist,
                                     g_vpr_ctx.placement().block_locs(),
                                     g_vpr_ctx.clustering().atoms_lookup);
            }
        }
        // Print the placement generated by AP to a .place file.
        auto& filename_opts = vpr_setup.FileNameOpts;
        auto& cluster_ctx = g_vpr_ctx.clustering();
        const auto& block_locs = g_vpr_ctx.placement().block_locs();
        auto& placement_id = g_vpr_ctx.mutable_placement().placement_id;
        placement_id = print_place(filename_opts.NetFile.c_str(),
                                   cluster_ctx.clb_nlist.netlist_id().c_str(),
                                   filename_opts.PlaceFile.c_str(),
                                   block_locs);
    }

    const Netlist<>& router_net_list = is_flat ? (const Netlist<>&)g_vpr_ctx.atom().netlist() : (const Netlist<>&)g_vpr_ctx.clustering().clb_nlist;
    if (is_flat) {
        VTR_LOG_WARN("Disabling port equivalence in the architecture since flat routing is enabled.\n");
        unset_port_equivalences(g_vpr_ctx.mutable_device());
    }
    RouteStatus route_status;
    { //Route
        route_status = vpr_route_flow(router_net_list, vpr_setup, arch, is_flat);
    }
    { //Analysis
        vpr_analysis_flow(router_net_list, vpr_setup, arch, route_status, is_flat);
    }

    //close the graphics
    vpr_close_graphics(vpr_setup);

    return route_status.success();
}

void vpr_create_device(t_vpr_setup& vpr_setup, const t_arch& arch) {
    vtr::ScopedStartFinishTimer timer("Create Device");
    vpr_create_device_grid(vpr_setup, arch);

    vpr_setup_clock_networks(vpr_setup, arch);

    vpr_setup_noc(vpr_setup, arch);

    if (vpr_setup.PlacerOpts.place_chan_width != NO_FIXED_CHANNEL_WIDTH) {
        // The RR graph built by this function should contain only the intra-cluster resources.
        // If the flat router is used, additional resources are added when routing begins.
        vpr_create_rr_graph(vpr_setup, arch, vpr_setup.PlacerOpts.place_chan_width, false);
    }
}

/**
 * @brief Allocs globals: chan_width_x, chan_width_y, device_ctx.grid
 *
 * Depends on num_clbs, pins_per_clb
 */
void vpr_create_device_grid(const t_vpr_setup& vpr_setup, const t_arch& Arch) {
    vtr::ScopedStartFinishTimer timer("Build Device Grid");
    /* Read in netlist file for placement and routing */
    auto& cluster_ctx = g_vpr_ctx.clustering();
    auto& device_ctx = g_vpr_ctx.mutable_device();

    /*
     *Load the device grid
     */

    //Record the resource requirement
    std::map<t_logical_block_type_ptr, size_t> num_type_instances;
    for (auto blk_id : cluster_ctx.clb_nlist.blocks()) {
        num_type_instances[cluster_ctx.clb_nlist.block_type(blk_id)]++;
    }

    //Build the device
    float target_device_utilization = vpr_setup.PackerOpts.target_device_utilization;
    device_ctx.grid = create_device_grid(vpr_setup.device_layout, Arch.grid_layouts, num_type_instances, target_device_utilization);
    if (!Arch.vib_infs.empty()) {
        device_ctx.vib_grid = create_vib_device_grid(vpr_setup.device_layout, Arch.vib_grid_layouts);
    }

    VTR_ASSERT_MSG(device_ctx.grid.get_num_layers() <= MAX_NUM_LAYERS,
                   "Number of layers should be less than MAX_NUM_LAYERS. "
                   "If you need more layers, please increase the value of MAX_NUM_LAYERS in vpr_types.h");

    /*
     *Report on the device
     */
    size_t num_grid_tiles = count_grid_tiles(device_ctx.grid);
    VTR_LOG("FPGA sized to %zu x %zu: %zu grid tiles (%s)\n", device_ctx.grid.width(), device_ctx.grid.height(), num_grid_tiles, device_ctx.grid.name().c_str());
}

void vpr_setup_clock_networks(t_vpr_setup& vpr_setup, const t_arch& Arch) {
    if (vpr_setup.clock_modeling == DEDICATED_NETWORK) {
        setup_clock_networks(Arch, vpr_setup.Segments);
    }
}

/**
 * @brief If the user provided the "--noc on" option then the noc is
 *        setup by creating an internal model and storing the NoC
 *        constraints. Additionally, the graphics state is updated
 *        to include a NoC button to display it.
 *
 * @param vpr_setup A data structure that stores all the user provided option
 *                  to vpr.
 * @param arch Contains the parsed information from the architecture
 *             description file.
 */
void vpr_setup_noc(const t_vpr_setup& vpr_setup, const t_arch& arch) {
    // check if the user provided the option to model the noc
    if (vpr_setup.NocOpts.noc) {
        // create the NoC model based on the user description from the arch file
        setup_noc(arch);
        // read and store the noc traffic flow information
        read_xml_noc_traffic_flows_file(vpr_setup.NocOpts.noc_flows_file.c_str());
        // create the NoC routing algorithm based on the user input
        vpr_setup_noc_routing_algorithm(vpr_setup.NocOpts.noc_routing_algorithm);

#ifndef NO_GRAPHICS
        // setup the graphics
        // if the user turned on "noc" in the command line, then we also want them to have the option to display the noc, so set that option here to be able to display it.
        // if the "noc" was not turned on, then we don't need to provide the user with the option to display it
        t_draw_state* draw_state = get_draw_state_vars();
        draw_state->show_noc_button = true;
#endif
    }
}

/**
 * @brief Constructs a NoC routing algorithm that is identified by a user
 * provided string. Then the newly created routing algorithm is stored
 * inside the global NoC context.
 *
 * @param noc_routing_algorithm_name A user provided string that identifies a
 * NoC routing algorithm
 */
void vpr_setup_noc_routing_algorithm(const std::string& noc_routing_algorithm_name) {
    // Need to be able to modify the NoC context, since we will be adding the
    // newly created routing algorithm to it
    auto& noc_ctx = g_vpr_ctx.mutable_noc();

    noc_ctx.noc_flows_router = NocRoutingAlgorithmCreator::create_routing_algorithm(noc_routing_algorithm_name,
                                                                                    noc_ctx.noc_model);
}

bool vpr_pack_flow(t_vpr_setup& vpr_setup, const t_arch& arch) {
    auto& packer_opts = vpr_setup.PackerOpts;

    bool status = true;

    if (packer_opts.doPacking == STAGE_SKIP) {
        //pass
    } else {
        if (packer_opts.doPacking == STAGE_DO) {
            //Do the actual packing
            status = vpr_pack(vpr_setup, arch);
            if (!status) {
                return status;
            }

            //TODO: to be consistent with placement/routing vpr_pack should really
            //      load the netlist data structures itself, instead of re-loading
            //      the netlist from the .net file

            //Load the result from the .net file
            vpr_load_packing(vpr_setup, arch);
        } else {
            VTR_ASSERT(packer_opts.doPacking == STAGE_LOAD);

            // generate a .net file by legalizing an input flat placement file
            if (packer_opts.load_flat_placement) {
                //Load and legalizer flat placement file
                vpr_load_flat_placement(vpr_setup, arch);

                //Load the result from the .net file
                vpr_load_packing(vpr_setup, arch);
            } else {
                //Load a previous packing from the .net file
                vpr_load_packing(vpr_setup, arch);
            }
        }
    }

    return status;
}

bool vpr_pack(t_vpr_setup& vpr_setup, const t_arch& arch) {
    vtr::ScopedStartFinishTimer timer("Packing");

    // Read in the flat placement if a flat placement file is provided and it
    // has not been loaded already.
    if (!vpr_setup.FileNameOpts.read_flat_place_file.empty() && !g_vpr_ctx.atom().flat_placement_info().valid) {
        g_vpr_ctx.mutable_atom().mutable_flat_placement_info() = read_flat_placement(vpr_setup.FileNameOpts.read_flat_place_file,
                                                                                     g_vpr_ctx.atom().netlist());
    }

    // Run the prepacker, packing the atoms into molecules.
    // The Prepacker object performs prepacking and stores the pack molecules.
    // As long as the molecules are used, this object must persist.
    const Prepacker prepacker(g_vpr_ctx.atom().netlist(),
                              arch.models,
                              g_vpr_ctx.device().logical_block_types);

    // Setup pre-clustering timing analysis
    PreClusterTimingManager pre_cluster_timing_manager(vpr_setup.PackerOpts.timing_driven,
                                                       g_vpr_ctx.atom().netlist(),
                                                       g_vpr_ctx.atom().lookup(),
                                                       prepacker,
                                                       vpr_setup.PackerOpts.timing_update_type,
                                                       arch,
                                                       vpr_setup.RoutingArch,
                                                       vpr_setup.PackerOpts.device_layout,
                                                       vpr_setup.AnalysisOpts);

    return try_pack(vpr_setup.PackerOpts, vpr_setup.AnalysisOpts, vpr_setup.APOpts,
                    arch,
                    vpr_setup.PackerRRGraph,
                    prepacker,
                    pre_cluster_timing_manager,
                    g_vpr_ctx.atom().flat_placement_info());
}

void vpr_load_packing(const t_vpr_setup& vpr_setup, const t_arch& arch) {
    vtr::ScopedStartFinishTimer timer("Load packing");

    VTR_ASSERT_MSG(!vpr_setup.FileNameOpts.NetFile.empty(),
                   "Must have valid .net filename to load packing");

    auto& cluster_ctx = g_vpr_ctx.mutable_clustering();
    const AtomContext& atom_ctx = g_vpr_ctx.atom();

    /* Ensure we have a clean start with void net remapping information */
    cluster_ctx.post_routing_clb_pin_nets.clear();
    cluster_ctx.pre_routing_net_pin_mapping.clear();

    cluster_ctx.clb_nlist = read_netlist(vpr_setup.FileNameOpts.NetFile.c_str(),
                                         &arch,
                                         vpr_setup.FileNameOpts.verify_file_digests,
                                         vpr_setup.PackerOpts.pack_verbosity);

    /* Load the mapping between clusters and their atoms */
    init_clb_atoms_lookup(cluster_ctx.atoms_lookup, atom_ctx, cluster_ctx.clb_nlist);

    process_constant_nets(g_vpr_ctx.mutable_atom().mutable_netlist(),
                          atom_ctx.lookup(),
                          cluster_ctx.clb_nlist,
                          vpr_setup.constant_net_method,
                          vpr_setup.PackerOpts.pack_verbosity);

    {
        std::ofstream ofs("packing_pin_util.rpt");
        report_packing_pin_usage(ofs, g_vpr_ctx);
    }

    // Ater the clustered netlist has been loaded, update the floorplanning
    // constraints with the new information.
    g_vpr_ctx.mutable_floorplanning().update_floorplanning_context_post_pack();

    /* Sanity check the resulting netlist */
    check_netlist(vpr_setup.PackerOpts.pack_verbosity);

    // Independently verify the clusterings to ensure the clustering can be
    // used for the rest of the VPR flow.
    unsigned num_errors = verify_clustering(g_vpr_ctx);
    if (num_errors == 0) {
        VTR_LOG("Completed clustering consistency check successfully.\n");
    } else {
        VPR_ERROR(VPR_ERROR_PACK,
                  "%u errors found while performing clustering consistency "
                  "check. Aborting program.\n",
                  num_errors);
    }

    /* Output the netlist stats to console and optionally to file. */
    writeClusteredNetlistStats(vpr_setup.FileNameOpts.write_block_usage);

    // print the total number of used physical blocks for each
    // physical block type after finishing the packing stage
    print_pb_type_count(g_vpr_ctx.clustering().clb_nlist);
}

bool vpr_load_flat_placement(t_vpr_setup& vpr_setup, const t_arch& arch) {

    // set up the device grid for the legalizer
    auto& device_ctx = g_vpr_ctx.mutable_device();
    device_ctx.grid = create_device_grid(vpr_setup.device_layout, arch.grid_layouts);
    if (device_ctx.grid.get_num_layers() > 1) {
        VPR_FATAL_ERROR(VPR_ERROR_PACK, "Legalizer currently only supports single layer devices.\n");
    }

    // load and legalize flat placement file, print .net and fix clusters files
    bool status = load_flat_placement(vpr_setup, arch);
    if (!status) {
        return status;
    }

    // echo flat placement (orphan clusters will have -1 for X, Y, subtile coordinates)
    if (getEchoEnabled() && isEchoFileEnabled(E_ECHO_FLAT_PLACE)) {
        write_flat_placement(getEchoFileName(E_ECHO_FLAT_PLACE),
                             g_vpr_ctx.clustering().clb_nlist,
                             g_vpr_ctx.placement().block_locs(),
                             g_vpr_ctx.clustering().atoms_lookup);
    }

    // reset the device grid
    device_ctx.grid.clear();

    // if running placement, use the fix clusters file produced by the legalizer
    if (vpr_setup.PlacerOpts.doPlacement) {
        vpr_setup.PlacerOpts.constraints_file = vpr_setup.FileNameOpts.write_constraints_file;
    }
    return true;
}

bool vpr_place_flow(const Netlist<>& net_list,
                    t_vpr_setup& vpr_setup,
                    const t_arch& arch) {
    VTR_LOG("\n");
    const auto& placer_opts = vpr_setup.PlacerOpts;
    const auto& filename_opts = vpr_setup.FileNameOpts;
    if (placer_opts.doPlacement == STAGE_SKIP) {
        //pass
    } else {
        if (placer_opts.doPlacement == STAGE_DO) {
            //Do the actual placement
            vpr_place(net_list, vpr_setup, arch);

        } else {
            VTR_ASSERT(placer_opts.doPlacement == STAGE_LOAD);

            //Load a previous placement
            vpr_load_placement(vpr_setup, arch.directs);
        }

        post_place_sync();
    }

    //Write out a vpr floorplanning constraints file if the option is specified
    if (!filename_opts.write_vpr_constraints_file.empty()) {
        write_vpr_floorplan_constraints(filename_opts.write_vpr_constraints_file.c_str(), placer_opts.place_constraint_expand, placer_opts.place_constraint_subtile,
                                        placer_opts.floorplan_num_horizontal_partitions, placer_opts.floorplan_num_vertical_partitions);
    }

    // Write out a flat placement file if the option is specified
    // A flat placement file includes cluster and intra-cluster placement coordinates for
    // each primitive and can be used to reconstruct a clustering and placement solution.
    if (!filename_opts.write_flat_place_file.empty()) {
        write_flat_placement(filename_opts.write_flat_place_file.c_str(),
                             g_vpr_ctx.clustering().clb_nlist,
                             g_vpr_ctx.placement().block_locs(),
                             g_vpr_ctx.clustering().atoms_lookup);
    }

    return true;
}

void vpr_place(const Netlist<>& net_list,
               t_vpr_setup& vpr_setup,
               const t_arch& arch) {
    bool is_flat = false;
    if (vpr_setup.PlacerOpts.place_algorithm.is_timing_driven()) {
        // Prime lookahead cache to avoid adding lookahead computation cost to
        // the placer timer.
        // Flat_routing is disabled in placement
        get_cached_router_lookahead(
            vpr_setup.RoutingArch,
            vpr_setup.RouterOpts.lookahead_type,
            vpr_setup.RouterOpts.write_router_lookahead,
            vpr_setup.RouterOpts.read_router_lookahead,
            vpr_setup.Segments,
            is_flat);
    }

    // Read in the flat placement if a flat placement file is provided and it
    // has not been loaded already.
    if (!vpr_setup.FileNameOpts.read_flat_place_file.empty() && !g_vpr_ctx.atom().flat_placement_info().valid) {
        g_vpr_ctx.mutable_atom().mutable_flat_placement_info() = read_flat_placement(vpr_setup.FileNameOpts.read_flat_place_file,
                                                                                     g_vpr_ctx.atom().netlist());
    }

    try_place(net_list,
              vpr_setup.PlacerOpts,
              vpr_setup.RouterOpts,
              vpr_setup.AnalysisOpts,
              vpr_setup.NocOpts,
              arch.Chans,
              vpr_setup.RoutingArch,
              vpr_setup.Segments,
              arch.directs,
              g_vpr_ctx.atom().flat_placement_info(),
              is_flat);

    auto& filename_opts = vpr_setup.FileNameOpts;
    auto& cluster_ctx = g_vpr_ctx.clustering();
    const auto& block_locs = g_vpr_ctx.placement().block_locs();
    auto& placement_id = g_vpr_ctx.mutable_placement().placement_id;

    placement_id = print_place(filename_opts.NetFile.c_str(),
                               cluster_ctx.clb_nlist.netlist_id().c_str(),
                               filename_opts.PlaceFile.c_str(),
                               block_locs);
}

void vpr_load_placement(t_vpr_setup& vpr_setup,
                        const std::vector<t_direct_inf>& directs) {
    vtr::ScopedStartFinishTimer timer("Load Placement");

    const auto& device_ctx = g_vpr_ctx.device();
    auto& place_ctx = g_vpr_ctx.mutable_placement();
    auto& blk_loc_registry = place_ctx.mutable_blk_loc_registry();
    const auto& filename_opts = vpr_setup.FileNameOpts;

    //Initialize the block location registry, which will be filled when loading placement
    blk_loc_registry.init();

    // Alloc and load the placement macros.
    place_ctx.place_macros = std::make_unique<PlaceMacros>(directs,
                                                           device_ctx.physical_tile_types,
                                                           g_vpr_ctx.clustering().clb_nlist,
                                                           g_vpr_ctx.atom().netlist(),
                                                           g_vpr_ctx.atom().lookup());

    //Load an existing placement from a file
    place_ctx.placement_id = read_place(filename_opts.NetFile.c_str(), filename_opts.PlaceFile.c_str(),
                                        blk_loc_registry,
                                        filename_opts.verify_file_digests, device_ctx.grid);

    // Verify that the placement invariants are met after reading the placement
    // from a file.
    unsigned num_errors = verify_placement(g_vpr_ctx);
    if (num_errors == 0) {
        VTR_LOG("Completed placement consistency check successfully.\n");
    } else {
        VPR_ERROR(VPR_ERROR_PLACE,
                  "Completed placement consistency check, %d errors found.\n"
                  "Aborting program.\n",
                  num_errors);
    }
}

RouteStatus vpr_route_flow(const Netlist<>& net_list,
                           t_vpr_setup& vpr_setup,
                           const t_arch& arch,
                           bool is_flat) {
    VTR_LOG("\n");

    RouteStatus route_status;

    const auto& router_opts = vpr_setup.RouterOpts;
    const auto& filename_opts = vpr_setup.FileNameOpts;
    const auto& device_ctx = g_vpr_ctx.device();
    const auto& rr_graph = device_ctx.rr_graph;

    if (router_opts.doRouting == STAGE_SKIP) {
        //Assume successful
        route_status = RouteStatus(true, -1);
    } else { //Do or load

        // set the net_is_ignored flag for nets that have route_model set to ideal in route constraints
        apply_route_constraints(g_vpr_ctx.routing().constraints);

        int chan_width = router_opts.fixed_channel_width;

        NetPinsMatrix<float> net_delay;

        net_delay = make_net_pins_matrix<float>(net_list);

        //Initialize the delay calculator
        std::shared_ptr<SetupHoldTimingInfo> timing_info = nullptr;
        std::shared_ptr<RoutingDelayCalculator> routing_delay_calc = nullptr;
        if (vpr_setup.Timing.timing_analysis_enabled) {
            auto& atom_ctx = g_vpr_ctx.atom();
            routing_delay_calc = std::make_shared<RoutingDelayCalculator>(atom_ctx.netlist(), atom_ctx.lookup(), net_delay, is_flat);
            timing_info = make_setup_hold_timing_info(routing_delay_calc, router_opts.timing_update_type);
#ifndef NO_SERVER
            if (g_vpr_ctx.server().gate_io.is_running()) {
                g_vpr_ctx.mutable_server().timing_info = timing_info;
                g_vpr_ctx.mutable_server().routing_delay_calc = routing_delay_calc;
            }
#endif /* NO_SERVER */
        } else {
            /* No delay calculator (segfault if the code calls into it) and wirelength driven routing */
            timing_info = make_constant_timing_info(0);
        }

        if (router_opts.doRouting == STAGE_DO) {
            //Do the actual routing
            if (NO_FIXED_CHANNEL_WIDTH == chan_width) {
                //Find minimum channel width
                route_status = vpr_route_min_W(net_list, vpr_setup, arch, timing_info, routing_delay_calc, net_delay, is_flat);
            } else {
                //Route at specified channel width
                route_status = vpr_route_fixed_W(net_list, vpr_setup, arch, chan_width, timing_info, routing_delay_calc, net_delay, is_flat);
            }

            //Save the routing in the .route file
            print_route(net_list,
                        filename_opts.PlaceFile.c_str(),
                        filename_opts.RouteFile.c_str(),
                        is_flat);
        } else {
            VTR_ASSERT(router_opts.doRouting == STAGE_LOAD);
            //Load a previous routing
            //if the previous load file is generated using flat routing,
            //we need to create rr_graph with is_flat flag to add additional
            //internal nodes/edges.
            if (is_flat) {
                vpr_create_rr_graph(vpr_setup, arch, chan_width, is_flat);
            }

            route_status = vpr_load_routing(vpr_setup,
                                            arch,
                                            chan_width,
                                            timing_info,
                                            net_delay,
                                            is_flat);
        }

        //Post-implementation

        std::string graphics_msg;
        if (route_status.success()) {
            //Sanity check the routing
            check_route(net_list,
                        router_opts.route_type,
                        router_opts.check_route,
                        is_flat);
            get_serial_num(net_list);

            //Update status
            VTR_LOG("Circuit successfully routed with a channel width factor of %d.\n", route_status.chan_width());
            graphics_msg = vtr::string_fmt("Routing succeeded with a channel width factor of %d.\n", route_status.chan_width());
        } else {
            //Update status
            VTR_LOG("Circuit is unroutable with a channel width factor of %d.\n", route_status.chan_width());
            graphics_msg = vtr::string_fmt("Routing failed with a channel width factor of %d. ILLEGAL routing shown.", route_status.chan_width());

            //Generate a report on overused nodes if specified
            //Otherwise, remind the user of this possible report option
            if (router_opts.generate_rr_node_overuse_report) {
                VTR_LOG("See report_overused_nodes.rpt for a detailed report on the RR node overuse information.\n");
                report_overused_nodes(net_list,
                                      rr_graph,
                                      is_flat);

            } else {
                VTR_LOG("For a detailed report on the RR node overuse information (report_overused_nodes.rpt), specify --generate_rr_node_overuse_report on.\n");
            }
        }

        //Echo files
        if (vpr_setup.Timing.timing_analysis_enabled) {
            if (isEchoFileEnabled(E_ECHO_FINAL_ROUTING_TIMING_GRAPH)) {
                auto& timing_ctx = g_vpr_ctx.timing();
                tatum::write_echo(getEchoFileName(E_ECHO_FINAL_ROUTING_TIMING_GRAPH),
                                  *timing_ctx.graph, *timing_ctx.constraints, *routing_delay_calc, timing_info->analyzer());
            }

            if (isEchoFileEnabled(E_ECHO_ROUTING_SINK_DELAYS)) {
                //TODO: implement
            }
        }

        if (router_opts.switch_usage_analysis) {
            print_switch_usage();
        }

        //Update interactive graphics
        update_screen(ScreenUpdatePriority::MAJOR, graphics_msg.c_str(), ROUTING, timing_info);
    }

    return route_status;
}

RouteStatus vpr_route_fixed_W(const Netlist<>& net_list,
                              t_vpr_setup& vpr_setup,
                              const t_arch& arch,
                              int fixed_channel_width,
                              std::shared_ptr<SetupHoldTimingInfo> timing_info,
                              std::shared_ptr<RoutingDelayCalculator> delay_calc,
                              NetPinsMatrix<float>& net_delay,
                              bool is_flat) {
    get_cached_router_lookahead(
        vpr_setup.RoutingArch,
        vpr_setup.RouterOpts.lookahead_type,
        vpr_setup.RouterOpts.write_router_lookahead,
        vpr_setup.RouterOpts.read_router_lookahead,
        vpr_setup.Segments,
        is_flat);

    vtr::ScopedStartFinishTimer timer("Routing");

    if (NO_FIXED_CHANNEL_WIDTH == fixed_channel_width || fixed_channel_width <= 0) {
        VPR_FATAL_ERROR(VPR_ERROR_ROUTE, "Fixed channel width must be specified when routing at fixed channel width (was %d)", fixed_channel_width);
    }
    bool status = false;
    status = route(net_list,
                   fixed_channel_width,
                   vpr_setup.RouterOpts,
                   vpr_setup.AnalysisOpts,
                   vpr_setup.RoutingArch,
                   vpr_setup.Segments,
                   net_delay,
                   timing_info,
                   delay_calc,
                   arch.Chans,
                   arch.directs,
                   ScreenUpdatePriority::MAJOR,
                   is_flat);

    return RouteStatus(status, fixed_channel_width);
}

RouteStatus vpr_route_min_W(const Netlist<>& net_list,
                            t_vpr_setup& vpr_setup,
                            const t_arch& arch,
                            std::shared_ptr<SetupHoldTimingInfo> timing_info,
                            std::shared_ptr<RoutingDelayCalculator> delay_calc,
                            NetPinsMatrix<float>& net_delay,
                            bool is_flat) {
    // Note that lookahead cache is not primed here because
    // binary_search_place_and_route will change the channel width, and result
    // in the lookahead cache being recomputed.
    vtr::ScopedStartFinishTimer timer("Routing");

    auto& router_opts = vpr_setup.RouterOpts;
    // Placement does not use atom_net list regardless of the status of flat_routing.
    int min_W = binary_search_place_and_route((const Netlist<>&)g_vpr_ctx.clustering().clb_nlist,
                                              net_list,
                                              vpr_setup.PlacerOpts,
                                              router_opts,
                                              vpr_setup.AnalysisOpts,
                                              vpr_setup.NocOpts,
                                              vpr_setup.FileNameOpts,
                                              &arch,
                                              router_opts.verify_binary_search,
                                              router_opts.min_channel_width_hint,
                                              vpr_setup.RoutingArch,
                                              vpr_setup.Segments,
                                              net_delay,
                                              timing_info,
                                              delay_calc,
                                              is_flat);

    bool status = (min_W > 0);
    return RouteStatus(status, min_W);
}

RouteStatus vpr_load_routing(t_vpr_setup& vpr_setup,
                             const t_arch& /*arch*/,
                             int fixed_channel_width,
                             std::shared_ptr<SetupHoldTimingInfo> timing_info,
                             NetPinsMatrix<float>& net_delay,
                             bool is_flat) {
    vtr::ScopedStartFinishTimer timer("Load Routing");
    if (NO_FIXED_CHANNEL_WIDTH == fixed_channel_width) {
        VPR_FATAL_ERROR(VPR_ERROR_ROUTE, "Fixed channel width must be specified when loading routing (was %d)", fixed_channel_width);
    }

    auto& filename_opts = vpr_setup.FileNameOpts;

    //Load the routing from a file
    bool is_legal = read_route(filename_opts.RouteFile.c_str(), vpr_setup.RouterOpts, filename_opts.verify_file_digests, is_flat);
    const Netlist<>& router_net_list = is_flat ? (const Netlist<>&)g_vpr_ctx.atom().netlist() : (const Netlist<>&)g_vpr_ctx.clustering().clb_nlist;
    if (vpr_setup.Timing.timing_analysis_enabled) {
        //Update timing info
        load_net_delay_from_routing(router_net_list,
                                    net_delay);
        timing_info->update();
    }
    init_draw_coords(fixed_channel_width, g_vpr_ctx.placement().blk_loc_registry());

    return RouteStatus(is_legal, fixed_channel_width);
}

void vpr_create_rr_graph(t_vpr_setup& vpr_setup, const t_arch& arch, int chan_width_fac, bool is_flat) {
    auto& device_ctx = g_vpr_ctx.mutable_device();
    t_det_routing_arch& det_routing_arch = vpr_setup.RoutingArch;
    auto& router_opts = vpr_setup.RouterOpts;

    e_graph_type graph_type;
    e_graph_type graph_directionality;
    if (router_opts.route_type == GLOBAL) {
        graph_type = e_graph_type::GLOBAL;
        graph_directionality = e_graph_type::BIDIR;
    } else {
        graph_type = (det_routing_arch.directionality == BI_DIRECTIONAL ? e_graph_type::BIDIR : e_graph_type::UNIDIR);
<<<<<<< HEAD
        if (det_routing_arch.directionality == UNI_DIRECTIONAL && det_routing_arch.tileable) {
            graph_type = e_graph_type::UNIDIR_TILEABLE;
        }
=======
>>>>>>> c8f1161f
        graph_directionality = (det_routing_arch.directionality == BI_DIRECTIONAL ? e_graph_type::BIDIR : e_graph_type::UNIDIR);
    }

    t_chan_width chan_width = init_chan(chan_width_fac, arch.Chans, graph_directionality);

    int warnings = 0;

    //Clean-up any previous RR graph
    free_rr_graph();

    //Create the RR graph
    create_rr_graph(graph_type,
                    device_ctx.physical_tile_types,
                    device_ctx.grid,
                    chan_width,
                    det_routing_arch,
                    vpr_setup.Segments,
                    router_opts,
                    arch.directs,
                    &warnings,
                    is_flat);
    //Initialize drawing, now that we have an RR graph
    init_draw_coords(chan_width_fac, g_vpr_ctx.placement().blk_loc_registry());
}

void vpr_init_graphics(const t_vpr_setup& vpr_setup, const t_arch& arch, bool is_flat) {
    /* Startup X graphics */
    init_graphics_state(vpr_setup.ShowGraphics, vpr_setup.GraphPause,
                        vpr_setup.RouterOpts.route_type, vpr_setup.SaveGraphics,
                        vpr_setup.GraphicsCommands, is_flat);
    if (vpr_setup.ShowGraphics || vpr_setup.SaveGraphics || !vpr_setup.GraphicsCommands.empty())
        alloc_draw_structs(&arch);
}

void vpr_init_server(const t_vpr_setup& vpr_setup) {
#ifndef NO_SERVER
    if (vpr_setup.ServerOpts.is_server_mode_enabled) {
        /* Set up a server and its callback to be triggered at 100ms intervals by the timer's timeout event. */
        server::GateIO& gate_io = g_vpr_ctx.mutable_server().gate_io;
        if (!gate_io.is_running()) {
            gate_io.start(vpr_setup.ServerOpts.port_num);
            g_timeout_add(/*interval_ms*/ 100, server::update, &application);
        }
    }
#else
    (void)(vpr_setup);
#endif /* NO_SERVER */
}

void vpr_close_graphics(const t_vpr_setup& /*vpr_setup*/) {
    /* Close down X Display */
    free_draw_structs();
}

///@brief Free architecture data structures
void free_device(const t_det_routing_arch& /*routing_arch*/) {
    auto& device_ctx = g_vpr_ctx.mutable_device();

    device_ctx.chan_width.x_list.clear();
    device_ctx.chan_width.y_list.clear();
    device_ctx.chan_width.max = device_ctx.chan_width.x_max = device_ctx.chan_width.y_max = device_ctx.chan_width.x_min = device_ctx.chan_width.y_min = 0;

    device_ctx.arch_switch_inf.clear();

    device_ctx.all_sw_inf.clear();

    free_complex_block_types();
}

static void free_complex_block_types() {
    auto& device_ctx = g_vpr_ctx.mutable_device();

    free_type_descriptors(device_ctx.logical_block_types);
    free_type_descriptors(device_ctx.physical_tile_types);
    free_pb_graph_edges();
}

void free_circuit() {
    //Free new net structures
    auto& cluster_ctx = g_vpr_ctx.mutable_clustering();
    for (ClusterBlockId blk_id : cluster_ctx.clb_nlist.blocks()) {
        cluster_ctx.clb_nlist.remove_block(blk_id);
    }

    cluster_ctx.clb_nlist = ClusteredNetlist();
}

static void free_atoms() {
    auto& atom_ctx = g_vpr_ctx.mutable_atom();
    atom_ctx.mutable_netlist() = AtomNetlist();
    atom_ctx.mutable_lookup() = AtomLookup();
}

static void free_placement() {
    auto& place_ctx = g_vpr_ctx.mutable_placement();
    place_ctx.mutable_block_locs().clear();
    place_ctx.mutable_grid_blocks().clear();
}

static void free_routing() {
    auto& routing_ctx = g_vpr_ctx.mutable_routing();
    routing_ctx.route_trees.clear();
    routing_ctx.trace_nodes.clear();
    routing_ctx.net_rr_terminals.clear();
    routing_ctx.rr_blk_source.clear();
    routing_ctx.rr_blk_source.clear();
    routing_ctx.rr_node_route_inf.clear();
    routing_ctx.net_status.clear();
    routing_ctx.route_bb.clear();
}

/**
 * @brief handles the deletion of NoC related data structures.
 */
static void free_noc() {}

void vpr_free_vpr_data_structures(t_arch& Arch,
                                  t_vpr_setup& vpr_setup) {
    free_all_lb_type_rr_graph(vpr_setup.PackerRRGraph);
    free_circuit();
    free_arch(&Arch);
    free_device(vpr_setup.RoutingArch);
    free_echo_file_info();
    free_placement();
    free_routing();
    free_atoms();
    free_noc();
}

void vpr_free_all(t_arch& Arch,
                  t_vpr_setup& vpr_setup) {
    free_rr_graph();
    if (vpr_setup.RouterOpts.doRouting) {
        free_route_structs();
    }
    vpr_free_vpr_data_structures(Arch, vpr_setup);
}

/****************************************************************************************************
 * Advanced functions
 *  Used when you need fine-grained control over VPR that the main VPR operations do not enable
 ****************************************************************************************************/

///@brief Read in user options
void vpr_read_options(const int argc, const char** argv, t_options* options) {
    *options = read_options(argc, argv);
}

///@brief Read in arch and circuit
void vpr_setup_vpr(t_options* Options,
                   const bool TimingEnabled,
                   const bool readArchFile,
                   t_file_name_opts* FileNameOpts,
                   t_arch* Arch,
                   t_netlist_opts* NetlistOpts,
                   t_packer_opts* PackerOpts,
                   t_placer_opts* PlacerOpts,
                   t_ap_opts* APOpts,
                   t_router_opts* RouterOpts,
                   t_analysis_opts* AnalysisOpts,
                   t_noc_opts* NocOpts,
                   t_server_opts* ServerOpts,
                   t_det_routing_arch& RoutingArch,
                   std::vector<t_lb_type_rr_node>** PackerRRGraph,
                   std::vector<t_segment_inf>& Segments,
                   t_timing_inf* Timing,
                   bool* ShowGraphics,
                   int* GraphPause,
                   bool* SaveGraphics,
                   std::string* GraphicsCommands,
                   t_power_opts* PowerOpts,
                   t_vpr_setup* vpr_setup) {
    SetupVPR(Options,
             TimingEnabled,
             readArchFile,
             FileNameOpts,
             Arch,
             NetlistOpts,
             PackerOpts,
             PlacerOpts,
             APOpts,
             RouterOpts,
             AnalysisOpts,
             NocOpts,
             ServerOpts,
             RoutingArch,
             PackerRRGraph,
             Segments,
             Timing,
             ShowGraphics,
             GraphPause,
             SaveGraphics,
             GraphicsCommands,
             PowerOpts,
             vpr_setup);
}

void vpr_check_arch(const t_arch& Arch) {
    CheckArch(Arch);
}

///@brief Verify settings don't conflict or otherwise not make sense
void vpr_check_setup(const t_packer_opts& PackerOpts,
                     const t_placer_opts& PlacerOpts,
                     const t_ap_opts& APOpts,
                     const t_router_opts& RouterOpts,
                     const t_server_opts& ServerOpts,
                     const t_det_routing_arch& RoutingArch,
                     const std::vector<t_segment_inf>& Segments,
                     const t_timing_inf& Timing,
                     const t_chan_width_dist& Chans) {
    CheckSetup(PackerOpts,
               PlacerOpts,
               APOpts,
               RouterOpts,
               ServerOpts,
               RoutingArch,
               Segments,
               Timing,
               Chans);
}

///@brief Show current setup
void vpr_show_setup(const t_vpr_setup& vpr_setup) {
    ShowSetup(vpr_setup);
}

bool vpr_analysis_flow(const Netlist<>& net_list,
                       t_vpr_setup& vpr_setup,
                       const t_arch& Arch,
                       const RouteStatus& route_status,
                       bool is_flat) {
    auto& analysis_opts = vpr_setup.AnalysisOpts;

    if (analysis_opts.doAnalysis == STAGE_SKIP) return true; //Skipped

    if (analysis_opts.doAnalysis == STAGE_AUTO && !route_status.success()) return false; //Not run

    VTR_ASSERT_MSG(analysis_opts.doAnalysis == STAGE_DO
                       || (analysis_opts.doAnalysis == STAGE_AUTO && route_status.success()),
                   "Analysis should run only if forced, or implementation legal");

    if (!route_status.success()) {
        VTR_LOG("\n");
        VTR_LOG("*****************************************************************************************\n");
        VTR_LOG_WARN("The following analysis results are for an illegal circuit implementation\n");
        VTR_LOG("*****************************************************************************************\n");
    }

    /* If routing is successful and users do not force to skip the sync-up, 
     * - apply post-routing annotations
     * - apply logic block pin fix-up
     *
     * Note:
     *   - Turn on verbose output when users require verbose output
     *     for packer (default verbosity is set to 2 for compact logs)
     */
    if (route_status.success()) {
        if (!analysis_opts.skip_sync_clustering_and_routing_results) {
            if (is_flat) {
                sync_netlists_to_routing_flat();
            } else {
                sync_netlists_to_routing(net_list,
                                         g_vpr_ctx.device(),
                                         g_vpr_ctx.mutable_atom(),
                                         g_vpr_ctx.mutable_clustering(),
                                         g_vpr_ctx.placement(),
                                         vpr_setup.PackerOpts.pack_verbosity > 2);
            }
        } else {
            VTR_LOG_WARN("Sychronization between packing and routing results is not applied due to users select to skip it\n");
        }

        std::string post_routing_packing_output_file_name = vpr_setup.PackerOpts.output_file + ".post_routing";
        write_packing_results_to_xml(Arch.architecture_id,
                                     post_routing_packing_output_file_name.c_str());
    } else {
        VTR_LOG_WARN("Synchronization between packing and routing results is not applied due to illegal circuit implementation\n");
    }
    VTR_LOG("\n");

    vpr_analysis(net_list,
                 vpr_setup,
                 Arch,
                 route_status,
                 is_flat);

    return true;
}

void vpr_analysis(const Netlist<>& net_list,
                  t_vpr_setup& vpr_setup,
                  const t_arch& Arch,
                  const RouteStatus& route_status,
                  bool is_flat) {
    auto& route_ctx = g_vpr_ctx.routing();
    auto& atom_ctx = g_vpr_ctx.atom();
    const auto& blk_loc_registry = g_vpr_ctx.placement().blk_loc_registry();

    if (route_ctx.route_trees.empty()) {
        VPR_FATAL_ERROR(VPR_ERROR_ANALYSIS, "No routing loaded -- can not perform post-routing analysis");
    }

    routing_stats(net_list,
                  vpr_setup.RouterOpts.full_stats,
                  vpr_setup.RouterOpts.route_type,
                  vpr_setup.Segments,
                  vpr_setup.RoutingArch.R_minW_nmos,
                  vpr_setup.RoutingArch.R_minW_pmos,
                  Arch.grid_logic_tile_area,
                  vpr_setup.RoutingArch.directionality,
                  vpr_setup.RoutingArch.wire_to_rr_ipin_switch,
                  is_flat);

    if (vpr_setup.TimingEnabled) {
        //Load the net delays

        NetPinsMatrix<float> net_delay = make_net_pins_matrix<float>(net_list);
        load_net_delay_from_routing(net_list, net_delay);

        //Do final timing analysis
        auto analysis_delay_calc = std::make_shared<AnalysisDelayCalculator>(atom_ctx.netlist(), atom_ctx.lookup(), net_delay, vpr_setup.RouterOpts.flat_routing);
        auto timing_info = make_setup_hold_timing_info(analysis_delay_calc, vpr_setup.AnalysisOpts.timing_update_type);
        timing_info->update();

        if (isEchoFileEnabled(E_ECHO_ANALYSIS_TIMING_GRAPH)) {
            auto& timing_ctx = g_vpr_ctx.timing();
            tatum::write_echo(getEchoFileName(E_ECHO_ANALYSIS_TIMING_GRAPH),
                              *timing_ctx.graph, *timing_ctx.constraints, *analysis_delay_calc, timing_info->analyzer());
        }

        //Timing stats
        VTR_LOG("\n");
        generate_hold_timing_stats(/*prefix=*/"", *timing_info, *analysis_delay_calc,
                                   vpr_setup.AnalysisOpts, vpr_setup.RouterOpts.flat_routing, blk_loc_registry);
        generate_setup_timing_stats(/*prefix=*/"", *timing_info, *analysis_delay_calc,
                                    vpr_setup.AnalysisOpts, vpr_setup.RouterOpts.flat_routing, blk_loc_registry);

        //Write the post-synthesis netlist
        if (vpr_setup.AnalysisOpts.gen_post_synthesis_netlist) {
<<<<<<< HEAD
            netlist_writer(atom_ctx.netlist().netlist_name(), analysis_delay_calc,
                           Arch.models, vpr_setup.Timing, vpr_setup.clock_modeling, vpr_setup.AnalysisOpts);
=======
            netlist_writer(atom_ctx.netlist().netlist_name(),
                           analysis_delay_calc,
                           Arch.models,
                           vpr_setup.Timing,
                           vpr_setup.AnalysisOpts);
>>>>>>> c8f1161f
        }

        //Write the post-implementation merged netlist
        if (vpr_setup.AnalysisOpts.gen_post_implementation_merged_netlist) {
            merged_netlist_writer(atom_ctx.netlist().netlist_name(), analysis_delay_calc, Arch.models, vpr_setup.AnalysisOpts);
        }

        if (vpr_setup.AnalysisOpts.generate_net_timing_report) {
            generate_net_timing_report(/*prefix=*/"", *timing_info, *analysis_delay_calc);
        }

        //Do power analysis
        // TODO: Still assumes that cluster net list is used
        if (vpr_setup.PowerOpts.do_power) {
            vpr_power_estimation(vpr_setup, Arch, *timing_info, route_status);
        }
    }
}

/**
 * @brief Performs power estimation.
 *
 * It relies on the placement/routing results, as well as the critical path.
 * Power estimation can be performed as part of a full or
 * partial flow. More information on the power estimation functions of
 * VPR can be found here:
 *   http://docs.verilogtorouting.org/en/latest/vtr/power_estimation/
 */
void vpr_power_estimation(const t_vpr_setup& vpr_setup,
                          const t_arch& Arch,
                          const SetupTimingInfo& timing_info,
                          const RouteStatus& route_status) {
    /* Ensure we are only using 1 clock */
    if (timing_info.critical_paths().size() != 1) {
        VPR_FATAL_ERROR(VPR_ERROR_POWER, "Power analysis only supported on single-clock circuits");
    }

    auto& power_ctx = g_vpr_ctx.mutable_power();

    /* Get the critical path of this clock */
    power_ctx.solution_inf.T_crit = timing_info.least_slack_critical_path().delay();
    VTR_ASSERT(power_ctx.solution_inf.T_crit > 0.);

    /* Get the channel width */
    power_ctx.solution_inf.channel_width = route_status.chan_width();
    VTR_ASSERT(power_ctx.solution_inf.channel_width > 0.);

    VTR_LOG("\n\nPower Estimation:\n");
    VTR_LOG("-----------------\n");

    VTR_LOG("Initializing power module\n");

    /* Initialize the power module */
    bool power_error = power_init(vpr_setup.FileNameOpts.PowerFile.c_str(),
                                  vpr_setup.FileNameOpts.CmosTechFile.c_str(), &Arch, vpr_setup.RoutingArch);
    if (power_error) {
        VTR_LOG_ERROR("Power initialization failed.\n");
    }

    if (!power_error) {
        float power_runtime_s = 0;

        VTR_LOG("Running power estimation\n");

        /* Run power estimation */
        e_power_ret_code power_ret_code = power_total(&power_runtime_s, vpr_setup, &Arch, vpr_setup.RoutingArch);

        /* Check for errors/warnings */
        if (power_ret_code == POWER_RET_CODE_ERRORS) {
            VTR_LOG_ERROR("Power estimation failed. See power output for error details.\n");
        } else if (power_ret_code == POWER_RET_CODE_WARNINGS) {
            VTR_LOG_WARN("Power estimation completed with warnings. See power output for more details.\n");
        } else {
            VTR_ASSERT(power_ret_code == POWER_RET_CODE_SUCCESS);
        }
        VTR_LOG("Power estimation took %g seconds\n", power_runtime_s);
    }

    /* Uninitialize power module */
    if (!power_error) {
        VTR_LOG("Uninitializing power module\n");
        power_error = power_uninit();
        if (power_error) {
            VTR_LOG_ERROR("Power uninitialization failed.\n");
        }
    }

    VTR_LOG("\n");
}

void vpr_print_error(const VprError& vpr_error) {
    /* Determine the type of VPR error, To-do: can use some enum-to-string mechanism */
    const char* error_type = nullptr;
    try {
        switch (vpr_error.type()) {
            case VPR_ERROR_UNKNOWN:
                error_type = "Unknown";
                break;
            case VPR_ERROR_ARCH:
                error_type = "Architecture file";
                break;
            case VPR_ERROR_PACK:
                error_type = "Packing";
                break;
            case VPR_ERROR_PLACE:
                error_type = "Placement";
                break;
            case VPR_ERROR_AP:
                error_type = "Analytical Placement";
                break;
            case VPR_ERROR_ROUTE:
                error_type = "Routing";
                break;
            case VPR_ERROR_TIMING:
                error_type = "Timing";
                break;
            case VPR_ERROR_SDC:
                error_type = "SDC file";
                break;
            case VPR_ERROR_NET_F:
                error_type = "Netlist file";
                break;
            case VPR_ERROR_BLIF_F:
                error_type = "Blif file";
                break;
            case VPR_ERROR_PLACE_F:
                error_type = "Placement file";
                break;
            case VPR_ERROR_IMPL_NETLIST_WRITER:
                error_type = "Implementation Netlist Writer";
                break;
            case VPR_ERROR_ATOM_NETLIST:
                error_type = "Atom Netlist";
                break;
            case VPR_ERROR_POWER:
                error_type = "Power";
                break;
            case VPR_ERROR_ANALYSIS:
                error_type = "Analysis";
                break;
            case VPR_ERROR_OTHER:
                error_type = "Other";
                break;
            case VPR_ERROR_INTERRUPTED:
                error_type = "Interrupted";
                break;
            default:
                error_type = "Unrecognized Error";
                break;
        }
    } catch (const vtr::VtrError& e) {
        error_type = nullptr;
    }

    //We can't pass std::string's through va_args functions,
    //so we need to copy them and pass via c_str()
    std::string msg = vpr_error.what();
    std::string filename = vpr_error.filename();

    VTR_LOG_ERROR("\nType: %s\nFile: %s\nLine: %d\nMessage: %s\n",
                  error_type, filename.c_str(), vpr_error.line(),
                  msg.c_str());
}<|MERGE_RESOLUTION|>--- conflicted
+++ resolved
@@ -393,8 +393,6 @@
     }
 }
 
-<<<<<<< HEAD
-=======
 void vpr_print_arch_resources(const t_vpr_setup& vpr_setup, const t_arch& Arch) {
     vtr::ScopedStartFinishTimer timer("Build Device Grid");
     /* Read in netlist file for placement and routing */
@@ -437,7 +435,6 @@
     }
 }
 
->>>>>>> c8f1161f
 bool vpr_flow(t_vpr_setup& vpr_setup, t_arch& arch) {
     if (vpr_setup.exit_before_pack) {
         VTR_LOG_WARN("Exiting before packing as requested.\n");
@@ -1184,12 +1181,9 @@
         graph_directionality = e_graph_type::BIDIR;
     } else {
         graph_type = (det_routing_arch.directionality == BI_DIRECTIONAL ? e_graph_type::BIDIR : e_graph_type::UNIDIR);
-<<<<<<< HEAD
         if (det_routing_arch.directionality == UNI_DIRECTIONAL && det_routing_arch.tileable) {
             graph_type = e_graph_type::UNIDIR_TILEABLE;
         }
-=======
->>>>>>> c8f1161f
         graph_directionality = (det_routing_arch.directionality == BI_DIRECTIONAL ? e_graph_type::BIDIR : e_graph_type::UNIDIR);
     }
 
@@ -1530,16 +1524,11 @@
 
         //Write the post-synthesis netlist
         if (vpr_setup.AnalysisOpts.gen_post_synthesis_netlist) {
-<<<<<<< HEAD
-            netlist_writer(atom_ctx.netlist().netlist_name(), analysis_delay_calc,
-                           Arch.models, vpr_setup.Timing, vpr_setup.clock_modeling, vpr_setup.AnalysisOpts);
-=======
             netlist_writer(atom_ctx.netlist().netlist_name(),
                            analysis_delay_calc,
                            Arch.models,
                            vpr_setup.Timing,
                            vpr_setup.AnalysisOpts);
->>>>>>> c8f1161f
         }
 
         //Write the post-implementation merged netlist
