
#include "noc_storage.h"

NocStorage::NocStorage() {
    clear_noc();
}

// getters for the NoC

const std::vector<NocLinkId>& NocStorage::get_noc_router_connections(NocRouterId id) const {
    return router_link_list[id];
}

const vtr::vector<NocRouterId, NocRouter>& NocStorage::get_noc_routers(void) const {
    return router_storage;
}

int NocStorage::get_number_of_noc_routers(void) const {
    return router_storage.size();
}

const vtr::vector<NocLinkId, NocLink>& NocStorage::get_noc_links(void) const {
    return link_storage;
}

int NocStorage::get_number_of_noc_links(void) const {
    return link_storage.size();
}

double NocStorage::get_noc_link_bandwidth(void) const {
    return noc_link_bandwidth;
}

double NocStorage::get_noc_link_latency(void) const {
    return noc_link_latency;
}

double NocStorage::get_noc_router_latency(void) const {
    return noc_router_latency;
}

const NocRouter& NocStorage::get_single_noc_router(NocRouterId id) const {
    return router_storage[id];
}

NocRouter& NocStorage::get_single_mutable_noc_router(NocRouterId id) {
    return router_storage[id];
}

// get link properties
const NocLink& NocStorage::get_single_noc_link(NocLinkId id) const {
    return link_storage[id];
}

NocLink& NocStorage::get_single_mutable_noc_link(NocLinkId id) {
    return link_storage[id];
}

NocRouterId NocStorage::get_router_at_grid_location(const t_pl_loc& hard_router_location) const {
    // get the key to identify the corresponding hard router block at the provided grid location
    int router_key = generate_router_key_from_grid_location(hard_router_location.x,
                                                            hard_router_location.y,
                                                            hard_router_location.layer);

    // get the hard router block id at the given grid location
    auto hard_router_block = grid_location_to_router_id.find(router_key);
    // verify whether a router hard block exists at this location
    VTR_ASSERT(hard_router_block != grid_location_to_router_id.end());

    return hard_router_block->second;
}

// setters for the NoC

<<<<<<< HEAD
void NocStorage::add_router(int id, int grid_position_x, int grid_posistion_y, int layer_position) {
    VTR_ASSERT_MSG(!built_noc, "NoC already built, cannot modify further.");

    router_storage.emplace_back(id, grid_position_x, grid_posistion_y, layer_position);
=======
void NocStorage::add_router(int id, int grid_position_x, int grid_position_y) {
    VTR_ASSERT_MSG(!built_noc, "NoC already built, cannot modify further.");

    router_storage.emplace_back(id, grid_position_x, grid_position_y);
>>>>>>> 924fd890

    /* Get the corresponding NocRouterId for the newly added router and
     * add it to the conversion table.
     * Since the router is added at the end of the list, the id is equivalent to the last element index.
     * We build the conversion table here as it guarantees only unique routers
     * in the NoC are added.
     */
    NocRouterId converted_id((int)(router_storage.size() - 1));
    router_id_conversion_table.emplace(id, converted_id);

    /* need to associate the current router with its grid position */
    // get the key to identify the current router
<<<<<<< HEAD
    int router_key = generate_router_key_from_grid_location(grid_position_x, grid_posistion_y, layer_position);
=======
    int router_key = generate_router_key_from_grid_location(grid_position_x, grid_position_y);
>>>>>>> 924fd890
    grid_location_to_router_id.insert(std::pair<int, NocRouterId>(router_key, converted_id));

    return;
}

void NocStorage::add_link(NocRouterId source, NocRouterId sink) {
    VTR_ASSERT_MSG(!built_noc, "NoC already built, cannot modify further.");
    link_storage.emplace_back(source, sink);

    // the newly added link was added to the back of the list, so we can get the id as the last element in the list
    NocLinkId added_link_id((int)link_storage.size() - 1);
    router_link_list[source].push_back(added_link_id);

    return;
}

void NocStorage::set_noc_link_bandwidth(double link_bandwidth) {
    noc_link_bandwidth = link_bandwidth;
    return;
}

void NocStorage::set_noc_link_latency(double link_latency) {
    noc_link_latency = link_latency;
    return;
}

void NocStorage::set_noc_router_latency(double router_latency) {
    noc_router_latency = router_latency;
    return;
}

void NocStorage::set_device_grid_width(int grid_width) {
    device_grid_width = grid_width;
    return;
}

void NocStorage::set_device_grid_spec(int grid_width, int grid_height) {
    device_grid_width = grid_width;
    num_layer_blocks = grid_width * grid_height;
    return;
}

bool NocStorage::remove_link(NocRouterId src_router_id, NocRouterId sink_router_id) {
    // This status variable is used to report externally whether the link was removed or not
    bool link_removed_status = false;

    // check if the src router for the link to remove exists (within the id ranges). Otherwise, there is no point looking for the link
    if ((size_t)src_router_id < router_storage.size()) {
        // get all the outgoing links of the provided sourcer router
        std::vector<NocLinkId>* source_router_outgoing_links = &router_link_list[src_router_id];

        // keeps track of the position of each outgoing link for the provided src router. When the id of the link to remove is found, this index can be used to remove it from the outgoing link vector.
        int outgoing_link_index = 0;

        // go through each outgoing link of the source router and see if there is a link that also has the corresponding sink router.
        // Save this link index and remove it
        for (auto outgoing_link_id = source_router_outgoing_links->begin(); outgoing_link_id != source_router_outgoing_links->end(); outgoing_link_id++) {
            // check to see if the current link id matches the id of the link to remove
            if (link_storage[*outgoing_link_id].get_sink_router() == sink_router_id) {
                // found the link we need to remove, so we delete it here
                //change the link to be invalid
                link_storage[*outgoing_link_id].set_source_router(NocRouterId::INVALID());
                link_storage[*outgoing_link_id].set_sink_router(NocRouterId::INVALID());
                link_storage[*outgoing_link_id].set_bandwidth_usage(-1);

                // removing this link as an outgoing link from the source router
                source_router_outgoing_links->erase(source_router_outgoing_links->begin() + outgoing_link_index);

                // indicate that the link to remove has been found and deleted
                link_removed_status = true;

                break;
            }

            outgoing_link_index++;
        }
    }

    // if a link was not removed then throw warning message
    if (!link_removed_status) {
        VTR_LOG_WARN("No link could be found that has a source router with id: '%d' and sink router with id:'%d'.\n", (size_t)src_router_id, (size_t)sink_router_id);
    }

    return link_removed_status;
}

void NocStorage::finished_building_noc(void) {
    VTR_ASSERT_MSG(!built_noc, "NoC already built, cannot modify further.");
    built_noc = true;

    return;
}

void NocStorage::clear_noc(void) {
    router_storage.clear();
    link_storage.clear();
    router_link_list.clear();
    grid_location_to_router_id.clear();

    built_noc = false;

    return;
}

NocRouterId NocStorage::convert_router_id(int id) const {
    std::unordered_map<int, NocRouterId>::const_iterator result = router_id_conversion_table.find(id);

    if (result == router_id_conversion_table.end()) {
        VPR_FATAL_ERROR(VPR_ERROR_OTHER, "Cannot convert router with id:%d. The router was not found within the NoC.", id);
    }

    return result->second;
}

void NocStorage::make_room_for_noc_router_link_list(void) {
    VTR_ASSERT_MSG(!built_noc, "NoC already built, cannot modify further.");
    router_link_list.resize(router_storage.size());
}

NocLinkId NocStorage::get_parallel_link(NocLinkId current_link) const {
    // get the current source and sink router
    NocRouterId curr_source_router = link_storage[current_link].get_source_router();
    NocRouterId curr_sink_router = link_storage[current_link].get_sink_router();

    // get the link list of the sink router
    const std::vector<NocLinkId>* sink_router_links = &(router_link_list[curr_sink_router]);

    NocLinkId parallel_link = INVALID_LINK_ID;

    // go through the links of the sink router and the link that has the current source router as the sink router of the link is the parallel link we are looking for
    for (auto link = sink_router_links->begin(); link != sink_router_links->end(); link++) {
        if (link_storage[*link].get_sink_router() == curr_source_router) {
            parallel_link = *link;
            break;
        }
    }

    return parallel_link;
}

int NocStorage::generate_router_key_from_grid_location(int grid_position_x, int grid_position_y, int layer_position) const {
    // calculate the key value
    return (num_layer_blocks * layer_position + device_grid_width * grid_position_y + grid_position_x);
}

void NocStorage::echo_noc(char* file_name) const {
    FILE* fp;
    fp = vtr::fopen(file_name, "w");

    fprintf(fp, "--------------------------------------------------------------\n");
    fprintf(fp, "NoC\n");
    fprintf(fp, "--------------------------------------------------------------\n");
    fprintf(fp, "\n");

    // print the overall constraints of the NoC
    fprintf(fp, "NoC Constraints:\n");
    fprintf(fp, "--------------------------------------------------------------\n");
    fprintf(fp, "\n");
    fprintf(fp, "Maximum NoC Link Bandwidth: %f\n", noc_link_bandwidth);
    fprintf(fp, "\n");
    fprintf(fp, "NoC Link Latency: %f\n", noc_link_latency);
    fprintf(fp, "\n");
    fprintf(fp, "NoC Router Latency: %f\n", noc_router_latency);
    fprintf(fp, "\n");

    // print all the routers and their properties
    fprintf(fp, "NoC Router List:\n");
    fprintf(fp, "--------------------------------------------------------------\n");
    fprintf(fp, "\n");

    // go through each router and print its information
    for (auto router = router_storage.begin(); router != router_storage.end(); router++) {
        fprintf(fp, "Router %d:\n", router->get_router_user_id());
        // if the router tile is larger than a single grid, the position represents the bottom left corner of the tile
        fprintf(fp, "Equivalent Physical Tile Grid Position -> (%d,%d)\n", router->get_router_grid_position_x(), router->get_router_grid_position_y());
        fprintf(fp, "Router Connections ->");

        auto& router_connections = this->get_noc_router_connections(this->convert_router_id(router->get_router_user_id()));

        // go through the outgoing links of the current router and print the connecting router
        for (auto link_id = router_connections.begin(); link_id != router_connections.end(); link_id++) {
            const NocRouterId connecting_router_id = get_single_noc_link(*link_id).get_sink_router();

            fprintf(fp, " %d", get_single_noc_router(connecting_router_id).get_router_user_id());
        }

        fprintf(fp, "\n\n");
    }

    fclose(fp);

    return;
}<|MERGE_RESOLUTION|>--- conflicted
+++ resolved
@@ -72,17 +72,10 @@
 
 // setters for the NoC
 
-<<<<<<< HEAD
 void NocStorage::add_router(int id, int grid_position_x, int grid_posistion_y, int layer_position) {
     VTR_ASSERT_MSG(!built_noc, "NoC already built, cannot modify further.");
 
     router_storage.emplace_back(id, grid_position_x, grid_posistion_y, layer_position);
-=======
-void NocStorage::add_router(int id, int grid_position_x, int grid_position_y) {
-    VTR_ASSERT_MSG(!built_noc, "NoC already built, cannot modify further.");
-
-    router_storage.emplace_back(id, grid_position_x, grid_position_y);
->>>>>>> 924fd890
 
     /* Get the corresponding NocRouterId for the newly added router and
      * add it to the conversion table.
@@ -95,11 +88,7 @@
 
     /* need to associate the current router with its grid position */
     // get the key to identify the current router
-<<<<<<< HEAD
     int router_key = generate_router_key_from_grid_location(grid_position_x, grid_posistion_y, layer_position);
-=======
-    int router_key = generate_router_key_from_grid_location(grid_position_x, grid_position_y);
->>>>>>> 924fd890
     grid_location_to_router_id.insert(std::pair<int, NocRouterId>(router_key, converted_id));
 
     return;
