--- conflicted
+++ resolved
@@ -32,13 +32,9 @@
                                    const std::vector<t_segment_inf>& segment_inf_y,
                                    const DeviceGridAnnotation& device_grid_annotation,
                                    const bool& shrink_boundary,
-<<<<<<< HEAD
+                                   const bool& perimeter_cb,
                                    const bool& through_channel,
                                    const bool& is_vib_arch);
-=======
-                                   const bool& perimeter_cb,
-                                   const bool& through_channel);
->>>>>>> 9eef18c4
 
 void create_tileable_rr_graph_nodes(const RRGraphView& rr_graph,
                                     RRGraphBuilder& rr_graph_builder,
@@ -56,12 +52,8 @@
                                     const RRSwitchId& delayless_switch,
                                     const DeviceGridAnnotation& device_grid_annotation,
                                     const bool& shrink_boundary,
-<<<<<<< HEAD
+                                    const bool& perimeter_cb,
                                     const bool& through_channel,
                                     const bool& is_vib_arch);
-=======
-                                    const bool& perimeter_cb,
-                                    const bool& through_channel);
->>>>>>> 9eef18c4
 
 #endif