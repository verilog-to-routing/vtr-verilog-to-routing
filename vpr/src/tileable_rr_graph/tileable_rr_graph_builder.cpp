--- conflicted
+++ resolved
@@ -324,11 +324,9 @@
     }
 
     /* No clock network support yet; Does not support flatten rr_graph yet */
-<<<<<<< HEAD
+
     check_rr_graph(device_ctx.rr_graph, types, device_ctx.rr_indexed_data, grids, vib_grid, device_ctx.chan_width, GRAPH_UNIDIR, OPEN, false);
-=======
-    check_rr_graph(device_ctx.rr_graph, types, device_ctx.rr_indexed_data, grids, device_ctx.chan_width, GRAPH_UNIDIR, false);
->>>>>>> 6a4f0cac
+
 
     /************************************************************************
      * Free all temp stucts
