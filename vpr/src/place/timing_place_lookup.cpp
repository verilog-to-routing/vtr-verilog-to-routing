#include <cstdio>
#include <cstring>
#include <cmath>
#include <time.h>
#include <limits>

#include "vtr_assert.h"
#include "vtr_ndmatrix.h"
#include "vtr_log.h"
#include "vtr_util.h"
#include "vtr_math.h"
#include "vtr_memory.h"
#include "vtr_time.h"
#include "vtr_geometry.h"

#include "arch_util.h"

#include "vpr_types.h"
#include "globals.h"
#include "place_and_route.h"
#include "route_common.h"
#include "route_tree_timing.h"
#include "route_timing.h"
#include "route_export.h"
#include "rr_graph.h"
#include "timing_place_lookup.h"
#include "read_xml_arch_file.h"
#include "echo_files.h"
#include "atom_netlist.h"
#include "rr_graph2.h"
#include "place_util.h"
// all functions in profiling:: namespace, which are only activated if PROFILE is defined
#include "route_profiling.h"
#include "router_delay_profiling.h"
#include "place_delay_model.h"

/*To compute delay between blocks we calculate the delay between */
/*different nodes in the FPGA.  From this procedure we generate
 * a lookup table which tells us the delay between different locations in*/
/*the FPGA */

/*the delta arrays are used to contain the best case routing delay */
/*between different locations on the FPGA. */

//#define VERBOSE

constexpr float UNINITIALIZED_DELTA = -1;                                  //Indicates the delta delay value has not been calculated
constexpr float EMPTY_DELTA = -2;                                          //Indicates delta delay from/to an EMPTY block
constexpr float IMPOSSIBLE_DELTA = std::numeric_limits<float>::infinity(); //Indicates there is no valid delta delay

struct t_profile_loc {
    t_profile_loc(int x, int y, std::vector<vtr::Point<int>> delta_values)
        : root(x, y)
        , deltas(delta_values) {}

    vtr::Point<int> root;
    std::vector<vtr::Point<int>> deltas;
};

struct t_profile_info {
    std::vector<t_profile_loc> locations;

    int max_delta_x;
    int max_delta_y;
};

/*** Function Prototypes *****/
static t_chan_width setup_chan_width(const t_router_opts& router_opts,
                                     t_chan_width_dist chan_width_dist);

static float route_connection_delay(
    RouterDelayProfiler& route_profiler,
    int source_x_loc,
    int source_y_loc,
    int sink_x_loc,
    int sink_y_loc,
    const t_router_opts& router_opts,
    bool measure_directconnect);

// Prototype for computing delta delay matrix.
typedef std::function<void(
    RouterDelayProfiler&,
    vtr::Matrix<std::vector<float>>&,
    int,
    int,
    int,
    int,
    int,
    int,
    const t_router_opts&,
    bool,
    const std::set<std::string>&,
    bool)>
    t_compute_delta_delay_matrix;

static void generic_compute_matrix_iterative_astar(
    RouterDelayProfiler& route_profiler,
    vtr::Matrix<std::vector<float>>& matrix,
    int source_x,
    int source_y,
    int start_x,
    int start_y,
    int end_x,
    int end_y,
    const t_router_opts& router_opts,
    bool measure_directconnect,
    const std::set<std::string>& allowed_types,
    bool is_flat);

static void generic_compute_matrix_dijkstra_expansion(
    RouterDelayProfiler& route_profiler,
    vtr::Matrix<std::vector<float>>& matrix,
    int source_x,
    int source_y,
    int start_x,
    int start_y,
    int end_x,
    int end_y,
    const t_router_opts& router_opts,
    bool measure_directconnect,
    const std::set<std::string>& allowed_types,
    bool is_flat);

static vtr::Matrix<float> compute_delta_delays(
    RouterDelayProfiler& route_profiler,
    const t_placer_opts& palcer_opts,
    const t_router_opts& router_opts,
    bool measure_directconnect,
    size_t longest_length,
    bool is_flat);

float delay_reduce(std::vector<float>& delays, e_reducer reducer);

static vtr::Matrix<float> compute_delta_delay_model(
    RouterDelayProfiler& route_profiler,
    const t_placer_opts& placer_opts,
    const t_router_opts& router_opts,
    bool measure_directconnect,
    int longest_length,
    bool is_flat);

static bool find_direct_connect_sample_locations(const t_direct_inf* direct,
                                                 t_physical_tile_type_ptr from_type,
                                                 int from_pin,
                                                 int from_pin_class,
                                                 t_physical_tile_type_ptr to_type,
                                                 int to_pin,
                                                 int to_pin_class,
                                                 int* src_rr,
                                                 int* sink_rr);

static bool verify_delta_delays(const vtr::Matrix<float>& delta_delays);

static int get_longest_segment_length(std::vector<t_segment_inf>& segment_inf);

static void fix_empty_coordinates(vtr::Matrix<float>& delta_delays);
static void fix_uninitialized_coordinates(vtr::Matrix<float>& delta_delays);

static float find_neightboring_average(vtr::Matrix<float>& matrix, int x, int y, int max_distance);

/******* Globally Accessible Functions **********/

std::unique_ptr<PlaceDelayModel> compute_place_delay_model(const t_placer_opts& placer_opts,
                                                           const t_router_opts& router_opts,
                                                           const Netlist<>& net_list,
                                                           t_det_routing_arch* det_routing_arch,
                                                           std::vector<t_segment_inf>& segment_inf,
                                                           t_chan_width_dist chan_width_dist,
                                                           const t_direct_inf* directs,
<<<<<<< HEAD
                                                           const int num_directs) {
    /* For placement, we don't use flat-routing option */
    constexpr bool is_flat = false;
=======
                                                           const int num_directs,
                                                           bool is_flat) {
>>>>>>> c1b695af
    vtr::ScopedStartFinishTimer timer("Computing placement delta delay look-up");

    init_placement_context();

    t_chan_width chan_width = setup_chan_width(router_opts, chan_width_dist);


    //TODO: is_flat flag should not be set here - It should be passed to the function.
    alloc_routing_structs(chan_width, router_opts, det_routing_arch, segment_inf,
                          directs, num_directs, is_flat);

    const RouterLookahead* router_lookahead = get_cached_router_lookahead(
        router_opts.lookahead_type,
        router_opts.write_router_lookahead,
        router_opts.read_router_lookahead,
        segment_inf,
        is_flat);
<<<<<<< HEAD
    RouterDelayProfiler route_profiler(net_list, router_lookahead, is_flat);
=======
    RouterDelayProfiler route_profiler(router_lookahead, is_flat);
>>>>>>> c1b695af

    int longest_length = get_longest_segment_length(segment_inf);

    /*now setup and compute the actual arrays */
    std::unique_ptr<PlaceDelayModel> place_delay_model;
    if (placer_opts.delay_model_type == PlaceDelayModelType::DELTA) {
        place_delay_model = std::make_unique<DeltaDelayModel>(false);
    } else if (placer_opts.delay_model_type == PlaceDelayModelType::DELTA_OVERRIDE) {
        place_delay_model = std::make_unique<OverrideDelayModel>(false);
    } else {
        VTR_ASSERT_MSG(false, "Invalid placer delay model");
    }

    if (placer_opts.read_placement_delay_lookup.empty()) {
        place_delay_model->compute(route_profiler, placer_opts, router_opts, longest_length);
    } else {
        place_delay_model->read(placer_opts.read_placement_delay_lookup);
    }

    if (!placer_opts.write_placement_delay_lookup.empty()) {
        place_delay_model->write(placer_opts.write_placement_delay_lookup);
    }

    /*free all data structures that are no longer needed */
    free_routing_structs((const Netlist<>&)g_vpr_ctx.clustering().clb_nlist);

    return place_delay_model;
}

void DeltaDelayModel::compute(
    RouterDelayProfiler& route_profiler,
    const t_placer_opts& placer_opts,
    const t_router_opts& router_opts,
    int longest_length) {
    delays_ = compute_delta_delay_model(
        route_profiler,
        placer_opts, router_opts, /*measure_directconnect=*/true,
        longest_length,
        is_flat_);
}

void OverrideDelayModel::compute(
    RouterDelayProfiler& route_profiler,
    const t_placer_opts& placer_opts,
    const t_router_opts& router_opts,
    int longest_length) {
    auto delays = compute_delta_delay_model(
        route_profiler,
        placer_opts, router_opts, /*measure_directconnect=*/false,
        longest_length,
        is_flat_);

    base_delay_model_ = std::make_unique<DeltaDelayModel>(delays, false);

    compute_override_delay_model(route_profiler, router_opts);
}

/******* File Accessible Functions **********/

std::vector<int> get_best_classes(enum e_pin_type pintype, t_physical_tile_type_ptr type) {
    /*
     * This function tries to identify the best pin classes to hook up
     * for delay calculation.  The assumption is that we should pick
     * the pin class with the largest number of pins. This makes
     * sense, since it ensures we pick commonly used pins, and
     * removes order dependence on how the pins are specified
     * in the architecture (except in the case were the two largest pin classes
     * of a particular pintype have the same number of pins, in which case the
     * first pin class is used).
     */

    std::vector<int> best_classes;

    //Record any non-zero Fc pins
    //
    //Note that we track non-zero Fc pins, since certain Fc overides
    //may apply to only a subset of wire types. This ensures we record
    //which pins can potentially connect to global routing.
    std::unordered_set<int> non_zero_fc_pins;
    for (const t_fc_specification& fc_spec : type->fc_specs) {
        if (fc_spec.fc_value == 0) continue;

        non_zero_fc_pins.insert(fc_spec.pins.begin(), fc_spec.pins.end());
    }

    //Collect all classes of matching type which connect to general routing
    for (int i = 0; i < (int)type->class_inf.size(); i++) {
        if (type->class_inf[i].type == pintype) {
            //Check whether all pins in this class are ignored or have zero fc
            bool any_pins_connect_to_general_routing = false;
            for (int ipin = 0; ipin < type->class_inf[i].num_pins; ++ipin) {
                int pin = type->class_inf[i].pinlist[ipin];
                //If the pin isn't ignored, and has a non-zero Fc to some general
                //routing the class is suitable for delay profiling
                if (!type->is_ignored_pin[pin] && non_zero_fc_pins.count(pin)) {
                    any_pins_connect_to_general_routing = true;
                    break;
                }
            }

            if (!any_pins_connect_to_general_routing) continue; //Skip if doesn't connect to general routing

            //Record candidate class
            best_classes.push_back(i);
        }
    }

    //Sort classe so largest pin class is first
    auto cmp_class = [&](int lhs, int rhs) {
        return type->class_inf[lhs].num_pins > type->class_inf[rhs].num_pins;
    };

    std::stable_sort(best_classes.begin(), best_classes.end(), cmp_class);

    return best_classes;
}

static int get_longest_segment_length(std::vector<t_segment_inf>& segment_inf) {
    int length;

    length = 0;
    for (size_t i = 0; i < segment_inf.size(); i++) {
        if (segment_inf[i].length > length)
            length = segment_inf[i].length;
    }
    return (length);
}

static t_chan_width setup_chan_width(const t_router_opts& router_opts,
                                     t_chan_width_dist chan_width_dist) {
    /*we give plenty of tracks, this increases routability for the */
    /*lookup table generation */

    t_graph_type graph_directionality;
    int width_fac;

    if (router_opts.fixed_channel_width == NO_FIXED_CHANNEL_WIDTH) {
        auto& device_ctx = g_vpr_ctx.device();

        auto type = find_most_common_tile_type(device_ctx.grid);

        width_fac = 4 * type->num_pins;
        /*this is 2x the value that binary search starts */
        /*this should be enough to allow most pins to   */
        /*connect to tracks in the architecture */
    } else {
        width_fac = router_opts.fixed_channel_width;
    }

    if (router_opts.route_type == GLOBAL) {
        graph_directionality = GRAPH_BIDIR;
    } else {
        graph_directionality = GRAPH_UNIDIR;
    }

    return init_chan(width_fac, chan_width_dist, graph_directionality);
}

static float route_connection_delay(
    RouterDelayProfiler& route_profiler,
    int source_x,
    int source_y,
    int sink_x,
    int sink_y,
    const t_router_opts& router_opts,
    bool measure_directconnect) {
    //Routes between the source and sink locations and calculates the delay

    float net_delay_value = IMPOSSIBLE_DELTA; /*set to known value for debug purposes */

    auto& device_ctx = g_vpr_ctx.device();

    bool successfully_routed = false;

    //Get the rr nodes to route between
    auto best_driver_ptcs = get_best_classes(DRIVER, device_ctx.grid[source_x][source_y].type);
    auto best_sink_ptcs = get_best_classes(RECEIVER, device_ctx.grid[sink_x][sink_y].type);

    for (int driver_ptc : best_driver_ptcs) {
        VTR_ASSERT(driver_ptc != OPEN);

        RRNodeId source_rr_node = device_ctx.rr_graph.node_lookup().find_node(source_x, source_y, SOURCE, driver_ptc);

        VTR_ASSERT(source_rr_node != RRNodeId::INVALID());

        for (int sink_ptc : best_sink_ptcs) {
            VTR_ASSERT(sink_ptc != OPEN);

            RRNodeId sink_rr_node = device_ctx.rr_graph.node_lookup().find_node(sink_x, sink_y, SINK, sink_ptc);

            VTR_ASSERT(sink_rr_node != RRNodeId::INVALID());

            if (!measure_directconnect && directconnect_exists(size_t(source_rr_node), size_t(sink_rr_node))) {
                //Skip if we shouldn't measure direct connects and a direct connect exists
                continue;
            }

            {
                successfully_routed = route_profiler.calculate_delay(
                    size_t(source_rr_node), size_t(sink_rr_node),
                    router_opts,
                    &net_delay_value);
            }

            if (successfully_routed) break;
        }
        if (successfully_routed) break;
    }

    if (!successfully_routed) {
        VTR_LOG_WARN("Unable to route between blocks at (%d,%d) and (%d,%d) to characterize delay (setting to %g)\n",
                     source_x, source_y, sink_x, sink_y, net_delay_value);
    }

    return (net_delay_value);
}

static void add_delay_to_matrix(
    vtr::Matrix<std::vector<float>>* matrix,
    int delta_x,
    int delta_y,
    float delay) {
    if ((*matrix)[delta_x][delta_y].size() == 1 && (*matrix)[delta_x][delta_y][0] == EMPTY_DELTA) {
        //Overwrite empty delta
        (*matrix)[delta_x][delta_y][0] = delay;
    } else {
        //Collect delta
        (*matrix)[delta_x][delta_y].push_back(delay);
    }
}

static void generic_compute_matrix_dijkstra_expansion(
    RouterDelayProfiler& /*route_profiler*/,
    vtr::Matrix<std::vector<float>>& matrix,
    int source_x,
    int source_y,
    int start_x,
    int start_y,
    int end_x,
    int end_y,
    const t_router_opts& router_opts,
    bool measure_directconnect,
    const std::set<std::string>& allowed_types,
    bool is_flat) {
    auto& device_ctx = g_vpr_ctx.device();

    t_physical_tile_type_ptr src_type = device_ctx.grid[source_x][source_y].type;
    bool is_allowed_type = allowed_types.empty() || allowed_types.find(src_type->name) != allowed_types.end();
    if (src_type == device_ctx.EMPTY_PHYSICAL_TILE_TYPE || !is_allowed_type) {
        for (int sink_x = start_x; sink_x <= end_x; sink_x++) {
            for (int sink_y = start_y; sink_y <= end_y; sink_y++) {
                int delta_x = abs(sink_x - source_x);
                int delta_y = abs(sink_y - source_y);

                if (matrix[delta_x][delta_y].empty()) {
                    //Only set empty target if we don't already have a valid delta delay
                    matrix[delta_x][delta_y].push_back(EMPTY_DELTA);
#ifdef VERBOSE
                    VTR_LOG("Computed delay: %12s delta: %d,%d (src: %d,%d sink: %d,%d)\n",
                            "EMPTY",
                            delta_x, delta_y,
                            source_x, source_y,
                            sink_x, sink_y);
#endif
                }
            }
        }

        return;
    }

    vtr::Matrix<bool> found_matrix({matrix.dim_size(0), matrix.dim_size(1)}, false);

    auto best_driver_ptcs = get_best_classes(DRIVER, device_ctx.grid[source_x][source_y].type);
    for (int driver_ptc : best_driver_ptcs) {
        VTR_ASSERT(driver_ptc != OPEN);
        RRNodeId source_rr_node = device_ctx.rr_graph.node_lookup().find_node(source_x, source_y, SOURCE, driver_ptc);

        VTR_ASSERT(source_rr_node != RRNodeId::INVALID());
        auto delays = calculate_all_path_delays_from_rr_node(size_t(source_rr_node),
                                                             router_opts,
                                                             is_flat);

        bool path_to_all_sinks = true;
        for (int sink_x = start_x; sink_x <= end_x; sink_x++) {
            for (int sink_y = start_y; sink_y <= end_y; sink_y++) {
                int delta_x = abs(sink_x - source_x);
                int delta_y = abs(sink_y - source_y);

                if (found_matrix[delta_x][delta_y]) {
                    continue;
                }

                t_physical_tile_type_ptr sink_type = device_ctx.grid[sink_x][sink_y].type;
                if (sink_type == device_ctx.EMPTY_PHYSICAL_TILE_TYPE) {
                    if (matrix[delta_x][delta_y].empty()) {
                        //Only set empty target if we don't already have a valid delta delay
                        matrix[delta_x][delta_y].push_back(EMPTY_DELTA);
#ifdef VERBOSE
                        VTR_LOG("Computed delay: %12s delta: %d,%d (src: %d,%d sink: %d,%d)\n",
                                "EMPTY",
                                delta_x, delta_y,
                                source_x, source_y,
                                sink_x, sink_y);
#endif
                        found_matrix[delta_x][delta_y] = true;
                    }
                } else {
                    bool found_a_sink = false;
                    auto best_sink_ptcs = get_best_classes(RECEIVER, device_ctx.grid[sink_x][sink_y].type);
                    for (int sink_ptc : best_sink_ptcs) {
                        VTR_ASSERT(sink_ptc != OPEN);

                        RRNodeId sink_rr_node = device_ctx.rr_graph.node_lookup().find_node(sink_x, sink_y, SINK, sink_ptc);

                        VTR_ASSERT(sink_rr_node != RRNodeId::INVALID());

                        if (!measure_directconnect && directconnect_exists(size_t(source_rr_node), size_t(sink_rr_node))) {
                            //Skip if we shouldn't measure direct connects and a direct connect exists
                            continue;
                        }

                        if (std::isnan(delays[size_t(sink_rr_node)])) {
                            // This sink was not found
                            continue;
                        }

//#ifdef VERBOSE
//                        VTR_LOG("Computed delay: %12g delta: %d,%d (src: %d,%d sink: %d,%d)\n",
//                                delay,
//                                delta_x, delta_y,
//                                source_x, source_y,
//                                sink_x, sink_y);
//#endif
                        found_matrix[delta_x][delta_y] = true;

                        add_delay_to_matrix(&matrix, delta_x, delta_y, delays[size_t(sink_rr_node)]);

                        found_a_sink = true;
                        break;
                    }

                    if (!found_a_sink) {
                        path_to_all_sinks = false;
                    }
                }
            }
        }

        if (path_to_all_sinks) {
            break;
        }
    }

    for (int sink_x = start_x; sink_x <= end_x; sink_x++) {
        for (int sink_y = start_y; sink_y <= end_y; sink_y++) {
            int delta_x = abs(sink_x - source_x);
            int delta_y = abs(sink_y - source_y);
            if (!found_matrix[delta_x][delta_y]) {
                add_delay_to_matrix(&matrix, delta_x, delta_y, IMPOSSIBLE_DELTA);
                VTR_LOG_WARN("Unable to route between blocks at (%d,%d) and (%d,%d) to characterize delay (setting to %g)\n",
                             source_x, source_y, sink_x, sink_y, IMPOSSIBLE_DELTA);
            }
        }
    }
}

static void generic_compute_matrix_iterative_astar(
    RouterDelayProfiler& route_profiler,
    vtr::Matrix<std::vector<float>>& matrix,
    int source_x,
    int source_y,
    int start_x,
    int start_y,
    int end_x,
    int end_y,
    const t_router_opts& router_opts,
    bool measure_directconnect,
    const std::set<std::string>& allowed_types,
    bool is_flat) {
    //vtr::ScopedStartFinishTimer t(vtr::string_fmt("Profiling from (%d,%d)", source_x, source_y));

    int delta_x, delta_y;
    int sink_x, sink_y;

    auto& device_ctx = g_vpr_ctx.device();

    for (sink_x = start_x; sink_x <= end_x; sink_x++) {
        for (sink_y = start_y; sink_y <= end_y; sink_y++) {
            delta_x = abs(sink_x - source_x);
            delta_y = abs(sink_y - source_y);

            t_physical_tile_type_ptr src_type = device_ctx.grid[source_x][source_y].type;
            t_physical_tile_type_ptr sink_type = device_ctx.grid[sink_x][sink_y].type;

            bool src_or_target_empty = (src_type == device_ctx.EMPTY_PHYSICAL_TILE_TYPE
                                        || sink_type == device_ctx.EMPTY_PHYSICAL_TILE_TYPE);

            bool is_allowed_type = allowed_types.empty() || allowed_types.find(src_type->name) != allowed_types.end();

            if (src_or_target_empty || !is_allowed_type) {
                if (matrix[delta_x][delta_y].empty()) {
                    //Only set empty target if we don't already have a valid delta delay
                    matrix[delta_x][delta_y].push_back(EMPTY_DELTA);
#ifdef VERBOSE
                    VTR_LOG("Computed delay: %12s delta: %d,%d (src: %d,%d sink: %d,%d)\n",
                            "EMPTY",
                            delta_x, delta_y,
                            source_x, source_y,
                            sink_x, sink_y);
#endif
                }
            } else {
                //Valid start/end

                float delay = route_connection_delay(route_profiler, source_x, source_y, sink_x, sink_y, router_opts, measure_directconnect);

#ifdef VERBOSE
                VTR_LOG("Computed delay: %12g delta: %d,%d (src: %d,%d sink: %d,%d)\n",
                        delay,
                        delta_x, delta_y,
                        source_x, source_y,
                        sink_x, sink_y);
#endif
                if (matrix[delta_x][delta_y].size() == 1 && matrix[delta_x][delta_y][0] == EMPTY_DELTA) {
                    //Overwrite empty delta
                    matrix[delta_x][delta_y][0] = delay;
                } else {
                    //Collect delta
                    matrix[delta_x][delta_y].push_back(delay);
                }
            }
        }
    }
}

static vtr::Matrix<float> compute_delta_delays(
    RouterDelayProfiler& route_profiler,
    const t_placer_opts& placer_opts,
    const t_router_opts& router_opts,
    bool measure_directconnect,
    size_t longest_length,
    bool is_flat) {
    //To avoid edge effects we place the source at least 'longest_length' away
    //from the device edge
    //and route from there for all possible delta values < dimension

    auto& device_ctx = g_vpr_ctx.device();
    auto& grid = device_ctx.grid;

    vtr::Matrix<std::vector<float>> sampled_delta_delays({grid.width(), grid.height()});

    size_t mid_x = vtr::nint(grid.width() / 2);
    size_t mid_y = vtr::nint(grid.height() / 2);

    size_t low_x = std::min(longest_length, mid_x);
    size_t low_y = std::min(longest_length, mid_y);
    size_t high_x = mid_x;
    size_t high_y = mid_y;
    if (longest_length <= grid.width()) {
        high_x = std::max(grid.width() - longest_length, mid_x);
    }
    if (longest_length <= grid.height()) {
        high_y = std::max(grid.height() - longest_length, mid_y);
    }

    std::set<std::string> allowed_types;
    if (!placer_opts.allowed_tiles_for_delay_model.empty()) {
        auto allowed_types_vector = vtr::split(placer_opts.allowed_tiles_for_delay_model, ",");
        for (const auto& type : allowed_types_vector) {
            allowed_types.insert(type);
        }
    }

    //   +++++++++++++++++++++++++++++++++++++++++++++++++++++++++++
    //   +                 |                       |               +
    //   +        A        |           B           |       C       +
    //   +                 |                       |               +
    //   +-----------------\-----------------------.---------------+
    //   +                 |                       |               +
    //   +                 |                       |               +
    //   +                 |                       |               +
    //   +                 |                       |               +
    //   +        D        |           E           |       F       +
    //   +                 |                       |               +
    //   +                 |                       |               +
    //   +                 |                       |               +
    //   +                 |                       |               +
    //   +-----------------*-----------------------/---------------+
    //   +                 |                       |               +
    //   +        G        |           H           |       I       +
    //   +                 |                       |               +
    //   +++++++++++++++++++++++++++++++++++++++++++++++++++++++++++
    //
    //   * = (low_x, low_y)
    //   . = (high_x, high_y)
    //   / = (high_x, low_y)
    //   \ = (low_x, high_y)
    //   + = device edge

    //Find the lowest y location on the left edge with a non-empty block
    size_t y = 0;
    size_t x = 0;
    t_physical_tile_type_ptr src_type = nullptr;
    for (x = 0; x < grid.width(); ++x) {
        for (y = 0; y < grid.height(); ++y) {
            auto type = grid[x][y].type;

            if (type != device_ctx.EMPTY_PHYSICAL_TILE_TYPE) {
                if (!allowed_types.empty() && allowed_types.find(std::string(type->name)) == allowed_types.end()) {
                    continue;
                }
                src_type = type;
                break;
            }
        }
        if (src_type) {
            break;
        }
    }
    VTR_ASSERT(src_type != nullptr);

    t_compute_delta_delay_matrix generic_compute_matrix;
    switch (placer_opts.place_delta_delay_matrix_calculation_method) {
        case e_place_delta_delay_algorithm::ASTAR_ROUTE:
            generic_compute_matrix = generic_compute_matrix_iterative_astar;
            break;
        case e_place_delta_delay_algorithm::DIJKSTRA_EXPANSION:
            generic_compute_matrix = generic_compute_matrix_dijkstra_expansion;
            break;
        default:
            VPR_FATAL_ERROR(VPR_ERROR_PLACE, "Unknown place_delta_delay_matrix_calculation_method %d", placer_opts.place_delta_delay_matrix_calculation_method);
    }

#ifdef VERBOSE
    VTR_LOG("Computing from lower left edge (%d,%d):\n", x, y);
#endif
    generic_compute_matrix(route_profiler, sampled_delta_delays,
                           x, y,
                           x, y,
                           grid.width() - 1, grid.height() - 1,
                           router_opts,
                           measure_directconnect, allowed_types,
                           is_flat);

    //Find the lowest x location on the bottom edge with a non-empty block
    src_type = nullptr;
    for (y = 0; y < grid.height(); ++y) {
        for (x = 0; x < grid.width(); ++x) {
            auto type = grid[x][y].type;

            if (type != device_ctx.EMPTY_PHYSICAL_TILE_TYPE) {
                if (!allowed_types.empty() && allowed_types.find(std::string(type->name)) == allowed_types.end()) {
                    continue;
                }
                src_type = type;
                break;
            }
        }
        if (src_type) {
            break;
        }
    }
    VTR_ASSERT(src_type != nullptr);
#ifdef VERBOSE
    VTR_LOG("Computing from left bottom edge (%d,%d):\n", x, y);
#endif
    generic_compute_matrix(route_profiler, sampled_delta_delays,
                           x, y,
                           x, y,
                           grid.width() - 1, grid.height() - 1,
                           router_opts,
                           measure_directconnect, allowed_types,
                           is_flat);

    //Since the other delta delay values may have suffered from edge effects,
    //we recalculate deltas within regions B, C, E, F
#ifdef VERBOSE
    VTR_LOG("Computing from low/low:\n");
#endif
    generic_compute_matrix(route_profiler, sampled_delta_delays,
                           low_x, low_y,
                           low_x, low_y,
                           grid.width() - 1, grid.height() - 1,
                           router_opts,
                           measure_directconnect, allowed_types,
                           is_flat);

    //Since the other delta delay values may have suffered from edge effects,
    //we recalculate deltas within regions D, E, G, H
#ifdef VERBOSE
    VTR_LOG("Computing from high/high:\n");
#endif
    generic_compute_matrix(route_profiler, sampled_delta_delays,
                           high_x, high_y,
                           0, 0,
                           high_x, high_y,
                           router_opts,
                           measure_directconnect, allowed_types,
                           is_flat);

    //Since the other delta delay values may have suffered from edge effects,
    //we recalculate deltas within regions A, B, D, E
#ifdef VERBOSE
    VTR_LOG("Computing from high/low:\n");
#endif
    generic_compute_matrix(route_profiler, sampled_delta_delays,
                           high_x, low_y,
                           0, low_y,
                           high_x, grid.height() - 1,
                           router_opts,
                           measure_directconnect, allowed_types,
                           is_flat);

    //Since the other delta delay values may have suffered from edge effects,
    //we recalculate deltas within regions E, F, H, I
#ifdef VERBOSE
    VTR_LOG("Computing from low/high:\n");
#endif
    generic_compute_matrix(route_profiler, sampled_delta_delays,
                           low_x, high_y,
                           low_x, 0,
                           grid.width() - 1, high_y,
                           router_opts,
                           measure_directconnect, allowed_types,
                           is_flat);

    vtr::Matrix<float> delta_delays({grid.width(), grid.height()});
    for (size_t dx = 0; dx < sampled_delta_delays.dim_size(0); ++dx) {
        for (size_t dy = 0; dy < sampled_delta_delays.dim_size(1); ++dy) {
            delta_delays[dx][dy] = delay_reduce(sampled_delta_delays[dx][dy], placer_opts.delay_model_reducer);
        }
    }

    return delta_delays;
}

float delay_reduce(std::vector<float>& delays, e_reducer reducer) {
    if (delays.size() == 0) {
        return IMPOSSIBLE_DELTA;
    } else if (delays.size() == 1) {
        return delays[0];
    }

    VTR_ASSERT(delays.size() > 1);

    float delay;

    if (reducer == e_reducer::MIN) {
        auto itr = std::min_element(delays.begin(), delays.end());
        delay = *itr;
    } else if (reducer == e_reducer::MAX) {
        auto itr = std::max_element(delays.begin(), delays.end());
        delay = *itr;
    } else if (reducer == e_reducer::MEDIAN) {
        std::sort(delays.begin(), delays.end());
        delay = vtr::median(delays.begin(), delays.end());
    } else if (reducer == e_reducer::ARITHMEAN) {
        delay = vtr::arithmean(delays.begin(), delays.end());
    } else if (reducer == e_reducer::GEOMEAN) {
        delay = vtr::geomean(delays.begin(), delays.end());
    } else {
        VPR_FATAL_ERROR(VPR_ERROR_PLACE, "Unrecognized delta delay reducer");
    }

    return delay;
}

/* We return the average placement estimated delay for a routing spanning (x,y).
 * We start with an averaging distance of 1 (i.e. from (x-1,y-1) to (x+1,y+1))
 * and look for legal delay values to average; if some are found we return the
 * average and if none are found we increase the distance to average over.
 *
 * If no legal values are found to average over with a range of max_distance,
 * we return IMPOSSIBLE_DELTA.
 */
static float find_neightboring_average(
    vtr::Matrix<float>& matrix,
    int x,
    int y,
    int max_distance) {
    float sum = 0;
    int counter = 0;
    int endx = matrix.end_index(0);
    int endy = matrix.end_index(1);

    int delx, dely;

    for (int distance = 1; distance <= max_distance; ++distance) {
        for (delx = x - distance; delx <= x + distance; delx++) {
            for (dely = y - distance; dely <= y + distance; dely++) {
                // Check distance constraint
                if (abs(delx - x) + abs(dely - y) > distance) {
                    continue;
                }

                //check out of bounds
                if (delx < 0 || dely < 0 || delx >= endx || dely >= endy || (delx == x && dely == y)) {
                    continue;
                }

                if (matrix[delx][dely] == EMPTY_DELTA || matrix[delx][dely] == IMPOSSIBLE_DELTA) {
                    continue;
                }
                counter++;
                sum += matrix[delx][dely];
            }
        }
        if (counter != 0) {
            return sum / (float)counter;
        }
    }

    return IMPOSSIBLE_DELTA;
}

static void fix_empty_coordinates(vtr::Matrix<float>& delta_delays) {
    // Set any empty delta's to the average of it's neighbours
    //
    // Empty coordinates may occur if the sampling location happens to not have
    // a connection at that location.  However a more through sampling likely
    // would return a result, so we fill in the empty holes with a small
    // neighbour average.
    constexpr int kMaxAverageDistance = 2;
    for (size_t delta_x = 0; delta_x < delta_delays.dim_size(0); ++delta_x) {
        for (size_t delta_y = 0; delta_y < delta_delays.dim_size(1); ++delta_y) {
            if (delta_delays[delta_x][delta_y] == EMPTY_DELTA) {
                delta_delays[delta_x][delta_y] = find_neightboring_average(delta_delays, delta_x, delta_y, kMaxAverageDistance);
            }
        }
    }
}

static void fix_uninitialized_coordinates(vtr::Matrix<float>& delta_delays) {
    // Set any empty delta's to the average of it's neighbours
    for (size_t delta_x = 0; delta_x < delta_delays.dim_size(0); ++delta_x) {
        for (size_t delta_y = 0; delta_y < delta_delays.dim_size(1); ++delta_y) {
            if (delta_delays[delta_x][delta_y] == UNINITIALIZED_DELTA) {
                delta_delays[delta_x][delta_y] = IMPOSSIBLE_DELTA;
            }
        }
    }
}

static void fill_impossible_coordinates(vtr::Matrix<float>& delta_delays) {
    // Set any impossible delta's to the average of it's neighbours
    //
    // Impossible coordinates may occur if an IPIN cannot be reached from the
    // sampling OPIN.  This might occur if the IPIN or OPIN used for sampling
    // is specialized, and therefore cannot be reached via the by the pins
    // sampled.  Leaving this value in the delay matrix will result in invalid
    // slacks if the delay matrix uses this value.
    //
    // A max average distance of 5 is used to provide increased effort in
    // filling these gaps.  It is more important to have a poor predication,
    // than a invalid value and causing a slack assertion.
    constexpr int kMaxAverageDistance = 5;
    for (size_t delta_x = 0; delta_x < delta_delays.dim_size(0); ++delta_x) {
        for (size_t delta_y = 0; delta_y < delta_delays.dim_size(1); ++delta_y) {
            if (delta_delays[delta_x][delta_y] == IMPOSSIBLE_DELTA) {
                delta_delays[delta_x][delta_y] = find_neightboring_average(
                    delta_delays, delta_x, delta_y, kMaxAverageDistance);
            }
        }
    }
}

static vtr::Matrix<float> compute_delta_delay_model(
    RouterDelayProfiler& route_profiler,
    const t_placer_opts& placer_opts,
    const t_router_opts& router_opts,
    bool measure_directconnect,
    int longest_length,
    bool is_flat) {
    vtr::ScopedStartFinishTimer timer("Computing delta delays");
    vtr::Matrix<float> delta_delays = compute_delta_delays(route_profiler,
                                                           placer_opts,
                                                           router_opts,
                                                           measure_directconnect,
                                                           longest_length,
                                                           is_flat);

    fix_uninitialized_coordinates(delta_delays);

    fix_empty_coordinates(delta_delays);

    fill_impossible_coordinates(delta_delays);

    verify_delta_delays(delta_delays);

    return delta_delays;
}

//Finds a src_rr and sink_rr appropriate for measuring the delay of the current direct specification
static bool find_direct_connect_sample_locations(const t_direct_inf* direct,
                                                 t_physical_tile_type_ptr from_type,
                                                 int from_pin,
                                                 int from_pin_class,
                                                 t_physical_tile_type_ptr to_type,
                                                 int to_pin,
                                                 int to_pin_class,
                                                 int* src_rr,
                                                 int* sink_rr) {
    VTR_ASSERT(from_type != nullptr);
    VTR_ASSERT(to_type != nullptr);

    auto& device_ctx = g_vpr_ctx.device();
    auto& grid = device_ctx.grid;
    const auto& node_lookup = device_ctx.rr_graph.node_lookup();

    //Search the grid for an instance of from/to blocks which satisfy this direct connect offsets,
    //and which has the appropriate pins
    int from_x = 0, from_y = 0, from_sub_tile = 0;
    int to_x = 0, to_y = 0, to_sub_tile = 0;
    bool found = false;
    for (from_x = 0; from_x < (int)grid.width(); ++from_x) {
        to_x = from_x + direct->x_offset;
        if (to_x < 0 || to_x >= (int)grid.width()) continue;

        for (from_y = 0; from_y < (int)grid.height(); ++from_y) {
            if (grid[from_x][from_y].type != from_type) continue;

            //Check that the from pin exists at this from location
            //(with multi-width/height blocks pins may not exist at all locations)
            bool from_pin_found = false;
            if (direct->from_side != NUM_SIDES) {
                RRNodeId from_pin_rr = node_lookup.find_node(from_x, from_y, OPIN, from_pin, direct->from_side);
                from_pin_found = (from_pin_rr != RRNodeId::INVALID());
            } else {
                from_pin_found = !(node_lookup.find_nodes_at_all_sides(from_x, from_y, OPIN, from_pin).empty());
            }
            if (!from_pin_found) continue;

            to_y = from_y + direct->y_offset;

            if (to_y < 0 || to_y >= (int)grid.height()) continue;
            if (grid[to_x][to_y].type != to_type) continue;

            //Check that the from pin exists at this from location
            //(with multi-width/height blocks pins may not exist at all locations)
            bool to_pin_found = false;
            if (direct->to_side != NUM_SIDES) {
                RRNodeId to_pin_rr = node_lookup.find_node(to_x, to_y, IPIN, to_pin, direct->to_side);
                to_pin_found = (to_pin_rr != RRNodeId::INVALID());
            } else {
                to_pin_found = !(node_lookup.find_nodes_at_all_sides(to_x, to_y, IPIN, to_pin).empty());
            }
            if (!to_pin_found) continue;

            for (from_sub_tile = 0; from_sub_tile < from_type->capacity; ++from_sub_tile) {
                to_sub_tile = from_sub_tile + direct->sub_tile_offset;

                if (to_sub_tile < 0 || to_sub_tile >= to_type->capacity) continue;

                found = true;
                break;
            }
            if (found) break;
        }
        if (found) break;
    }

    if (!found) {
        return false;
    }

    //Now have a legal instance of this direct connect
    VTR_ASSERT(grid[from_x][from_y].type == from_type);
    VTR_ASSERT(from_sub_tile < from_type->capacity);

    VTR_ASSERT(grid[to_x][to_y].type == to_type);
    VTR_ASSERT(to_sub_tile < to_type->capacity);

    VTR_ASSERT(from_x + direct->x_offset == to_x);
    VTR_ASSERT(from_y + direct->y_offset == to_y);
    VTR_ASSERT(from_sub_tile + direct->sub_tile_offset == to_sub_tile);

    //
    //Find a source/sink RR node associated with the pins of the direct
    //

    {
        RRNodeId src_rr_candidate = node_lookup.find_node(from_x, from_y, SOURCE, from_pin_class);
        VTR_ASSERT(src_rr_candidate);
        *src_rr = size_t(src_rr_candidate);
    }

    {
        RRNodeId sink_rr_candidate = node_lookup.find_node(to_x, to_y, SINK, to_pin_class);
        VTR_ASSERT(sink_rr_candidate);
        *sink_rr = size_t(sink_rr_candidate);
    }

    return true;
}

static bool verify_delta_delays(const vtr::Matrix<float>& delta_delays) {
    auto& device_ctx = g_vpr_ctx.device();
    auto& grid = device_ctx.grid;

    for (size_t x = 0; x < grid.width(); ++x) {
        for (size_t y = 0; y < grid.height(); ++y) {
            float delta_delay = delta_delays[x][y];

            if (delta_delay < 0.) {
                VPR_ERROR(VPR_ERROR_PLACE,
                          "Found invaild negative delay %g for delta (%d,%d)",
                          delta_delay, x, y);
            }
        }
    }

    return true;
}

void OverrideDelayModel::compute_override_delay_model(
    RouterDelayProfiler& route_profiler,
    const t_router_opts& router_opts) {
    t_router_opts router_opts2 = router_opts;
    router_opts2.astar_fac = 0.;

    //Look at all the direct connections that exist, and add overrides to delay model
    auto& device_ctx = g_vpr_ctx.device();
    for (int idirect = 0; idirect < device_ctx.arch->num_directs; ++idirect) {
        const t_direct_inf* direct = &device_ctx.arch->Directs[idirect];

        InstPort from_port = parse_inst_port(direct->from_pin);
        InstPort to_port = parse_inst_port(direct->to_pin);

        t_physical_tile_type_ptr from_type = find_tile_type_by_name(from_port.instance_name(), device_ctx.physical_tile_types);
        t_physical_tile_type_ptr to_type = find_tile_type_by_name(to_port.instance_name(), device_ctx.physical_tile_types);

        int num_conns = from_port.port_high_index() - from_port.port_low_index() + 1;
        VTR_ASSERT_MSG(num_conns == to_port.port_high_index() - to_port.port_low_index() + 1, "Directs must have the same size to/from");

        //We now walk through all the connections associated with the current direct specification, measure
        //their delay and specify that value as an override in the delay model.
        //
        //Note that we need to check every connection in the direct to cover the case where the pins are not
        //equivalent.
        //
        //However, if the from/to ports are equivalent we could end up sampling the same RR SOURCE/SINK
        //paths multiple times (wasting CPU time) -- we avoid this by recording the sampled paths in
        //sampled_rr_pairs and skipping them if they occur multiple times.
        int missing_instances = 0;
        int missing_paths = 0;
        std::set<std::pair<int, int>> sampled_rr_pairs;
        for (int iconn = 0; iconn < num_conns; ++iconn) {
            //Find the associated pins
            int from_pin = find_pin(from_type, from_port.port_name(), from_port.port_low_index() + iconn);
            int to_pin = find_pin(to_type, to_port.port_name(), to_port.port_low_index() + iconn);

            VTR_ASSERT(from_pin != OPEN);
            VTR_ASSERT(to_pin != OPEN);

            int from_pin_class = find_pin_class(from_type, from_port.port_name(), from_port.port_low_index() + iconn, DRIVER);
            VTR_ASSERT(from_pin_class != OPEN);

            int to_pin_class = find_pin_class(to_type, to_port.port_name(), to_port.port_low_index() + iconn, RECEIVER);
            VTR_ASSERT(to_pin_class != OPEN);

            int src_rr = OPEN;
            int sink_rr = OPEN;
            bool found_sample_points = find_direct_connect_sample_locations(direct, from_type, from_pin, from_pin_class, to_type, to_pin, to_pin_class, &src_rr, &sink_rr);

            if (!found_sample_points) {
                ++missing_instances;
                continue;
            }

            //If some of the source/sink ports are logically equivalent we may have already
            //sampled the associated source/sink pair and don't need to do so again
            if (sampled_rr_pairs.count({src_rr, sink_rr})) continue;

            VTR_ASSERT(src_rr != OPEN);
            VTR_ASSERT(sink_rr != OPEN);

            float direct_connect_delay = std::numeric_limits<float>::quiet_NaN();
            bool found_routing_path = route_profiler.calculate_delay(src_rr, sink_rr, router_opts2, &direct_connect_delay);

            if (found_routing_path) {
                set_delay_override(from_type->index, from_pin_class, to_type->index, to_pin_class, direct->x_offset, direct->y_offset, direct_connect_delay);
            } else {
                ++missing_paths;
            }

            //Record that we've sampled this pair of source and sink nodes
            sampled_rr_pairs.insert({src_rr, sink_rr});
        }

        VTR_LOGV_WARN(missing_instances > 0, "Found no delta delay for %d bits of inter-block direct connect '%s' (no instances of this direct found)\n", missing_instances, direct->name);
        VTR_LOGV_WARN(missing_paths > 0, "Found no delta delay for %d bits of inter-block direct connect '%s' (no routing path found)\n", missing_paths, direct->name);
    }
}

bool directconnect_exists(int src_rr_node, int sink_rr_node) {
    //Returns true if there is a directconnect between the two RR nodes
    //
    //This is checked by looking for a SOURCE -> OPIN -> IPIN -> SINK path
    //which starts at src_rr_node and ends at sink_rr_node
    auto& device_ctx = g_vpr_ctx.device();
    const auto& rr_graph = device_ctx.rr_graph;

    VTR_ASSERT(rr_graph.node_type(RRNodeId(src_rr_node)) == SOURCE && rr_graph.node_type(RRNodeId(sink_rr_node)) == SINK);

    //TODO: This is a constant depth search, but still may be too slow
    for (t_edge_size i_src_edge = 0; i_src_edge < rr_graph.num_edges(RRNodeId(src_rr_node)); ++i_src_edge) {
        int opin_rr_node = size_t(rr_graph.edge_sink_node(RRNodeId(src_rr_node), i_src_edge));

        if (rr_graph.node_type(RRNodeId(opin_rr_node)) != OPIN) continue;

        for (t_edge_size i_opin_edge = 0; i_opin_edge < rr_graph.num_edges(RRNodeId(opin_rr_node)); ++i_opin_edge) {
            int ipin_rr_node = size_t(rr_graph.edge_sink_node(RRNodeId(opin_rr_node), i_opin_edge));
            if (rr_graph.node_type(RRNodeId(ipin_rr_node)) != IPIN) continue;

            for (t_edge_size i_ipin_edge = 0; i_ipin_edge < rr_graph.num_edges(RRNodeId(ipin_rr_node)); ++i_ipin_edge) {
                if (size_t(sink_rr_node) == size_t(rr_graph.edge_sink_node(RRNodeId(ipin_rr_node), i_ipin_edge))) {
                    return true;
                }
            }
        }
    }
    return false;
}<|MERGE_RESOLUTION|>--- conflicted
+++ resolved
@@ -167,14 +167,8 @@
                                                            std::vector<t_segment_inf>& segment_inf,
                                                            t_chan_width_dist chan_width_dist,
                                                            const t_direct_inf* directs,
-<<<<<<< HEAD
-                                                           const int num_directs) {
-    /* For placement, we don't use flat-routing option */
-    constexpr bool is_flat = false;
-=======
                                                            const int num_directs,
                                                            bool is_flat) {
->>>>>>> c1b695af
     vtr::ScopedStartFinishTimer timer("Computing placement delta delay look-up");
 
     init_placement_context();
@@ -192,20 +186,16 @@
         router_opts.read_router_lookahead,
         segment_inf,
         is_flat);
-<<<<<<< HEAD
     RouterDelayProfiler route_profiler(net_list, router_lookahead, is_flat);
-=======
-    RouterDelayProfiler route_profiler(router_lookahead, is_flat);
->>>>>>> c1b695af
 
     int longest_length = get_longest_segment_length(segment_inf);
 
     /*now setup and compute the actual arrays */
     std::unique_ptr<PlaceDelayModel> place_delay_model;
     if (placer_opts.delay_model_type == PlaceDelayModelType::DELTA) {
-        place_delay_model = std::make_unique<DeltaDelayModel>(false);
+        place_delay_model = std::make_unique<DeltaDelayModel>(is_flat);
     } else if (placer_opts.delay_model_type == PlaceDelayModelType::DELTA_OVERRIDE) {
-        place_delay_model = std::make_unique<OverrideDelayModel>(false);
+        place_delay_model = std::make_unique<OverrideDelayModel>(is_flat);
     } else {
         VTR_ASSERT_MSG(false, "Invalid placer delay model");
     }
@@ -221,7 +211,7 @@
     }
 
     /*free all data structures that are no longer needed */
-    free_routing_structs((const Netlist<>&)g_vpr_ctx.clustering().clb_nlist);
+    free_routing_structs(net_list);
 
     return place_delay_model;
 }
