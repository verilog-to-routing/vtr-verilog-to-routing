#include <cstdio>
#include <cstring>
#include <cmath>
#include <time.h>
#include <limits>
using namespace std;

#include "vtr_assert.h"
#include "vtr_ndmatrix.h"
#include "vtr_log.h"
#include "vtr_util.h"
#include "vtr_math.h"
#include "vtr_memory.h"
#include "vtr_time.h"

#include "vpr_types.h"
#include "globals.h"
#include "place_and_route.h"
#include "route_common.h"
#include "route_tree_timing.h"
#include "route_timing.h"
#include "route_export.h"
#include "rr_graph.h"
#include "timing_place_lookup.h"
#include "read_xml_arch_file.h"
#include "echo_files.h"
#include "atom_netlist.h"
#include "rr_graph2.h"
#include "place_util.h"
// all functions in profiling:: namespace, which are only activated if PROFILE is defined
#include "route_profiling.h"
#include "router_delay_profiling.h"

constexpr float UNINITIALIZED_DELTA = -1; //Indicates the delta delay value has not been calculated
constexpr float EMPTY_DELTA = -2; //Indicates delta delay from/to an EMPTY block
constexpr float IMPOSSIBLE_DELTA = std::numeric_limits<float>::infinity(); //Indicates there is no valid delta delay

/*To compute delay between blocks we calculate the delay between */
/*different nodes in the FPGA.  From this procedure we generate
 * a lookup table which tells us the delay between different locations in*/
/*the FPGA */

/*the delta arrays are used to contain the best case routing delay */
/*between different locations on the FPGA. */

static vtr::Matrix<float> f_delta_delay;

/*** Function Prototypes *****/
static t_chan_width setup_chan_width(t_router_opts router_opts,
        t_chan_width_dist chan_width_dist);

static float route_connection_delay(int source_x_loc, int source_y_loc,
        int sink_x_loc, int sink_y_loc,
        t_router_opts router_opts);

static void alloc_delta_arrays();

static void free_delta_arrays();

static void generic_compute_matrix(vtr::Matrix<float>& matrix,
        int source_x, int source_y,
        int start_x, int start_y,
        int end_x, int end_y, t_router_opts router_opts);

static void compute_delta_delays(t_router_opts router_opts, size_t longest_length);

static void compute_delta_arrays(t_router_opts router_opts, int longest_length);

static bool verify_delta_delays();
static int get_best_class(enum e_pin_type pintype, t_type_ptr type);

static int get_longest_segment_length(
        t_det_routing_arch det_routing_arch, t_segment_inf * segment_inf);
static void reset_placement();

static void print_delta_delays_echo(const char* filename);

static void print_matrix(std::string filename, const vtr::Matrix<float>& array_to_print);

static void fix_empty_coordinates();

static float find_neightboring_average(vtr::Matrix<float> &matrix, int x, int y);

static void adjust_delta_delays(t_placer_opts placer_opts);

/******* Globally Accessible Functions **********/

void compute_delay_lookup_tables(
        t_placer_opts placer_opts,
        t_router_opts router_opts,
        t_det_routing_arch *det_routing_arch, t_segment_inf * segment_inf,
        t_chan_width_dist chan_width_dist, const t_direct_inf *directs,
        const int num_directs) {

    vtr::ScopedStartFinishTimer timer("Computing placement delta delay look-up");

    reset_placement();

    t_chan_width chan_width = setup_chan_width(router_opts, chan_width_dist);

    alloc_routing_structs(chan_width, router_opts, det_routing_arch, segment_inf,
            directs, num_directs);

    int longest_length = get_longest_segment_length((*det_routing_arch), segment_inf);

    /*now setup and compute the actual arrays */
    alloc_delta_arrays();

    compute_delta_arrays(router_opts, longest_length);

    adjust_delta_delays(placer_opts);

    if (isEchoFileEnabled(E_ECHO_PLACEMENT_DELTA_DELAY_MODEL)) {
        print_delta_delays_echo(getEchoFileName(E_ECHO_PLACEMENT_DELTA_DELAY_MODEL));
    }

    /*free all data structures that are no longer needed */
    free_routing_structs();
}

void free_place_lookup_structs() {

    free_delta_arrays();

}

float get_delta_delay(int delta_x, int delta_y) {
    return f_delta_delay[delta_x][delta_y];
}

/******* File Accessible Functions **********/

static int get_best_class(enum e_pin_type pintype, t_type_ptr type) {

    /*This function tries to identify the best pin class to hook up
     * for delay calculation.  The assumption is that we should pick
     * the pin class with the largest number of pins. This makes
     * sense, since it ensures we pick commonly used pins, and
     * removes order dependence on how the pins are specified
     * in the architecture (except in the case were the two largest pin classes
     * of a particular pintype have the same number of pins, in which case the
     * first pin class is used). */

    int i, currpin, best_class_num_pins, best_class;

    best_class = -1;
    best_class_num_pins = 0;
    currpin = 0;
    for (i = 0; i < type->num_class; i++) {

        if (type->class_inf[i].type == pintype && !type->is_global_pin[currpin] &&
                type->class_inf[i].num_pins > best_class_num_pins) {
            //Save the best class
            best_class_num_pins = type->class_inf[i].num_pins;
            best_class = i;
        } else
            currpin += type->class_inf[i].num_pins;
    }
    return best_class;
}

static int get_longest_segment_length(
        t_det_routing_arch det_routing_arch, t_segment_inf * segment_inf) {

    int i, length;

    length = 0;
    for (i = 0; i < det_routing_arch.num_segment; i++) {
        if (segment_inf[i].length > length)
            length = segment_inf[i].length;
    }
    return (length);
}

static void reset_placement() {
    init_placement_context();
}

static t_chan_width setup_chan_width(t_router_opts router_opts,
        t_chan_width_dist chan_width_dist) {
    /*we give plenty of tracks, this increases routability for the */
    /*lookup table generation */

    int width_fac;

    if (router_opts.fixed_channel_width == NO_FIXED_CHANNEL_WIDTH) {
        auto& device_ctx = g_vpr_ctx.device();

        auto type = find_most_common_block_type(device_ctx.grid);

        width_fac = 4 * type->num_pins;
        /*this is 2x the value that binary search starts */
        /*this should be enough to allow most pins to   */
        /*connect to tracks in the architecture */
    } else {
        width_fac = router_opts.fixed_channel_width;
    }

    return init_chan(width_fac, chan_width_dist);
}

static float route_connection_delay(int source_x, int source_y,
        int sink_x, int sink_y, t_router_opts router_opts) {
    //Routes between the source and sink locations and calculates the delay

    float net_delay_value = IMPOSSIBLE_DELTA; /*set to known value for debug purposes */

    auto& device_ctx = g_vpr_ctx.device();

    //Get the rr nodes to route between
    int driver_ptc = get_best_class(DRIVER, device_ctx.grid[source_x][source_y].type);
    int source_rr_node = -1;
    if (driver_ptc > -1)
        source_rr_node = get_rr_node_index(device_ctx.rr_node_indices, source_x, source_y, SOURCE, driver_ptc);

<<<<<<< HEAD
    int sink_ptc = get_best_class(RECEIVER, device_ctx.grid[sink_x][sink_y].type);
    int sink_rr_node = -1;
    if (sink_ptc > -1)
        sink_rr_node = get_rr_node_index(device_ctx.rr_node_indices, sink_x, sink_y, SINK, sink_ptc);

    bool successfully_routed = false;
    if (source_rr_node >= 0 && sink_rr_node >= 0) {
        successfully_routed = calculate_delay(
            source_rr_node, sink_rr_node,
            router_opts.astar_fac, router_opts.bend_cost,
=======
    bool successfully_routed = calculate_delay(source_rr_node, sink_rr_node,
            router_opts,
>>>>>>> 6f822dc6
            &net_delay_value);
    }

    if (!successfully_routed) {
        VTR_LOG_WARN(
                "Unable to route between blocks at (%d,%d) and (%d,%d) to characterize delay (setting to %g)\n",
                source_x, source_y, sink_x, sink_y, net_delay_value);
    }

    return (net_delay_value);
}

static void alloc_delta_arrays() {

    auto& device_ctx = g_vpr_ctx.device();

    /*initialize all of the array locations to -1 */
    f_delta_delay.resize({device_ctx.grid.width(), device_ctx.grid.height()}, UNINITIALIZED_DELTA);
}

static void free_delta_arrays() {
    //Reclaim memory
    f_delta_delay.clear();
}

static void generic_compute_matrix(vtr::Matrix<float>& matrix,
        int source_x, int source_y,
        int start_x, int start_y,
        int end_x, int end_y,
        t_router_opts router_opts) {

    int delta_x, delta_y;
    int sink_x, sink_y;

    auto& device_ctx = g_vpr_ctx.device();

    for (sink_x = start_x; sink_x <= end_x; sink_x++) {
        for (sink_y = start_y; sink_y <= end_y; sink_y++) {
            delta_x = abs(sink_x - source_x);
            delta_y = abs(sink_y - source_y);

            t_type_ptr src_type = device_ctx.grid[source_x][source_y].type;
            t_type_ptr sink_type = device_ctx.grid[sink_x][sink_y].type;

            bool src_or_target_empty = ( src_type == device_ctx.EMPTY_TYPE
                                        || sink_type == device_ctx.EMPTY_TYPE);

            if (src_or_target_empty) {

                if (matrix[delta_x][delta_y] == UNINITIALIZED_DELTA) {
                    //Only set empty target if we don't already have a valid delta delay
                    matrix[delta_x][delta_y] = EMPTY_DELTA;
#ifdef VERBOSE
                    VTR_LOG("Computed delay: %12s delta: %d,%d (src: %d,%d sink: %d,%d)\n",
                                    "EMPTY",
                                    delta_x, delta_y,
                                    source_x, source_y,
                                    sink_x, sink_y);
#endif
                }
            } else {
                //Valid start/end

                float delay = route_connection_delay(source_x, source_y, sink_x, sink_y, router_opts);

#ifdef VERBOSE
                VTR_LOG("Computed delay: %12g delta: %d,%d (src: %d,%d sink: %d,%d)\n",
                        delay,
                        delta_x, delta_y,
                        source_x, source_y,
                        sink_x, sink_y);
#endif
                if (matrix[delta_x][delta_y] >= 0.) { //Current is valid
                    //Keep the smallest delay
                    matrix[delta_x][delta_y] = std::min(matrix[delta_x][delta_y], delay);
                } else {
                    //First valid delay
                    matrix[delta_x][delta_y] = delay;
                }
            }
        }
    }

}

static void compute_delta_delays(t_router_opts router_opts, size_t longest_length) {

    //To avoid edge effects we place the source at least 'longest_length' away
    //from the device edge
    //and route from there for all possible delta values < dimension

    auto& device_ctx = g_vpr_ctx.device();
    auto& grid = device_ctx.grid;

    size_t mid_x = vtr::nint(grid.width() / 2);
    size_t mid_y = vtr::nint(grid.width() / 2);

    size_t low_x = std::min(longest_length, mid_x);
    size_t low_y = std::min(longest_length, mid_y);

    //   +++++++++++++++++++++++++++++++++++++++++++++++++++++++++++
    //   +                 |                                       +
    //   +                 |                                       +
    //   +                 |                                       +
    //   +                 |                                       +
    //   +                 |                                       +
    //   +                 |                                       +
    //   +        A        |                   B                   +
    //   +                 |                                       +
    //   +                 |                                       +
    //   +                 |                                       +
    //   +                 |                                       +
    //   +                 |                                       +
    //   +                 |                                       +
    //   +-----------------*---------------------------------------+
    //   +                 |                                       +
    //   +        C        |                   D                   +
    //   +                 |                                       +
    //   +++++++++++++++++++++++++++++++++++++++++++++++++++++++++++
    //
    //   * = (low_x, low_y)
    //   + = device edge

    //Find the lowest y location on the left edge with a non-empty block
    size_t y = 0;
    size_t x = 0;
    t_type_ptr src_type = nullptr;
    for (x = 0; x < grid.width(); ++x) {
        for (y = 0; y < grid.height(); ++y) {
            auto type = grid[x][y].type;

            if (type != device_ctx.EMPTY_TYPE) {
                src_type = type;
                break;
            }
        }
        if (src_type) {
            break;
        }
    }
    VTR_ASSERT(src_type != nullptr);

#ifdef VERBOSE
    VTR_LOG("Computing from lower left edge (%d,%d):\n", x, y);
#endif
    generic_compute_matrix(f_delta_delay,
            x, y,
            x, y,
            grid.width() - 1, grid.height() - 1,
            router_opts);

    //Find the lowest x location on the bottom edge with a non-empty block
    src_type = nullptr;
    for (y = 0; y < grid.height(); ++y) {
        for (x = 0; x < grid.width(); ++x) {
            auto type = grid[x][y].type;

            if (type != device_ctx.EMPTY_TYPE) {
                src_type = type;
                break;
            }
        }
        if (src_type) {
            break;
        }
    }
    VTR_ASSERT(src_type != nullptr);
#ifdef VERBOSE
    VTR_LOG("Computing from left bottom edge (%d,%d):\n",x, y);
#endif
    generic_compute_matrix(f_delta_delay,
            x, y,
            x, y,
            grid.width() - 1, grid.height() - 1,
            router_opts);


    //Since the other delta delay values may have suffered from edge effects,
    //we recalculate deltas within region B
#ifdef VERBOSE
    VTR_LOG("Computing from mid:\n");
#endif
    generic_compute_matrix(f_delta_delay,
            low_x, low_y,
            low_x, low_y,
            grid.width() - 1, grid.height() - 1,
            router_opts);
}

static void print_matrix(std::string filename, const vtr::Matrix<float>& matrix) {
    FILE* f = vtr::fopen(filename.c_str(), "w");

    fprintf(f, "         ");
    for (size_t delta_x = matrix.begin_index(0); delta_x < matrix.end_index(0); ++delta_x) {
        fprintf(f, " %9zu", delta_x);
    }
    fprintf(f, "\n");

    for (size_t delta_y = matrix.begin_index(1); delta_y < matrix.end_index(1); ++delta_y) {
        fprintf(f, "%9zu", delta_y);
        for (size_t delta_x = matrix.begin_index(0); delta_x < matrix.end_index(0); ++delta_x) {

            fprintf(f, " %9.2e", matrix[delta_x][delta_y]);
        }
        fprintf(f, "\n");
    }

    vtr::fclose(f);
}


/* Take the average of the valid neighboring values in the matrix.
 * use interpolation to get the right answer for empty blocks*/
static float find_neightboring_average(vtr::Matrix<float> &matrix, int x, int y) {
    float sum = 0;
    int counter = 0;
    int endx = matrix.end_index(0);
    int endy = matrix.end_index(1);

    int delx, dely;

    for (delx = x - 1; delx <= x + 1; delx++) {
        for (dely = y - 1; dely <= y + 1; dely++) {
            //check out of bounds
            if ((delx == x - 1 && dely == y + 1) || (delx == x + 1 && dely == y + 1) || (delx == x - 1 && dely == y - 1) || (delx == x + 1 && dely == y - 1)) {
                continue;
            }
            if (delx < 0 || dely < 0 || delx >= endx || dely >= endy || (delx == x && dely == y)) {
                continue;
            }
            if (matrix[delx][dely] == EMPTY_DELTA || matrix[delx][dely] == IMPOSSIBLE_DELTA) {
                continue;
            }
            counter++;
            sum += matrix[delx][dely];
        }
    }


    if (counter == 0) {
        //take in more values for more accuracy
        sum = 0;
        counter = 0;
        for (delx = x - 1; delx <= x + 1; delx++) {
            for (dely = y - 1; dely <= y + 1; dely++) {
                //check out of bounds
                if ((delx == x && dely == y) || delx < 0 || dely < 0 || delx >= endx || dely >= endy) {
                    continue;
                }
                if (matrix[delx][dely] == EMPTY_DELTA || matrix[delx][dely] == IMPOSSIBLE_DELTA) {
                    continue;
                }
                counter++;
                sum += matrix[delx][dely];
            }
        }
    }


    if (counter != 0) {
        return sum / (float) counter;
    } else {
        return 0;
    }
}

static void fix_empty_coordinates() {
    //Set any empty delta's to the average of it's neighbours
    for (size_t delta_x = 0; delta_x < f_delta_delay.dim_size(0); ++delta_x) {
        for (size_t delta_y = 0; delta_y < f_delta_delay.dim_size(1); ++delta_y) {
            if (f_delta_delay[delta_x][delta_y] == EMPTY_DELTA) {
                f_delta_delay[delta_x][delta_y] = find_neightboring_average(f_delta_delay, delta_x, delta_y);
            }
        }
    }
}

static void fix_uninitialized_coordinates() {
    //Set any empty delta's to the average of it's neighbours
    for (size_t delta_x = 0; delta_x < f_delta_delay.dim_size(0); ++delta_x) {
        for (size_t delta_y = 0; delta_y < f_delta_delay.dim_size(1); ++delta_y) {
            if (f_delta_delay[delta_x][delta_y] == UNINITIALIZED_DELTA) {
                f_delta_delay[delta_x][delta_y] = IMPOSSIBLE_DELTA;
            }
        }
    }
}

static void compute_delta_arrays(t_router_opts router_opts, int longest_length) {
    vtr::ScopedStartFinishTimer timer("Computing delta delays");
    compute_delta_delays(router_opts, longest_length);

    if (isEchoFileEnabled(E_ECHO_PLACEMENT_DELTA_DELAY_MODEL)) {
        print_delta_delays_echo("place_delay.pre_fix_empty.echo");
    }

    fix_uninitialized_coordinates();

    fix_empty_coordinates();


    verify_delta_delays();
}

static bool verify_delta_delays() {
    auto& device_ctx = g_vpr_ctx.device();
    auto& grid = device_ctx.grid;

    for(size_t x = 0; x < grid.width(); ++x) {
        for(size_t y = 0; y < grid.height(); ++y) {

            float delta_delay = get_delta_delay(x, y);

            if (delta_delay < 0.) {
                VPR_THROW(VPR_ERROR_PLACE,
                        "Found invaild negative delay %g for delta (%d,%d)",
                        delta_delay, x, y);
            }
        }
    }

    return true;
}

static void print_delta_delays_echo(const char* filename) {

    print_matrix(vtr::string_fmt(filename, "delta_delay"), f_delta_delay);
}


static void adjust_delta_delays(t_placer_opts placer_opts) {
    //Apply a constant offset to the delay model
    for (size_t x = 0; x < f_delta_delay.dim_size(0); ++x) {
        for (size_t y = 0; y < f_delta_delay.dim_size(1); ++y) {
            f_delta_delay[x][y] += placer_opts.delay_offset;
        }
    }

    if (placer_opts.delay_ramp_delta_threshold >= 0) {
        //For each delta-x/delta-y value beyond delay_ramp_delta_threshold
        //apply an extra (linear) delay penalty based on delay_ramp_slope
        //and the distance beyond the delta threshold

        for (size_t x = 0; x < f_delta_delay.dim_size(0); ++x) {
            for (size_t y = 0; y < f_delta_delay.dim_size(1); ++y) {
                int dx = x - placer_opts.delay_ramp_delta_threshold;
                if (dx > 0) {
                    f_delta_delay[x][y] += dx * placer_opts.delay_ramp_slope;
                }

                int dy = y - placer_opts.delay_ramp_delta_threshold;
                if (dy > 0) {
                    f_delta_delay[x][y] += dy * placer_opts.delay_ramp_slope;
                }
            }
        }
    }
<<<<<<< HEAD

    VTR_ASSERT_MSG(route_ctx.rr_node_route_inf[rt_root->inode].occ() <= device_ctx.rr_nodes[rt_root->inode].capacity(), "SOURCE should never be congested");

    // route tree is not kept persistent since building it from the traceback the next iteration takes almost 0 time
    free_route_tree(rt_root);
    return (true);
}
=======
}
>>>>>>> 6f822dc6
<|MERGE_RESOLUTION|>--- conflicted
+++ resolved
@@ -197,7 +197,7 @@
     }
 
     return init_chan(width_fac, chan_width_dist);
-}
+    }
 
 static float route_connection_delay(int source_x, int source_y,
         int sink_x, int sink_y, t_router_opts router_opts) {
@@ -213,7 +213,6 @@
     if (driver_ptc > -1)
         source_rr_node = get_rr_node_index(device_ctx.rr_node_indices, source_x, source_y, SOURCE, driver_ptc);
 
-<<<<<<< HEAD
     int sink_ptc = get_best_class(RECEIVER, device_ctx.grid[sink_x][sink_y].type);
     int sink_rr_node = -1;
     if (sink_ptc > -1)
@@ -223,11 +222,7 @@
     if (source_rr_node >= 0 && sink_rr_node >= 0) {
         successfully_routed = calculate_delay(
             source_rr_node, sink_rr_node,
-            router_opts.astar_fac, router_opts.bend_cost,
-=======
-    bool successfully_routed = calculate_delay(source_rr_node, sink_rr_node,
             router_opts,
->>>>>>> 6f822dc6
             &net_delay_value);
     }
 
@@ -582,17 +577,7 @@
                 if (dy > 0) {
                     f_delta_delay[x][y] += dy * placer_opts.delay_ramp_slope;
                 }
-            }
-        }
-    }
-<<<<<<< HEAD
-
-    VTR_ASSERT_MSG(route_ctx.rr_node_route_inf[rt_root->inode].occ() <= device_ctx.rr_nodes[rt_root->inode].capacity(), "SOURCE should never be congested");
-
-    // route tree is not kept persistent since building it from the traceback the next iteration takes almost 0 time
-    free_route_tree(rt_root);
-    return (true);
-}
-=======
-}
->>>>>>> 6f822dc6
+}
+    }
+    }
+}