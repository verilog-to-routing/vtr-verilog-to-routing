--- conflicted
+++ resolved
@@ -1,11 +1,7 @@
 #include "place_checkpoint.h"
 #include "noc_place_utils.h"
-<<<<<<< HEAD
-#include "placer_context.h"
-=======
 #include "placer_state.h"
 #include "grid_block.h"
->>>>>>> 33a82f1c
 
 float t_placement_checkpoint::get_cp_cpd() const { return cpd_; }
 
@@ -25,11 +21,7 @@
 t_placer_costs t_placement_checkpoint::restore_placement(vtr::vector_map<ClusterBlockId, t_block_loc>& block_locs,
                                                          GridBlock& grid_blocks) {
     block_locs = block_locs_;
-<<<<<<< HEAD
-    load_grid_blocks_from_block_locs(grid_blocks, block_locs);
-=======
     grid_blocks.load_from_block_locs(block_locs);
->>>>>>> 33a82f1c
     return costs_;
 }
 
@@ -44,11 +36,7 @@
     }
 }
 
-<<<<<<< HEAD
-void restore_best_placement(PlacerContext& placer_ctx,
-=======
 void restore_best_placement(PlacerState& placer_state,
->>>>>>> 33a82f1c
                             t_placement_checkpoint& placement_checkpoint,
                             std::shared_ptr<SetupTimingInfo>& timing_info,
                             t_placer_costs& costs,
@@ -66,20 +54,12 @@
     if (placement_checkpoint.cp_is_valid() && timing_info->least_slack_critical_path().delay() > placement_checkpoint.get_cp_cpd() && costs.bb_cost * 1.05 > placement_checkpoint.get_cp_bb_cost()) {
         //restore the latest placement checkpoint
 
-<<<<<<< HEAD
-        costs = placement_checkpoint.restore_placement(placer_ctx.mutable_block_locs(), placer_ctx.mutable_grid_blocks());
-=======
         costs = placement_checkpoint.restore_placement(placer_state.mutable_block_locs(), placer_state.mutable_grid_blocks());
->>>>>>> 33a82f1c
 
         //recompute timing from scratch
         placer_criticalities.get()->set_recompute_required();
         placer_setup_slacks.get()->set_recompute_required();
-<<<<<<< HEAD
-        comp_td_connection_delays(place_delay_model.get(), placer_ctx);
-=======
         comp_td_connection_delays(place_delay_model.get(), placer_state);
->>>>>>> 33a82f1c
         perform_full_timing_update(crit_params,
                                    place_delay_model.get(),
                                    placer_criticalities.get(),
@@ -87,11 +67,7 @@
                                    pin_timing_invalidator.get(),
                                    timing_info.get(),
                                    &costs,
-<<<<<<< HEAD
-                                   placer_ctx);
-=======
                                    placer_state);
->>>>>>> 33a82f1c
 
         /* If NoC is enabled, re-compute NoC costs and re-initialize NoC internal data structures.
          * If some routers have different locations than the last placement, NoC-related costs and
@@ -99,11 +75,7 @@
          * and need to be re-computed from scratch.
          */
         if (noc_opts.noc) {
-<<<<<<< HEAD
-            reinitialize_noc_routing(costs, {}, placer_ctx.block_locs());
-=======
             reinitialize_noc_routing(costs, {}, placer_state.block_locs());
->>>>>>> 33a82f1c
         }
 
         VTR_LOG("\nCheckpoint restored\n");
