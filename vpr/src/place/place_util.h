--- conflicted
+++ resolved
@@ -5,12 +5,6 @@
  *        placement and utility functions used by the placer.
  */
 
-<<<<<<< HEAD
-#ifndef PLACE_UTIL_H
-#define PLACE_UTIL_H
-
-=======
->>>>>>> c8f1161f
 #include "vpr_types.h"
 #include "globals.h"
 
