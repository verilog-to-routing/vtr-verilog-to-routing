
#pragma once

#include "vpr_types.h"

class FlatPlacementInfo;

void try_place(const Netlist<>& net_list,
               const t_placer_opts& placer_opts,
               const t_router_opts& router_opts,
               const t_analysis_opts& analysis_opts,
               const t_noc_opts& noc_opts,
               const t_chan_width_dist& chan_width_dist,
<<<<<<< HEAD
               t_det_routing_arch* det_routing_arch,
               const std::vector<t_segment_inf>& segment_inf,
=======
               t_det_routing_arch& det_routing_arch,
               std::vector<t_segment_inf>& segment_inf,
>>>>>>> 532bc04e
               const std::vector<t_direct_inf>& directs,
               const FlatPlacementInfo& flat_placement_info,
               bool is_flat);<|MERGE_RESOLUTION|>--- conflicted
+++ resolved
@@ -11,13 +11,8 @@
                const t_analysis_opts& analysis_opts,
                const t_noc_opts& noc_opts,
                const t_chan_width_dist& chan_width_dist,
-<<<<<<< HEAD
-               t_det_routing_arch* det_routing_arch,
+               t_det_routing_arch& det_routing_arch,
                const std::vector<t_segment_inf>& segment_inf,
-=======
-               t_det_routing_arch& det_routing_arch,
-               std::vector<t_segment_inf>& segment_inf,
->>>>>>> 532bc04e
                const std::vector<t_direct_inf>& directs,
                const FlatPlacementInfo& flat_placement_info,
                bool is_flat);