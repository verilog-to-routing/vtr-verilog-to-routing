#include "vtr_memory.h"
#include "vtr_random.h"
#include "vtr_time.h"
#include "vpr_types.h"

#include "globals.h"
#include "read_place.h"
#include "initial_placement.h"
#include "initial_noc_placment.h"
#include "vpr_utils.h"
#include "place_util.h"
#include "place_constraints.h"
#include "move_utils.h"
#include "region.h"
#include "noc_place_utils.h"

#include <cmath>
#include <optional>


#ifdef VERBOSE
void print_clb_placement(const char* fname);
#endif

// Number of iterations that initial placement tries to place all blocks before throwing an error
static constexpr int MAX_INIT_PLACE_ATTEMPTS = 2;

// The amount of weight that will be added to previous unplaced block scores to ensure that failed blocks would be placed earlier next iteration
static constexpr int SORT_WEIGHT_PER_FAILED_BLOCK = 10;

// The amount of weight that will be added to each tile which is outside the floorplanning constraints
static constexpr int SORT_WEIGHT_PER_TILES_OUTSIDE_OF_PR = 100;

/**
 * @brief Control routine for placing a macro.
 * First iteration of place_marco performs the following steps to place a macro:
 *  1) try_centroid_placement : tries to find a location based on the macro's logical connections.
 *  2) try_place_macro_randomly : if no smart location found in the centroid placement, the function tries
 *  to place it randomly for the max number of tries.
 *  3) try_place_macro_exhaustively : if neither placement algorithms work, the function will find a location
 *  for the macro by exhaustively searching all available locations.  
 * If first iteration failed, next iteration calls dense placement for specific block types.
 *  
 *   @param macros_max_num_tries Max number of tries for initial placement before switching to exhaustive placement. 
 *   @param pl_macro The macro to be placed.
 *   @param pad_loc_type Used to check whether an io block needs to be marked as fixed.
 *   @param blk_types_empty_locs_in_grid First location (lowest y) and number of remaining blocks in each column for the blk_id type.
 *   @param block_scores The block_scores (ranking of what to place next) for unplaced blocks connected to this macro should be updated.
 *   @param blk_loc_registry Placement block location information. To be filled with the location
 *   where pl_macro is placed.
 *   @param rng A random number generator.
 * 
 * @return true if macro was placed, false if not.
 */
static bool place_macro(int macros_max_num_tries,
                        const t_pl_macro& pl_macro,
                        e_pad_loc_type pad_loc_type,
                        std::vector<t_grid_empty_locs_block_type>* blk_types_empty_locs_in_grid,
                        vtr::vector<ClusterBlockId, t_block_score>& block_scores,
                        BlkLocRegistry& blk_loc_registry,
                        vtr::RngContainer& rng);

/*
 * Assign scores to each block based on macro size and floorplanning constraints.
 * Used for relative placement, so that the blocks that are more difficult to place can be placed first during initial placement.
 * A higher score indicates that the block is more difficult to place.
 */
static vtr::vector<ClusterBlockId, t_block_score> assign_block_scores(const PlaceMacros& place_macros);

/**
 * @brief Tries to find y coordinate for macro head location based on macro direction
 *
 *   @param first_macro_loc The first available location that can place the macro blocks.
 *   @param pl_macro The macro to be placed.
 *   @param blk_loc_registry Placement block location information. To be filled with the location
 *   where pl_macro is placed.
 *
 * @return y coordinate of the location that macro head should be placed
 */
static int get_y_loc_based_on_macro_direction(t_grid_empty_locs_block_type first_macro_loc,
                                              const t_pl_macro& pl_macro);

/**
 * @brief Tries to get the first available location of a specific block type that can accommodate macro blocks
 *
 *   @param loc The first available location that can place the macro blocks.
 *   @param pl_macro The macro to be placed.
 *   @param blk_types_empty_locs_in_grid first location (lowest y) and number of remaining blocks in each column for the blk_id type 
 *
 * @return index to a column of blk_types_empty_locs_in_grid that can accommodate pl_macro and location of first available location returned by reference
 */
static int get_blk_type_first_loc(t_pl_loc& loc, const t_pl_macro& pl_macro, std::vector<t_grid_empty_locs_block_type>* blk_types_empty_locs_in_grid);

/**
 * @brief Updates the first available location (lowest y) and number of remaining blocks in the column that dense placement used to place the macro.
 *
 *   @param blk_type_column_index Index to a column in blk_types_empty_locs_in_grid that placed pl_macro in itself.
 *   @param block_type Logical block type of the macro blocks.
 *   @param pl_macro The macro to be placed.
 *   @param blk_types_empty_locs_in_grid first location (lowest y) and number of remaining blocks in each column for the blk_id type 
 * 
 */
static void update_blk_type_first_loc(int blk_type_column_index,
                                      t_logical_block_type_ptr block_type,
                                      const t_pl_macro& pl_macro,
                                      std::vector<t_grid_empty_locs_block_type>* blk_types_empty_locs_in_grid);

/**
 * @brief  Initializes empty locations of the grid with a specific block type into vector for dense initial placement 
 *
 *   @param block_type_index block type index that failed in previous initial placement iterations
 *   
 * @return first location (lowest y) and number of remaining blocks in each column for the block_type_index
 */
static std::vector<t_grid_empty_locs_block_type> init_blk_types_empty_locations(int block_type_index);

/**
 * @brief  Helper function used when IO locations are to be randomly locked
 *
 *   @param pl_macro The macro to be fixed.
 *   @param loc The location at which the head of the macro is placed.
 *   @param pad_loc_type Used to check whether an io block needs to be marked as fixed.
 *   @param block_locs Clustered block locations used to mark the IO blocks that are to be placed
 *   randomly as fixed.
 */
static inline void fix_IO_block_types(const t_pl_macro& pl_macro,
                                      t_pl_loc loc,
                                      e_pad_loc_type pad_loc_type,
                                      vtr::vector_map<ClusterBlockId, t_block_loc>& block_locs);

/**
 * @brief  Determine whether a specific macro can be placed in a specific location. 
 *  
 *   @param loc The location at which the macro head member is placed.
 *   @param pr The PartitionRegion of the macro head member - represents its floorplanning constraints, is the size of
 *   the whole chip if the macro is not constrained.
 *   @param block_type Logical block type of the macro head member.
 * 
 * @return True if the location is legal for the macro head member, false otherwise.
 */
static bool is_loc_legal(const t_pl_loc& loc,
                         const PartitionRegion& pr,
                         t_logical_block_type_ptr block_type);

/**
 * @brief Calculates a centroid location for a block based on its placed connections.
 *
 *   @param pl_macro The macro to be placed.
 *   @param centroid specified location (x,y,subtile) for the pl_macro head member.
 *   @param blk_loc_registry Placement block location information. To be filled with the location
 *   where pl_macro is placed.
 *
 * @return a vector of blocks that are connected to this block but not yet placed so their scores can later be updated.
 */
static std::vector<ClusterBlockId> find_centroid_loc(const t_pl_macro& pl_macro,
                                                     t_pl_loc& centroid,
                                                     const BlkLocRegistry& blk_loc_registry);

/**
 * @brief  Tries to find a nearest location to the centroid location if calculated centroid location is not legal or is occupied.
 *
 *   @param centroid_loc Calculated location in try_centroid_placement function for the block.
 *   @param block_type Logical block type of the macro blocks.
 *   @param search_for_empty If set, the function tries to find an empty location.
 *   @param blk_loc_registry Placement block location information. To be filled with the location
 *   where pl_macro is placed.
 *
 * @return true if the function can find any location near the centroid one, false otherwise.
 */
static bool find_centroid_neighbor(t_pl_loc& centroid_loc,
                                   t_logical_block_type_ptr block_type,
                                   bool search_for_empty,
                                   const BlkLocRegistry& blk_loc_registry,
                                   vtr::RngContainer& rng);

/**
 * @brief  tries to place a macro at a centroid location of its placed connections.
 *
 *   @param pl_macro The macro to be placed.
 *   @param pr The PartitionRegion of the macro - represents its floorplanning constraints, is the size of the whole chip if the macro is not
 *   constrained.
 *   @param block_type Logical block type of the macro blocks.
 *   @param pad_loc_type Used to check whether an io block needs to be marked as fixed.
 *   @param block_scores The block_scores (ranking of what to place next) for unplaced blocks connected to this macro are updated in this routine.
 *   @param blk_loc_registry Placement block location information. To be filled with the location
 *   where pl_macro is placed.
 *   @param rng A random number generator for choosing a compatible subtile randomly.
 *
 * @return true if the macro gets placed, false if not.
 */
static bool try_centroid_placement(const t_pl_macro& pl_macro,
                                   const PartitionRegion& pr,
                                   t_logical_block_type_ptr block_type,
                                   e_pad_loc_type pad_loc_type,
                                   vtr::vector<ClusterBlockId, t_block_score>& block_scores,
                                   BlkLocRegistry& blk_loc_registry,
                                   vtr::RngContainer& rng);

/**
 * @brief Looks for a valid placement location for macro in second iteration, tries to place as many macros as possible in one column 
 * and avoids fragmenting the available locations in one column. 
 *   
 *   @param pl_macro The macro to be placed.
 *   @param pr The PartitionRegion of the macro - represents its floorplanning constraints, is the size of the whole chip if the macro is not
 *   constrained.
 *   @param block_type Logical block type of the macro blocks.
 *   @param pad_loc_type Used to check whether an io block needs to be marked as fixed.
 *   @param blk_types_empty_locs_in_grid first location (lowest y) and number of remaining blocks in each column for the blk_id type
 *   @param blk_loc_registry Placement block location information. To be filled with the location
 *   where pl_macro is placed.
 *
 * @return true if the macro gets placed, false if not.
 */
static bool try_dense_placement(const t_pl_macro& pl_macro,
                                const PartitionRegion& pr,
                                t_logical_block_type_ptr block_type,
                                e_pad_loc_type pad_loc_type,
                                std::vector<t_grid_empty_locs_block_type>* blk_types_empty_locs_in_grid,
                                BlkLocRegistry& blk_loc_registry);

/**
 * @brief Tries for MAX_INIT_PLACE_ATTEMPTS times to place all blocks considering their floorplanning constraints and the device size
 *   
 *   @param pad_loc_type Used to check whether an io block needs to be marked as fixed.
 *   @param constraints_file Used to read block locations if any constraints is available.
 *   @param blk_loc_registry Placement block location information. To be filled with the location
 *   where pl_macro is placed.
 *   @param rng A random number generator.
 */
static void place_all_blocks(const t_placer_opts& placer_opts,
                             vtr::vector<ClusterBlockId, t_block_score>& block_scores,
                             e_pad_loc_type pad_loc_type,
                             const char* constraints_file,
                             BlkLocRegistry& blk_loc_registry,
                             vtr::RngContainer& rng);

/**
 * @brief If any blocks remain unplaced after all initial placement iterations, this routine
 * throws an error indicating that initial placement can not be done with the current device size or
 * floorplanning constraints. 
 */
static void check_initial_placement_legality(const vtr::vector_map<ClusterBlockId, t_block_loc>& block_locs);

/**
 * @brief Fills movable_blocks in global PlacementContext
 */
static void alloc_and_load_movable_blocks(const vtr::vector_map<ClusterBlockId, t_block_loc>& block_locs);

static void check_initial_placement_legality(const vtr::vector_map<ClusterBlockId, t_block_loc>& block_locs) {
    auto& cluster_ctx = g_vpr_ctx.clustering();
    auto& place_ctx = g_vpr_ctx.placement();
    auto& device_ctx = g_vpr_ctx.device();

    int unplaced_blocks = 0;

    for (ClusterBlockId blk_id : cluster_ctx.clb_nlist.blocks()) {
        if (block_locs[blk_id].loc.x == INVALID_X) {
            VTR_LOG("Block %s (# %d) of type %s could not be placed during initial placement iteration %d\n",
                    cluster_ctx.clb_nlist.block_name(blk_id).c_str(),
                    blk_id,
                    cluster_ctx.clb_nlist.block_type(blk_id)->name.c_str(),
                    MAX_INIT_PLACE_ATTEMPTS - 1);
            unplaced_blocks++;
        }
    }

    if (unplaced_blocks > 0) {
        VPR_FATAL_ERROR(VPR_ERROR_PLACE,
                        "%d blocks could not be placed during initial placement; no spaces were available for them on the grid.\n"
                        "If VPR was run with floorplan constraints, the constraints may be too tight.\n",
                        unplaced_blocks);
    }

    for (auto movable_blk_id : place_ctx.movable_blocks) {
        if (block_locs[movable_blk_id].is_fixed) {
            VPR_FATAL_ERROR(VPR_ERROR_PLACE, "Fixed block was mistakenly marked as movable during initial placement.\n");
        }
    }
    
    for (const auto& logical_block_type : device_ctx.logical_block_types) {
        const auto& movable_blocks_of_type = place_ctx.movable_blocks_per_type[logical_block_type.index];
        for (const auto& movable_blk_id : movable_blocks_of_type) {
            if (block_locs[movable_blk_id].is_fixed) {
                VPR_FATAL_ERROR(VPR_ERROR_PLACE, "Fixed block %d of logical type %s was mistakenly marked as movable during initial placement.\n",
                                (size_t)movable_blk_id, logical_block_type.name.c_str());
            }
            if (cluster_ctx.clb_nlist.block_type(movable_blk_id)->index != logical_block_type.index) {
                VPR_FATAL_ERROR(VPR_ERROR_PLACE, "Clustered block %d of logical type %s was mistakenly marked as logical type %s.\n",
                                (size_t)movable_blk_id,
                                cluster_ctx.clb_nlist.block_type(movable_blk_id)->name.c_str(),
                                logical_block_type.name.c_str());
            }
        }
    }
}

bool is_block_placed(ClusterBlockId blk_id,
                     const vtr::vector_map<ClusterBlockId, t_block_loc>& block_locs) {
    return (block_locs[blk_id].loc.x != INVALID_X);
}

static bool is_loc_legal(const t_pl_loc& loc,
                         const PartitionRegion& pr,
                         t_logical_block_type_ptr block_type) {
    const auto& grid = g_vpr_ctx.device().grid;
    bool legal = false;

    //Check if the location is within its constraint region
    for (const auto& reg : pr.get_regions()) {
        const vtr::Rect<int>& reg_rect = reg.get_rect();
        const auto [layer_low, layer_high] = reg.get_layer_range();

        if (loc.layer > layer_high || loc.layer < layer_low) {
            continue;
        }

        if (reg_rect.contains({loc.x, loc.y})) {
            //check if the location is compatible with the block type
            const auto& type = grid.get_physical_type({loc.x, loc.y, loc.layer});
            int height_offset = grid.get_height_offset({loc.x, loc.y, loc.layer});
            int width_offset = grid.get_width_offset({loc.x, loc.y, loc.layer});
            if (is_tile_compatible(type, block_type)) {
                //Check if the location is an anchor position
                if (height_offset == 0 && width_offset == 0) {
                    legal = true;
                    break;
                }
            }
        }
    }

    return legal;
}

static bool find_centroid_neighbor(t_pl_loc& centroid_loc,
                                   t_logical_block_type_ptr block_type,
                                   bool search_for_empty,
                                   const BlkLocRegistry& blk_loc_registry,
                                   vtr::RngContainer& rng) {
    const auto& compressed_block_grid = g_vpr_ctx.placement().compressed_block_grids[block_type->index];
    const int num_layers = g_vpr_ctx.device().grid.get_num_layers();
    const int centroid_loc_layer_num = centroid_loc.layer;

    //Determine centroid location in the compressed space of the current block
    auto compressed_centroid_loc = get_compressed_loc_approx(compressed_block_grid,
                                                             centroid_loc,
                                                             num_layers);

    //range limit (rlim) set a limit for the neighbor search in the centroid placement
    //the neighbor location should be within the defined range to calculated centroid location
    int first_rlim = 15;

    auto search_range = get_compressed_grid_target_search_range(compressed_block_grid,
                                                                compressed_centroid_loc[centroid_loc_layer_num],
                                                                first_rlim);

    int delta_cx = search_range.xmax - search_range.xmin;

    //Block has not been placed yet, so the "from" coords will be (-1, -1)
    int cx_from = OPEN;
    int cy_from = OPEN;
    int layer_from = centroid_loc_layer_num;

    t_physical_tile_loc to_compressed_loc;

    bool legal = find_compatible_compressed_loc_in_range(block_type,
                                                         delta_cx,
                                                         {cx_from, cy_from, layer_from},
                                                         search_range,
                                                         to_compressed_loc,
                                                         /*is_median=*/false,
                                                         centroid_loc_layer_num,
                                                         search_for_empty,
                                                         blk_loc_registry,
                                                         rng);

    if (!legal) {
        return false;
    }

    compressed_grid_to_loc(block_type, to_compressed_loc, centroid_loc, rng);

    return legal;
}

static std::vector<ClusterBlockId> find_centroid_loc(const t_pl_macro& pl_macro,
                                                     t_pl_loc& centroid,
                                                     const BlkLocRegistry& blk_loc_registry) {
    const auto& cluster_ctx = g_vpr_ctx.clustering();
    const auto& block_locs = blk_loc_registry.block_locs();

    float acc_weight = 0;
    float acc_x = 0;
    float acc_y = 0;
    bool find_layer = false;
    std::vector<int> layer_count(g_vpr_ctx.device().grid.get_num_layers(), 0);

    ClusterBlockId head_blk = pl_macro.members.at(0).blk_index;
    // For now, we put the macro in the same layer as the head block
    int head_layer_num = block_locs[head_blk].loc.layer;
    // If block is placed, we use the layer of the block. Otherwise, the layer will be determined later
    if (head_layer_num == OPEN) {
        find_layer = true;
    }
    std::vector<ClusterBlockId> connected_blocks_to_update;

    //iterate over the from block pins
    for (ClusterPinId pin_id : cluster_ctx.clb_nlist.block_pins(head_blk)) {
        ClusterNetId net_id = cluster_ctx.clb_nlist.pin_net(pin_id);

        /* Ignore the special case nets which only connects a block to itself  *
         * Experimentally, it was found that this case greatly degrade QoR     */
        if (cluster_ctx.clb_nlist.net_sinks(net_id).size() == 1) {
            ClusterBlockId source = cluster_ctx.clb_nlist.net_driver_block(net_id);
            ClusterPinId sink_pin = *cluster_ctx.clb_nlist.net_sinks(net_id).begin();
            ClusterBlockId sink = cluster_ctx.clb_nlist.pin_block(sink_pin);
            if (sink == source) {
                continue;
            }
        }

        //if the pin is driver iterate over all the sinks
        if (cluster_ctx.clb_nlist.pin_type(pin_id) == PinType::DRIVER) {
            //ignore nets that are globally routed
            if (cluster_ctx.clb_nlist.net_is_ignored(net_id)) {
                continue;
            }
            for (ClusterPinId sink_pin_id : cluster_ctx.clb_nlist.net_sinks(net_id)) {
                /* Ignore if one of the sinks is the block itself*/
                if (pin_id == sink_pin_id)
                    continue;

                if (!is_block_placed(cluster_ctx.clb_nlist.pin_block(sink_pin_id), block_locs)) {
                    //add unplaced block to connected_blocks_to_update vector to update its score later.
                    connected_blocks_to_update.push_back(cluster_ctx.clb_nlist.pin_block(sink_pin_id));
                    continue;
                }

                t_physical_tile_loc tile_loc = blk_loc_registry.get_coordinate_of_pin(sink_pin_id);
                if (find_layer) {
                    VTR_ASSERT(tile_loc.layer_num != OPEN);
                    layer_count[tile_loc.layer_num]++;
                }
                acc_x += tile_loc.x;
                acc_y += tile_loc.y;
                acc_weight++;
            }
        }

        //else the pin is sink --> only care about its driver
        else {
            ClusterPinId source_pin = cluster_ctx.clb_nlist.net_driver(net_id);
            if (!is_block_placed(cluster_ctx.clb_nlist.pin_block(source_pin), block_locs)) {
                //add unplaced block to connected_blocks_to_update vector to update its score later.
                connected_blocks_to_update.push_back(cluster_ctx.clb_nlist.pin_block(source_pin));
                continue;
            }

            t_physical_tile_loc tile_loc = blk_loc_registry.get_coordinate_of_pin(source_pin);
            if (find_layer) {
                VTR_ASSERT(tile_loc.layer_num != OPEN);
                layer_count[tile_loc.layer_num]++;
            }
            acc_x += tile_loc.x;
            acc_y += tile_loc.y;
            acc_weight++;
        }
    }

    //Calculate the centroid location
    if (acc_weight > 0) {
        centroid.x = acc_x / acc_weight;
        centroid.y = acc_y / acc_weight;
        if (find_layer) {
            auto max_element = std::max_element(layer_count.begin(), layer_count.end());
            VTR_ASSERT((*max_element) != 0);
            centroid.layer = (int)std::distance(layer_count.begin(), max_element);
        } else {
            centroid.layer = head_layer_num;
        }
    }

    return connected_blocks_to_update;
}

static bool try_centroid_placement(const t_pl_macro& pl_macro,
                                   const PartitionRegion& pr,
                                   t_logical_block_type_ptr block_type,
                                   e_pad_loc_type pad_loc_type,
                                   vtr::vector<ClusterBlockId, t_block_score>& block_scores,
                                   BlkLocRegistry& blk_loc_registry,
                                   vtr::RngContainer& rng) {
    auto& block_locs = blk_loc_registry.mutable_block_locs();

    t_pl_loc centroid_loc(OPEN, OPEN, OPEN, OPEN);
    std::vector<ClusterBlockId> unplaced_blocks_to_update_their_score;

    unplaced_blocks_to_update_their_score = find_centroid_loc(pl_macro, centroid_loc, blk_loc_registry);

    //no suggestion was available for this block type
    if (!is_loc_on_chip({centroid_loc.x, centroid_loc.y, centroid_loc.layer})) {
        return false;
    }

    //centroid suggestion was either occupied or does not match block type
    //try to find a near location that meet these requirements
    bool neighbor_legal_loc = false;
    if (!is_loc_legal(centroid_loc, pr, block_type)) {
        neighbor_legal_loc = find_centroid_neighbor(centroid_loc, block_type, false, blk_loc_registry, rng);
        if (!neighbor_legal_loc) { //no neighbor candidate found
            return false;
        }
    }

    //no neighbor were found that meet all our requirements, should be placed with random placement
    if (!is_loc_on_chip({centroid_loc.x, centroid_loc.y, centroid_loc.layer}) || !pr.is_loc_in_part_reg(centroid_loc)) {
        return false;
    }

    auto& device_ctx = g_vpr_ctx.device();
    //choose the location's subtile if the centroid location is legal.
    //if the location is found within the "find_centroid_neighbor", it already has a subtile
    //we don't need to find one again
    if (!neighbor_legal_loc) {
        const auto& compressed_block_grid = g_vpr_ctx.placement().compressed_block_grids[block_type->index];
        const auto& type = device_ctx.grid.get_physical_type({centroid_loc.x, centroid_loc.y, centroid_loc.layer});
        const auto& compatible_sub_tiles = compressed_block_grid.compatible_sub_tile_num(type->index);
        centroid_loc.sub_tile = compatible_sub_tiles[rng.irand((int)compatible_sub_tiles.size() - 1)];
    }
    int width_offset = device_ctx.grid.get_width_offset({centroid_loc.x, centroid_loc.y, centroid_loc.layer});
    int height_offset = device_ctx.grid.get_height_offset({centroid_loc.x, centroid_loc.y, centroid_loc.layer});
    VTR_ASSERT(width_offset == 0);
    VTR_ASSERT(height_offset == 0);

    bool legal = try_place_macro(pl_macro, centroid_loc, blk_loc_registry);

    if (legal) {
        fix_IO_block_types(pl_macro, centroid_loc, pad_loc_type, block_locs);

        //after placing the current block, its connections' score must be updated.
        for (ClusterBlockId blk_id : unplaced_blocks_to_update_their_score) {
            block_scores[blk_id].number_of_placed_connections++;
        }
    }
    return legal;
}

static int get_y_loc_based_on_macro_direction(t_grid_empty_locs_block_type first_macro_loc, const t_pl_macro& pl_macro) {
    int y = first_macro_loc.first_avail_loc.y;

    /* if the macro member offset is positive, it means that macro head should be placed at the first location of first_macro_loc.
     * otherwise, macro head should be placed at the last available location to ensure macro_can_be_placed can check macro location correctly.
     */
    if (pl_macro.members.size() > 1) {
        if (pl_macro.members.at(1).offset.y < 0) {
            y += (pl_macro.members.size() - 1) * abs(pl_macro.members.at(1).offset.y);
        }
    }

    return y;
}

static void update_blk_type_first_loc(int blk_type_column_index,
                                      t_logical_block_type_ptr block_type,
                                      const t_pl_macro& pl_macro, std::vector<t_grid_empty_locs_block_type>* blk_types_empty_locs_in_grid) {
    //check if dense placement could place macro successfully
    if (blk_type_column_index == -1 || blk_types_empty_locs_in_grid->size() <= (size_t)abs(blk_type_column_index)) {
        return;
    }

    const auto& device_ctx = g_vpr_ctx.device();

    //update the first available macro location in a specific column for the next macro
    blk_types_empty_locs_in_grid->at(blk_type_column_index).first_avail_loc.y += device_ctx.physical_tile_types.at(block_type->index).height * pl_macro.members.size();
    blk_types_empty_locs_in_grid->at(blk_type_column_index).num_of_empty_locs_in_y_axis -= pl_macro.members.size();
}

static int get_blk_type_first_loc(t_pl_loc& loc,
                                  const t_pl_macro& pl_macro,
                                  std::vector<t_grid_empty_locs_block_type>* blk_types_empty_locs_in_grid) {
    //loop over all empty locations and choose first column that can accommodate macro blocks
    for (unsigned int empty_loc_index = 0; empty_loc_index < blk_types_empty_locs_in_grid->size(); empty_loc_index++) {
        auto first_empty_loc = blk_types_empty_locs_in_grid->at(empty_loc_index);

        //if macro size is larger than available locations in the specific column, should go to next available column
        if ((unsigned)first_empty_loc.num_of_empty_locs_in_y_axis < pl_macro.members.size()) {
            continue;
        }

        //set the coordinate of first location that can accommodate macro blocks
        loc.x = first_empty_loc.first_avail_loc.x;
        loc.y = get_y_loc_based_on_macro_direction(first_empty_loc, pl_macro);
        loc.layer = first_empty_loc.first_avail_loc.layer;
        loc.sub_tile = first_empty_loc.first_avail_loc.sub_tile;

        return empty_loc_index;
    }

    return -1;
}

static std::vector<t_grid_empty_locs_block_type> init_blk_types_empty_locations(int block_type_index) {
    const auto& compressed_block_grid = g_vpr_ctx.placement().compressed_block_grids[block_type_index];
    const auto& device_ctx = g_vpr_ctx.device();
    const auto& grid = device_ctx.grid;
    int num_layers = grid.get_num_layers();

    //create a vector to store all columns containing block_type_index with their lowest y and number of remaining blocks
    std::vector<t_grid_empty_locs_block_type> block_type_empty_locs;

    for (int layer_num = 0; layer_num < num_layers; layer_num++) {
        int min_cx = compressed_block_grid.grid_loc_to_compressed_loc_approx({0, OPEN, layer_num}).x;
        int max_cx = compressed_block_grid.grid_loc_to_compressed_loc_approx({(int)grid.width() - 1, OPEN, layer_num}).x;

        //traverse all column and store their empty locations in block_type_empty_locs
        for (int x_loc = min_cx; x_loc <= max_cx; x_loc++) {
            t_grid_empty_locs_block_type empty_loc;
            const auto& block_rows = compressed_block_grid.get_column_block_map(x_loc, layer_num);
            auto first_avail_loc = block_rows.begin()->second;
            empty_loc.first_avail_loc.x = first_avail_loc.x;
            empty_loc.first_avail_loc.y = first_avail_loc.y;
            empty_loc.first_avail_loc.layer = first_avail_loc.layer_num;
            const auto& physical_type = grid.get_physical_type({first_avail_loc.x, first_avail_loc.y, first_avail_loc.layer_num});
            const auto& compatible_sub_tiles = compressed_block_grid.compatible_sub_tile_num(physical_type->index);
            empty_loc.first_avail_loc.sub_tile = *std::min_element(compatible_sub_tiles.begin(), compatible_sub_tiles.end());
            empty_loc.num_of_empty_locs_in_y_axis = block_rows.size();
            block_type_empty_locs.push_back(empty_loc);
        }
    }

    return block_type_empty_locs;
}

static inline void fix_IO_block_types(const t_pl_macro& pl_macro,
                                      t_pl_loc loc,
                                      e_pad_loc_type pad_loc_type,
                                      vtr::vector_map<ClusterBlockId, t_block_loc>& block_locs) {
    const auto& device_ctx = g_vpr_ctx.device();

    //If the user marked the IO block pad_loc_type as RANDOM, that means it should be randomly
    //placed and then stay fixed to that location, which is why the macro members are marked as fixed.
    const auto& type = device_ctx.grid.get_physical_type({loc.x, loc.y, loc.layer});
    if (is_io_type(type) && pad_loc_type == e_pad_loc_type::RANDOM) {
        for (const t_pl_macro_member& pl_macro_member : pl_macro.members) {
            block_locs[pl_macro_member.blk_index].is_fixed = true;
        }
    }
}

bool try_place_macro_randomly(const t_pl_macro& pl_macro,
                              const PartitionRegion& pr,
                              t_logical_block_type_ptr block_type,
                              e_pad_loc_type pad_loc_type,
                              BlkLocRegistry& blk_loc_registry,
                              vtr::RngContainer& rng) {
    const auto& compressed_block_grid = g_vpr_ctx.placement().compressed_block_grids[block_type->index];

    /*
     * Getting various values needed for the find_compatible_compressed_loc_in_range() routine called below.
     * Need to pass the from/to coords of the block, as well as the min/max x and y coords of where it can
     * be placed in the compressed grid.
     */

    //Block has not been placed yet, so the "from" coords will be (-1, -1)
    int cx_from = -1;
    int cy_from = -1;

    //If the block has more than one floorplan region, pick a random region to get the min/max x and y values
    int region_index;
    const std::vector<Region>& regions = pr.get_regions();
    if (regions.size() > 1) {
        region_index = rng.irand(regions.size() - 1);
    } else {
        region_index = 0;
    }
    const Region& reg = regions[region_index];

    const vtr::Rect<int>& reg_rect = reg.get_rect();
    const auto [layer_low, layer_high] = reg.get_layer_range();

    int selected_layer = (layer_low == layer_high) ? layer_low : layer_low + rng.irand(layer_high - layer_low);

    auto min_compressed_loc = compressed_block_grid.grid_loc_to_compressed_loc_approx({reg_rect.xmin(), reg_rect.ymin(), selected_layer});

    auto max_compressed_loc = compressed_block_grid.grid_loc_to_compressed_loc_approx({reg_rect.xmax(), reg_rect.ymax(), selected_layer});

    int delta_cx = max_compressed_loc.x - min_compressed_loc.x;

    t_physical_tile_loc to_compressed_loc;

    bool legal;

    legal = find_compatible_compressed_loc_in_range(block_type,
                                                    delta_cx,
                                                    {cx_from, cy_from, selected_layer},
                                                    {min_compressed_loc.x, max_compressed_loc.x,
                                                     min_compressed_loc.y, max_compressed_loc.y,
                                                     selected_layer, selected_layer},
                                                    to_compressed_loc,
                                                    /*is_median=*/false,
                                                    selected_layer,
                                                    /*search_for_empty=*/false,
                                                    blk_loc_registry,
                                                    rng);


    if (!legal) {
        //No valid position found
        return false;
    }

    t_pl_loc loc;
    compressed_grid_to_loc(block_type, to_compressed_loc, loc, rng);

    auto& device_ctx = g_vpr_ctx.device();

    int width_offset = device_ctx.grid.get_width_offset({loc.x, loc.y, loc.layer});
    int height_offset = device_ctx.grid.get_height_offset({loc.x, loc.y, loc.layer});
    VTR_ASSERT(width_offset == 0);
    VTR_ASSERT(height_offset == 0);

    legal = try_place_macro(pl_macro, loc, blk_loc_registry);

    if (legal) {
        auto& block_locs = blk_loc_registry.mutable_block_locs();
        fix_IO_block_types(pl_macro, loc, pad_loc_type, block_locs);
    }

    return legal;
}

bool try_place_macro_exhaustively(const t_pl_macro& pl_macro,
                                  const PartitionRegion& pr,
                                  t_logical_block_type_ptr block_type,
                                  e_pad_loc_type pad_loc_type,
                                  BlkLocRegistry& blk_loc_registry) {
    const auto& compressed_block_grid = g_vpr_ctx.placement().compressed_block_grids[block_type->index];
    auto& block_locs = blk_loc_registry.mutable_block_locs();
    const GridBlock& grid_blocks = blk_loc_registry.grid_blocks();

    const std::vector<Region>& regions = pr.get_regions();

    bool placed = false;

    t_pl_loc to_loc;

    for (unsigned int reg = 0; reg < regions.size() && !placed; reg++) {
        const vtr::Rect<int> reg_rect = regions[reg].get_rect();
        const auto [layer_low, layer_high] = regions[reg].get_layer_range();

        for (int layer_num = layer_low; layer_num <= layer_high; layer_num++) {
            int min_cx = compressed_block_grid.grid_loc_to_compressed_loc_approx({reg_rect.xmin(), OPEN, layer_num}).x;
            int max_cx = compressed_block_grid.grid_loc_to_compressed_loc_approx({reg_rect.xmax(), OPEN, layer_num}).x;

            // There isn't any block of this type in this region
            if (min_cx == OPEN) {
                VTR_ASSERT(max_cx == OPEN);
                continue;
            }

            for (int cx = min_cx; cx <= max_cx && !placed; cx++) {
                const auto& block_rows = compressed_block_grid.get_column_block_map(cx, layer_num);
                auto y_lower_iter = block_rows.begin();
                auto y_upper_iter = block_rows.end();

                int y_range = std::distance(y_lower_iter, y_upper_iter);

                VTR_ASSERT(y_range >= 0);

                for (int dy = 0; dy < y_range && !placed; dy++) {
                    int cy = (y_lower_iter + dy)->first;

                    auto grid_loc = compressed_block_grid.compressed_loc_to_grid_loc({cx, cy, layer_num});
                    to_loc.x = grid_loc.x;
                    to_loc.y = grid_loc.y;
                    to_loc.layer = grid_loc.layer_num;

                    auto& grid = g_vpr_ctx.device().grid;
                    auto tile_type = grid.get_physical_type({to_loc.x, to_loc.y, layer_num});

                    if (regions[reg].get_sub_tile() != NO_SUBTILE) {
                        int subtile = regions[reg].get_sub_tile();

                        to_loc.sub_tile = subtile;
                        if (grid_blocks.block_at_location(to_loc) == ClusterBlockId::INVALID()) {
                            placed = try_place_macro(pl_macro, to_loc, blk_loc_registry);

                            if (placed) {
                                fix_IO_block_types(pl_macro, to_loc, pad_loc_type, block_locs);
                            }
                        }
                    } else {
                        for (const auto& sub_tile : tile_type->sub_tiles) {
                            if (is_sub_tile_compatible(tile_type, block_type, sub_tile.capacity.low)) {
                                int st_low = sub_tile.capacity.low;
                                int st_high = sub_tile.capacity.high;

                                for (int st = st_low; st <= st_high && !placed; st++) {
                                    to_loc.sub_tile = st;
                                    if (grid_blocks.block_at_location(to_loc) == ClusterBlockId::INVALID()) {
                                        placed = try_place_macro(pl_macro, to_loc, blk_loc_registry);
                                        if (placed) {
                                            fix_IO_block_types(pl_macro, to_loc, pad_loc_type, block_locs);
                                        }
                                    }
                                }
                            }

                            if (placed) {
                                break;
                            }
                        }
                    }
                }
            }
        }
    }

    return placed;
}

static bool try_dense_placement(const t_pl_macro& pl_macro,
                                const PartitionRegion& pr,
                                t_logical_block_type_ptr block_type,
                                e_pad_loc_type pad_loc_type,
                                std::vector<t_grid_empty_locs_block_type>* blk_types_empty_locs_in_grid,
                                BlkLocRegistry& blk_loc_registry) {
    t_pl_loc loc;
    int column_index = get_blk_type_first_loc(loc, pl_macro, blk_types_empty_locs_in_grid);

    //check if first available location is within the chip and macro's partition region, otherwise placement is not legal
    if (!is_loc_on_chip({loc.x, loc.y, loc.layer}) || !pr.is_loc_in_part_reg(loc)) {
        return false;
    }

    auto& device_ctx = g_vpr_ctx.device();

    int width_offset = device_ctx.grid.get_width_offset({loc.x, loc.y, loc.layer});
    int height_offset = device_ctx.grid.get_height_offset({loc.x, loc.y, loc.layer});
    VTR_ASSERT(width_offset == 0);
    VTR_ASSERT(height_offset == 0);

    bool legal = try_place_macro(pl_macro, loc, blk_loc_registry);

    if (legal) {
        auto& block_locs = blk_loc_registry.mutable_block_locs();
        fix_IO_block_types(pl_macro, loc, pad_loc_type, block_locs);
    }

    //Dense placement found a legal position for pl_macro;
    //We need to update first available location (lowest y) and number of remaining blocks for the next macro.
    update_blk_type_first_loc(column_index, block_type, pl_macro, blk_types_empty_locs_in_grid);
    return legal;
}

bool try_place_macro(const t_pl_macro& pl_macro,
                     t_pl_loc head_pos,
                     BlkLocRegistry& blk_loc_registry) {
    bool f_placer_debug = g_vpr_ctx.placement().f_placer_debug;
    const GridBlock& grid_blocks = blk_loc_registry.grid_blocks();

    VTR_LOGV_DEBUG(f_placer_debug, "\t\t\t\tTry to place the macro at %dx%dx%dx%d\n",
                   head_pos.x,
                   head_pos.y,
                   head_pos.sub_tile,
                   head_pos.layer);

    bool macro_placed = false;

    // If that location is occupied, do nothing.
    if (grid_blocks.block_at_location(head_pos)) {
        return macro_placed;
    }

    bool mac_can_be_placed = macro_can_be_placed(pl_macro, head_pos, /*check_all_legality=*/false, blk_loc_registry);

    if (mac_can_be_placed) {
        // Place down the macro
        macro_placed = true;
        VTR_LOGV_DEBUG(f_placer_debug, "\t\t\t\tMacro is placed at the given location\n");
        for (const t_pl_macro_member& pl_macro_member : pl_macro.members) {
            t_pl_loc member_pos = head_pos + pl_macro_member.offset;
            ClusterBlockId iblk = pl_macro_member.blk_index;
            blk_loc_registry.set_block_location(iblk, member_pos);
        } // Finish placing all the members in the macro
    }

    return macro_placed;
}

static bool place_macro(int macros_max_num_tries,
                        const t_pl_macro& pl_macro,
                        enum e_pad_loc_type pad_loc_type,
                        std::vector<t_grid_empty_locs_block_type>* blk_types_empty_locs_in_grid,
                        vtr::vector<ClusterBlockId, t_block_score>& block_scores,
                        BlkLocRegistry& blk_loc_registry,
                        vtr::RngContainer& rng) {
    const auto& block_locs = blk_loc_registry.block_locs();
    ClusterBlockId blk_id = pl_macro.members[0].blk_index;
    VTR_LOGV_DEBUG(g_vpr_ctx.placement().f_placer_debug, "\t\tHead of the macro is Block %d\n", size_t(blk_id));

    if (is_block_placed(blk_id, block_locs)) {
        VTR_LOGV_DEBUG(g_vpr_ctx.placement().f_placer_debug, "\t\t\tBlock is already placed\n", size_t(blk_id));
        return true;
    }

    bool macro_placed = false;
    auto& cluster_ctx = g_vpr_ctx.clustering();
    auto& floorplanning_ctx = g_vpr_ctx.floorplanning();

    // Assume that all the blocks in the macro are of the same type
    auto block_type = cluster_ctx.clb_nlist.block_type(blk_id);

    const PartitionRegion& pr = (is_cluster_constrained(blk_id)) ? floorplanning_ctx.cluster_constraints[blk_id]
                                                                 : get_device_partition_region();

    //Enough to check head member of macro to see if its constrained because
    //constraints propagation was done earlier in initial placement.
    VTR_LOGV_DEBUG(g_vpr_ctx.placement().f_placer_debug && is_cluster_constrained(blk_id),
                   "\t\t\tMacro's head is constrained\n");

    //If blk_types_empty_locs_in_grid is not NULL, means that initial placement has been failed in first iteration for this block type
    //We need to place densely in second iteration to be able to find a legal initial placement solution
    if (blk_types_empty_locs_in_grid != nullptr && !blk_types_empty_locs_in_grid->empty()) {
        VTR_LOGV_DEBUG(g_vpr_ctx.placement().f_placer_debug, "\t\t\tTry dense placement\n");
        macro_placed = try_dense_placement(pl_macro, pr, block_type, pad_loc_type, blk_types_empty_locs_in_grid, blk_loc_registry);
    }

    if (!macro_placed) {
        VTR_LOGV_DEBUG(g_vpr_ctx.placement().f_placer_debug, "\t\t\tTry centroid placement\n");
        macro_placed = try_centroid_placement(pl_macro, pr, block_type, pad_loc_type, block_scores, blk_loc_registry, rng);
    }
    VTR_LOGV_DEBUG(g_vpr_ctx.placement().f_placer_debug, "\t\t\tMacro is placed: %d\n", macro_placed);
    // If macro is not placed yet, try to place the macro randomly for the max number of random tries
    for (int itry = 0; itry < macros_max_num_tries && !macro_placed; itry++) {
        VTR_LOGV_DEBUG(g_vpr_ctx.placement().f_placer_debug, "\t\t\tTry random place iter: %d\n", itry);
        macro_placed = try_place_macro_randomly(pl_macro, pr, block_type, pad_loc_type, blk_loc_registry, rng);
    } // Finished all tries

    if (!macro_placed) {
        // if a macro still could not be placed after macros_max_num_tries times,
        // go through the chip exhaustively to find a legal placement for the macro
        // place the macro on the first location that is legal
        // then set macro_placed = true;
        // if there are no legal positions, error out

        // Exhaustive placement of carry macros
        VTR_LOGV_DEBUG(g_vpr_ctx.placement().f_placer_debug, "\t\t\tTry exhaustive placement\n");
        macro_placed = try_place_macro_exhaustively(pl_macro, pr, block_type, pad_loc_type, blk_loc_registry);
    }
    return macro_placed;
}

static vtr::vector<ClusterBlockId, t_block_score> assign_block_scores(const PlaceMacros& place_macros) {
    const auto& cluster_ctx = g_vpr_ctx.clustering();
    const auto& floorplan_ctx = g_vpr_ctx.floorplanning();;

    t_block_score score;

    vtr::vector<ClusterBlockId, t_block_score> block_scores;

    block_scores.resize(cluster_ctx.clb_nlist.blocks().size());

    //GridTileLookup class provides info needed for calculating number of tiles covered by a region
    GridTileLookup grid_tiles;

    /*
     * For the blocks with no floorplan constraints, and the blocks that are not part of macros,
     * the block scores will remain at their default values assigned by the constructor
     * (macro_size = 0; floorplan_constraints = 0;
     */

    //go through all blocks and store floorplan constraints score
    //initialize number of placed connections to zero for all blocks
    for (auto blk_id : cluster_ctx.clb_nlist.blocks()) {
        block_scores[blk_id].number_of_placed_connections = 0;
        if (is_cluster_constrained(blk_id)) {
            const PartitionRegion& pr = floorplan_ctx.cluster_constraints[blk_id];
            auto block_type = cluster_ctx.clb_nlist.block_type(blk_id);
            double floorplan_score = get_floorplan_score(blk_id, pr, block_type, grid_tiles);
            block_scores[blk_id].tiles_outside_of_floorplan_constraints = floorplan_score;
        }
    }

    //go through placement macros and store size of macro for each block
    for (const auto& pl_macro : place_macros.macros()) {
        int size = pl_macro.members.size();
        for (const auto& pl_macro_member : pl_macro.members) {
            block_scores[pl_macro_member.blk_index].macro_size = size;
        }
    }

    return block_scores;
}


static void place_all_blocks(const t_placer_opts& placer_opts,
                             vtr::vector<ClusterBlockId, t_block_score>& block_scores,
                             enum e_pad_loc_type pad_loc_type,
                             const char* constraints_file,
<<<<<<< HEAD
                             BlkLocRegistry& blk_loc_registry) {
    const auto& cluster_ctx = g_vpr_ctx.clustering();
    const auto& device_ctx = g_vpr_ctx.device();
    const auto& place_macros = blk_loc_registry.place_macros();

    const auto& blocks = cluster_ctx.clb_nlist.blocks();

=======
                             BlkLocRegistry& blk_loc_registry,
                             vtr::RngContainer& rng) {
    auto& cluster_ctx = g_vpr_ctx.clustering();
    auto& place_ctx = g_vpr_ctx.placement();
    auto& device_ctx = g_vpr_ctx.device();
    auto blocks = cluster_ctx.clb_nlist.blocks();
>>>>>>> 7a2cf8d6
    int number_of_unplaced_blks_in_curr_itr;

    //keep tracks of which block types can not be placed in each iteration
    std::unordered_set<int> unplaced_blk_type_in_curr_itr;

    auto criteria = [&block_scores](ClusterBlockId lhs, ClusterBlockId rhs) {
        int lhs_score = block_scores[lhs].macro_size + block_scores[lhs].number_of_placed_connections + SORT_WEIGHT_PER_TILES_OUTSIDE_OF_PR * block_scores[lhs].tiles_outside_of_floorplan_constraints + SORT_WEIGHT_PER_FAILED_BLOCK * block_scores[lhs].failed_to_place_in_prev_attempts;
        int rhs_score = block_scores[rhs].macro_size + block_scores[rhs].number_of_placed_connections + SORT_WEIGHT_PER_TILES_OUTSIDE_OF_PR * block_scores[rhs].tiles_outside_of_floorplan_constraints + SORT_WEIGHT_PER_FAILED_BLOCK * block_scores[rhs].failed_to_place_in_prev_attempts;

        return lhs_score < rhs_score;
    };

    // Keeps the first locations and number of remained blocks in each column for a specific block type.
    //[0..device_ctx.logical_block_types.size()-1][0..num_of_grid_columns_containing_this_block_type-1]
    std::vector<std::vector<t_grid_empty_locs_block_type>> blk_types_empty_locs_in_grid;

    for (auto iter_no = 0; iter_no < MAX_INIT_PLACE_ATTEMPTS; iter_no++) {
        //clear grid for a new placement iteration
        blk_loc_registry.clear_block_type_grid_locs(unplaced_blk_type_in_curr_itr);
        unplaced_blk_type_in_curr_itr.clear();

        // read the constraint file if the user has provided one and this is not the first attempt
        if (strlen(constraints_file) != 0 && iter_no != 0) {
            read_constraints(constraints_file, blk_loc_registry);
        }

        //resize the vector to store unplaced block types empty locations
        blk_types_empty_locs_in_grid.resize(device_ctx.logical_block_types.size());

        number_of_unplaced_blks_in_curr_itr = 0;

        //calculate heap update frequency based on number of blocks in the design
        int update_heap_freq = std::max((int)(blocks.size() / 100), 1);

        int blocks_placed_since_heap_update = 0;

        std::vector<ClusterBlockId> heap_blocks(blocks.begin(), blocks.end());
        std::make_heap(heap_blocks.begin(), heap_blocks.end(), criteria);

        while (!heap_blocks.empty()) {
            std::pop_heap(heap_blocks.begin(), heap_blocks.end(), criteria);
            auto blk_id = heap_blocks.back();
            heap_blocks.pop_back();

            auto blk_id_type = cluster_ctx.clb_nlist.block_type(blk_id);

#ifdef VTR_ENABLE_DEBUG_LOGGING
            enable_placer_debug(placer_opts, blk_id);
#else
            (void)placer_opts;
#endif
            VTR_LOGV_DEBUG(g_vpr_ctx.placement().f_placer_debug, "Popped Block %d\n", size_t(blk_id));

            blocks_placed_since_heap_update++;

            bool block_placed = place_one_block(blk_id, pad_loc_type, &blk_types_empty_locs_in_grid[blk_id_type->index], &block_scores, blk_loc_registry, rng);

            //update heap based on update_heap_freq calculated above
            if (blocks_placed_since_heap_update % (update_heap_freq) == 0) {
                std::make_heap(heap_blocks.begin(), heap_blocks.end(), criteria);
                blocks_placed_since_heap_update = 0;
            }

            if (!block_placed) {
                VTR_LOGV_DEBUG(g_vpr_ctx.placement().f_placer_debug, "Didn't find a location the block\n", size_t(blk_id));
                //add current block to list to ensure it will be placed sooner in the next iteration in initial placement
                number_of_unplaced_blks_in_curr_itr++;
                block_scores[blk_id].failed_to_place_in_prev_attempts++;
                int imacro = place_macros.get_imacro_from_iblk(blk_id);
                if (imacro != -1) { //the block belongs to macro that contain a chain, we need to turn on dense placement in next iteration for that type of block
                    unplaced_blk_type_in_curr_itr.insert(blk_id_type->index);
                }
            }
        }

        //current iteration could place all of design's blocks, initial placement succeed
        if (number_of_unplaced_blks_in_curr_itr == 0) {
            VTR_LOG("Initial placement iteration %d has finished successfully\n", iter_no);
            return;
        }

        //loop over block types with macro that have failed to be placed, and add their locations in grid for the next iteration
        for (int itype : unplaced_blk_type_in_curr_itr) {
            blk_types_empty_locs_in_grid[itype] = init_blk_types_empty_locations(itype);
        }

        //print unplaced blocks in the current iteration
        VTR_LOG("Initial placement iteration %d has finished with %d unplaced blocks\n", iter_no, number_of_unplaced_blks_in_curr_itr);
    }
}

bool place_one_block(const ClusterBlockId blk_id,
                     enum e_pad_loc_type pad_loc_type,
                     std::vector<t_grid_empty_locs_block_type>* blk_types_empty_locs_in_grid,
                     vtr::vector<ClusterBlockId, t_block_score>* block_scores,
<<<<<<< HEAD
                     BlkLocRegistry& blk_loc_registry) {
=======
                     BlkLocRegistry& blk_loc_registry,
                     vtr::RngContainer& rng) {
    const std::vector<t_pl_macro>& pl_macros = g_vpr_ctx.placement().pl_macros;
>>>>>>> 7a2cf8d6
    const auto& block_locs = blk_loc_registry.block_locs();
    const auto& place_macros = blk_loc_registry.place_macros();

    //Check if block has already been placed
    if (is_block_placed(blk_id, block_locs)) {
        return true;
    }

    bool placed_macro = false;

    //Lookup to see if the block is part of a macro
    int imacro = place_macros.get_imacro_from_iblk(blk_id);

    if (imacro != -1) { //If the block belongs to a macro, pass that macro to the placement routines
        VTR_LOGV_DEBUG(g_vpr_ctx.placement().f_placer_debug, "\tBelongs to a macro %d\n", imacro);
<<<<<<< HEAD
        const t_pl_macro& pl_macro = place_macros[imacro];
        placed_macro = place_macro(MAX_NUM_TRIES_TO_PLACE_MACROS_RANDOMLY, pl_macro, pad_loc_type, blk_types_empty_locs_in_grid, *block_scores, blk_loc_registry);
=======
        const t_pl_macro& pl_macro = pl_macros[imacro];
        placed_macro = place_macro(MAX_NUM_TRIES_TO_PLACE_MACROS_RANDOMLY, pl_macro, pad_loc_type, blk_types_empty_locs_in_grid, *block_scores, blk_loc_registry, rng);
>>>>>>> 7a2cf8d6
    } else {
        //If it does not belong to a macro, create a macro with the one block and then pass to the placement routines
        //This is done so that the initial placement flow can be the same whether the block belongs to a macro or not
        t_pl_macro_member macro_member;
        macro_member.blk_index = blk_id;
        macro_member.offset = t_pl_offset(0, 0, 0, 0);
        t_pl_macro pl_macro;
        pl_macro.members.push_back(macro_member);
        placed_macro = place_macro(MAX_NUM_TRIES_TO_PLACE_MACROS_RANDOMLY, pl_macro, pad_loc_type, blk_types_empty_locs_in_grid, *block_scores, blk_loc_registry, rng);
    }

    return placed_macro;
}

static void alloc_and_load_movable_blocks(const vtr::vector_map<ClusterBlockId, t_block_loc>& block_locs) {
    auto& place_ctx = g_vpr_ctx.mutable_placement();
    const auto& cluster_ctx = g_vpr_ctx.clustering();
    const auto& device_ctx = g_vpr_ctx.device();

    place_ctx.movable_blocks.clear();
    place_ctx.movable_blocks_per_type.clear();

    size_t n_logical_blocks = device_ctx.logical_block_types.size();
    place_ctx.movable_blocks_per_type.resize(n_logical_blocks);

    // iterate over all clustered blocks and store block ids of movable ones
    for (ClusterBlockId blk_id : cluster_ctx.clb_nlist.blocks()) {
        const auto& loc = block_locs[blk_id];
        if (!loc.is_fixed) {
            place_ctx.movable_blocks.push_back(blk_id);

            const t_logical_block_type_ptr block_type = cluster_ctx.clb_nlist.block_type(blk_id);
            place_ctx.movable_blocks_per_type[block_type->index].push_back(blk_id);
        }
    }
}

void initial_placement(const t_placer_opts& placer_opts,
                       const char* constraints_file,
                       const t_noc_opts& noc_opts,
                       BlkLocRegistry& blk_loc_registry,
                       std::optional<NocCostHandler>& noc_cost_handler,
                       vtr::RngContainer& rng) {
    vtr::ScopedStartFinishTimer timer("Initial Placement");
    auto& block_locs = blk_loc_registry.mutable_block_locs();
    const auto& place_macros = blk_loc_registry.place_macros();

    /* Initialize the grid blocks to empty.
     * Initialize all the blocks to unplaced.
     */
    blk_loc_registry.clear_all_grid_locs();

    /* Go through cluster blocks to calculate the tightest placement
     * floorplan constraint for each constrained block
     */
    propagate_place_constraints(place_macros);

    /*Mark the blocks that have already been locked to one spot via floorplan constraints
     * as fixed, so they do not get moved during initial placement or later during the simulated annealing stage of placement*/
    mark_fixed_blocks(blk_loc_registry);

    // Compute and store compressed floorplanning constraints
    alloc_and_load_compressed_cluster_constraints();

    // read the constraint file and place fixed blocks
    if (strlen(constraints_file) != 0) {
        read_constraints(constraints_file, blk_loc_registry);
    }

    if(!placer_opts.read_initial_place_file.empty()) {
        const auto& grid = g_vpr_ctx.device().grid;
        read_place(nullptr, placer_opts.read_initial_place_file.c_str(), blk_loc_registry, false, grid);
    } else {
        if (noc_opts.noc) {
            // NoC routers are placed before other blocks
<<<<<<< HEAD
            initial_noc_placement(noc_opts, placer_opts, blk_loc_registry, noc_cost_handler.value());
            propagate_place_constraints(place_macros);

=======
            initial_noc_placement(noc_opts, blk_loc_registry, noc_cost_handler.value(), rng);
            propagate_place_constraints();
>>>>>>> 7a2cf8d6
        }

        //Assign scores to blocks and placement macros according to how difficult they are to place
        vtr::vector<ClusterBlockId, t_block_score> block_scores = assign_block_scores(place_macros);

        //Place all blocks
        place_all_blocks(placer_opts, block_scores, placer_opts.pad_loc_type, constraints_file, blk_loc_registry, rng);
    }

    alloc_and_load_movable_blocks(block_locs);

    // ensure all blocks are placed and that NoC routing has no cycles
    check_initial_placement_legality(block_locs);
}<|MERGE_RESOLUTION|>--- conflicted
+++ resolved
@@ -998,22 +998,13 @@
                              vtr::vector<ClusterBlockId, t_block_score>& block_scores,
                              enum e_pad_loc_type pad_loc_type,
                              const char* constraints_file,
-<<<<<<< HEAD
-                             BlkLocRegistry& blk_loc_registry) {
+                             BlkLocRegistry& blk_loc_registry,
+                             vtr::RngContainer& rng) {
     const auto& cluster_ctx = g_vpr_ctx.clustering();
     const auto& device_ctx = g_vpr_ctx.device();
     const auto& place_macros = blk_loc_registry.place_macros();
-
-    const auto& blocks = cluster_ctx.clb_nlist.blocks();
-
-=======
-                             BlkLocRegistry& blk_loc_registry,
-                             vtr::RngContainer& rng) {
-    auto& cluster_ctx = g_vpr_ctx.clustering();
-    auto& place_ctx = g_vpr_ctx.placement();
-    auto& device_ctx = g_vpr_ctx.device();
     auto blocks = cluster_ctx.clb_nlist.blocks();
->>>>>>> 7a2cf8d6
+
     int number_of_unplaced_blks_in_curr_itr;
 
     //keep tracks of which block types can not be placed in each iteration
@@ -1109,13 +1100,8 @@
                      enum e_pad_loc_type pad_loc_type,
                      std::vector<t_grid_empty_locs_block_type>* blk_types_empty_locs_in_grid,
                      vtr::vector<ClusterBlockId, t_block_score>* block_scores,
-<<<<<<< HEAD
-                     BlkLocRegistry& blk_loc_registry) {
-=======
                      BlkLocRegistry& blk_loc_registry,
                      vtr::RngContainer& rng) {
-    const std::vector<t_pl_macro>& pl_macros = g_vpr_ctx.placement().pl_macros;
->>>>>>> 7a2cf8d6
     const auto& block_locs = blk_loc_registry.block_locs();
     const auto& place_macros = blk_loc_registry.place_macros();
 
@@ -1131,13 +1117,8 @@
 
     if (imacro != -1) { //If the block belongs to a macro, pass that macro to the placement routines
         VTR_LOGV_DEBUG(g_vpr_ctx.placement().f_placer_debug, "\tBelongs to a macro %d\n", imacro);
-<<<<<<< HEAD
         const t_pl_macro& pl_macro = place_macros[imacro];
-        placed_macro = place_macro(MAX_NUM_TRIES_TO_PLACE_MACROS_RANDOMLY, pl_macro, pad_loc_type, blk_types_empty_locs_in_grid, *block_scores, blk_loc_registry);
-=======
-        const t_pl_macro& pl_macro = pl_macros[imacro];
         placed_macro = place_macro(MAX_NUM_TRIES_TO_PLACE_MACROS_RANDOMLY, pl_macro, pad_loc_type, blk_types_empty_locs_in_grid, *block_scores, blk_loc_registry, rng);
->>>>>>> 7a2cf8d6
     } else {
         //If it does not belong to a macro, create a macro with the one block and then pass to the placement routines
         //This is done so that the initial placement flow can be the same whether the block belongs to a macro or not
@@ -1213,14 +1194,8 @@
     } else {
         if (noc_opts.noc) {
             // NoC routers are placed before other blocks
-<<<<<<< HEAD
-            initial_noc_placement(noc_opts, placer_opts, blk_loc_registry, noc_cost_handler.value());
+            initial_noc_placement(noc_opts, blk_loc_registry, noc_cost_handler.value(), rng);
             propagate_place_constraints(place_macros);
-
-=======
-            initial_noc_placement(noc_opts, blk_loc_registry, noc_cost_handler.value(), rng);
-            propagate_place_constraints();
->>>>>>> 7a2cf8d6
         }
 
         //Assign scores to blocks and placement macros according to how difficult they are to place
