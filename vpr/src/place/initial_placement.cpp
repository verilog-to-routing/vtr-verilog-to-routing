#include "vtr_memory.h"
#include "vtr_random.h"
#include "vtr_time.h"

#include "globals.h"
#include "read_place.h"
#include "initial_placement.h"
#include "vpr_utils.h"
#include "place_util.h"
#include "place_constraints.h"

#include <chrono>
#include <time.h>
//Used to assign each block a score for how difficult it is to place
struct t_block_score {
    int macro_size = 0; //how many members does the macro have, if the block is part of one, this value is zero if the block is not in a macro

    /*
     * The number of tiles NOT covered by the block's floorplan constraints. The higher this number, the more
     * difficult the block is to place.
     */
    int tiles_outside_of_floorplan_constraints = 0;
};

/* The maximum number of tries when trying to place a carry chain at a    *
 * random location before trying exhaustive placement - find the fist     *
 * legal position and place it during initial placement.                  */
#define MAX_NUM_TRIES_TO_PLACE_MACROS_RANDOMLY 4

static std::vector<std::vector<std::vector<t_pl_loc>>> legal_pos; /* [0..device_ctx.num_block_types-1][0..type_tsize - 1][0..num_sub_tiles - 1] */

static int get_free_sub_tile(std::vector<std::vector<int>>& free_locations, int itype, std::vector<int> possible_sub_tiles);

static int check_macro_can_be_placed(t_pl_macro pl_macro, int itype, t_pl_loc head_pos);
<<<<<<< HEAD
static int try_place_macro(int itype, int ipos, int isub_tile, t_pl_macro pl_macro, std::vector<std::vector<int>>& free_locations);
static void place_a_macro(int macros_max_num_tries, std::vector<std::vector<int>>& free_locations, t_pl_macro pl_macro);

static void mark_macro_member(ClusterBlockId blk_id, int x, int y, std::vector<std::vector<int>>& free_locations);

static void place_a_block(ClusterBlockId blk_id, std::vector<std::vector<int>>& free_locations, enum e_pad_loc_type pad_loc_type);
=======
static int try_place_macro(int itype, int ipos, int isub_tile, t_pl_macro pl_macro);
static void initial_placement_pl_macros(int macros_max_num_tries, std::vector<std::vector<int>>& free_locations, const std::vector<t_pl_macro>& sorted_macros);

static void initial_placement_blocks(std::vector<std::vector<int>>& free_locations, enum e_pad_loc_type pad_loc_type, const std::vector<ClusterBlockId>& sorted_blocks);
>>>>>>> eea0df05

static t_physical_tile_type_ptr pick_placement_type(t_logical_block_type_ptr logical_block,
                                                    int num_needed_types,
                                                    std::vector<std::vector<int>>& free_locations);

/*
 * Assign scores to each block based on macro size, floorplanning constraints, and number of equivalent tiles.
 * Used for relative placement, so that the blocks that are more difficult to place can be placed first during initial placement.
 * A higher score indicates that the block is more difficult to place.
 */
static vtr::vector<ClusterBlockId, t_block_score> assign_block_scores();

//Sort the blocks according to how difficult they are to place, prior to initial placement
static std::vector<ClusterBlockId> sort_blocks(const vtr::vector<ClusterBlockId, t_block_score>& block_scores);

//Sort the macros according to how difficult they are to place, prior to initial placement
static std::vector<t_pl_macro> sort_macros(const vtr::vector<ClusterBlockId, t_block_score>& block_scores);

void print_sorted_blocks(const std::vector<ClusterBlockId>& sorted_blocks, const vtr::vector<ClusterBlockId, t_block_score>& block_scores);

static void place_the_blocks(const std::vector<ClusterBlockId>& sorted_blocks,
                             const vtr::vector<ClusterBlockId, t_block_score>& block_scores,
                             std::vector<std::vector<int>>& free_locations,
                             enum e_pad_loc_type pad_loc_type);

static int get_free_sub_tile(std::vector<std::vector<int>>& free_locations, int itype, std::vector<int> possible_sub_tiles) {
    for (int sub_tile : possible_sub_tiles) {
        if (free_locations[itype][sub_tile] > 0) {
            return sub_tile;
        }
    }

    VPR_THROW(VPR_ERROR_PLACE, "No more sub tiles available for initial placement.");
}

static std::vector<int> get_possible_sub_tile_indices(t_physical_tile_type_ptr physical_tile, t_logical_block_type_ptr logical_block) {
    std::vector<int> sub_tile_indices;

    for (auto sub_tile : physical_tile->sub_tiles) {
        auto result = std::find(sub_tile.equivalent_sites.begin(), sub_tile.equivalent_sites.end(), logical_block);
        if (result != sub_tile.equivalent_sites.end()) {
            sub_tile_indices.push_back(sub_tile.index);
        }
    }

    VTR_ASSERT(sub_tile_indices.size() > 0);
    return sub_tile_indices;
}

static int check_macro_can_be_placed(t_pl_macro pl_macro, int itype, t_pl_loc head_pos) {
    auto& device_ctx = g_vpr_ctx.device();
    auto& place_ctx = g_vpr_ctx.placement();

    // Every macro can be placed until proven otherwise
    int macro_can_be_placed = true;

    //Check whether macro contains blocks with floorplan constraints
    bool macro_constrained = is_macro_constrained(pl_macro);

    // Check whether all the members can be placed
    for (size_t imember = 0; imember < pl_macro.members.size(); imember++) {
        t_pl_loc member_pos = head_pos + pl_macro.members[imember].offset;

        /*
         * If the macro is constrained, check that the head member is in a legal position from
         * a floorplanning perspective. It is enough to do this check for the head member alone,
         * because constraints propagation was performed to calculate smallest floorplan region for the head
         * macro, based on the constraints on all of the blocks in the macro. So, if the head macro is in a
         * legal floorplan location, all other blocks in the macro will be as well.
         */
        if (macro_constrained && imember == 0) {
            bool member_loc_good = cluster_floorplanning_legal(pl_macro.members[imember].blk_index, member_pos);
            if (!member_loc_good) {
                macro_can_be_placed = false;
                break;
            }
        }

        // Check whether the location could accept block of this type
        // Then check whether the location could still accommodate more blocks
        // Also check whether the member position is valid, that is the member's location
        // still within the chip's dimemsion and the member_z is allowed at that location on the grid
        if (member_pos.x < int(device_ctx.grid.width()) && member_pos.y < int(device_ctx.grid.height())
            && device_ctx.grid[member_pos.x][member_pos.y].type->index == itype
            && place_ctx.grid_blocks[member_pos.x][member_pos.y].blocks[member_pos.sub_tile] == EMPTY_BLOCK_ID) {
            // Can still accommodate blocks here, check the next position
            continue;
        } else {
            // Cant be placed here - skip to the next try
            macro_can_be_placed = false;
            break;
        }
    }

    return (macro_can_be_placed);
}

static int try_place_macro(int itype, int ipos, int isub_tile, t_pl_macro pl_macro, std::vector<std::vector<int>>& free_locations) {
    auto& place_ctx = g_vpr_ctx.mutable_placement();

    int macro_placed = false;

    // Choose a random position for the head
    t_pl_loc head_pos = legal_pos[itype][isub_tile][ipos];

    // If that location is occupied, do nothing.
    if (place_ctx.grid_blocks[head_pos.x][head_pos.y].blocks[head_pos.sub_tile] != EMPTY_BLOCK_ID) {
        return (macro_placed);
    }

    int macro_can_be_placed = check_macro_can_be_placed(pl_macro, itype, head_pos);

    if (macro_can_be_placed) {
        // Place down the macro
        macro_placed = true;
        for (size_t imember = 0; imember < pl_macro.members.size(); imember++) {
            t_pl_loc member_pos = head_pos + pl_macro.members[imember].offset;

            ClusterBlockId iblk = pl_macro.members[imember].blk_index;
            place_ctx.block_locs[iblk].loc = member_pos;

            place_ctx.grid_blocks[member_pos.x][member_pos.y].blocks[member_pos.sub_tile] = pl_macro.members[imember].blk_index;
            place_ctx.grid_blocks[member_pos.x][member_pos.y].usage++;

            //update the legal_pos and free_locations data structures where the macro member is placed
            //mark_macro_member(iblk, member_pos.x, member_pos.y, free_locations);

        } // Finish placing all the members in the macro

    } // End of this choice of legal_pos

    return (macro_placed);
}

<<<<<<< HEAD
static void mark_macro_member(ClusterBlockId blk_id, int x, int y, std::vector<std::vector<int>>& free_locations) {
    auto& device_ctx = g_vpr_ctx.device();
    auto& place_ctx = g_vpr_ctx.placement();
    int itype = device_ctx.grid[x][y].type->index;
    int isub_tile = get_sub_tile_index(blk_id);
    int ipos;

    VTR_ASSERT(free_locations[itype][isub_tile] >= 0);
    for (ipos = 0; ipos < free_locations[itype][isub_tile]; ipos++) {
        t_pl_loc pos = legal_pos[itype][isub_tile][ipos];

        // Check if that location is occupied.  If it is, remove from legal_pos
        if (place_ctx.grid_blocks[pos.x][pos.y].blocks[pos.sub_tile] != EMPTY_BLOCK_ID && place_ctx.grid_blocks[pos.x][pos.y].blocks[pos.sub_tile] != INVALID_BLOCK_ID) {
          legal_pos[itype][isub_tile][ipos] = legal_pos[itype][isub_tile][free_locations[itype][isub_tile] - 1];
          free_locations[itype][isub_tile]--;

          // After the move, I need to check this particular entry again
          ipos--;
          continue;
        }

        /*if (pos.x == x && pos.y == y && pos.sub_tile == subtile) {
            legal_pos[itype][isub_tile][ipos] = legal_pos[itype][isub_tile][free_locations[itype][isub_tile] - 1];
            free_locations[itype][isub_tile]--;
            break;
        }*/
    }
}

static void place_a_macro(int macros_max_num_tries, std::vector<std::vector<int>>& free_locations, t_pl_macro pl_macro) {
=======
static void initial_placement_pl_macros(int macros_max_num_tries, std::vector<std::vector<int>>& free_locations, const std::vector<t_pl_macro>& sorted_macros) {
>>>>>>> eea0df05
    int macro_placed;
    int itype, itry, ipos, isub_tile;
    ClusterBlockId blk_id;

    auto& cluster_ctx = g_vpr_ctx.clustering();
<<<<<<< HEAD
    auto& place_ctx = g_vpr_ctx.placement();

    macro_placed = false;
=======

    /* Macros are harder to place.  Do them first */
    for (auto pl_macro : sorted_macros) {
        // Every macro are not placed in the beginnning
        macro_placed = false;
>>>>>>> eea0df05

    while (!macro_placed) {
        // Assume that all the blocks in the macro are of the same type
        blk_id = pl_macro.members[0].blk_index;

        if (place_ctx.block_locs[blk_id].loc.x != -1) {
            //put VTR assert
            macro_placed = true;
            continue;
        }

        auto block_type = cluster_ctx.clb_nlist.block_type(blk_id);

        for (auto tile_type : block_type->equivalent_tiles) { //Try each possible tile type
            itype = tile_type->index;

            auto possible_sub_tiles = get_possible_sub_tile_indices(tile_type, block_type);

            // Try to place the macro first, if can be placed - place them, otherwise try again
            for (itry = 0; itry < macros_max_num_tries && macro_placed == false; itry++) {
                // Choose a free sub tile for the head
                isub_tile = get_free_sub_tile(free_locations, itype, possible_sub_tiles);

                // Choose a random position for the head
                ipos = vtr::irand(free_locations[itype][isub_tile] - 1);

                // Try to place the macro
                macro_placed = try_place_macro(itype, ipos, isub_tile, pl_macro, free_locations);

            } // Finished all tries

            if (macro_placed == false) {
                // if a macro still could not be placed after macros_max_num_tries times,
                // go through the chip exhaustively to find a legal placement for the macro
                // place the macro on the first location that is legal
                // then set macro_placed = true;
                // if there are no legal positions, error out

                // Exhaustive placement of carry macros
                for (isub_tile = 0; tile_type->sub_tiles.size() && macro_placed == false; isub_tile++) {
                    for (ipos = 0; ipos < free_locations[itype][isub_tile] && macro_placed == false; ipos++) {
                        // Try to place the macro
                        macro_placed = try_place_macro(itype, ipos, isub_tile, pl_macro, free_locations);
                    }
                } // Exhausted all the legal placement position for this macro

                // If macro could not be placed after exhaustive placement, error out
            } else {
                // This macro has been placed successfully
                break;
            }
        }

        if (macro_placed == false) {
            std::vector<std::string> tried_types;
            for (auto tile_type : block_type->equivalent_tiles) {
                tried_types.push_back(tile_type->name);
            }
            std::string tried_types_str = "{" + vtr::join(tried_types, ", ") + "}";

            // Error out
            VPR_FATAL_ERROR(VPR_ERROR_PLACE,
                            "Initial placement failed.\n"
                            "Could not place macro length %zu with head block %s (#%zu); not enough free locations of type(s) %s.\n"
                            "Please manually size the FPGA because VPR can't do this yet.\n",
                            pl_macro.members.size(), cluster_ctx.clb_nlist.block_name(blk_id).c_str(), size_t(blk_id), tried_types_str.c_str());
        }
    }
}

/* Place blocks that are NOT a part of any macro.
 * We'll randomly place each block in the clustered netlist, one by one. */
<<<<<<< HEAD
static void place_a_block(ClusterBlockId blk_id, std::vector<std::vector<int>>& free_locations, enum e_pad_loc_type pad_loc_type) {
=======
static void initial_placement_blocks(std::vector<std::vector<int>>& free_locations, enum e_pad_loc_type pad_loc_type, const std::vector<ClusterBlockId>& sorted_blocks) {
>>>>>>> eea0df05
    auto& cluster_ctx = g_vpr_ctx.clustering();
    auto& place_ctx = g_vpr_ctx.mutable_placement();

    bool placed = false;
    while (!placed) {
        /* -1 is a sentinel for a non-placed block, which the code in this routine will choose a location for.
         * If the x value is not -1, we assume something else has already placed this block and we should leave it there.
         * For example, if the user constrained it to a certain location, the block has already been placed.
         */
        if (place_ctx.block_locs[blk_id].loc.x != -1) {
            //put VTR assert
            placed = true;
            continue;
        }

        auto logical_block = cluster_ctx.clb_nlist.block_type(blk_id);

        /* Randomly select a free location of the appropriate type for blk_id.
         * We have a linearized list of all the free locations that can
         * accommodate a block of that type in free_locations[itype].
         * Choose one randomly and put blk_id there. Then we don't want to pick
         * that location again, so remove it from the free_locations array.
         */

        auto type = pick_placement_type(logical_block, 1, free_locations);

        if (type == nullptr) {
            VPR_FATAL_ERROR(VPR_ERROR_PLACE,
                            "Initial placement failed.\n"
                            "Could not place block %s (#%zu); no free locations of type %s (#%d).\n",
                            cluster_ctx.clb_nlist.block_name(blk_id).c_str(), size_t(blk_id), logical_block->name, logical_block->index);
        }

        int itype = type->index;

        auto possible_sub_tiles = get_possible_sub_tile_indices(type, logical_block);

        int isub_tile = get_free_sub_tile(free_locations, itype, possible_sub_tiles);

        t_pl_loc to;
        int ipos = vtr::irand(free_locations[itype][isub_tile] - 1);

        to = legal_pos[itype][isub_tile][ipos];

        // Make sure that the position is EMPTY_BLOCK before placing the block down
        VTR_ASSERT(place_ctx.grid_blocks[to.x][to.y].blocks[to.sub_tile] == EMPTY_BLOCK_ID);

        bool floorplan_good = cluster_floorplanning_legal(blk_id, to);

        if (floorplan_good) {
            place_ctx.grid_blocks[to.x][to.y].blocks[to.sub_tile] = blk_id;
            place_ctx.grid_blocks[to.x][to.y].usage++;

            place_ctx.block_locs[blk_id].loc = to;

            //Mark IOs as fixed if specifying a (fixed) random placement
            if (is_io_type(pick_physical_type(logical_block)) && pad_loc_type == RANDOM) {
                place_ctx.block_locs[blk_id].is_fixed = true;
            }

            /* Ensure randomizer doesn't pick this location again, since it's occupied. Could shift all the
             * legal positions in legal_pos to remove the entry (choice) we just used, but faster to
             * just move the last entry in legal_pos to the spot we just used and decrement the
             * count of free_locations. */
            legal_pos[itype][isub_tile][ipos] = legal_pos[itype][isub_tile][free_locations[itype][isub_tile] - 1]; /* overwrite used block position */
            free_locations[itype][isub_tile]--;

            placed = true;
        }
    }
}

static t_physical_tile_type_ptr pick_placement_type(t_logical_block_type_ptr logical_block,
                                                    int num_needed_types,
                                                    std::vector<std::vector<int>>& free_locations) {
    // Loop through the ordered map to get tiles in a decreasing priority order
    for (auto& tile : logical_block->equivalent_tiles) {
        auto possible_sub_tiles = get_possible_sub_tile_indices(tile, logical_block);
        for (auto sub_tile_index : possible_sub_tiles) {
            if (free_locations[tile->index][sub_tile_index] >= num_needed_types) {
                return tile;
            }
        }
    }

    return nullptr;
}

static vtr::vector<ClusterBlockId, t_block_score> assign_block_scores() {
    auto& cluster_ctx = g_vpr_ctx.clustering();
    auto& place_ctx = g_vpr_ctx.placement();
    auto& floorplan_ctx = g_vpr_ctx.floorplanning();

    auto& pl_macros = place_ctx.pl_macros;

    t_block_score score;

    vtr::vector<ClusterBlockId, t_block_score> block_scores;

    block_scores.resize(cluster_ctx.clb_nlist.blocks().size());

    //GridTileLookup class provides info needed for calculating number of tiles covered by a region
    GridTileLookup grid_tiles;
    grid_tiles.initialize_grid_tile_matrices();

    /*
     * For the blocks with no floorplan constraints, and the blocks that are not part of macros,
     * the block scores will remain at their default values assigned by the constructor
     * (macro_size = 0; floorplan_constraints = 0; num_equivalent_tiles =1;
     */

    //go through all blocks and store floorplan constraints and num equivalent tiles
    for (auto blk_id : cluster_ctx.clb_nlist.blocks()) {
        if (is_cluster_constrained(blk_id)) {
            PartitionRegion pr = floorplan_ctx.cluster_constraints[blk_id];
            auto block_type = cluster_ctx.clb_nlist.block_type(blk_id);
            int floorplan_score = get_floorplan_score(blk_id, pr, block_type, grid_tiles);
            block_scores[blk_id].tiles_outside_of_floorplan_constraints = floorplan_score;
        }
    }

    //go through placement macros and store size of macro for each block
    for (auto pl_macro : pl_macros) {
        int size = pl_macro.members.size();
        for (unsigned int i = 0; i < pl_macro.members.size(); i++) {
            block_scores[pl_macro.members[i].blk_index].macro_size = size;
        }
    }

    return block_scores;
}

static std::vector<ClusterBlockId> sort_blocks(const vtr::vector<ClusterBlockId, t_block_score>& block_scores) {
    auto& cluster_ctx = g_vpr_ctx.clustering();

    auto blocks = cluster_ctx.clb_nlist.blocks();

    std::vector<ClusterBlockId> sorted_blocks(blocks.begin(), blocks.end());

    /*
     * The criteria considers blocks that belong to a macro or to a floorplan region more difficult to place.
     * The bigger the macro, and/or the tighter the floorplan constraint, the earlier the block will be in
     * the list of sorted blocks.
     * The tiles_outside_of_floorplan_constraints will dominate the criteria, since the number of tiles will
     * likely be significantly bigger than the macro size. This is okay since the floorplan constraints give
     * a more accurate picture of how difficult a block is to place.
     */
    auto criteria = [block_scores](ClusterBlockId lhs, ClusterBlockId rhs) {
        int lhs_score = 10 * block_scores[lhs].macro_size + block_scores[lhs].tiles_outside_of_floorplan_constraints;
        int rhs_score = 10 * block_scores[rhs].macro_size + block_scores[rhs].tiles_outside_of_floorplan_constraints;

        return lhs_score > rhs_score;
    };

    std::stable_sort(sorted_blocks.begin(), sorted_blocks.end(), criteria);
    //print_sorted_blocks(sorted_blocks, block_scores);

    return sorted_blocks;
}

static std::vector<t_pl_macro> sort_macros(const vtr::vector<ClusterBlockId, t_block_score>& block_scores) {
    auto& place_ctx = g_vpr_ctx.placement();
    auto& pl_macros = place_ctx.pl_macros;

    // Sorting blocks to place to have most constricted ones to be placed first
    std::vector<t_pl_macro> sorted_pl_macros(pl_macros.begin(), pl_macros.end());

    auto criteria = [block_scores](const t_pl_macro lhs, t_pl_macro rhs) {
        int lhs_score = 10 * block_scores[lhs.members[0].blk_index].macro_size + block_scores[lhs.members[0].blk_index].tiles_outside_of_floorplan_constraints;
        int rhs_score = 10 * block_scores[rhs.members[0].blk_index].macro_size + block_scores[rhs.members[0].blk_index].tiles_outside_of_floorplan_constraints;

        return lhs_score > rhs_score;
    };

    std::stable_sort(sorted_pl_macros.begin(), sorted_pl_macros.end(), criteria);

    return sorted_pl_macros;
}

void print_sorted_blocks(const std::vector<ClusterBlockId>& sorted_blocks, const vtr::vector<ClusterBlockId, t_block_score>& block_scores) {
    VTR_LOG("\nPrinting sorted blocks: \n");
    for (unsigned int i = 0; i < sorted_blocks.size(); i++) {
        VTR_LOG("Block_Id: %zu, Macro size: %d, Num tiles outside floorplan constraints: %d\n", sorted_blocks[i], block_scores[sorted_blocks[i]].macro_size, block_scores[sorted_blocks[i]].tiles_outside_of_floorplan_constraints);
    }
}

static void place_the_blocks(const std::vector<ClusterBlockId>& sorted_blocks,
                             const vtr::vector<ClusterBlockId, t_block_score>& block_scores,
                             std::vector<std::vector<int>>& free_locations,
                             enum e_pad_loc_type pad_loc_type) {
    auto& place_ctx = g_vpr_ctx.placement();
    auto& device_ctx = g_vpr_ctx.device();
    int num_macros = place_ctx.pl_macros.size();
    int num_macros_placed = 0;
    int itype; int ipos;

    for (auto blk_id : sorted_blocks) {
        //Check if macro has already been placed
        if (place_ctx.block_locs[blk_id].loc.x != -1) {
            //put VTR assert
            continue;
        }

        if (block_scores[blk_id].macro_size > 0) {
            int imacro;
            get_imacro_from_iblk(&imacro, blk_id, place_ctx.pl_macros);
            t_pl_macro pl_macro;
            pl_macro = place_ctx.pl_macros[imacro];
            place_a_macro(MAX_NUM_TRIES_TO_PLACE_MACROS_RANDOMLY, free_locations, pl_macro);
            num_macros_placed++;
        } else {
            place_a_block(blk_id, free_locations, pad_loc_type);
        }

        if (num_macros_placed == num_macros) {
            // All the macros are placed, update the legal_pos[][] array and free_locations[] array
            for (const auto& type : device_ctx.physical_tile_types) {
                itype = type.index;

                for (auto sub_tile : type.sub_tiles) {
                    int isub_tile = sub_tile.index;

                    VTR_ASSERT(free_locations[itype][isub_tile] >= 0);
                    for (ipos = 0; ipos < free_locations[itype][isub_tile]; ipos++) {
                        t_pl_loc pos = legal_pos[itype][isub_tile][ipos];

                        // Check if that location is occupied.  If it is, remove from legal_pos
                        if (place_ctx.grid_blocks[pos.x][pos.y].blocks[pos.sub_tile] != EMPTY_BLOCK_ID && place_ctx.grid_blocks[pos.x][pos.y].blocks[pos.sub_tile] != INVALID_BLOCK_ID) {
                            legal_pos[itype][isub_tile][ipos] = legal_pos[itype][isub_tile][free_locations[itype][isub_tile] - 1];
                            free_locations[itype][isub_tile]--;

                            // After the move, I need to check this particular entry again
                            ipos--;
                            continue;
                        }
                    }
                }
            } // Finish updating the legal_pos[][] and free_locations[] array
        }
    }
}

void initial_placement(enum e_pad_loc_type pad_loc_type, const char* constraints_file) {
    vtr::ScopedStartFinishTimer timer("Initial Placement");

    /* Randomly places the blocks to create an initial placement. We rely on
     * the legal_pos array already being loaded.  That legal_pos[itype] is an
     * array that gives every legal value of (x,y,z) that can accommodate a block.
     */

    /* Go through cluster blocks to calculate the tightest placement
     * floorplan constraint for each constrained block
     */
    propagate_place_constraints();

    //Sort blocks and placement macros according to how difficult they are to place
    vtr::vector<ClusterBlockId, t_block_score> block_scores = assign_block_scores();
    std::vector<ClusterBlockId> sorted_blocks = sort_blocks(block_scores);
    std::vector<t_pl_macro> sorted_macros = sort_macros(block_scores);

    // Loading legal placement locations
    zero_initialize_grid_blocks();
    alloc_and_load_legal_placement_locations(legal_pos);

    int itype;
    std::vector<std::vector<int>> free_locations; /* [0..device_ctx.num_block_types-1].
                                                   * Stores how many locations there are for this type that *might* still be free.
                                                   * That is, this stores the number of entries in legal_pos[itype] that are worth considering
                                                   * as you look for a free location.
                                                   */
    auto& device_ctx = g_vpr_ctx.device();
    auto& cluster_ctx = g_vpr_ctx.clustering();
    auto& place_ctx = g_vpr_ctx.mutable_placement();

    free_locations.resize(device_ctx.physical_tile_types.size());
    for (const auto& type : device_ctx.physical_tile_types) {
        itype = type.index;
        free_locations[itype].resize(type.sub_tiles.size());

        for (auto sub_tile : type.sub_tiles) {
            free_locations[itype][sub_tile.index] = legal_pos[itype][sub_tile.index].size();
        }
    }

    /* We'll use the grid to record where everything goes. Initialize to the grid has no
     * blocks placed anywhere.
     */
    for (size_t i = 0; i < device_ctx.grid.width(); i++) {
        for (size_t j = 0; j < device_ctx.grid.height(); j++) {
            place_ctx.grid_blocks[i][j].usage = 0;
            itype = device_ctx.grid[i][j].type->index;
            for (int k = 0; k < device_ctx.physical_tile_types[itype].capacity; k++) {
                if (place_ctx.grid_blocks[i][j].blocks[k] != INVALID_BLOCK_ID) {
                    place_ctx.grid_blocks[i][j].blocks[k] = EMPTY_BLOCK_ID;
                }
            }
        }
    }

    /* Similarly, mark all blocks as not being placed yet. */
    for (auto blk_id : cluster_ctx.clb_nlist.blocks()) {
        place_ctx.block_locs[blk_id].loc = t_pl_loc();
    }

    /*Check whether the constraint file is NULL, if not, read in the block locations from the constraints file here*/
    if (strlen(constraints_file) != 0) {
        read_constraints(constraints_file);
    }

    /*Mark the blocks that have already been locked to one spot via floorplan constraints
     * as fixed so they do not get moved during initial placement or during simulated annealing*/
    mark_fixed_blocks();

<<<<<<< HEAD
    //Place the blocks in sorted order
    place_the_blocks(sorted_blocks, block_scores, free_locations, pad_loc_type);
=======
    initial_placement_pl_macros(MAX_NUM_TRIES_TO_PLACE_MACROS_RANDOMLY, free_locations, sorted_macros);

    // All the macros are placed, update the legal_pos[][] array and free_locations[] array
    for (const auto& type : device_ctx.physical_tile_types) {
        itype = type.index;

        for (auto sub_tile : type.sub_tiles) {
            int isub_tile = sub_tile.index;

            VTR_ASSERT(free_locations[itype][isub_tile] >= 0);
            for (ipos = 0; ipos < free_locations[itype][isub_tile]; ipos++) {
                t_pl_loc pos = legal_pos[itype][isub_tile][ipos];

                // Check if that location is occupied.  If it is, remove from legal_pos
                if (place_ctx.grid_blocks[pos.x][pos.y].blocks[pos.sub_tile] != EMPTY_BLOCK_ID && place_ctx.grid_blocks[pos.x][pos.y].blocks[pos.sub_tile] != INVALID_BLOCK_ID) {
                    legal_pos[itype][isub_tile][ipos] = legal_pos[itype][isub_tile][free_locations[itype][isub_tile] - 1];
                    free_locations[itype][isub_tile]--;

                    // After the move, I need to check this particular entry again
                    ipos--;
                    continue;
                }
            }
        }
    } // Finish updating the legal_pos[][] and free_locations[] array

    //Place the rest of the blocks that are not macros in a sorted order
    initial_placement_blocks(free_locations, pad_loc_type, sorted_blocks);
>>>>>>> eea0df05

    /* Restore legal_pos */
    alloc_and_load_legal_placement_locations(legal_pos);

#ifdef VERBOSE
    VTR_LOG("At end of initial_placement.\n");
    if (getEchoEnabled() && isEchoFileEnabled(E_ECHO_INITIAL_CLB_PLACEMENT)) {
        print_clb_placement(getEchoFileName(E_ECHO_INITIAL_CLB_PLACEMENT));
    }
#endif
}<|MERGE_RESOLUTION|>--- conflicted
+++ resolved
@@ -32,19 +32,13 @@
 static int get_free_sub_tile(std::vector<std::vector<int>>& free_locations, int itype, std::vector<int> possible_sub_tiles);
 
 static int check_macro_can_be_placed(t_pl_macro pl_macro, int itype, t_pl_loc head_pos);
-<<<<<<< HEAD
+
 static int try_place_macro(int itype, int ipos, int isub_tile, t_pl_macro pl_macro, std::vector<std::vector<int>>& free_locations);
 static void place_a_macro(int macros_max_num_tries, std::vector<std::vector<int>>& free_locations, t_pl_macro pl_macro);
 
 static void mark_macro_member(ClusterBlockId blk_id, int x, int y, std::vector<std::vector<int>>& free_locations);
 
 static void place_a_block(ClusterBlockId blk_id, std::vector<std::vector<int>>& free_locations, enum e_pad_loc_type pad_loc_type);
-=======
-static int try_place_macro(int itype, int ipos, int isub_tile, t_pl_macro pl_macro);
-static void initial_placement_pl_macros(int macros_max_num_tries, std::vector<std::vector<int>>& free_locations, const std::vector<t_pl_macro>& sorted_macros);
-
-static void initial_placement_blocks(std::vector<std::vector<int>>& free_locations, enum e_pad_loc_type pad_loc_type, const std::vector<ClusterBlockId>& sorted_blocks);
->>>>>>> eea0df05
 
 static t_physical_tile_type_ptr pick_placement_type(t_logical_block_type_ptr logical_block,
                                                     int num_needed_types,
@@ -170,7 +164,7 @@
             place_ctx.grid_blocks[member_pos.x][member_pos.y].usage++;
 
             //update the legal_pos and free_locations data structures where the macro member is placed
-            //mark_macro_member(iblk, member_pos.x, member_pos.y, free_locations);
+            mark_macro_member(iblk, member_pos.x, member_pos.y, free_locations);
 
         } // Finish placing all the members in the macro
 
@@ -179,7 +173,6 @@
     return (macro_placed);
 }
 
-<<<<<<< HEAD
 static void mark_macro_member(ClusterBlockId blk_id, int x, int y, std::vector<std::vector<int>>& free_locations) {
     auto& device_ctx = g_vpr_ctx.device();
     auto& place_ctx = g_vpr_ctx.placement();
@@ -210,25 +203,16 @@
 }
 
 static void place_a_macro(int macros_max_num_tries, std::vector<std::vector<int>>& free_locations, t_pl_macro pl_macro) {
-=======
-static void initial_placement_pl_macros(int macros_max_num_tries, std::vector<std::vector<int>>& free_locations, const std::vector<t_pl_macro>& sorted_macros) {
->>>>>>> eea0df05
     int macro_placed;
     int itype, itry, ipos, isub_tile;
     ClusterBlockId blk_id;
 
     auto& cluster_ctx = g_vpr_ctx.clustering();
-<<<<<<< HEAD
+
     auto& place_ctx = g_vpr_ctx.placement();
 
     macro_placed = false;
-=======
-
-    /* Macros are harder to place.  Do them first */
-    for (auto pl_macro : sorted_macros) {
-        // Every macro are not placed in the beginnning
-        macro_placed = false;
->>>>>>> eea0df05
+
 
     while (!macro_placed) {
         // Assume that all the blocks in the macro are of the same type
@@ -301,11 +285,8 @@
 
 /* Place blocks that are NOT a part of any macro.
  * We'll randomly place each block in the clustered netlist, one by one. */
-<<<<<<< HEAD
 static void place_a_block(ClusterBlockId blk_id, std::vector<std::vector<int>>& free_locations, enum e_pad_loc_type pad_loc_type) {
-=======
-static void initial_placement_blocks(std::vector<std::vector<int>>& free_locations, enum e_pad_loc_type pad_loc_type, const std::vector<ClusterBlockId>& sorted_blocks) {
->>>>>>> eea0df05
+
     auto& cluster_ctx = g_vpr_ctx.clustering();
     auto& place_ctx = g_vpr_ctx.mutable_placement();
 
@@ -497,10 +478,10 @@
                              std::vector<std::vector<int>>& free_locations,
                              enum e_pad_loc_type pad_loc_type) {
     auto& place_ctx = g_vpr_ctx.placement();
-    auto& device_ctx = g_vpr_ctx.device();
-    int num_macros = place_ctx.pl_macros.size();
-    int num_macros_placed = 0;
-    int itype; int ipos;
+    //auto& device_ctx = g_vpr_ctx.device();
+    //int num_macros = place_ctx.pl_macros.size();
+    //int num_macros_placed = 0;
+    //int itype; int ipos;
 
     for (auto blk_id : sorted_blocks) {
         //Check if macro has already been placed
@@ -515,12 +496,12 @@
             t_pl_macro pl_macro;
             pl_macro = place_ctx.pl_macros[imacro];
             place_a_macro(MAX_NUM_TRIES_TO_PLACE_MACROS_RANDOMLY, free_locations, pl_macro);
-            num_macros_placed++;
+            //num_macros_placed++;
         } else {
             place_a_block(blk_id, free_locations, pad_loc_type);
         }
 
-        if (num_macros_placed == num_macros) {
+        /*if (num_macros_placed == num_macros) {
             // All the macros are placed, update the legal_pos[][] array and free_locations[] array
             for (const auto& type : device_ctx.physical_tile_types) {
                 itype = type.index;
@@ -544,7 +525,7 @@
                     }
                 }
             } // Finish updating the legal_pos[][] and free_locations[] array
-        }
+        }*/
     }
 }
 
@@ -619,39 +600,8 @@
      * as fixed so they do not get moved during initial placement or during simulated annealing*/
     mark_fixed_blocks();
 
-<<<<<<< HEAD
     //Place the blocks in sorted order
     place_the_blocks(sorted_blocks, block_scores, free_locations, pad_loc_type);
-=======
-    initial_placement_pl_macros(MAX_NUM_TRIES_TO_PLACE_MACROS_RANDOMLY, free_locations, sorted_macros);
-
-    // All the macros are placed, update the legal_pos[][] array and free_locations[] array
-    for (const auto& type : device_ctx.physical_tile_types) {
-        itype = type.index;
-
-        for (auto sub_tile : type.sub_tiles) {
-            int isub_tile = sub_tile.index;
-
-            VTR_ASSERT(free_locations[itype][isub_tile] >= 0);
-            for (ipos = 0; ipos < free_locations[itype][isub_tile]; ipos++) {
-                t_pl_loc pos = legal_pos[itype][isub_tile][ipos];
-
-                // Check if that location is occupied.  If it is, remove from legal_pos
-                if (place_ctx.grid_blocks[pos.x][pos.y].blocks[pos.sub_tile] != EMPTY_BLOCK_ID && place_ctx.grid_blocks[pos.x][pos.y].blocks[pos.sub_tile] != INVALID_BLOCK_ID) {
-                    legal_pos[itype][isub_tile][ipos] = legal_pos[itype][isub_tile][free_locations[itype][isub_tile] - 1];
-                    free_locations[itype][isub_tile]--;
-
-                    // After the move, I need to check this particular entry again
-                    ipos--;
-                    continue;
-                }
-            }
-        }
-    } // Finish updating the legal_pos[][] and free_locations[] array
-
-    //Place the rest of the blocks that are not macros in a sorted order
-    initial_placement_blocks(free_locations, pad_loc_type, sorted_blocks);
->>>>>>> eea0df05
 
     /* Restore legal_pos */
     alloc_and_load_legal_placement_locations(legal_pos);
