--- conflicted
+++ resolved
@@ -12,11 +12,6 @@
 #include "place_util.h"
 
 #include <functional>
-<<<<<<< HEAD
-=======
-
-class PlacerState;
->>>>>>> 159c2c48
 
 class PlacerState;
 
@@ -38,26 +33,15 @@
   public:
     NetCostHandler() = delete;
     NetCostHandler(const NetCostHandler&) = delete;
-<<<<<<< HEAD
     NetCostHandler& operator=(const NetCostHandler&) = delete;
     NetCostHandler(NetCostHandler&&) = default;
     NetCostHandler& operator=(NetCostHandler&&) = default;
-
-    /**
-     * @brief Resize temporary swap data structures needed to determine which nets are affected by a move and data needed per net
-     * about where their terminals are in order to quickly (incrementally) update their wirelength costs. These data structures are
-     * (layer_)ts_bb_edge_new, (layer_)ts_bb_coord_new, ts_layer_sink_pin_count, and ts_nets_to_update.
-=======
-    NetCostHandler(NetCostHandler&&) = delete;
-    NetCostHandler& operator=(const NetCostHandler&) = delete;
-    NetCostHandler& operator=(NetCostHandler&&) = delete;
 
     /**
      * @brief Initializes a NetCostHandler object, which contains temporary swap data structures needed to determine which nets
      * are affected by a move and data needed per net about where their terminals are in order to quickly (incrementally) update
      * their wirelength costs. These data structures are (layer_)ts_bb_edge_new, (layer_)ts_bb_coord_new, ts_layer_sink_pin_count,
      * and ts_nets_to_update.
->>>>>>> 159c2c48
      * @param num_nets Number of nets in the netlist used by the placement engine (currently clustered netlist)
      * @param cube_bb True if the 3D bounding box should be used, false otherwise.
      * @param place_cost_exp It is an exponent to which you take the average inverse channel
@@ -131,16 +115,9 @@
      * Used to computed timing cost .
      * @param costs passed by reference and computed by this routine (i.e. returned by reference)
      */
-<<<<<<< HEAD
     void recompute_costs_from_scratch(const PlaceDelayModel* delay_model,
                                       const PlacerCriticalities* criticalities,
                                       t_placer_costs& costs);
-=======
-    void recompute_costs_from_scratch(const t_noc_opts& noc_opts,
-                                      const PlaceDelayModel* delay_model,
-                                      const PlacerCriticalities* criticalities,
-                                      t_placer_costs* costs);
->>>>>>> 159c2c48
 
   private:
     ///@brief Specifies whether the bounding box is computed using cube method or per-layer method.
@@ -153,13 +130,10 @@
     std::function<double(e_cost_methods method)> comp_bb_cost_functor_;
     ///@brief Points to the proper method for updating the bounding box of a net.
     std::function<void(ClusterNetId net_id, t_physical_tile_loc pin_old_loc, t_physical_tile_loc pin_new_loc, bool is_driver)> update_bb_functor_;
-<<<<<<< HEAD
-=======
     ///@brief Points to the proper method for getting the bounding box cost of a net
     std::function<double(ClusterNetId)> get_net_bb_cost_functor_;
     ///@brief Points to the proper method for getting the non-updatable bounding box of a net
     std::function<void(const ClusterNetId net)> get_non_updatable_bb_functor_;
->>>>>>> 159c2c48
 
     /**
      * @brief for the states of the bounding box.
@@ -287,26 +261,6 @@
                                 double& delta_timing_cost,
                                 bool is_src_moving);
 
-<<<<<<< HEAD
-    void get_non_updatable_bb_(const ClusterNetId net);
-
-    double get_net_bb_cost_(const ClusterNetId net_id);
-
-    void set_ts_bb_coord_(const ClusterNetId net_id);
-
-    void set_ts_edge_(const ClusterNetId net_id);
-
-    /**
-     * @brief Calculate the 3D bounding box of "net_id" from scratch (based on the block locations stored in place_ctx) and
-     * store them in bb_coord_new
-     * @param net_id ID of the net for which the bounding box is requested
-     * @param bb_coord_new Computed by this function and returned by reference.
-     * @param num_sink_pin_layer Store the number of sink pins of "net_id" on each layer
-     */
-    void get_non_updatable_cube_bb_(ClusterNetId net_id,
-                                    t_bb& bb_coord_new,
-                                    vtr::NdMatrixProxy<int, 1> num_sink_pin_layer);
-=======
     /**
      * @brief Updates the bounding box coordinates of a net in the placer state
      * with coordinates stored in the `ts` bounding box coordinates container.
@@ -329,25 +283,15 @@
      * the one stored in placer_state_
      */
     void get_non_updatable_cube_bb_(ClusterNetId net_id, bool use_ts);
->>>>>>> 159c2c48
 
     /**
      * @brief Calculate the per-layer bounding box of "net_id" from scratch (based on the block locations stored in place_ctx) and
      * store them in bb_coord_new
      * @param net_id ID of the net for which the bounding box is requested
-<<<<<<< HEAD
-     * @param bb_coord_new Computed by this function and returned by reference.
-     * @param num_sink_layer Store the number of sink pins of "net_id" on each layer
-     */
-    void get_non_updatable_per_layer_bb_(ClusterNetId net_id,
-                                         std::vector<t_2D_bb>& bb_coord_new,
-                                         vtr::NdMatrixProxy<int, 1> num_sink_layer);
-=======
      * @param use_ts Specifies whether the `ts` bounding box is updated or
      * the one stored in placer_state_
      */
     void get_non_updatable_per_layer_bb_(ClusterNetId net_id, bool use_ts);
->>>>>>> 159c2c48
 
     /**
      * @brief Calculate the 3D BB of a large net from scratch and update coord, edge, and num_sink_pin_layer data structures.
@@ -388,13 +332,7 @@
      * the CLBs forming the edges of the bounding box can be used.  Essentially, I am assuming the pins always lie on the
      * outside of the bounding box. The x and y coordinates are the pin's x and y coordinates. IO blocks are considered to be one
      * cell in for simplicity.
-<<<<<<< HEAD
-     * @param bb_edge_new Number of blocks on the edges of the bounding box
-     * @param bb_coord_new Coordinates of the bounding box
-     * @param num_sink_pin_layer_new Number of sinks of the given net on each layer
-=======
-     * @param net_id ID of the net which the moving pin belongs to
->>>>>>> 159c2c48
+     * @param net_id ID of the net which the moving pin belongs to
      * @param pin_old_loc The old location of the moving pin
      * @param pin_new_loc The new location of the moving pin
      * @param src_pin Is the moving pin driving the net
@@ -435,11 +373,7 @@
      * @param bb_coord_new The new bb calculated by this function
      * @param bb_layer_pin_sink_count The updated number of net's sinks on each layer
      * @param old_num_block_on_edge The current known number of blocks of the net on bounding box edges
-<<<<<<< HEAD
-     * @param old_edge_coord The current known boudning box of the net
-=======
      * @param old_edge_coord The current known bounding box of the net
->>>>>>> 159c2c48
      * @param new_num_block_on_edge The new bb calculated by this function
      * @param new_edge_coord The new bb edge calculated by this function
      *
@@ -460,11 +394,7 @@
      * @param pin_old_loc Old location of the moving pin
      * @param pin_new_loc New location of the moving pin
      * @param curr_bb_edge The current known number of blocks of the net on bounding box edges
-<<<<<<< HEAD
-     * @param curr_bb_coord The current known boudning box of the net
-=======
      * @param curr_bb_coord The current known bounding box of the net
->>>>>>> 159c2c48
      * @param bb_pin_sink_count_new The updated number of net's sinks on each layer
      * @param bb_edge_new The new bb edge calculated by this function
      * @param bb_coord_new The new bb calculated by this function
@@ -485,11 +415,7 @@
      * @param pin_old_loc Old location of the moving pin
      * @param pin_new_loc New location of the moving pin
      * @param curr_bb_edge The current known number of blocks of the net on bounding box edges
-<<<<<<< HEAD
-     * @param curr_bb_coord The current known boudning box of the net
-=======
      * @param curr_bb_coord The current known bounding box of the net
->>>>>>> 159c2c48
      * @param bb_pin_sink_count_new The updated number of net's sinks on each layer
      * @param bb_edge_new The new bb edge calculated by this function
      * @param bb_coord_new The new bb calculated by this function
@@ -503,49 +429,6 @@
                                              std::vector<t_2D_bb>& bb_edge_new,
                                              std::vector<t_2D_bb>& bb_coord_new);
 
-<<<<<<< HEAD
-     double comp_per_layer_bb_cost_(e_cost_methods method);
-     double comp_cube_bb_cost_(e_cost_methods method);
-
-     /**
-     * @brief if "net" is not already stored as an affected net, add it in ts_nets_to_update.
-     * @param net ID of a net affected by a move
-     */
-     void record_affected_net_(const ClusterNetId net);
-
-     /**
-     * @brief To mitigate round-off errors, every once in a while, the costs of nets are summed up from scratch.
-     * This functions is called to do that for bb cost. It doesn't calculate the BBs from scratch, it would only add the costs again.
-     * @return Total bb (wirelength) cost for the placement
-     */
-     double recompute_bb_cost_();
-
-     /**
-     * @brief Given the 3D BB, calculate the wire-length cost of the net
-     * @param net_id ID of the net which cost is requested
-     * @param bb Bounding box of the net
-     * @return Wirelength cost of the net
-     */
-     double get_net_cube_bb_cost_(ClusterNetId net_id, const t_bb& bb);
-
-     /**
-     * @brief Given the per-layer BB, calculate the wire-length cost of the net on each layer
-     * and return the sum of the costs
-     * @param net_id ID of the net which cost is requested. Currently unused
-     * @param bb Per-layer bounding box of the net
-     * @return Wirelength cost of the net
-     */
-     double get_net_per_layer_bb_cost_(ClusterNetId net_id,
-                                       const std::vector<t_2D_bb>& bb,
-                                       const vtr::NdMatrixProxy<int, 1> layer_pin_sink_count);
-
-    /**
-    * @brief Given the per-layer BB, calculate the wire-length estimate of the net on each layer
-    * and return the sum of the lengths
-    * @param net_id ID of the net which wirelength estimate is requested
-    * @return Wirelength estimate of the net
-    */
-=======
      /**
       * @brief Computes the bounding box from scratch using 2D bounding boxes (per-layer mode)
       * @param method The method used to calculate placement cost. Specifies whether the cost is
@@ -600,7 +483,6 @@
      * @param net_id ID of the net which wirelength estimate is requested
      * @return Wirelength estimate of the net
      */
->>>>>>> 159c2c48
     double get_net_wirelength_from_layer_bb_(ClusterNetId net_id);
 
 };