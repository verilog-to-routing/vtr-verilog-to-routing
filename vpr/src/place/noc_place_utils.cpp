--- conflicted
+++ resolved
@@ -661,10 +661,7 @@
      * is computed. Weighting factors determine the contribution of each
      * normalized term to the sum.
      */
-<<<<<<< HEAD
-=======
     // clang-format off
->>>>>>> c7b9ce08
     cost =
         noc_opts.noc_placement_weighting *
         (
@@ -673,10 +670,7 @@
             cost_terms.latency_overrun * norm_factors.latency_overrun * noc_opts.noc_latency_constraints_weighting +
             cost_terms.congestion * norm_factors.congestion * noc_opts.noc_congestion_weighting
         );
-<<<<<<< HEAD
-=======
     // clang-format on
->>>>>>> c7b9ce08
 
     return cost;
 }
@@ -892,12 +886,6 @@
     //get the noc model to determine the physical routers where clusters are placed
     const NocStorage& noc_model = noc_ctx.noc_model;
 
-<<<<<<< HEAD
-=======
-    // get a reference to the clustered netlist
-    const ClusteredNetlist& cluster_block_netlist = cluster_ctx.clb_nlist;
-
->>>>>>> c7b9ce08
     // go through all the cluster blocks and write out their information in the placement file
     for (const ClusterBlockId single_cluster_id : router_clusters) {
         // check if the current cluster id is valid
@@ -909,11 +897,7 @@
         const std::string& cluster_name = cluster_ctx.clb_nlist.block_name(single_cluster_id);
 
         //get the placement location of the current router cluster block
-<<<<<<< HEAD
-        const t_block_loc& cluster_location = placement_ctx.block_locs[single_cluster_id];
-=======
         const t_block_loc& cluster_location = block_locs[single_cluster_id];
->>>>>>> c7b9ce08
 
         // now get the corresponding physical router block id the cluster is located on
         NocRouterId physical_router_cluster_is_placed_on = noc_model.get_router_at_grid_location(cluster_location.loc);
