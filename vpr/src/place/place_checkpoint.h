--- conflicted
+++ resolved
@@ -50,17 +50,5 @@
 void save_placement_checkpoint_if_needed(t_placement_checkpoint& placement_checkpoint, std::shared_ptr<SetupTimingInfo> timing_info, t_placer_costs& costs, float cpd);
 
 //restore the checkpoint if it's better than the latest placement solution
-<<<<<<< HEAD
-void restore_best_placement(t_placement_checkpoint& placement_checkpoint,
-                            std::shared_ptr<SetupTimingInfo>& timing_info,
-                            t_placer_costs& costs,
-                            std::unique_ptr<PlacerCriticalities>& placer_criticalities,
-                            std::unique_ptr<PlacerSetupSlacks>& placer_setup_slacks,
-                            std::unique_ptr<PlaceDelayModel>& place_delay_model,
-                            std::unique_ptr<NetPinTimingInvalidator>& pin_timing_invalidator,
-                            PlaceCritParams crit_params,
-                            const t_noc_opts& noc_opts);
-=======
 void restore_best_placement(t_placement_checkpoint& placement_checkpoint, std::shared_ptr<SetupTimingInfo>& timing_info, t_placer_costs& costs, std::unique_ptr<PlacerCriticalities>& placer_criticalities, std::unique_ptr<PlacerSetupSlacks>& placer_setup_slacks, std::unique_ptr<PlaceDelayModel>& place_delay_model, std::unique_ptr<NetPinTimingInvalidator>& pin_timing_invalidator, PlaceCritParams crit_params, const t_noc_opts& noc_opts);
->>>>>>> 9479f9d3
 #endif