#include "RL_agent_util.h"
#include "manual_move_generator.h"

void create_move_generators(std::unique_ptr<MoveGenerator>& move_generator, std::unique_ptr<MoveGenerator>& move_generator2, const t_placer_opts& placer_opts, int move_lim) {
<<<<<<< HEAD
    //extract available physical block types in the netlist
    determine_agent_block_types();

    bool is_multi_layer = (g_vpr_ctx.device().grid.get_num_layers() > 1);

=======
>>>>>>> a0dd712f
    if (placer_opts.RL_agent_placement == false) {
        if (placer_opts.place_algorithm.is_timing_driven()) {
            VTR_LOG("Using static probabilities for choosing each move type\n");
            VTR_LOG("Probability of Uniform_move : %f \n", placer_opts.place_static_move_prob[0]);
            VTR_LOG("Probability of Median_move : %f \n", placer_opts.place_static_move_prob[1]);
            VTR_LOG("Probability of Centroid_move : %f \n", placer_opts.place_static_move_prob[2]);
            VTR_LOG("Probability of Weighted_centroid_move : %f \n", placer_opts.place_static_move_prob[3]);
            VTR_LOG("Probability of Weighted_median_move : %f \n", placer_opts.place_static_move_prob[4]);
            VTR_LOG("Probability of Timing_feasible_region_move : %f \n", placer_opts.place_static_move_prob[5]);
            VTR_LOG("Probability of Critical_uniform_move : %f \n", placer_opts.place_static_move_prob[6]);
            VTR_LOG("Probability of Inter Layer Uniform Move : %f \n", placer_opts.place_static_move_prob[7]);
            move_generator = std::make_unique<StaticMoveGenerator>(placer_opts.place_static_move_prob);
            move_generator2 = std::make_unique<StaticMoveGenerator>(placer_opts.place_static_move_prob);
        } else { //Non-timing driven placement
            VTR_LOG("Using static probabilities for choosing each move type\n");
            VTR_LOG("Probability of Uniform_move : %f \n", placer_opts.place_static_notiming_move_prob[0]);
            VTR_LOG("Probability of Median_move : %f \n", placer_opts.place_static_notiming_move_prob[1]);
            VTR_LOG("Probability of Centroid_move : %f \n", placer_opts.place_static_notiming_move_prob[2]);
            move_generator = std::make_unique<StaticMoveGenerator>(placer_opts.place_static_notiming_move_prob);
            move_generator2 = std::make_unique<StaticMoveGenerator>(placer_opts.place_static_notiming_move_prob);
        }
    } else { //RL based placement
        /* For the non timing driven placement: the agent has a single state   *
         *     - Available moves are (Uniform / Median / Centroid)             *
         *                                                                     *
         * For the timing driven placement: the agent has two states           *
         *     - 1st state: includes 4 moves (Uniform / Median / Centroid /    *
         *                  WeightedCentroid)                                  *
         *      If agent should propose block type as well as the mentioned    *
         *      move types, 1st state Q-table size is:                          *
         *                 4 move types * number of block types in the netlist *
         *      if not, the Q-table size is : 4                                *
         *                                                                     *
         *                                                                     *
         *     - 2nd state: includes 7 moves (Uniform / Median / Centroid /    *
         *                  WeightedCentroid / WeightedMedian / Feasible       *
         *                  Region / CriticalUniform)                          *
         *      2nd state agent Q-table size is always 7 and always proposes   *
         *      only move type.                                                *
         *      This state is activated late in the anneal and in the Quench   */

        int num_1st_state_avail_moves = placer_opts.place_algorithm.is_timing_driven() ? NUM_PL_1ST_STATE_MOVE_TYPES : NUM_PL_NONTIMING_MOVE_TYPES;
        int num_2nd_state_avail_moves;
        if (placer_opts.place_algorithm.is_timing_driven()) {
            if (is_multi_layer) {
                num_2nd_state_avail_moves = NUM_PL_MOVE_TYPES;
            } else {
                num_2nd_state_avail_moves = NUM_PL_MOVE_TYPES - 1;
            }
        } else {
            num_2nd_state_avail_moves = NUM_PL_NONTIMING_MOVE_TYPES;
        }

        if (placer_opts.place_agent_algorithm == E_GREEDY) {
            std::unique_ptr<EpsilonGreedyAgent> karmed_bandit_agent1, karmed_bandit_agent2;
            //agent's 1st state
            if (placer_opts.place_agent_space == e_agent_space::MOVE_BLOCK_TYPE) {
                VTR_LOG("Using simple RL 'Epsilon Greedy agent' for choosing move and block types\n");
                karmed_bandit_agent1 = std::make_unique<EpsilonGreedyAgent>(num_1st_state_avail_moves,
                                                                            e_agent_space::MOVE_BLOCK_TYPE,
                                                                            placer_opts.place_agent_epsilon);
            } else {
                VTR_LOG("Using simple RL 'Epsilon Greedy agent' for choosing move types\n");
                karmed_bandit_agent1 = std::make_unique<EpsilonGreedyAgent>(num_1st_state_avail_moves,
                                                                            e_agent_space::MOVE_TYPE,
                                                                            placer_opts.place_agent_epsilon);
            }
            karmed_bandit_agent1->set_step(placer_opts.place_agent_gamma, move_lim);
            move_generator = std::make_unique<SimpleRLMoveGenerator>(karmed_bandit_agent1, is_multi_layer);
            //agent's 2nd state
            karmed_bandit_agent2 = std::make_unique<EpsilonGreedyAgent>(num_2nd_state_avail_moves,
                                                                        e_agent_space::MOVE_TYPE,
                                                                        placer_opts.place_agent_epsilon);
            karmed_bandit_agent2->set_step(placer_opts.place_agent_gamma, move_lim);
            move_generator2 = std::make_unique<SimpleRLMoveGenerator>(karmed_bandit_agent2, is_multi_layer);
        } else {
            std::unique_ptr<SoftmaxAgent> karmed_bandit_agent1, karmed_bandit_agent2;
            //agent's 1st state
            if (placer_opts.place_agent_space == e_agent_space::MOVE_BLOCK_TYPE) {
                VTR_LOG("Using simple RL 'Softmax agent' for choosing move and block types\n");
                karmed_bandit_agent1 = std::make_unique<SoftmaxAgent>(num_1st_state_avail_moves,
                                                                      e_agent_space::MOVE_BLOCK_TYPE);
            } else {
                VTR_LOG("Using simple RL 'Softmax agent' for choosing move types\n");
                karmed_bandit_agent1 = std::make_unique<SoftmaxAgent>(num_1st_state_avail_moves,
                                                                      e_agent_space::MOVE_TYPE);
            }
            karmed_bandit_agent1->set_step(placer_opts.place_agent_gamma, move_lim);
            move_generator = std::make_unique<SimpleRLMoveGenerator>(karmed_bandit_agent1, is_multi_layer);
            //agent's 2nd state
            karmed_bandit_agent2 = std::make_unique<SoftmaxAgent>(num_2nd_state_avail_moves,
                                                                  e_agent_space::MOVE_TYPE);
            karmed_bandit_agent2->set_step(placer_opts.place_agent_gamma, move_lim);
            move_generator2 = std::make_unique<SimpleRLMoveGenerator>(karmed_bandit_agent2, is_multi_layer);
        }
    }
}

void assign_current_move_generator(std::unique_ptr<MoveGenerator>& move_generator, std::unique_ptr<MoveGenerator>& move_generator2, e_agent_state agent_state, const t_placer_opts& placer_opts, bool in_quench, std::unique_ptr<MoveGenerator>& current_move_generator) {
    if (in_quench) {
        if (placer_opts.place_quench_algorithm.is_timing_driven() && placer_opts.place_agent_multistate == true)
            current_move_generator = std::move(move_generator2);
        else
            current_move_generator = std::move(move_generator);
    } else {
        if (agent_state == EARLY_IN_THE_ANNEAL || placer_opts.place_agent_multistate == false)
            current_move_generator = std::move(move_generator);
        else
            current_move_generator = std::move(move_generator2);
    }
}

void update_move_generator(std::unique_ptr<MoveGenerator>& move_generator, std::unique_ptr<MoveGenerator>& move_generator2, e_agent_state agent_state, const t_placer_opts& placer_opts, bool in_quench, std::unique_ptr<MoveGenerator>& current_move_generator) {
    if (in_quench) {
        if (placer_opts.place_quench_algorithm.is_timing_driven() && placer_opts.place_agent_multistate == true)
            move_generator2 = std::move(current_move_generator);
        else
            move_generator = std::move(current_move_generator);
    } else {
        if (agent_state == EARLY_IN_THE_ANNEAL || placer_opts.place_agent_multistate == false)
            move_generator = std::move(current_move_generator);
        else
            move_generator2 = std::move(current_move_generator);
    }
}<|MERGE_RESOLUTION|>--- conflicted
+++ resolved
@@ -2,14 +2,8 @@
 #include "manual_move_generator.h"
 
 void create_move_generators(std::unique_ptr<MoveGenerator>& move_generator, std::unique_ptr<MoveGenerator>& move_generator2, const t_placer_opts& placer_opts, int move_lim) {
-<<<<<<< HEAD
-    //extract available physical block types in the netlist
-    determine_agent_block_types();
-
     bool is_multi_layer = (g_vpr_ctx.device().grid.get_num_layers() > 1);
 
-=======
->>>>>>> a0dd712f
     if (placer_opts.RL_agent_placement == false) {
         if (placer_opts.place_algorithm.is_timing_driven()) {
             VTR_LOG("Using static probabilities for choosing each move type\n");
