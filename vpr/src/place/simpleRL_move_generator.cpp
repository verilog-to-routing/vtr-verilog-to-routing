--- conflicted
+++ resolved
@@ -21,11 +21,7 @@
                                                   const t_placer_opts& placer_opts,
                                                   const PlacerCriticalities* criticalities) {
     proposed_action = karmed_bandit_agent->propose_action();
-<<<<<<< HEAD
-    return avail_moves[proposed_action.move_type]->propose_move(blocks_affected, proposed_action, rlim, placer_opts, criticalities);
-=======
     return all_moves[proposed_action.move_type]->propose_move(blocks_affected, proposed_action, rlim, placer_opts, criticalities);
->>>>>>> 2778e2e3
 }
 
 void SimpleRLMoveGenerator::process_outcome(double reward, e_reward_function reward_fun) {
