

#include "PlacementDelayModelCreator.h"

#include "place_delay_model.h"
#include "simple_delay_model.h"
#include "delta_delay_model.h"
#include "override_delay_model.h"

#include "vtr_time.h"
#include "physical_types.h"
#include "place_and_route.h"

static int get_longest_segment_length(const std::vector<t_segment_inf>& segment_inf) {
    int length = 0;

    for (const t_segment_inf& seg_info : segment_inf) {
        if (seg_info.length > length) {
            length = seg_info.length;
        }
    }

    return length;
}

std::unique_ptr<PlaceDelayModel>
PlacementDelayModelCreator::create_delay_model(const t_placer_opts& placer_opts,
                                               const t_router_opts& router_opts,
                                               const Netlist<>& net_list,
<<<<<<< HEAD
                                               t_det_routing_arch* det_routing_arch,
                                               const std::vector<t_segment_inf>& segment_inf,
=======
                                               t_det_routing_arch& det_routing_arch,
                                               std::vector<t_segment_inf>& segment_inf,
>>>>>>> 532bc04e
                                               const t_chan_width_dist& chan_width_dist,
                                               const std::vector<t_direct_inf>& directs,
                                               bool is_flat) {
    vtr::ScopedStartFinishTimer timer("Computing placement delta delay look-up");

    t_chan_width chan_width = setup_chan_width(router_opts, chan_width_dist);

    alloc_routing_structs(chan_width, router_opts, det_routing_arch, segment_inf, directs, is_flat);

    const RouterLookahead* router_lookahead = get_cached_router_lookahead(det_routing_arch,
                                                                          router_opts.lookahead_type,
                                                                          router_opts.write_router_lookahead,
                                                                          router_opts.read_router_lookahead,
                                                                          segment_inf,
                                                                          is_flat);

    RouterDelayProfiler route_profiler(net_list, router_lookahead, is_flat);

    int longest_length = get_longest_segment_length(segment_inf);

    // now setup and compute the actual arrays
    std::unique_ptr<PlaceDelayModel> place_delay_model;
    float min_cross_layer_delay = get_min_cross_layer_delay();

    if (placer_opts.delay_model_type == PlaceDelayModelType::SIMPLE) {
        place_delay_model = std::make_unique<SimpleDelayModel>();
    } else if (placer_opts.delay_model_type == PlaceDelayModelType::DELTA) {
        place_delay_model = std::make_unique<DeltaDelayModel>(min_cross_layer_delay, is_flat);
    } else if (placer_opts.delay_model_type == PlaceDelayModelType::DELTA_OVERRIDE) {
        place_delay_model = std::make_unique<OverrideDelayModel>(min_cross_layer_delay, is_flat);
    } else {
        VTR_ASSERT_MSG(false, "Invalid placer delay model");
    }

    if (placer_opts.read_placement_delay_lookup.empty()) {
        place_delay_model->compute(route_profiler, placer_opts, router_opts, longest_length);
    } else {
        place_delay_model->read(placer_opts.read_placement_delay_lookup);
    }

    if (!placer_opts.write_placement_delay_lookup.empty()) {
        place_delay_model->write(placer_opts.write_placement_delay_lookup);
    }

    // free all data structures that are no longer needed
    free_routing_structs();

    return place_delay_model;
}<|MERGE_RESOLUTION|>--- conflicted
+++ resolved
@@ -27,13 +27,8 @@
 PlacementDelayModelCreator::create_delay_model(const t_placer_opts& placer_opts,
                                                const t_router_opts& router_opts,
                                                const Netlist<>& net_list,
-<<<<<<< HEAD
-                                               t_det_routing_arch* det_routing_arch,
+                                               t_det_routing_arch& det_routing_arch,
                                                const std::vector<t_segment_inf>& segment_inf,
-=======
-                                               t_det_routing_arch& det_routing_arch,
-                                               std::vector<t_segment_inf>& segment_inf,
->>>>>>> 532bc04e
                                                const t_chan_width_dist& chan_width_dist,
                                                const std::vector<t_direct_inf>& directs,
                                                bool is_flat) {
