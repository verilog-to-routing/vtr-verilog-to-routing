<<<<<<< HEAD
#ifndef VTR_ROUTERPLACEMENTCHECKPOINT_H
#define VTR_ROUTERPLACEMENTCHECKPOINT_H
=======
#pragma once
>>>>>>> c8f1161f

/**
 * @brief NoC router placement checkpoint
 *
 * This class stores a checkpoint only for NoC router placement.
 * If a checkpoint for all block types is needed, refer to place_checkpoint.h file.
 *
 * The initial placement for NoC routers is done before conventional blocks. Therefore,
 * t_placement_checkpoint could not be used to store a checkpoint as t_placement_checkpoint
 * assumes all blocks are placed.
 *
 * This class should only be used during initial NoC placement as it does not update
 * bounding box and timing costs.
 */

#include "vpr_types.h"
#include "place_util.h"

class NocCostHandler;

/**
 * @brief A NoC router placement checkpoint
 *
 * The class stores a NoC router placement and its corresponding cost.
 * The checkpoint can be restored to replace the current placement.
 */
class NoCPlacementCheckpoint {
  public:
    /**
     * @brief Default constructor initializes private member variables.
     */
    explicit NoCPlacementCheckpoint(NocCostHandler& noc_cost_handler);
    NoCPlacementCheckpoint(const NoCPlacementCheckpoint& other) = delete;
    NoCPlacementCheckpoint& operator=(const NoCPlacementCheckpoint& other) = delete;

    /**
     * @brief Saves the current NoC router placement as a checkpoint
     *
     *  @param cost The placement cost associated with the current placement
     *  @param block_locs Stores where each clustered block (including NoC routers) is placed at.
     */
    void save_checkpoint(double cost, const vtr::vector_map<ClusterBlockId, t_block_loc>& block_locs);

    /**
     * @brief Loads the save checkpoint into global placement data structues.
     *
     *  @param costs Used to load NoC related costs for the checkpoint
     *  @param blk_loc_registry To be updated with the save checkpoint for NoC router locations.
     */
    void restore_checkpoint(t_placer_costs& costs,
                            BlkLocRegistry& blk_loc_registry);

    /**
     * @brief Indicates whether the object is empty or it has already stored a
     * checkpoint.
     *
     * @return bool True if there is a save checkpoint.
     */
    bool is_valid() const;

    /**
     * @brief Return the cost associated with the checkpoint
     *
     * @return double Saved checkpoint's cost
     */
    double get_cost() const;

  private:
    std::unordered_map<ClusterBlockId, t_pl_loc> router_locations_;
    NocCostHandler& noc_cost_handler_;
    bool valid_ = false;
    double cost_;
};<|MERGE_RESOLUTION|>--- conflicted
+++ resolved
@@ -1,9 +1,4 @@
-<<<<<<< HEAD
-#ifndef VTR_ROUTERPLACEMENTCHECKPOINT_H
-#define VTR_ROUTERPLACEMENTCHECKPOINT_H
-=======
 #pragma once
->>>>>>> c8f1161f
 
 /**
  * @brief NoC router placement checkpoint
