
#include <memory>

#include "FlatPlacementInfo.h"
#include "vtr_assert.h"
#include "vtr_log.h"
#include "vtr_time.h"
#include "vpr_types.h"
#include "vpr_utils.h"

#include "globals.h"
#include "place.h"
#include "annealer.h"
#include "read_xml_arch_file.h"
#include "echo_files.h"
#include "histogram.h"
#include "PlacementDelayModelCreator.h"
#include "move_utils.h"
#include "buttons.h"

#include "VprTimingGraphResolver.h"
#include "tatum/TimingReporter.hpp"

#include "RL_agent_util.h"
#include "placer.h"
#include "multi_placer.h"

/********************* Static subroutines local to place.c *******************/
#ifdef VERBOSE
void print_clb_placement(const char* fname);
#endif

/**
 * @brief determine the type of the bounding box used by the placer to predict the wirelength
 *
 * @param place_bb_mode The bounding box mode passed by the CLI
 * @param rr_graph The routing resource graph
 */
static bool is_cube_bb(const e_place_bounding_box_mode place_bb_mode,
                       const RRGraphView& rr_graph);

/*****************************************************************************/
void try_place(const Netlist<>& net_list,
               const t_placer_opts& placer_opts,
               const t_router_opts& router_opts,
               const t_analysis_opts& analysis_opts,
               const t_noc_opts& noc_opts,
               t_chan_width_dist chan_width_dist,
               t_det_routing_arch* det_routing_arch,
               std::vector<t_segment_inf>& segment_inf,
               const std::vector<t_direct_inf>& directs,
               const FlatPlacementInfo& flat_placement_info,
               bool is_flat) {

    /* Currently, the functions that require is_flat as their parameter and are called during placement should
     * receive is_flat as false. For example, if the RR graph of router lookahead is built here, it should be as
     * if is_flat is false, even if is_flat is set to true from the command line.
     */
    VTR_ASSERT(!is_flat);
    const auto& device_ctx = g_vpr_ctx.device();
    const auto& cluster_ctx = g_vpr_ctx.clustering();
    const auto& atom_ctx = g_vpr_ctx.atom();

    /* Placement delay model is independent of the placement and can be shared across
     * multiple placers if we are performing parallel annealing.
     * So, it is created and initialized once. */
    std::shared_ptr<PlaceDelayModel> place_delay_model;

    if (placer_opts.place_algorithm.is_timing_driven()) {
        /*do this before the initial placement to avoid messing up the initial placement */
        place_delay_model = PlacementDelayModelCreator::create_delay_model(placer_opts,
                                                                           router_opts,
                                                                           net_list,
                                                                           det_routing_arch,
                                                                           segment_inf,
                                                                           chan_width_dist,
                                                                           directs,
                                                                           is_flat);

        if (isEchoFileEnabled(E_ECHO_PLACEMENT_DELTA_DELAY_MODEL)) {
            place_delay_model->dump_echo(getEchoFileName(E_ECHO_PLACEMENT_DELTA_DELAY_MODEL));
        }
    }

    g_vpr_ctx.mutable_placement().cube_bb = is_cube_bb(placer_opts.place_bounding_box_mode, device_ctx.rr_graph);
    const bool cube_bb = g_vpr_ctx.placement().cube_bb;

    VTR_LOG("\n");
    VTR_LOG("Bounding box mode is %s\n", (cube_bb ? "Cube" : "Per-layer"));
    VTR_LOG("\n");

    auto& place_ctx = g_vpr_ctx.mutable_placement();

    /* Make the global instance of BlkLocRegistry inaccessible through the getter methods of the
     * placement context. This is done to make sure that the placement stage only accesses its
     * own local instances of BlkLocRegistry.
     */
    place_ctx.lock_loc_vars();
    place_ctx.compressed_block_grids = create_compressed_block_grids();

    /* Start measuring placement time. The measured execution time will be printed
     * when this object goes out of scope at the end of this function.
     */
    vtr::ScopedStartFinishTimer placement_timer("Placement");

    // Enables fast look-up pb graph pins from block pin indices
    IntraLbPbPinLookup pb_gpin_lookup(device_ctx.logical_block_types);
    // Enables fast look-up of atom pins connect to CLB pins
    ClusteredPinAtomPinsLookup netlist_pin_lookup(cluster_ctx.clb_nlist, atom_ctx.nlist, pb_gpin_lookup);

<<<<<<< HEAD
    MultiPlacer placer(4, net_list, placer_opts, analysis_opts, noc_opts, pb_gpin_lookup, netlist_pin_lookup,
                       directs, place_delay_model, cube_bb, is_flat);
=======
    Placer placer(net_list, placer_opts, analysis_opts, noc_opts, pb_gpin_lookup, netlist_pin_lookup,
                  directs, flat_placement_info, place_delay_model, cube_bb, is_flat, /*quiet=*/false);
>>>>>>> 7829f79e

    placer.place();

    vtr::release_memory(place_ctx.compressed_block_grids);

    /* The placer object has its own copy of block locations and doesn't update
     * the global context directly. We need to copy its internal data structures
     * to the global placement context before it goes out of scope.
     */
//    placer.copy_locs_to_global_state(place_ctx);
}

static bool is_cube_bb(const e_place_bounding_box_mode place_bb_mode,
                       const RRGraphView& rr_graph) {
    bool cube_bb;
    const int number_layers = g_vpr_ctx.device().grid.get_num_layers();

    if (place_bb_mode == e_place_bounding_box_mode::AUTO_BB) {
        // If the auto_bb is used, we analyze the RR graph to see whether is there any inter-layer connection that is not
        // originated from OPIN. If there is any, cube BB is chosen, otherwise, per-layer bb is chosen.
        if (number_layers > 1 && inter_layer_connections_limited_to_opin(rr_graph)) {
            cube_bb = false;
        } else {
            cube_bb = true;
        }
    } else if (place_bb_mode == e_place_bounding_box_mode::CUBE_BB) {
        // The user has specifically asked for CUBE_BB
        cube_bb = true;
    } else {
        // The user has specifically asked for PER_LAYER_BB
        VTR_ASSERT_SAFE(place_bb_mode == e_place_bounding_box_mode::PER_LAYER_BB);
        cube_bb = false;
    }

    return cube_bb;
}

#ifdef VERBOSE
void print_clb_placement(const char* fname) {
    /* Prints out the clb placements to a file.  */
    FILE* fp;
    auto& cluster_ctx = g_vpr_ctx.clustering();
    auto& place_ctx = g_vpr_ctx.placement();

    fp = vtr::fopen(fname, "w");
    fprintf(fp, "Complex block placements:\n\n");

    fprintf(fp, "Block #\tName\t(X, Y, Z).\n");
    for (auto i : cluster_ctx.clb_nlist.blocks()) {
        fprintf(fp, "#%d\t%s\t(%d, %d, %d).\n", i, cluster_ctx.clb_nlist.block_name(i).c_str(), place_ctx.block_locs[i].loc.x, place_ctx.block_locs[i].loc.y, place_ctx.block_locs[i].loc.sub_tile);
    }

    fclose(fp);
}
#endif

#if 0
static void update_screen_debug();

//Performs a major (i.e. interactive) placement screen update.
//This function with no arguments is useful for calling from a debugger to
//look at the intermediate implemetnation state.
static void update_screen_debug() {
    update_screen(ScreenUpdatePriority::MAJOR, "DEBUG", PLACEMENT, nullptr);
}
#endif
<|MERGE_RESOLUTION|>--- conflicted
+++ resolved
@@ -108,13 +108,8 @@
     // Enables fast look-up of atom pins connect to CLB pins
     ClusteredPinAtomPinsLookup netlist_pin_lookup(cluster_ctx.clb_nlist, atom_ctx.nlist, pb_gpin_lookup);
 
-<<<<<<< HEAD
     MultiPlacer placer(4, net_list, placer_opts, analysis_opts, noc_opts, pb_gpin_lookup, netlist_pin_lookup,
-                       directs, place_delay_model, cube_bb, is_flat);
-=======
-    Placer placer(net_list, placer_opts, analysis_opts, noc_opts, pb_gpin_lookup, netlist_pin_lookup,
-                  directs, flat_placement_info, place_delay_model, cube_bb, is_flat, /*quiet=*/false);
->>>>>>> 7829f79e
+                       directs, flat_placement_info, place_delay_model, cube_bb, is_flat);
 
     placer.place();
 
