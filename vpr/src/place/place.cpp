#include <cstdio>
#include <cmath>
#include <memory>
#include <fstream>
#include <iostream>
#include <numeric>
#include <chrono>
#include <optional>

#include "NetPinTimingInvalidator.h"
#include "vtr_assert.h"
#include "vtr_log.h"
#include "vtr_util.h"
#include "vtr_random.h"
#include "vtr_geometry.h"
#include "vtr_time.h"
#include "vtr_math.h"
#include "vtr_ndmatrix.h"

#include "vpr_types.h"
#include "vpr_error.h"
#include "vpr_utils.h"
#include "vpr_net_pins_matrix.h"

#include "globals.h"
#include "place.h"
#include "placer_globals.h"
#include "read_place.h"
#include "draw.h"
#include "place_and_route.h"
#include "net_delay.h"
#include "timing_place_lookup.h"
#include "timing_place.h"
#include "read_xml_arch_file.h"
#include "echo_files.h"
#include "place_macro.h"
#include "histogram.h"
#include "place_util.h"
#include "analytic_placer.h"
#include "initial_placement.h"
#include "place_delay_model.h"
#include "place_timing_update.h"
#include "move_transactions.h"
#include "move_utils.h"
#include "read_place.h"
#include "place_constraints.h"
#include "manual_moves.h"
#include "buttons.h"

#include "static_move_generator.h"
#include "simpleRL_move_generator.h"
#include "manual_move_generator.h"

#include "PlacementDelayCalculator.h"
#include "VprTimingGraphResolver.h"
#include "timing_util.h"
#include "timing_info.h"
#include "tatum/echo_writer.hpp"
#include "tatum/TimingReporter.hpp"

#include "placer_breakpoint.h"
#include "RL_agent_util.h"
#include "place_checkpoint.h"

#include "clustered_netlist_utils.h"

#include "re_cluster.h"
#include "re_cluster_util.h"
#include "cluster_placement.h"

#include "noc_place_utils.h"
#include "sat_routing.h"

/*  define the RL agent's reward function factor constant. This factor controls the weight of bb cost *
 *  compared to the timing cost in the agent's reward function. The reward is calculated as           *
 * -1*(1.5-REWARD_BB_TIMING_RELATIVE_WEIGHT)*timing_cost + (1+REWARD_BB_TIMING_RELATIVE_WEIGHT)*bb_cost)
 */

static constexpr float REWARD_BB_TIMING_RELATIVE_WEIGHT = 0.4;

#ifdef VTR_ENABLE_DEBUG_LOGGING
#    include "draw_types.h"
#    include "draw_global.h"
#    include "draw_color.h"
#endif

using std::max;
using std::min;

/************** Types and defines local to place.c ***************************/

/* This defines the error tolerance for floating points variables used in *
 * cost computation. 0.01 means that there is a 1% error tolerance.       */
static constexpr double ERROR_TOL = .01;

/* This defines the maximum number of swap attempts before invoking the   *
 * once-in-a-while placement legality check as well as floating point     *
 * variables round-offs check.                                            */
static constexpr int MAX_MOVES_BEFORE_RECOMPUTE = 500000;

/* Flags for the states of the bounding box.                              *
 * Stored as char for memory efficiency.                                  */
#define NOT_UPDATED_YET 'N'
#define UPDATED_ONCE 'U'
#define GOT_FROM_SCRATCH 'S'

/* For comp_cost.  NORMAL means use the method that generates updatable   *
 * bounding boxes for speed.  CHECK means compute all bounding boxes from *
 * scratch using a very simple routine to allow checks of the other       *
 * costs.                                   
 */

enum e_cost_methods {
    NORMAL,
    CHECK
};

constexpr float INVALID_DELAY = std::numeric_limits<float>::quiet_NaN();
constexpr float INVALID_COST = std::numeric_limits<double>::quiet_NaN();

/********************** Variables local to place.c ***************************/

/* Cost of a net, and a temporary cost of a net used during move assessment. */
static vtr::vector<ClusterNetId, double> net_cost, proposed_net_cost;

/* [0...cluster_ctx.clb_nlist.nets().size()-1]                                               *
 * A flag array to indicate whether the specific bounding box has been updated   *
 * in this particular swap or not. If it has been updated before, the code       *
 * must use the updated data, instead of the out-of-date data passed into the    *
 * subroutine, particularly used in try_swap(). The value NOT_UPDATED_YET        *
 * indicates that the net has not been updated before, UPDATED_ONCE indicated    *
 * that the net has been updated once, if it is going to be updated again, the   *
 * values from the previous update must be used. GOT_FROM_SCRATCH is only        *
 * applicable for nets larger than SMALL_NETS and it indicates that the          *
 * particular bounding box cannot be updated incrementally before, hence the     *
 * bounding box is got from scratch, so the bounding box would definitely be     *
 * right, DO NOT update again.                                                   */
static vtr::vector<ClusterNetId, char> bb_updated_before;

/* The arrays below are used to precompute the inverse of the average   *
 * number of tracks per channel between [subhigh] and [sublow].  Access *
 * them as chan?_place_cost_fac[subhigh][sublow].  They are used to     *
 * speed up the computation of the cost function that takes the length  *
 * of the net bounding box in each dimension, divided by the average    *
 * number of tracks in that direction; for other cost functions they    *
 * will never be used.                                                  *
 */
static vtr::NdMatrix<float, 2> chanx_place_cost_fac({0, 0}); //[0...device_ctx.grid.width()-2]
static vtr::NdMatrix<float, 2> chany_place_cost_fac({0, 0}); //[0...device_ctx.grid.height()-2]

/* The following arrays are used by the try_swap function for speed.   */
/* [0...cluster_ctx.clb_nlist.nets().size()-1] */
static vtr::vector<ClusterNetId, t_bb> ts_bb_edge_new, ts_bb_coord_new;
static vtr::vector<ClusterNetId, std::vector<t_2D_bb>> layer_ts_bb_edge_new, layer_ts_bb_coord_new;
static vtr::Matrix<int> ts_layer_sink_pin_count;
static std::vector<ClusterNetId> ts_nets_to_update;

/* These file-scoped variables keep track of the number of swaps       *
 * rejected, accepted or aborted. The total number of swap attempts    *
 * is the sum of the three number.                                     */
static int num_swap_rejected = 0;
static int num_swap_accepted = 0;
static int num_swap_aborted = 0;
static int num_ts_called = 0;

/* Expected crossing counts for nets with different #'s of pins.  From *
 * ICCAD 94 pp. 690 - 695 (with linear interpolation applied by me).   *
 * Multiplied to bounding box of a net to better estimate wire length  *
 * for higher fanout nets. Each entry is the correction factor for the *
 * fanout index-1                                                      */
static const float cross_count[50] = {/* [0..49] */ 1.0, 1.0, 1.0, 1.0828,
                                      1.1536, 1.2206, 1.2823, 1.3385, 1.3991, 1.4493, 1.4974, 1.5455, 1.5937,
                                      1.6418, 1.6899, 1.7304, 1.7709, 1.8114, 1.8519, 1.8924, 1.9288, 1.9652,
                                      2.0015, 2.0379, 2.0743, 2.1061, 2.1379, 2.1698, 2.2016, 2.2334, 2.2646,
                                      2.2958, 2.3271, 2.3583, 2.3895, 2.4187, 2.4479, 2.4772, 2.5064, 2.5356,
                                      2.5610, 2.5864, 2.6117, 2.6371, 2.6625, 2.6887, 2.7148, 2.7410, 2.7671,
                                      2.7933};

std::unique_ptr<FILE, decltype(&vtr::fclose)> f_move_stats_file(nullptr,
                                                                vtr::fclose);

#ifdef VTR_ENABLE_DEBUG_LOGGIING
#    define LOG_MOVE_STATS_HEADER()                               \
        do {                                                      \
            if (f_move_stats_file) {                              \
                fprintf(f_move_stats_file.get(),                  \
                        "temp,from_blk,to_blk,from_type,to_type," \
                        "blk_count,"                              \
                        "delta_cost,delta_bb_cost,delta_td_cost," \
                        "outcome,reason\n");                      \
            }                                                     \
        } while (false)

#    define LOG_MOVE_STATS_PROPOSED(t, affected_blocks)                                        \
        do {                                                                                   \
            if (f_move_stats_file) {                                                           \
                auto& place_ctx = g_vpr_ctx.placement();                                       \
                auto& cluster_ctx = g_vpr_ctx.clustering();                                    \
                ClusterBlockId b_from = affected_blocks.moved_blocks[0].block_num;             \
                                                                                               \
                t_pl_loc to = affected_blocks.moved_blocks[0].new_loc;                         \
                ClusterBlockId b_to = place_ctx.grid_blocks[to.x][to.y].blocks[to.sub_tile];   \
                                                                                               \
                t_logical_block_type_ptr from_type = cluster_ctx.clb_nlist.block_type(b_from); \
                t_logical_block_type_ptr to_type = nullptr;                                    \
                if (b_to) {                                                                    \
                    to_type = cluster_ctx.clb_nlist.block_type(b_to);                          \
                }                                                                              \
                                                                                               \
                fprintf(f_move_stats_file.get(),                                               \
                        "%g,"                                                                  \
                        "%d,%d,"                                                               \
                        "%s,%s,"                                                               \
                        "%d,",                                                                 \
                        t,                                                                     \
                        int(size_t(b_from)), int(size_t(b_to)),                                \
                        from_type->name, (to_type ? to_type->name : "EMPTY"),                  \
                        affected_blocks.num_moved_blocks);                                     \
            }                                                                                  \
        } while (false)

#    define LOG_MOVE_STATS_OUTCOME(delta_cost, delta_bb_cost, delta_td_cost, \
                                   outcome, reason)                          \
        do {                                                                 \
            if (f_move_stats_file) {                                         \
                fprintf(f_move_stats_file.get(),                             \
                        "%g,%g,%g,"                                          \
                        "%s,%s\n",                                           \
                        delta_cost, delta_bb_cost, delta_td_cost,            \
                        outcome, reason);                                    \
            }                                                                \
        } while (false)

#else

#    define LOG_MOVE_STATS_HEADER()                      \
        do {                                             \
            fprintf(f_move_stats_file.get(),             \
                    "VTR_ENABLE_DEBUG_LOGGING disabled " \
                    "-- No move stats recorded\n");      \
        } while (false)

#    define LOG_MOVE_STATS_PROPOSED(t, blocks_affected) \
        do {                                            \
        } while (false)

#    define LOG_MOVE_STATS_OUTCOME(delta_cost, delta_bb_cost, delta_td_cost, \
                                   outcome, reason)                          \
        do {                                                                 \
        } while (false)

#endif

/********************* Static subroutines local to place.c *******************/
#ifdef VERBOSE
void print_clb_placement(const char* fname);
#endif

/**
 * @brief determine the type of the bounding box used by the placer to predict the wirelength
 *
 * @param place_bb_mode The bounding box mode passed by the CLI
 * @param rr_graph The routing resource graph
 */
static bool is_cube_bb(const e_place_bounding_box_mode place_bb_mode,
                       const RRGraphView& rr_graph);

static void alloc_and_load_placement_structs(float place_cost_exp,
                                             const t_placer_opts& placer_opts,
                                             const t_noc_opts& noc_opts,
                                             t_direct_inf* directs,
                                             int num_directs);

static void alloc_and_load_try_swap_structs(const bool cube_bb);
static void free_try_swap_structs();

static void free_placement_structs(const t_placer_opts& placer_opts, const t_noc_opts& noc_opts);

static void alloc_and_load_for_fast_cost_update(float place_cost_exp);

static void free_fast_cost_update();

static double comp_bb_cost(e_cost_methods method);

static double comp_layer_bb_cost(e_cost_methods method);

static void update_move_nets(int num_nets_affected,
                             const bool cube_bb);

static void reset_move_nets(int num_nets_affected);

static e_move_result try_swap(const t_annealing_state* state,
                              t_placer_costs* costs,
                              MoveGenerator& move_generator,
                              ManualMoveGenerator& manual_move_generator,
                              SetupTimingInfo* timing_info,
                              NetPinTimingInvalidator* pin_timing_invalidator,
                              t_pl_blocks_to_be_moved& blocks_affected,
                              const PlaceDelayModel* delay_model,
                              PlacerCriticalities* criticalities,
                              PlacerSetupSlacks* setup_slacks,
                              const t_placer_opts& placer_opts,
                              const t_noc_opts& noc_opts,
                              MoveTypeStat& move_type_stat,
                              const t_place_algorithm& place_algorithm,
                              float timing_bb_factor,
                              bool manual_move_enabled);

static void check_place(const t_placer_costs& costs,
                        const PlaceDelayModel* delay_model,
                        const PlacerCriticalities* criticalities,
                        const t_place_algorithm& place_algorithm,
                        const t_noc_opts& noc_opts);

static int check_placement_costs(const t_placer_costs& costs,
                                 const PlaceDelayModel* delay_model,
                                 const PlacerCriticalities* criticalities,
                                 const t_place_algorithm& place_algorithm);

static int check_placement_consistency();
static int check_block_placement_consistency();
static int check_macro_placement_consistency();

static float starting_t(const t_annealing_state* state,
                        t_placer_costs* costs,
                        t_annealing_sched annealing_sched,
                        const PlaceDelayModel* delay_model,
                        PlacerCriticalities* criticalities,
                        PlacerSetupSlacks* setup_slacks,
                        SetupTimingInfo* timing_info,
                        MoveGenerator& move_generator,
                        ManualMoveGenerator& manual_move_generator,
                        NetPinTimingInvalidator* pin_timing_invalidator,
                        t_pl_blocks_to_be_moved& blocks_affected,
                        const t_placer_opts& placer_opts,
                        const t_noc_opts& noc_opts,
                        MoveTypeStat& move_type_stat);

static int count_connections();

static double recompute_bb_cost();

static void commit_td_cost(const t_pl_blocks_to_be_moved& blocks_affected);

static void revert_td_cost(const t_pl_blocks_to_be_moved& blocks_affected);

static void invalidate_affected_connections(
    const t_pl_blocks_to_be_moved& blocks_affected,
    NetPinTimingInvalidator* pin_tedges_invalidator,
    TimingInfo* timing_info);

static bool driven_by_moved_block(const ClusterNetId net,
                                  const t_pl_blocks_to_be_moved& blocks_affected);

static float analyze_setup_slack_cost(const PlacerSetupSlacks* setup_slacks);

static e_move_result assess_swap(double delta_c, double t);

static void get_non_updateable_bb(ClusterNetId net_id,
                                  t_bb& bb_coord_new,
                                  vtr::NdMatrixProxy<int, 1> num_sink_pin_layer);

static void get_non_updateable_layer_bb(ClusterNetId net_id,
                                        std::vector<t_2D_bb>& bb_coord_new,
                                        vtr::NdMatrixProxy<int, 1> num_sink_layer);

static void update_bb(ClusterNetId net_id,
                      t_bb& bb_edge_new,
                      t_bb& bb_coord_new,
                      vtr::NdMatrixProxy<int, 1> num_sink_pin_layer_new,
                      t_physical_tile_loc pin_old_loc,
                      t_physical_tile_loc pin_new_loc,
                      bool src_pin);

static void update_layer_bb(ClusterNetId net_id,
                            std::vector<t_2D_bb>& bb_edge_new,
                            std::vector<t_2D_bb>& bb_coord_new,
                            vtr::NdMatrixProxy<int, 1> bb_pin_sink_count_new,
                            t_physical_tile_loc pin_old_loc,
                            t_physical_tile_loc pin_new_loc,
                            bool is_output_pin);

static inline void update_bb_same_layer(ClusterNetId net_id,
                                        const t_physical_tile_loc& pin_old_loc,
                                        const t_physical_tile_loc& pin_new_loc,
                                        const std::vector<t_2D_bb>& curr_bb_edge,
                                        const std::vector<t_2D_bb>& curr_bb_coord,
                                        vtr::NdMatrixProxy<int, 1> bb_pin_sink_count_new,
                                        std::vector<t_2D_bb>& bb_edge_new,
                                        std::vector<t_2D_bb>& bb_coord_new);

static inline void update_bb_layer_changed(ClusterNetId net_id,
                                           const t_physical_tile_loc& pin_old_loc,
                                           const t_physical_tile_loc& pin_new_loc,
                                           const std::vector<t_2D_bb>& curr_bb_edge,
                                           const std::vector<t_2D_bb>& curr_bb_coord,
                                           vtr::NdMatrixProxy<int, 1> bb_pin_sink_count_new,
                                           std::vector<t_2D_bb>& bb_edge_new,
                                           std::vector<t_2D_bb>& bb_coord_new);

static void update_bb_pin_sink_count(ClusterNetId net_id,
                                     const t_physical_tile_loc& pin_old_loc,
                                     const t_physical_tile_loc& pin_new_loc,
                                     const vtr::NdMatrixProxy<int, 1> curr_layer_pin_sink_count,
                                     vtr::NdMatrixProxy<int, 1> bb_pin_sink_count_new,
                                     bool is_output_pin);

static inline void update_bb_edge(ClusterNetId net_id,
                                  std::vector<t_2D_bb>& bb_edge_new,
                                  std::vector<t_2D_bb>& bb_coord_new,
                                  vtr::NdMatrixProxy<int, 1> bb_layer_pin_sink_count,
                                  const int& old_num_block_on_edge,
                                  const int& old_edge_coord,
                                  int& new_num_block_on_edge,
                                  int& new_edge_coord);

static void add_block_to_bb(const t_physical_tile_loc& new_pin_loc,
                            const t_2D_bb& bb_edge_old,
                            const t_2D_bb& bb_coord_old,
                            t_2D_bb& bb_edge_new,
                            t_2D_bb& bb_coord_new);

static int find_affected_nets_and_update_costs(
    const t_place_algorithm& place_algorithm,
    const PlaceDelayModel* delay_model,
    const PlacerCriticalities* criticalities,
    t_pl_blocks_to_be_moved& blocks_affected,
    double& bb_delta_c,
    double& timing_delta_c);

static void record_affected_net(const ClusterNetId net, int& num_affected_nets);

static void update_net_bb(const ClusterNetId net,
                          const t_pl_blocks_to_be_moved& blocks_affected,
                          int iblk,
                          const ClusterBlockId blk,
                          const ClusterPinId blk_pin);

static void update_net_layer_bb(const ClusterNetId net,
                                const t_pl_blocks_to_be_moved& blocks_affected,
                                int iblk,
                                const ClusterBlockId blk,
                                const ClusterPinId blk_pin);

static void update_td_delta_costs(const PlaceDelayModel* delay_model,
                                  const PlacerCriticalities& criticalities,
                                  const ClusterNetId net,
                                  const ClusterPinId pin,
                                  t_pl_blocks_to_be_moved& blocks_affected,
                                  double& delta_timing_cost);

static void update_placement_cost_normalization_factors(t_placer_costs* costs, const t_placer_opts& placer_opts, const t_noc_opts& noc_opts);

static double get_total_cost(t_placer_costs* costs, const t_placer_opts& placer_opts, const t_noc_opts& noc_opts);

static double get_net_cost(ClusterNetId net_id, const t_bb& bbptr);

static double get_net_layer_cost(ClusterNetId /* net_id */,
                                 const std::vector<t_2D_bb>& bbptr,
                                 const vtr::NdMatrixProxy<int, 1> layer_pin_sink_count);

static void get_bb_from_scratch(ClusterNetId net_id,
                                t_bb& coords,
                                t_bb& num_on_edges,
                                vtr::NdMatrixProxy<int, 1> num_sink_pin_layer);

static void get_layer_bb_from_scratch(ClusterNetId net_id,
                                      std::vector<t_2D_bb>& num_on_edges,
                                      std::vector<t_2D_bb>& coords,
                                      vtr::NdMatrixProxy<int, 1> layer_pin_sink_count);

static double get_net_wirelength_estimate(ClusterNetId net_id, const t_bb& bbptr);

static double get_net_layer_wirelength_estimate(ClusterNetId /* net_id */,
                                                const std::vector<t_2D_bb>& bbptr,
                                                const vtr::NdMatrixProxy<int, 1> layer_pin_sink_count);

static void free_try_swap_arrays();

static void outer_loop_update_timing_info(const t_placer_opts& placer_opts,
                                          const t_noc_opts& noc_opts,
                                          t_placer_costs* costs,
                                          int num_connections,
                                          float crit_exponent,
                                          int* outer_crit_iter_count,
                                          const PlaceDelayModel* delay_model,
                                          PlacerCriticalities* criticalities,
                                          PlacerSetupSlacks* setup_slacks,
                                          NetPinTimingInvalidator* pin_timing_invalidator,
                                          SetupTimingInfo* timing_info);

static void placement_inner_loop(const t_annealing_state* state,
                                 const t_placer_opts& placer_opts,
                                 const t_noc_opts& noc_opts,
                                 int inner_recompute_limit,
                                 t_placer_statistics* stats,
                                 t_placer_costs* costs,
                                 int* moves_since_cost_recompute,
                                 NetPinTimingInvalidator* pin_timing_invalidator,
                                 const PlaceDelayModel* delay_model,
                                 PlacerCriticalities* criticalities,
                                 PlacerSetupSlacks* setup_slacks,
                                 MoveGenerator& move_generator,
                                 ManualMoveGenerator& manual_move_generator,
                                 t_pl_blocks_to_be_moved& blocks_affected,
                                 SetupTimingInfo* timing_info,
                                 const t_place_algorithm& place_algorithm,
                                 MoveTypeStat& move_type_stat,
                                 float timing_bb_factor);

static void recompute_costs_from_scratch(const t_placer_opts& placer_opts,
                                         const t_noc_opts& noc_opts,
                                         const PlaceDelayModel* delay_model,
                                         const PlacerCriticalities* criticalities,
                                         t_placer_costs* costs);

static void generate_post_place_timing_reports(const t_placer_opts& placer_opts,
                                               const t_analysis_opts& analysis_opts,
                                               const SetupTimingInfo& timing_info,
                                               const PlacementDelayCalculator& delay_calc,
                                               bool is_flat);

//calculate the agent's reward and the total process outcome
static void calculate_reward_and_process_outcome(
    const t_placer_opts& placer_opts,
    const MoveOutcomeStats& move_outcome_stats,
    const double& delta_c,
    float timing_bb_factor,
    MoveGenerator& move_generator);

static void print_place_status_header(bool noc_enabled);

static void print_place_status(const t_annealing_state& state,
                               const t_placer_statistics& stats,
                               float elapsed_sec,
                               float cpd,
                               float sTNS,
                               float sWNS,
                               size_t tot_moves,
                               bool noc_enabled,
                               const NocCostTerms& noc_cost_terms);

static void print_resources_utilization();

static void print_placement_swaps_stats(const t_annealing_state& state);

static void print_placement_move_types_stats(const MoveTypeStat& move_type_stat);

/*****************************************************************************/
void try_place(const Netlist<>& net_list,
               const t_placer_opts& placer_opts,
               t_annealing_sched annealing_sched,
               const t_router_opts& router_opts,
               const t_analysis_opts& analysis_opts,
               const t_noc_opts& noc_opts,
               t_chan_width_dist chan_width_dist,
               t_det_routing_arch* det_routing_arch,
               std::vector<t_segment_inf>& segment_inf,
               t_direct_inf* directs,
               int num_directs,
               bool is_flat) {
    /* Does almost all the work of placing a circuit.  Width_fac gives the   *
     * width of the widest channel.  Place_cost_exp says what exponent the   *
     * width should be taken to when calculating costs.  This allows a       *
     * greater bias for anisotropic architectures.                           */

    /*
     * Currently, the functions that require is_flat as their parameter and are called during placement should
     * receive is_flat as false. For example, if the RR graph of router lookahead is built here, it should be as
     * if is_flat is false, even if is_flat is set to true from the command line.
     */
    VTR_ASSERT(!is_flat);
    auto& device_ctx = g_vpr_ctx.device();
    auto& atom_ctx = g_vpr_ctx.atom();
    auto& cluster_ctx = g_vpr_ctx.clustering();
    auto& place_move_ctx = g_placer_ctx.mutable_move();

    const auto& p_timing_ctx = g_placer_ctx.timing();
    const auto& p_runtime_ctx = g_placer_ctx.runtime();

    auto& timing_ctx = g_vpr_ctx.timing();
    auto pre_place_timing_stats = timing_ctx.stats;
    int tot_iter, moves_since_cost_recompute, num_connections,
        outer_crit_iter_count, inner_recompute_limit;
    float first_crit_exponent, first_rlim, first_t;
    int first_move_lim;

    t_placer_costs costs(placer_opts.place_algorithm);

    tatum::TimingPathInfo critical_path;
    float sTNS = NAN;
    float sWNS = NAN;

    char msg[vtr::bufsize];
    t_placer_statistics stats;

    t_placement_checkpoint placement_checkpoint;

    std::shared_ptr<SetupTimingInfo> timing_info;
    std::shared_ptr<PlacementDelayCalculator> placement_delay_calc;
    std::unique_ptr<PlaceDelayModel> place_delay_model;
    std::unique_ptr<MoveGenerator> move_generator;
    std::unique_ptr<MoveGenerator> move_generator2;
    std::unique_ptr<ManualMoveGenerator> manual_move_generator;
    std::unique_ptr<PlacerSetupSlacks> placer_setup_slacks;

    std::unique_ptr<PlacerCriticalities> placer_criticalities;
    std::unique_ptr<NetPinTimingInvalidator> pin_timing_invalidator;

    manual_move_generator = std::make_unique<ManualMoveGenerator>();

    t_pl_blocks_to_be_moved blocks_affected(
        net_list.blocks().size());

    /* init file scope variables */
    num_swap_rejected = 0;
    num_swap_accepted = 0;
    num_swap_aborted = 0;
    num_ts_called = 0;

    if (placer_opts.place_algorithm.is_timing_driven()) {
        /*do this before the initial placement to avoid messing up the initial placement */
        place_delay_model = alloc_lookups_and_delay_model(net_list,
                                                          chan_width_dist,
                                                          placer_opts,
                                                          router_opts,
                                                          det_routing_arch,
                                                          segment_inf,
                                                          directs,
                                                          num_directs,
                                                          is_flat);

        if (isEchoFileEnabled(E_ECHO_PLACEMENT_DELTA_DELAY_MODEL)) {
            place_delay_model->dump_echo(
                getEchoFileName(E_ECHO_PLACEMENT_DELTA_DELAY_MODEL));
        }
    }

    g_vpr_ctx.mutable_placement().cube_bb = is_cube_bb(placer_opts.place_bounding_box_mode,
                                                       device_ctx.rr_graph);
    const auto& cube_bb = g_vpr_ctx.placement().cube_bb;

    VTR_LOG("\n");
    VTR_LOG("Bounding box mode is %s\n", (cube_bb ? "Cube" : "Per-layer"));
    VTR_LOG("\n");

    int move_lim = 1;
    move_lim = (int)(annealing_sched.inner_num
                     * pow(net_list.blocks().size(), 1.3333));

    //create the move generator based on the chosen strategy
    create_move_generators(move_generator, move_generator2, placer_opts, move_lim, noc_opts.noc_centroid_weight);

    alloc_and_load_placement_structs(placer_opts.place_cost_exp, placer_opts, noc_opts, directs, num_directs);

    vtr::ScopedStartFinishTimer timer("Placement");

    if (noc_opts.noc) {
        normalize_noc_cost_weighting_factor(const_cast<t_noc_opts&>(noc_opts));
    }

    initial_placement(placer_opts,
                      placer_opts.constraints_file.c_str(),
                      noc_opts);

    if (!placer_opts.write_initial_place_file.empty()) {
        print_place(nullptr,
                    nullptr,
                    (placer_opts.write_initial_place_file + ".init.place").c_str());
    }

#ifdef ENABLE_ANALYTIC_PLACE
    /*
     * Analytic Placer:
     *  Passes in the initial_placement via vpr_context, and passes its placement back via locations marked on
     *  both the clb_netlist and the gird.
     *  Most of anneal is disabled later by setting initial temperature to 0 and only further optimizes in quench
     */
    if (placer_opts.enable_analytic_placer) {
        AnalyticPlacer{}.ap_place();
    }

#endif /* ENABLE_ANALYTIC_PLACE */

    // Update physical pin values
    for (auto block_id : cluster_ctx.clb_nlist.blocks()) {
        place_sync_external_block_connections(block_id);
    }

    const int width_fac = placer_opts.place_chan_width;
    init_draw_coords((float)width_fac);

    /* Allocated here because it goes into timing critical code where each memory allocation is expensive */
    IntraLbPbPinLookup pb_gpin_lookup(device_ctx.logical_block_types);
    //Enables fast look-up of atom pins connect to CLB pins
    ClusteredPinAtomPinsLookup netlist_pin_lookup(cluster_ctx.clb_nlist,
                                                  atom_ctx.nlist, pb_gpin_lookup);

    /* Gets initial cost and loads bounding boxes. */

    if (placer_opts.place_algorithm.is_timing_driven()) {
        if (cube_bb) {
            costs.bb_cost = comp_bb_cost(NORMAL);
        } else {
            VTR_ASSERT_SAFE(!cube_bb);
            costs.bb_cost = comp_layer_bb_cost(NORMAL);
        }

        first_crit_exponent = placer_opts.td_place_exp_first; /*this will be modified when rlim starts to change */

        num_connections = count_connections();
        VTR_LOG("\n");
        VTR_LOG("There are %d point to point connections in this circuit.\n",
                num_connections);
        VTR_LOG("\n");

        //Update the point-to-point delays from the initial placement
        comp_td_connection_delays(place_delay_model.get());

        /*
         * Initialize timing analysis
         */
        // For placement, we don't use flat-routing
        placement_delay_calc = std::make_shared<PlacementDelayCalculator>(atom_ctx.nlist,
                                                                          atom_ctx.lookup,
                                                                          p_timing_ctx.connection_delay,
                                                                          is_flat);
        placement_delay_calc->set_tsu_margin_relative(
            placer_opts.tsu_rel_margin);
        placement_delay_calc->set_tsu_margin_absolute(
            placer_opts.tsu_abs_margin);

        timing_info = make_setup_timing_info(placement_delay_calc,
                                             placer_opts.timing_update_type);

        placer_setup_slacks = std::make_unique<PlacerSetupSlacks>(
            cluster_ctx.clb_nlist, netlist_pin_lookup);

        placer_criticalities = std::make_unique<PlacerCriticalities>(
            cluster_ctx.clb_nlist, netlist_pin_lookup);

        pin_timing_invalidator = make_net_pin_timing_invalidator(
            placer_opts.timing_update_type,
            net_list,
            netlist_pin_lookup,
            atom_ctx.nlist,
            atom_ctx.lookup,
            *timing_info->timing_graph(),
            is_flat);

        //First time compute timing and costs, compute from scratch
        PlaceCritParams crit_params;
        crit_params.crit_exponent = first_crit_exponent;
        crit_params.crit_limit = placer_opts.place_crit_limit;

        initialize_timing_info(crit_params, place_delay_model.get(),
                               placer_criticalities.get(), placer_setup_slacks.get(),
                               pin_timing_invalidator.get(), timing_info.get(), &costs);

        critical_path = timing_info->least_slack_critical_path();

        /* Write out the initial timing echo file */
        if (isEchoFileEnabled(E_ECHO_INITIAL_PLACEMENT_TIMING_GRAPH)) {
            tatum::write_echo(
                getEchoFileName(E_ECHO_INITIAL_PLACEMENT_TIMING_GRAPH),
                *timing_ctx.graph, *timing_ctx.constraints,
                *placement_delay_calc, timing_info->analyzer());

            tatum::NodeId debug_tnode = id_or_pin_name_to_tnode(
                analysis_opts.echo_dot_timing_graph_node);
            write_setup_timing_graph_dot(
                getEchoFileName(E_ECHO_INITIAL_PLACEMENT_TIMING_GRAPH)
                    + std::string(".dot"),
                *timing_info, debug_tnode);
        }

        outer_crit_iter_count = 1;

        /* Initialize the normalization factors. Calling costs.update_norm_factors() *
         * here would fail the golden results of strong_sdc benchmark                */
        costs.timing_cost_norm = 1 / costs.timing_cost;
        costs.bb_cost_norm = 1 / costs.bb_cost;
    } else {
        VTR_ASSERT(placer_opts.place_algorithm == BOUNDING_BOX_PLACE);

        /* Total cost is the same as wirelength cost normalized*/
        if (cube_bb) {
            costs.bb_cost = comp_bb_cost(NORMAL);
        } else {
            VTR_ASSERT_SAFE(!cube_bb);
            costs.bb_cost = comp_layer_bb_cost(NORMAL);
        }
        costs.bb_cost_norm = 1 / costs.bb_cost;

        /* Timing cost and normalization factors are not used */
        costs.timing_cost = INVALID_COST;
        costs.timing_cost_norm = INVALID_COST;

        /* Other initializations */
        outer_crit_iter_count = 0;
        num_connections = 0;
        first_crit_exponent = 0;
    }

    if (noc_opts.noc) {
        // get the costs associated with the NoC
        costs.noc_cost_terms.aggregate_bandwidth = comp_noc_aggregate_bandwidth_cost();
        std::tie(costs.noc_cost_terms.latency, costs.noc_cost_terms.latency_overrun) = comp_noc_latency_cost();
        costs.noc_cost_terms.congestion = comp_noc_congestion_cost();

        // initialize all the noc normalization factors
        update_noc_normalization_factors(costs);
    }

    // set the starting total placement cost
    costs.cost = get_total_cost(&costs, placer_opts, noc_opts);

    //Sanity check that initial placement is legal
    check_place(costs,
                place_delay_model.get(),
                placer_criticalities.get(),
                placer_opts.place_algorithm,
                noc_opts);

    //Initial placement statistics
    VTR_LOG("Initial placement cost: %g bb_cost: %g td_cost: %g\n", costs.cost,
            costs.bb_cost, costs.timing_cost);
    if (noc_opts.noc) {
<<<<<<< HEAD
        VTR_LOG("Initial NoC Placement Costs. "
=======
        VTR_LOG(
            "NoC Placement Costs. "
>>>>>>> 9dd5ff66
            "cost: %g, "
            "aggregate_bandwidth_cost: %g, "
            "latency_cost: %g, "
            "n_met_latency_constraints: %d, "
            "latency_overrun_cost: %g, "
            "congestion_cost: %g, "
            "accum_congested_ratio: %g, "
            "n_congested_links: %d \n",
            calculate_noc_cost(costs.noc_cost_terms, costs.noc_cost_norm_factors, noc_opts),
            costs.noc_cost_terms.aggregate_bandwidth,
            costs.noc_cost_terms.latency,
            get_number_of_traffic_flows_with_latency_cons_met(),
            costs.noc_cost_terms.latency_overrun,
            costs.noc_cost_terms.congestion,
            get_total_congestion_bandwidth_ratio(),
            get_number_of_congested_noc_links());
    }
    if (placer_opts.place_algorithm.is_timing_driven()) {
        VTR_LOG(
            "Initial placement estimated Critical Path Delay (CPD): %g ns\n",
            1e9 * critical_path.delay());
        VTR_LOG(
            "Initial placement estimated setup Total Negative Slack (sTNS): %g ns\n",
            1e9 * timing_info->setup_total_negative_slack());
        VTR_LOG(
            "Initial placement estimated setup Worst Negative Slack (sWNS): %g ns\n",
            1e9 * timing_info->setup_worst_negative_slack());
        VTR_LOG("\n");

        VTR_LOG("Initial placement estimated setup slack histogram:\n");
        print_histogram(
            create_setup_slack_histogram(*timing_info->setup_analyzer()));
    }

    size_t num_macro_members = 0;
    for (auto& macro : g_vpr_ctx.placement().pl_macros) {
        num_macro_members += macro.members.size();
    }
    VTR_LOG(
        "Placement contains %zu placement macros involving %zu blocks (average macro size %f)\n",
        g_vpr_ctx.placement().pl_macros.size(), num_macro_members,
        float(num_macro_members) / g_vpr_ctx.placement().pl_macros.size());
    VTR_LOG("\n");

    sprintf(msg,
            "Initial Placement.  Cost: %g  BB Cost: %g  TD Cost %g \t Channel Factor: %d",
            costs.cost, costs.bb_cost, costs.timing_cost, width_fac);
<<<<<<< HEAD

=======
    if (noc_opts.noc) {
        sprintf(msg,
                "\nInitial NoC Placement Costs. "
                "cost: %g, "
                "aggregate_bandwidth_cost: %g, "
                "latency_cost: %g, "
                "n_met_latency_constraints: %d, "
                "latency_overrun_cost: %g, "
                "congestion_cost: %g, "
                "accum_congested_ratio: %g, "
                "n_congested_links: %d \n",
                calculate_noc_cost(costs.noc_cost_terms, costs.noc_cost_norm_factors, noc_opts),
                costs.noc_cost_terms.aggregate_bandwidth,
                costs.noc_cost_terms.latency,
                get_number_of_traffic_flows_with_latency_cons_met(),
                costs.noc_cost_terms.latency_overrun,
                costs.noc_cost_terms.congestion,
                get_total_congestion_bandwidth_ratio(),
                get_number_of_congested_noc_links());
    }
>>>>>>> 9dd5ff66
    //Draw the initial placement
    update_screen(ScreenUpdatePriority::MAJOR, msg, PLACEMENT, timing_info);

    if (placer_opts.placement_saves_per_temperature >= 1) {
        std::string filename = vtr::string_fmt("placement_%03d_%03d.place", 0,
                                               0);
        VTR_LOG("Saving initial placement to file: %s\n", filename.c_str());
        print_place(nullptr, nullptr, filename.c_str());
    }

    first_move_lim = get_initial_move_lim(placer_opts, annealing_sched);

    if (placer_opts.inner_loop_recompute_divider != 0) {
        inner_recompute_limit = (int)(0.5
                                      + (float)first_move_lim
                                            / (float)placer_opts.inner_loop_recompute_divider);
    } else {
        /*don't do an inner recompute */
        inner_recompute_limit = first_move_lim + 1;
    }

    /* calculate the number of moves in the quench that we should recompute timing after based on the value of *
     * the commandline option quench_recompute_divider                                                         */
    int quench_recompute_limit;
    if (placer_opts.quench_recompute_divider != 0) {
        quench_recompute_limit = (int)(0.5
                                       + (float)move_lim
                                             / (float)placer_opts.quench_recompute_divider);
    } else {
        /*don't do an quench recompute */
        quench_recompute_limit = first_move_lim + 1;
    }

    //allocate helper vectors that are used by many move generators
    place_move_ctx.X_coord.resize(10, 0);
    place_move_ctx.Y_coord.resize(10, 0);

    //allocate move type statistics vectors
    MoveTypeStat move_type_stat;
    move_type_stat.blk_type_moves.resize({device_ctx.logical_block_types.size(), (int)e_move_type::NUMBER_OF_AUTO_MOVES}, 0);
    move_type_stat.accepted_moves.resize({device_ctx.logical_block_types.size(), (int)e_move_type::NUMBER_OF_AUTO_MOVES}, 0);
    move_type_stat.rejected_moves.resize({device_ctx.logical_block_types.size(), (int)e_move_type::NUMBER_OF_AUTO_MOVES}, 0);

    /* Get the first range limiter */
    first_rlim = (float)max(device_ctx.grid.width() - 1,
                            device_ctx.grid.height() - 1);
    place_move_ctx.first_rlim = first_rlim;

    /* Set the temperature low to ensure that initial placement quality will be preserved */
    first_t = EPSILON;

    t_annealing_state state(annealing_sched,
                            first_t,
                            first_rlim,
                            first_move_lim,
                            first_crit_exponent,
                            device_ctx.grid.get_num_layers());

    /* Update the starting temperature for placement annealing to a more appropriate value */
    state.t = starting_t(&state, &costs, annealing_sched,
                         place_delay_model.get(), placer_criticalities.get(),
                         placer_setup_slacks.get(), timing_info.get(), *move_generator,
                         *manual_move_generator, pin_timing_invalidator.get(),
                         blocks_affected, placer_opts, noc_opts, move_type_stat);

    if (!placer_opts.move_stats_file.empty()) {
        f_move_stats_file = std::unique_ptr<FILE, decltype(&vtr::fclose)>(
            vtr::fopen(placer_opts.move_stats_file.c_str(), "w"),
            vtr::fclose);
        LOG_MOVE_STATS_HEADER();
    }

    tot_iter = 0;
    moves_since_cost_recompute = 0;

    bool skip_anneal = false;

#ifdef ENABLE_ANALYTIC_PLACE
    // Analytic placer: When enabled, skip most of the annealing and go straight to quench
    // TODO: refactor goto label.
    if (placer_opts.enable_analytic_placer)
        skip_anneal = true;
#endif /* ENABLE_ANALYTIC_PLACE */

    //RL agent state definition
    e_agent_state agent_state = e_agent_state::EARLY_IN_THE_ANNEAL;

    std::unique_ptr<MoveGenerator> current_move_generator;

    //Define the timing bb weight factor for the agent's reward function
    float timing_bb_factor = REWARD_BB_TIMING_RELATIVE_WEIGHT;

    if (skip_anneal == false) {
        //Table header
        VTR_LOG("\n");
        print_place_status_header(noc_opts.noc);

        /* Outer loop of the simulated annealing begins */
        do {
            vtr::Timer temperature_timer;

            outer_loop_update_timing_info(placer_opts, noc_opts, &costs, num_connections,
                                          state.crit_exponent, &outer_crit_iter_count,
                                          place_delay_model.get(), placer_criticalities.get(),
                                          placer_setup_slacks.get(), pin_timing_invalidator.get(),
                                          timing_info.get());

            if (placer_opts.place_algorithm.is_timing_driven()) {
                critical_path = timing_info->least_slack_critical_path();
                sTNS = timing_info->setup_total_negative_slack();
                sWNS = timing_info->setup_worst_negative_slack();

                //see if we should save the current placement solution as a checkpoint

                if (placer_opts.place_checkpointing
                    && agent_state == e_agent_state::LATE_IN_THE_ANNEAL) {
                    save_placement_checkpoint_if_needed(placement_checkpoint,
                                                        timing_info, costs, critical_path.delay());
                }
            }

            //move the appropriate move_generator to be the current used move generator
            assign_current_move_generator(move_generator, move_generator2,
                                          agent_state, placer_opts, false, current_move_generator);

            //do a complete inner loop iteration
            placement_inner_loop(&state, placer_opts, noc_opts,
                                 inner_recompute_limit,
                                 &stats, &costs, &moves_since_cost_recompute,
                                 pin_timing_invalidator.get(), place_delay_model.get(),
                                 placer_criticalities.get(), placer_setup_slacks.get(),
                                 *current_move_generator, *manual_move_generator,
                                 blocks_affected, timing_info.get(),
                                 placer_opts.place_algorithm, move_type_stat,
                                 timing_bb_factor);

            //move the update used move_generator to its original variable
            update_move_generator(move_generator, move_generator2, agent_state,
                                  placer_opts, false, current_move_generator);

            tot_iter += state.move_lim;
            ++state.num_temps;

            print_place_status(state, stats, temperature_timer.elapsed_sec(),
                               critical_path.delay(), sTNS, sWNS, tot_iter,
                               noc_opts.noc, costs.noc_cost_terms);

            if (placer_opts.place_algorithm.is_timing_driven()
                && placer_opts.place_agent_multistate
                && agent_state == e_agent_state::EARLY_IN_THE_ANNEAL) {
                if (state.alpha < 0.85 && state.alpha > 0.6) {
                    agent_state = e_agent_state::LATE_IN_THE_ANNEAL;
                    VTR_LOG("Agent's 2nd state: \n");
                }
            }

            sprintf(msg, "Cost: %g  BB Cost %g  TD Cost %g  Temperature: %g",
                    costs.cost, costs.bb_cost, costs.timing_cost, state.t);
            update_screen(ScreenUpdatePriority::MINOR, msg, PLACEMENT,
                          timing_info);

            //#ifdef VERBOSE
            //            if (getEchoEnabled()) {
            //                print_clb_placement("first_iteration_clb_placement.echo");
            //            }
            //#endif
        } while (state.outer_loop_update(stats.success_rate, costs, placer_opts,
                                         annealing_sched));
        /* Outer loop of the simulated annealing ends */
    } //skip_anneal ends

    /* Start Quench */
    state.t = 0;                         //Freeze out: only accept solutions that improve placement.
    state.move_lim = state.move_lim_max; //Revert the move limit to initial value.

    auto pre_quench_timing_stats = timing_ctx.stats;
    { /* Quench */

        vtr::ScopedFinishTimer temperature_timer("Placement Quench");

        outer_loop_update_timing_info(placer_opts, noc_opts, &costs, num_connections,
                                      state.crit_exponent, &outer_crit_iter_count,
                                      place_delay_model.get(), placer_criticalities.get(),
                                      placer_setup_slacks.get(), pin_timing_invalidator.get(),
                                      timing_info.get());

        //move the appropriate move_generator to be the current used move generator
        assign_current_move_generator(move_generator, move_generator2,
                                      agent_state, placer_opts, true, current_move_generator);

        /* Run inner loop again with temperature = 0 so as to accept only swaps
         * which reduce the cost of the placement */
        placement_inner_loop(&state, placer_opts, noc_opts,
                             quench_recompute_limit,
                             &stats, &costs, &moves_since_cost_recompute,
                             pin_timing_invalidator.get(), place_delay_model.get(),
                             placer_criticalities.get(), placer_setup_slacks.get(),
                             *current_move_generator, *manual_move_generator,
                             blocks_affected, timing_info.get(),
                             placer_opts.place_quench_algorithm, move_type_stat,
                             timing_bb_factor);

        //move the update used move_generator to its original variable
        update_move_generator(move_generator, move_generator2, agent_state,
                              placer_opts, true, current_move_generator);

        tot_iter += state.move_lim;
        ++state.num_temps;

        if (placer_opts.place_quench_algorithm.is_timing_driven()) {
            critical_path = timing_info->least_slack_critical_path();
            sTNS = timing_info->setup_total_negative_slack();
            sWNS = timing_info->setup_worst_negative_slack();
        }

        print_place_status(state, stats, temperature_timer.elapsed_sec(),
                           critical_path.delay(), sTNS, sWNS, tot_iter,
                           noc_opts.noc, costs.noc_cost_terms);
    }
    auto post_quench_timing_stats = timing_ctx.stats;

    //Final timing analysis
    PlaceCritParams crit_params;
    crit_params.crit_exponent = state.crit_exponent;
    crit_params.crit_limit = placer_opts.place_crit_limit;

    if (placer_opts.place_algorithm.is_timing_driven()) {
        perform_full_timing_update(crit_params, place_delay_model.get(),
                                   placer_criticalities.get(), placer_setup_slacks.get(),
                                   pin_timing_invalidator.get(), timing_info.get(), &costs);
        VTR_LOG("post-quench CPD = %g (ns) \n",
                1e9 * timing_info->least_slack_critical_path().delay());
    }

    //See if our latest checkpoint is better than the current placement solution
    if (placer_opts.place_checkpointing)
        restore_best_placement(placement_checkpoint, timing_info, costs,
                               placer_criticalities, placer_setup_slacks, place_delay_model,
                               pin_timing_invalidator, crit_params, noc_opts);

    if (placer_opts.placement_saves_per_temperature >= 1) {
        std::string filename = vtr::string_fmt("placement_%03d_%03d.place",
                                               state.num_temps + 1, 0);
        VTR_LOG("Saving final placement to file: %s\n", filename.c_str());
        print_place(nullptr, nullptr, filename.c_str());
    }

    // TODO:
    // 1. add some subroutine hierarchy!  Too big!

    //#ifdef VERBOSE
    //    if (getEchoEnabled() && isEchoFileEnabled(E_ECHO_END_CLB_PLACEMENT)) {
    //        print_clb_placement(getEchoFileName(E_ECHO_END_CLB_PLACEMENT));
    //    }
    //#endif

    // Update physical pin values
    for (auto block_id : cluster_ctx.clb_nlist.blocks()) {
        place_sync_external_block_connections(block_id);
    }

    check_place(costs,
                place_delay_model.get(),
                placer_criticalities.get(),
                placer_opts.place_algorithm,
                noc_opts);

    //Some stats
    VTR_LOG("\n");
    VTR_LOG("Swaps called: %d\n", num_ts_called);
    report_aborted_moves();

    if (placer_opts.place_algorithm.is_timing_driven()) {
        //Final timing estimate
        VTR_ASSERT(timing_info);

        critical_path = timing_info->least_slack_critical_path();

        if (isEchoFileEnabled(E_ECHO_FINAL_PLACEMENT_TIMING_GRAPH)) {
            tatum::write_echo(
                getEchoFileName(E_ECHO_FINAL_PLACEMENT_TIMING_GRAPH),
                *timing_ctx.graph, *timing_ctx.constraints,
                *placement_delay_calc, timing_info->analyzer());

            tatum::NodeId debug_tnode = id_or_pin_name_to_tnode(
                analysis_opts.echo_dot_timing_graph_node);
            write_setup_timing_graph_dot(
                getEchoFileName(E_ECHO_FINAL_PLACEMENT_TIMING_GRAPH)
                    + std::string(".dot"),
                *timing_info, debug_tnode);
        }

        generate_post_place_timing_reports(placer_opts, analysis_opts,
                                           *timing_info, *placement_delay_calc, is_flat);

        /* Print critical path delay metrics */
        VTR_LOG("\n");
        print_setup_timing_summary(*timing_ctx.constraints,
                                   *timing_info->setup_analyzer(), "Placement estimated ", "");
    }

    sprintf(msg,
            "Placement. Cost: %g  bb_cost: %g td_cost: %g Channel Factor: %d",
            costs.cost, costs.bb_cost, costs.timing_cost, width_fac);
    VTR_LOG("Placement cost: %g, bb_cost: %g, td_cost: %g, \n", costs.cost,
            costs.bb_cost, costs.timing_cost);
    // print the noc costs info
    if (noc_opts.noc) {
<<<<<<< HEAD
        VTR_LOG("\nNoC Placement Costs. "
=======
        sprintf(msg,
                "\nNoC Placement Costs. "
                "cost: %g, "
                "aggregate_bandwidth_cost: %g, "
                "latency_cost: %g, "
                "n_met_latency_constraints: %d, "
                "latency_overrun_cost: %g, "
                "congestion_cost: %g, "
                "accum_congested_ratio: %g, "
                "n_congested_links: %d \n",
                calculate_noc_cost(costs.noc_cost_terms, costs.noc_cost_norm_factors, noc_opts),
                costs.noc_cost_terms.aggregate_bandwidth,
                costs.noc_cost_terms.latency,
                get_number_of_traffic_flows_with_latency_cons_met(),
                costs.noc_cost_terms.latency_overrun,
                costs.noc_cost_terms.congestion,
                get_total_congestion_bandwidth_ratio(),
                get_number_of_congested_noc_links());

        VTR_LOG(
            "\nNoC Placement Costs. "
>>>>>>> 9dd5ff66
            "cost: %g, "
            "aggregate_bandwidth_cost: %g, "
            "latency_cost: %g, "
            "n_met_latency_constraints: %d, "
            "latency_overrun_cost: %g, "
            "congestion_cost: %g, "
            "accum_congested_ratio: %g, "
            "n_congested_links: %d \n",
            calculate_noc_cost(costs.noc_cost_terms, costs.noc_cost_norm_factors, noc_opts),
            costs.noc_cost_terms.aggregate_bandwidth,
            costs.noc_cost_terms.latency,
            get_number_of_traffic_flows_with_latency_cons_met(),
            costs.noc_cost_terms.latency_overrun,
            costs.noc_cost_terms.congestion,
            get_total_congestion_bandwidth_ratio(),
            get_number_of_congested_noc_links());

#ifdef ENABLE_NOC_SAT_ROUTING
        if (costs.noc_cost_terms.congestion > 0.0) {
            VTR_LOG("NoC routing configuration is congested. Invoking the SAT NoC router.\n");
            auto traffic_flow_routes = noc_sat_route(true,
                                                     noc_opts,
                                                     placer_opts.seed);

            if (!traffic_flow_routes.empty()) {
                bool has_cycle = noc_routing_has_cycle(traffic_flow_routes);
                if (has_cycle) {
                    VTR_LOG("SAT NoC routing has cycles.\n");
                }

                reinitialize_noc_routing(costs, traffic_flow_routes);

                VTR_LOG("\nNoC Placement Costs after SAT routing. "
                    "cost: %g, "
                    "aggregate_bandwidth_cost: %g, "
                    "latency_cost: %g, "
                    "n_met_latency_constraints: %d, "
                    "latency_overrun_cost: %g, "
                    "congestion_cost: %g, "
                    "accum_congested_ratio: %g, "
                    "n_congested_links: %d \n",
                    calculate_noc_cost(costs.noc_cost_terms, costs.noc_cost_norm_factors, noc_opts),
                    costs.noc_cost_terms.aggregate_bandwidth,
                    costs.noc_cost_terms.latency,
                    get_number_of_traffic_flows_with_latency_cons_met(),
                    costs.noc_cost_terms.latency_overrun,
                    costs.noc_cost_terms.congestion,
                    get_total_congestion_bandwidth_ratio(),
                    get_number_of_congested_noc_links());
            } else {
                VTR_LOG("SAT routing failed.\n");
            }
        }
#endif //ENABLE_NOC_SAT_ROUTING
    }

    update_screen(ScreenUpdatePriority::MAJOR, msg, PLACEMENT, timing_info);
    // Print out swap statistics
    print_resources_utilization();

    print_placement_swaps_stats(state);

    print_placement_move_types_stats(move_type_stat);

    if (noc_opts.noc) {
        write_noc_placement_file(noc_opts.noc_placement_file_name);
    }

    free_placement_structs(placer_opts, noc_opts);
    free_try_swap_arrays();

    print_timing_stats("Placement Quench", post_quench_timing_stats,
                       pre_quench_timing_stats);
    print_timing_stats("Placement Total ", timing_ctx.stats,
                       pre_place_timing_stats);

    VTR_LOG("update_td_costs: connections %g nets %g sum_nets %g total %g\n",
            p_runtime_ctx.f_update_td_costs_connections_elapsed_sec,
            p_runtime_ctx.f_update_td_costs_nets_elapsed_sec,
            p_runtime_ctx.f_update_td_costs_sum_nets_elapsed_sec,
            p_runtime_ctx.f_update_td_costs_total_elapsed_sec);
}

/* Function to update the setup slacks and criticalities before the inner loop of the annealing/quench */
static void outer_loop_update_timing_info(const t_placer_opts& placer_opts,
                                          const t_noc_opts& noc_opts,
                                          t_placer_costs* costs,
                                          int num_connections,
                                          float crit_exponent,
                                          int* outer_crit_iter_count,
                                          const PlaceDelayModel* delay_model,
                                          PlacerCriticalities* criticalities,
                                          PlacerSetupSlacks* setup_slacks,
                                          NetPinTimingInvalidator* pin_timing_invalidator,
                                          SetupTimingInfo* timing_info) {
    if (placer_opts.place_algorithm.is_timing_driven()) {
        /*at each temperature change we update these values to be used     */
        /*for normalizing the tradeoff between timing and wirelength (bb)  */
        if (*outer_crit_iter_count >= placer_opts.recompute_crit_iter
            || placer_opts.inner_loop_recompute_divider != 0) {
#ifdef VERBOSE
            VTR_LOG("Outer loop recompute criticalities\n");
#endif
            num_connections = std::max(num_connections, 1); //Avoid division by zero
            VTR_ASSERT(num_connections > 0);

            PlaceCritParams crit_params;
            crit_params.crit_exponent = crit_exponent;
            crit_params.crit_limit = placer_opts.place_crit_limit;

            //Update all timing related classes
            perform_full_timing_update(crit_params, delay_model, criticalities,
                                       setup_slacks, pin_timing_invalidator, timing_info, costs);

            *outer_crit_iter_count = 0;
        }
        (*outer_crit_iter_count)++;
    }

    /* Update the cost normalization factors */
    update_placement_cost_normalization_factors(costs, placer_opts, noc_opts);
}

/* Function which contains the inner loop of the simulated annealing */
static void placement_inner_loop(const t_annealing_state* state,
                                 const t_placer_opts& placer_opts,
                                 const t_noc_opts& noc_opts,
                                 int inner_recompute_limit,
                                 t_placer_statistics* stats,
                                 t_placer_costs* costs,
                                 int* moves_since_cost_recompute,
                                 NetPinTimingInvalidator* pin_timing_invalidator,
                                 const PlaceDelayModel* delay_model,
                                 PlacerCriticalities* criticalities,
                                 PlacerSetupSlacks* setup_slacks,
                                 MoveGenerator& move_generator,
                                 ManualMoveGenerator& manual_move_generator,
                                 t_pl_blocks_to_be_moved& blocks_affected,
                                 SetupTimingInfo* timing_info,
                                 const t_place_algorithm& place_algorithm,
                                 MoveTypeStat& move_type_stat,
                                 float timing_bb_factor) {
    int inner_crit_iter_count, inner_iter;

    int inner_placement_save_count = 0; //How many times have we dumped placement to a file this temperature?

    stats->reset();

    inner_crit_iter_count = 1;

    bool manual_move_enabled = false;

    /* Inner loop begins */
    for (inner_iter = 0; inner_iter < state->move_lim; inner_iter++) {
        e_move_result swap_result = try_swap(state, costs, move_generator,
                                             manual_move_generator, timing_info, pin_timing_invalidator,
                                             blocks_affected, delay_model, criticalities, setup_slacks,
                                             placer_opts, noc_opts, move_type_stat, place_algorithm,
                                             timing_bb_factor, manual_move_enabled);

        if (swap_result == ACCEPTED) {
            /* Move was accepted.  Update statistics that are useful for the annealing schedule. */
            stats->single_swap_update(*costs);
            num_swap_accepted++;
        } else if (swap_result == ABORTED) {
            num_swap_aborted++;
        } else { // swap_result == REJECTED
            num_swap_rejected++;
        }

        if (place_algorithm.is_timing_driven()) {
            /* Do we want to re-timing analyze the circuit to get updated slack and criticality values?
             * We do this only once in a while, since it is expensive.
             */
            if (inner_crit_iter_count >= inner_recompute_limit
                && inner_iter != state->move_lim - 1) { /*on last iteration don't recompute */

                inner_crit_iter_count = 0;
#ifdef VERBOSE
                VTR_LOG("Inner loop recompute criticalities\n");
#endif

                PlaceCritParams crit_params;
                crit_params.crit_exponent = state->crit_exponent;
                crit_params.crit_limit = placer_opts.place_crit_limit;

                //Update all timing related classes
                perform_full_timing_update(crit_params, delay_model,
                                           criticalities, setup_slacks, pin_timing_invalidator,
                                           timing_info, costs);
            }
            inner_crit_iter_count++;
        }
#ifdef VERBOSE
        VTR_LOG("t = %g  cost = %g   bb_cost = %g timing_cost = %g move = %d\n",
                state->t, costs->cost, costs->bb_cost, costs->timing_cost, inner_iter);
        if (fabs((costs->bb_cost) - comp_bb_cost(CHECK)) > (costs->bb_cost) * ERROR_TOL)
            VPR_ERROR(VPR_ERROR_PLACE, "bb_cost is %g, comp_bb_cost is %g\n", costs->bb_cost, comp_bb_cost(CHECK));
            //"fabs((*bb_cost) - comp_bb_cost(CHECK)) > (*bb_cost) * ERROR_TOL");
#endif

        /* Lines below prevent too much round-off error from accumulating
         * in the cost over many iterations (due to incremental updates).
         * This round-off can lead to error checks failing because the cost
         * is different from what you get when you recompute from scratch.
         */
        ++(*moves_since_cost_recompute);
        if (*moves_since_cost_recompute > MAX_MOVES_BEFORE_RECOMPUTE) {
            //VTR_LOG("recomputing costs from scratch, old bb_cost is %g\n", costs->bb_cost);
            recompute_costs_from_scratch(placer_opts, noc_opts, delay_model,
                                         criticalities, costs);
            //VTR_LOG("new_bb_cost is %g\n", costs->bb_cost);
            *moves_since_cost_recompute = 0;
        }

        if (placer_opts.placement_saves_per_temperature >= 1 && inner_iter > 0
            && (inner_iter + 1)
                       % (state->move_lim
                          / placer_opts.placement_saves_per_temperature)
                   == 0) {
            std::string filename = vtr::string_fmt("placement_%03d_%03d.place",
                                                   state->num_temps + 1, inner_placement_save_count);
            VTR_LOG(
                "Saving placement to file at temperature move %d / %d: %s\n",
                inner_iter, state->move_lim, filename.c_str());
            print_place(nullptr, nullptr, filename.c_str());
            ++inner_placement_save_count;
        }
    }

    /* Calculate the success_rate and std_dev of the costs. */
    stats->calc_iteration_stats(*costs, state->move_lim);
}

static void recompute_costs_from_scratch(const t_placer_opts& placer_opts,
                                         const t_noc_opts& noc_opts,
                                         const PlaceDelayModel* delay_model,
                                         const PlacerCriticalities* criticalities,
                                         t_placer_costs* costs) {
    auto check_and_print_cost = [](double new_cost,
                                   double old_cost,
                                   const std::string& cost_name) {
        if (!vtr::isclose(new_cost, old_cost, ERROR_TOL, 0.)) {
            std::string msg = vtr::string_fmt(
                "in recompute_costs_from_scratch: new_%s = %g, old %s = %g, ERROR_TOL = %g\n",
                cost_name.c_str(), new_cost, cost_name.c_str(), old_cost, ERROR_TOL);
            VPR_ERROR(VPR_ERROR_PLACE, msg.c_str());
        }
    };

    double new_bb_cost = recompute_bb_cost();
    check_and_print_cost(new_bb_cost, costs->bb_cost, "bb_cost");
    costs->bb_cost = new_bb_cost;

    if (placer_opts.place_algorithm.is_timing_driven()) {
        double new_timing_cost = 0.;
        comp_td_costs(delay_model, *criticalities, &new_timing_cost);
        check_and_print_cost(new_timing_cost, costs->timing_cost, "timing_cost");
        costs->timing_cost = new_timing_cost;
    } else {
        VTR_ASSERT(placer_opts.place_algorithm == BOUNDING_BOX_PLACE);
        costs->cost = new_bb_cost * costs->bb_cost_norm;
    }

    if (noc_opts.noc) {
        NocCostTerms new_noc_cost;
        recompute_noc_costs(new_noc_cost);

        check_and_print_cost(new_noc_cost.aggregate_bandwidth,
                             costs->noc_cost_terms.aggregate_bandwidth,
                             "noc_aggregate_bandwidth");
        costs->noc_cost_terms.aggregate_bandwidth = new_noc_cost.aggregate_bandwidth;

        // only check if the recomputed cost and the current noc latency cost are within the error tolerance if the cost is above 1 picosecond.
        // Otherwise, there is no need to check (we expect the latency cost to be above the threshold of 1 picosecond)
        if (new_noc_cost.latency > MIN_EXPECTED_NOC_LATENCY_COST) {
            check_and_print_cost(new_noc_cost.latency,
                                 costs->noc_cost_terms.latency,
                                 "noc_latency_cost");
        }
        costs->noc_cost_terms.latency = new_noc_cost.latency;

        if (new_noc_cost.latency_overrun > MIN_EXPECTED_NOC_LATENCY_COST) {
            check_and_print_cost(new_noc_cost.latency_overrun,
                                 costs->noc_cost_terms.latency_overrun,
                                 "noc_latency_overrun_cost");
        }
        costs->noc_cost_terms.latency_overrun = new_noc_cost.latency_overrun;

        if (new_noc_cost.congestion > MIN_EXPECTED_NOC_CONGESTION_COST) {
            check_and_print_cost(new_noc_cost.congestion,
                                 costs->noc_cost_terms.congestion,
                                 "noc_congestion_cost");
        }
        costs->noc_cost_terms.congestion = new_noc_cost.congestion;
    }
}

/*only count non-global connections */
static int count_connections() {
    int count = 0;

    auto& cluster_ctx = g_vpr_ctx.clustering();
    for (auto net_id : cluster_ctx.clb_nlist.nets()) {
        if (cluster_ctx.clb_nlist.net_is_ignored(net_id))
            continue;

        count += cluster_ctx.clb_nlist.net_sinks(net_id).size();
    }

    return (count);
}

///@brief Find the starting temperature for the annealing loop.
static float starting_t(const t_annealing_state* state,
                        t_placer_costs* costs,
                        t_annealing_sched annealing_sched,
                        const PlaceDelayModel* delay_model,
                        PlacerCriticalities* criticalities,
                        PlacerSetupSlacks* setup_slacks,
                        SetupTimingInfo* timing_info,
                        MoveGenerator& move_generator,
                        ManualMoveGenerator& manual_move_generator,
                        NetPinTimingInvalidator* pin_timing_invalidator,
                        t_pl_blocks_to_be_moved& blocks_affected,
                        const t_placer_opts& placer_opts,
                        const t_noc_opts& noc_opts,
                        MoveTypeStat& move_type_stat) {
    if (annealing_sched.type == USER_SCHED) {
        return (annealing_sched.init_t);
    }

    auto& cluster_ctx = g_vpr_ctx.clustering();

    /* Use to calculate the average of cost when swap is accepted. */
    int num_accepted = 0;

    /* Use double types to avoid round off. */
    double av = 0., sum_of_squares = 0.;

    /* Determines the block swap loop count. */
    int move_lim = std::min(state->move_lim_max,
                            (int)cluster_ctx.clb_nlist.blocks().size());

    bool manual_move_enabled = false;

    for (int i = 0; i < move_lim; i++) {
#ifndef NO_GRAPHICS
        //Checks manual move flag for manual move feature
        t_draw_state* draw_state = get_draw_state_vars();
        if (draw_state->show_graphics) {
            manual_move_enabled = manual_move_is_selected();
        }
#endif /*NO_GRAPHICS*/

        //Will not deploy setup slack analysis, so omit crit_exponenet and setup_slack
        e_move_result swap_result = try_swap(state, costs, move_generator,
                                             manual_move_generator, timing_info, pin_timing_invalidator,
                                             blocks_affected, delay_model, criticalities, setup_slacks,
                                             placer_opts, noc_opts, move_type_stat, placer_opts.place_algorithm,
                                             REWARD_BB_TIMING_RELATIVE_WEIGHT, manual_move_enabled);

        if (swap_result == ACCEPTED) {
            num_accepted++;
            av += costs->cost;
            sum_of_squares += costs->cost * costs->cost;
            num_swap_accepted++;
        } else if (swap_result == ABORTED) {
            num_swap_aborted++;
        } else {
            num_swap_rejected++;
        }
    }

    /* Take the average of the accepted swaps' cost values. */
    av = num_accepted > 0 ? (av / num_accepted) : 0.;

    /* Get the standard deviation. */
    double std_dev = get_std_dev(num_accepted, sum_of_squares, av);

    /* Print warning if not all swaps are accepted. */
    if (num_accepted != move_lim) {
        VTR_LOG_WARN("Starting t: %d of %d configurations accepted.\n",
                     num_accepted, move_lim);
    }

#ifdef VERBOSE
    /* Print stats related to finding the initital temp. */
    VTR_LOG("std_dev: %g, average cost: %g, starting temp: %g\n", std_dev, av, 20. * std_dev);
#endif

    // Improved initial placement uses a fast SA for NoC routers and centroid placement
    // for other blocks. The temperature is reduced to prevent SA from destroying the initial placement
    float init_temp = std_dev / 64;

    return init_temp;
}

static void update_move_nets(int num_nets_affected,
                             const bool cube_bb) {
    /* update net cost functions and reset flags. */
    auto& cluster_ctx = g_vpr_ctx.clustering();
    auto& place_move_ctx = g_placer_ctx.mutable_move();

    for (int inet_affected = 0; inet_affected < num_nets_affected;
         inet_affected++) {
        ClusterNetId net_id = ts_nets_to_update[inet_affected];

        if (cube_bb) {
            place_move_ctx.bb_coords[net_id] = ts_bb_coord_new[net_id];
        } else {
            place_move_ctx.layer_bb_coords[net_id] = layer_ts_bb_coord_new[net_id];
        }

        for (int layer_num = 0; layer_num < g_vpr_ctx.device().grid.get_num_layers(); layer_num++) {
            place_move_ctx.num_sink_pin_layer[size_t(net_id)][layer_num] = ts_layer_sink_pin_count[size_t(net_id)][layer_num];
        }

        if (cluster_ctx.clb_nlist.net_sinks(net_id).size() >= SMALL_NET) {
            if (cube_bb) {
                place_move_ctx.bb_num_on_edges[net_id] = ts_bb_edge_new[net_id];
            } else {
                place_move_ctx.layer_bb_num_on_edges[net_id] = layer_ts_bb_edge_new[net_id];
            }
        }

        net_cost[net_id] = proposed_net_cost[net_id];

        /* negative proposed_net_cost value is acting as a flag. */
        proposed_net_cost[net_id] = -1;
        bb_updated_before[net_id] = NOT_UPDATED_YET;
    }
}

static void reset_move_nets(int num_nets_affected) {
    /* Reset the net cost function flags first. */
    for (int inet_affected = 0; inet_affected < num_nets_affected;
         inet_affected++) {
        ClusterNetId net_id = ts_nets_to_update[inet_affected];
        proposed_net_cost[net_id] = -1;
        bb_updated_before[net_id] = NOT_UPDATED_YET;
    }
}

/**
 * @brief Pick some block and moves it to another spot.
 *
 * If the new location is empty, directly move the block. If the new location
 * is occupied, switch the blocks. Due to the different sizes of the blocks,
 * this block switching may occur for multiple times. It might also cause the
 * current swap attempt to abort due to inability to find suitable locations
 * for moved blocks.
 *
 * The move generator will record all the switched blocks in the variable
 * `blocks_affected`. Afterwards, the move will be assessed by the chosen
 * cost formulation. Currently, there are three ways to assess move cost,
 * which are stored in the enum type `t_place_algorithm`.
 *
 * @return Whether the block swap is accepted, rejected or aborted.
 */
static e_move_result try_swap(const t_annealing_state* state,
                              t_placer_costs* costs,
                              MoveGenerator& move_generator,
                              ManualMoveGenerator& manual_move_generator,
                              SetupTimingInfo* timing_info,
                              NetPinTimingInvalidator* pin_timing_invalidator,
                              t_pl_blocks_to_be_moved& blocks_affected,
                              const PlaceDelayModel* delay_model,
                              PlacerCriticalities* criticalities,
                              PlacerSetupSlacks* setup_slacks,
                              const t_placer_opts& placer_opts,
                              const t_noc_opts& noc_opts,
                              MoveTypeStat& move_type_stat,
                              const t_place_algorithm& place_algorithm,
                              float timing_bb_factor,
                              bool manual_move_enabled) {
    /* Picks some block and moves it to another spot.  If this spot is   *
     * occupied, switch the blocks.  Assess the change in cost function. *
     * rlim is the range limiter.                                        *
     * Returns whether the swap is accepted, rejected or aborted.        *
     * Passes back the new value of the cost functions.                  */

    float rlim_escape_fraction = placer_opts.rlim_escape_fraction;
    float timing_tradeoff = placer_opts.timing_tradeoff;

    PlaceCritParams crit_params;
    crit_params.crit_exponent = state->crit_exponent;
    crit_params.crit_limit = placer_opts.place_crit_limit;

    // move type and block type chosen by the agent
    t_propose_action proposed_action{e_move_type::UNIFORM, -1};

    num_ts_called++;

    MoveOutcomeStats move_outcome_stats;

    /* I'm using negative values of proposed_net_cost as a flag, *
     * so DO NOT use cost functions that can go negative.        */

    double delta_c = 0;        //Change in cost due to this swap.
    double bb_delta_c = 0;     //Change in the bounding box (wiring) cost.
    double timing_delta_c = 0; //Change in the timing cost (delay * criticality).

    // Determine whether we need to force swap two router blocks
    bool router_block_move = false;
    if (noc_opts.noc) {
        router_block_move = check_for_router_swap(noc_opts.noc_swap_percentage);
    }

    /* Allow some fraction of moves to not be restricted by rlim, */
    /* in the hopes of better escaping local minima.              */
    float rlim;
    if (rlim_escape_fraction > 0. && vtr::frand() < rlim_escape_fraction) {
        rlim = std::numeric_limits<float>::infinity();
    } else {
        rlim = state->rlim;
    }

    e_create_move create_move_outcome = e_create_move::ABORT;

    //When manual move toggle button is active, the manual move window asks the user for input.
    if (manual_move_enabled) {
#ifndef NO_GRAPHICS
        create_move_outcome = manual_move_display_and_propose(manual_move_generator, blocks_affected, proposed_action.move_type, rlim, placer_opts, criticalities);
#else //NO_GRAPHICS
        // Cast to void to explicitly avoid warning.
        (void)manual_move_generator;
#endif //NO_GRAPHICS
    } else if (router_block_move) {
        // generate a move where two random router blocks are swapped
        create_move_outcome = propose_router_swap(blocks_affected, rlim);
        proposed_action.move_type = e_move_type::UNIFORM;
    } else {
        //Generate a new move (perturbation) used to explore the space of possible placements
        create_move_outcome = move_generator.propose_move(blocks_affected, proposed_action, rlim, placer_opts, criticalities);
    }

    if (proposed_action.logical_blk_type_index != -1) { //if the agent proposed the block type, then collect the block type stat
        ++move_type_stat.blk_type_moves[proposed_action.logical_blk_type_index][(int)proposed_action.move_type];
    }
    LOG_MOVE_STATS_PROPOSED(t, blocks_affected);

    VTR_LOGV_DEBUG(g_vpr_ctx.placement().f_placer_debug, "\t\tBefore move Place cost %f, bb_cost %f, timing cost %f\n", costs->cost, costs->bb_cost, costs->timing_cost);

    e_move_result move_outcome = e_move_result::ABORTED;

    if (create_move_outcome == e_create_move::ABORT) {
        LOG_MOVE_STATS_OUTCOME(std::numeric_limits<float>::quiet_NaN(),
                               std::numeric_limits<float>::quiet_NaN(),
                               std::numeric_limits<float>::quiet_NaN(), "ABORTED",
                               "illegal move");

        move_outcome = ABORTED;

    } else {
        VTR_ASSERT(create_move_outcome == e_create_move::VALID);

        /*
         * To make evaluating the move simpler (e.g. calculating changed bounding box),
         * we first move the blocks to their new locations (apply the move to
         * place_ctx.block_locs) and then compute the change in cost. If the move
         * is accepted, the inverse look-up in place_ctx.grid_blocks is updated
         * (committing the move). If the move is rejected, the blocks are returned to
         * their original positions (reverting place_ctx.block_locs to its original state).
         *
         * Note that the inverse look-up place_ctx.grid_blocks is only updated after
         * move acceptance is determined, so it should not be used when evaluating a move.
         */

        /* Update the block positions */
        apply_move_blocks(blocks_affected);

        //Find all the nets affected by this swap and update the wiring costs.
        //This cost value doesn't depend on the timing info.
        //
        //Also find all the pins affected by the swap, and calculates new connection
        //delays and timing costs and store them in proposed_* data structures.
        int num_nets_affected = find_affected_nets_and_update_costs(
            place_algorithm, delay_model, criticalities, blocks_affected,
            bb_delta_c, timing_delta_c);

        //For setup slack analysis, we first do a timing analysis to get the newest
        //slack values resulted from the proposed block moves. If the move turns out
        //to be accepted, we keep the updated slack values and commit the block moves.
        //If rejected, we reject the proposed block moves and revert this timing analysis.
        if (place_algorithm == SLACK_TIMING_PLACE) {
            /* Invalidates timing of modified connections for incremental timing updates. */
            invalidate_affected_connections(blocks_affected,
                                            pin_timing_invalidator, timing_info);

            /* Update the connection_timing_cost and connection_delay *
             * values from the temporary values.                      */
            commit_td_cost(blocks_affected);

            /* Update timing information. Since we are analyzing setup slacks,   *
             * we only update those values and keep the criticalities stale      *
             * so as not to interfere with the original timing driven algorithm. *
             *
             * Note: the timing info must be updated after applying block moves  *
             * and committing the timing driven delays and costs.                *
             * If we wish to revert this timing update due to move rejection,    *
             * we need to revert block moves and restore the timing values.      */
            criticalities->disable_update();
            setup_slacks->enable_update();
            update_timing_classes(crit_params, timing_info, criticalities,
                                  setup_slacks, pin_timing_invalidator);

            /* Get the setup slack analysis cost */
            //TODO: calculate a weighted average of the slack cost and wiring cost
            delta_c = analyze_setup_slack_cost(setup_slacks) * costs->timing_cost_norm;
        } else if (place_algorithm == CRITICALITY_TIMING_PLACE) {
            /* Take delta_c as a combination of timing and wiring cost. In
             * addition to `timing_tradeoff`, we normalize the cost values */
            VTR_LOGV_DEBUG(g_vpr_ctx.placement().f_placer_debug,
                           "\t\tMove bb_delta_c %f, bb_cost_norm %f, timing_tradeoff %f, "
                           "timing_delta_c %f, timing_cost_norm %f\n",
                           bb_delta_c,
                           costs->bb_cost_norm,
                           timing_tradeoff,
                           timing_delta_c,
                           costs->timing_cost_norm);
            delta_c = (1 - timing_tradeoff) * bb_delta_c * costs->bb_cost_norm
                      + timing_tradeoff * timing_delta_c
                            * costs->timing_cost_norm;
        } else {
            VTR_ASSERT_SAFE(place_algorithm == BOUNDING_BOX_PLACE);
            VTR_LOGV_DEBUG(g_vpr_ctx.placement().f_placer_debug,
                           "\t\tMove bb_delta_c %f, bb_cost_norm %f, timing_tradeoff %f, "
                           "timing_delta_c %f, timing_cost_norm %f\n",
                           bb_delta_c,
                           costs->bb_cost_norm);
            delta_c = bb_delta_c * costs->bb_cost_norm;
        }

        NocCostTerms noc_delta_c; // change in NoC cost
        /* Update the NoC datastructure and costs*/
        if (noc_opts.noc) {
            find_affected_noc_routers_and_update_noc_costs(blocks_affected, noc_delta_c);

            // Include the NoC delta costs in the total cost change for this swap
            delta_c += calculate_noc_cost(noc_delta_c, costs->noc_cost_norm_factors, noc_opts);
        }

        /* 1 -> move accepted, 0 -> rejected. */
        move_outcome = assess_swap(delta_c, state->t);

        //Updates the manual_move_state members and displays costs to the user to decide whether to ACCEPT/REJECT manual move.
#ifndef NO_GRAPHICS
        if (manual_move_enabled) {
            move_outcome = pl_do_manual_move(delta_c, timing_delta_c, bb_delta_c, move_outcome);
        }
#endif //NO_GRAPHICS

        if (move_outcome == ACCEPTED) {
            costs->cost += delta_c;
            costs->bb_cost += bb_delta_c;

            if (place_algorithm == SLACK_TIMING_PLACE) {
                /* Update the timing driven cost as usual */
                costs->timing_cost += timing_delta_c;

                //Commit the setup slack information
                //The timing delay and cost values should be committed already
                commit_setup_slacks(setup_slacks);
            }

            if (place_algorithm == CRITICALITY_TIMING_PLACE) {
                costs->timing_cost += timing_delta_c;

                /* Invalidates timing of modified connections for incremental *
                 * timing updates. These invalidations are accumulated for a  *
                 * big timing update in the outer loop.                       */
                invalidate_affected_connections(blocks_affected,
                                                pin_timing_invalidator, timing_info);

                /* Update the connection_timing_cost and connection_delay *
                 * values from the temporary values.                      */
                commit_td_cost(blocks_affected);
            }

            /* Update net cost functions and reset flags. */
            update_move_nets(num_nets_affected,
                             g_vpr_ctx.placement().cube_bb);

            /* Update clb data structures since we kept the move. */
            commit_move_blocks(blocks_affected);

            if (proposed_action.logical_blk_type_index != -1) { //if the agent proposed the block type, then collect the block type stat
                ++move_type_stat.accepted_moves[proposed_action.logical_blk_type_index][(int)proposed_action.move_type];
            }
            if (noc_opts.noc) {
                commit_noc_costs();
                *costs += noc_delta_c;
            }

            //Highlights the new block when manual move is selected.
#ifndef NO_GRAPHICS
            if (manual_move_enabled) {
                manual_move_highlight_new_block_location();
            }
#endif //NO_GRAPHICS

        } else {
            VTR_ASSERT_SAFE(move_outcome == REJECTED);

            /* Reset the net cost function flags first. */
            reset_move_nets(num_nets_affected);

            /* Restore the place_ctx.block_locs data structures to their state before the move. */
            revert_move_blocks(blocks_affected);

            if (place_algorithm == SLACK_TIMING_PLACE) {
                /* Revert the timing delays and costs to pre-update values.       */
                /* These routines must be called after reverting the block moves. */
                //TODO: make this process incremental
                comp_td_connection_delays(delay_model);
                comp_td_costs(delay_model, *criticalities, &costs->timing_cost);

                /* Re-invalidate the affected sink pins since the proposed *
                 * move is rejected, and the same blocks are reverted to   *
                 * their original positions.                               */
                invalidate_affected_connections(blocks_affected,
                                                pin_timing_invalidator, timing_info);

                /* Revert the timing update */
                update_timing_classes(crit_params, timing_info, criticalities,
                                      setup_slacks, pin_timing_invalidator);

                VTR_ASSERT_SAFE_MSG(
                    verify_connection_setup_slacks(setup_slacks),
                    "The current setup slacks should be identical to the values before the try swap timing info update.");
            }

            if (place_algorithm == CRITICALITY_TIMING_PLACE) {
                /* Unstage the values stored in proposed_* data structures */
                revert_td_cost(blocks_affected);
            }

            if (proposed_action.logical_blk_type_index != -1) { //if the agent proposed the block type, then collect the block type stat
                ++move_type_stat.rejected_moves[proposed_action.logical_blk_type_index][(int)proposed_action.move_type];
            }
            /* Revert the traffic flow routes within the NoC*/
            if (noc_opts.noc) {
                revert_noc_traffic_flow_routes(blocks_affected);
            }
        }

        move_outcome_stats.delta_cost_norm = delta_c;
        move_outcome_stats.delta_bb_cost_norm = bb_delta_c
                                                * costs->bb_cost_norm;
        move_outcome_stats.delta_timing_cost_norm = timing_delta_c
                                                    * costs->timing_cost_norm;

        move_outcome_stats.delta_bb_cost_abs = bb_delta_c;
        move_outcome_stats.delta_timing_cost_abs = timing_delta_c;

        LOG_MOVE_STATS_OUTCOME(delta_c, bb_delta_c, timing_delta_c,
                               (move_outcome ? "ACCEPTED" : "REJECTED"), "");
    }
    move_outcome_stats.outcome = move_outcome;

    // If we force a router block move then it was not proposed by the
    // move generator so we should not calculate the reward and update
    // the move generators status since this outcome is not a direct
    // consequence of the move generator
    if (!router_block_move) {
        calculate_reward_and_process_outcome(placer_opts, move_outcome_stats,
                                             delta_c, timing_bb_factor, move_generator);
    } else {
//        std::cout << "Group move delta cost: " << delta_c << std::endl;
    }

#ifdef VTR_ENABLE_DEBUG_LOGGING
#    ifndef NO_GRAPHICS
    stop_placement_and_check_breakpoints(blocks_affected, move_outcome, delta_c, bb_delta_c, timing_delta_c);
#    endif
#endif

    /* Clear the data structure containing block move info */
    clear_move_blocks(blocks_affected);

    //VTR_ASSERT(check_macro_placement_consistency() == 0);
#if 0
    // Check that each accepted swap yields a valid placement. This will
    // greatly slow the placer, but can debug some issues.
    check_place(*costs, delay_model, criticalities, place_algorithm, noc_opts);
#endif
    VTR_LOGV_DEBUG(g_vpr_ctx.placement().f_placer_debug, "\t\tAfter move Place cost %f, bb_cost %f, timing cost %f\n", costs->cost, costs->bb_cost, costs->timing_cost);
    return move_outcome;
}

static bool is_cube_bb(const e_place_bounding_box_mode place_bb_mode,
                       const RRGraphView& rr_graph) {
    bool cube_bb;
    const int number_layers = g_vpr_ctx.device().grid.get_num_layers();

    // If the FPGA has only layer, then we can only use cube bounding box
    if (number_layers == 1) {
        cube_bb = true;
    } else {
        VTR_ASSERT(number_layers > 1);
        if (place_bb_mode == AUTO_BB) {
            // If the auto_bb is used, we analyze the RR graph to see whether is there any inter-layer connection that is not
            // originated from OPIN. If there is any, cube BB is chosen, otherwise, per-layer bb is chosen.
            if (inter_layer_connections_limited_to_opin(rr_graph)) {
                cube_bb = false;
            } else {
                cube_bb = true;
            }
        } else if (place_bb_mode == CUBE_BB) {
            // The user has specifically asked for CUBE_BB
            cube_bb = true;
        } else {
            // The user has specifically asked for PER_LAYER_BB
            VTR_ASSERT_SAFE(place_bb_mode == PER_LAYER_BB);
            cube_bb = false;
        }
    }

    return cube_bb;
}

/**
 * @brief Find all the nets and pins affected by this swap and update costs.
 *
 * Find all the nets affected by this swap and update the bounding box (wiring)
 * costs. This cost function doesn't depend on the timing info.
 *
 * Find all the connections affected by this swap and update the timing cost.
 * For a connection to be affected, it not only needs to be on or driven by
 * a block, but it also needs to have its delay changed. Otherwise, it will
 * not be added to the affected_pins structure.
 *
 * For more, see update_td_delta_costs().
 *
 * The timing costs are calculated by getting the new connection delays,
 * multiplied by the connection criticalities returned by the timing
 * analyzer. These timing costs are stored in the proposed_* data structures.
 *
 * The change in the bounding box cost is stored in `bb_delta_c`.
 * The change in the timing cost is stored in `timing_delta_c`.
 *
 * @return The number of affected nets.
 */
static int find_affected_nets_and_update_costs(
    const t_place_algorithm& place_algorithm,
    const PlaceDelayModel* delay_model,
    const PlacerCriticalities* criticalities,
    t_pl_blocks_to_be_moved& blocks_affected,
    double& bb_delta_c,
    double& timing_delta_c) {
    VTR_ASSERT_SAFE(bb_delta_c == 0.);
    VTR_ASSERT_SAFE(timing_delta_c == 0.);
    auto& cluster_ctx = g_vpr_ctx.clustering();

    int num_affected_nets = 0;

    const auto& cube_bb = g_vpr_ctx.placement().cube_bb;

    /* Go through all the blocks moved. */
    for (int iblk = 0; iblk < blocks_affected.num_moved_blocks; iblk++) {
        ClusterBlockId blk = blocks_affected.moved_blocks[iblk].block_num;

        /* Go through all the pins in the moved block. */
        for (ClusterPinId blk_pin : cluster_ctx.clb_nlist.block_pins(blk)) {
            ClusterNetId net_id = cluster_ctx.clb_nlist.pin_net(blk_pin);
            VTR_ASSERT_SAFE_MSG(net_id,
                                "Only valid nets should be found in compressed netlist block pins");

            if (cluster_ctx.clb_nlist.net_is_ignored(net_id))
                //TODO: Do we require anyting special here for global nets?
                //"Global nets are assumed to span the whole chip, and do not effect costs."
                continue;

            /* Record effected nets */
            record_affected_net(net_id, num_affected_nets);

            /* Update the net bounding boxes. */
            if (cube_bb) {
                update_net_bb(net_id, blocks_affected, iblk, blk, blk_pin);
            } else {
                update_net_layer_bb(net_id, blocks_affected, iblk, blk, blk_pin);
            }

            if (place_algorithm.is_timing_driven()) {
                /* Determine the change in connection delay and timing cost. */
                update_td_delta_costs(delay_model, *criticalities, net_id,
                                      blk_pin, blocks_affected, timing_delta_c);
            }
        }
    }

    /* Now update the bounding box costs (since the net bounding     *
     * boxes are up-to-date). The cost is only updated once per net. */
    for (int inet_affected = 0; inet_affected < num_affected_nets;
         inet_affected++) {
        ClusterNetId net_id = ts_nets_to_update[inet_affected];

        if (cube_bb) {
            proposed_net_cost[net_id] = get_net_cost(net_id,
                                                     ts_bb_coord_new[net_id]);
        } else {
            proposed_net_cost[net_id] = get_net_layer_cost(net_id,
                                                           layer_ts_bb_coord_new[net_id],
                                                           ts_layer_sink_pin_count[size_t(net_id)]);
        }

        bb_delta_c += proposed_net_cost[net_id] - net_cost[net_id];
    }

    return num_affected_nets;
}

///@brief Record effected nets.
static void record_affected_net(const ClusterNetId net,
                                int& num_affected_nets) {
    /* Record effected nets. */
    if (proposed_net_cost[net] < 0.) {
        /* Net not marked yet. */
        ts_nets_to_update[num_affected_nets] = net;
        num_affected_nets++;

        /* Flag to say we've marked this net. */
        proposed_net_cost[net] = 1.;
    }
}

/**
 * @brief Update the net bounding boxes.
 *
 * Do not update the net cost here since it should only
 * be updated once per net, not once per pin.
 */
static void update_net_bb(const ClusterNetId net,
                          const t_pl_blocks_to_be_moved& blocks_affected,
                          int iblk,
                          const ClusterBlockId blk,
                          const ClusterPinId blk_pin) {
    auto& cluster_ctx = g_vpr_ctx.clustering();

    if (cluster_ctx.clb_nlist.net_sinks(net).size() < SMALL_NET) {
        //For small nets brute-force bounding box update is faster

        if (bb_updated_before[net] == NOT_UPDATED_YET) { //Only once per-net
            get_non_updateable_bb(net,
                                  ts_bb_coord_new[net],
                                  ts_layer_sink_pin_count[size_t(net)]);
        }
    } else {
        //For large nets, update bounding box incrementally
        int iblk_pin = tile_pin_index(blk_pin);
        bool src_pin = cluster_ctx.clb_nlist.pin_type(blk_pin) == PinType::DRIVER;

        t_physical_tile_type_ptr blk_type = physical_tile_type(blk);
        int pin_width_offset = blk_type->pin_width_offset[iblk_pin];
        int pin_height_offset = blk_type->pin_height_offset[iblk_pin];

        //Incremental bounding box update
        t_physical_tile_loc pin_old_loc(
            blocks_affected.moved_blocks[iblk].old_loc.x + pin_width_offset,
            blocks_affected.moved_blocks[iblk].old_loc.y + pin_height_offset,
            blocks_affected.moved_blocks[iblk].old_loc.layer);
        t_physical_tile_loc pin_new_loc(
            blocks_affected.moved_blocks[iblk].new_loc.x + pin_width_offset,
            blocks_affected.moved_blocks[iblk].new_loc.y + pin_height_offset,
            blocks_affected.moved_blocks[iblk].new_loc.layer);
        update_bb(net,
                  ts_bb_edge_new[net],
                  ts_bb_coord_new[net],
                  ts_layer_sink_pin_count[size_t(net)],
                  pin_old_loc,
                  pin_new_loc,
                  src_pin);
    }
}

static void update_net_layer_bb(const ClusterNetId net,
                                const t_pl_blocks_to_be_moved& blocks_affected,
                                int iblk,
                                const ClusterBlockId blk,
                                const ClusterPinId blk_pin) {
    auto& cluster_ctx = g_vpr_ctx.clustering();

    if (cluster_ctx.clb_nlist.net_sinks(net).size() < SMALL_NET) {
        //For small nets brute-force bounding box update is faster

        if (bb_updated_before[net] == NOT_UPDATED_YET) { //Only once per-net
            get_non_updateable_layer_bb(net,
                                        layer_ts_bb_coord_new[net],
                                        ts_layer_sink_pin_count[size_t(net)]);
        }
    } else {
        //For large nets, update bounding box incrementally
        int iblk_pin = tile_pin_index(blk_pin);

        t_physical_tile_type_ptr blk_type = physical_tile_type(blk);
        int pin_width_offset = blk_type->pin_width_offset[iblk_pin];
        int pin_height_offset = blk_type->pin_height_offset[iblk_pin];

        //Incremental bounding box update
        t_physical_tile_loc pin_old_loc(
            blocks_affected.moved_blocks[iblk].old_loc.x + pin_width_offset,
            blocks_affected.moved_blocks[iblk].old_loc.y + pin_height_offset,
            blocks_affected.moved_blocks[iblk].old_loc.layer);
        t_physical_tile_loc pin_new_loc(
            blocks_affected.moved_blocks[iblk].new_loc.x + pin_width_offset,
            blocks_affected.moved_blocks[iblk].new_loc.y + pin_height_offset,
            blocks_affected.moved_blocks[iblk].new_loc.layer);
        auto pin_dir = get_pin_type_from_pin_physical_num(blk_type, iblk_pin);
        update_layer_bb(net,
                        layer_ts_bb_edge_new[net],
                        layer_ts_bb_coord_new[net],
                        ts_layer_sink_pin_count[size_t(net)],
                        pin_old_loc,
                        pin_new_loc,
                        pin_dir == e_pin_type::DRIVER);
    }
}

/**
 * @brief Calculate the new connection delay and timing cost of all the
 *        sink pins affected by moving a specific pin to a new location.
 *        Also calculates the total change in the timing cost.
 *
 * Assumes that the blocks have been moved to the proposed new locations.
 * Otherwise, the routine comp_td_single_connection_delay() will not be
 * able to calculate the most up to date connection delay estimation value.
 *
 * If the moved pin is a driver pin, then all the sink connections that are
 * driven by this driver pin are considered.
 *
 * If the moved pin is a sink pin, then it is the only pin considered. But
 * in some cases, the sink is already accounted for if it is also driven
 * by a driver pin located on a moved block. Computing it again would double
 * count its affect on the total timing cost change (delta_timing_cost).
 *
 * It is possible for some connections to have unchanged delays. For instance,
 * if we are using a dx/dy delay model, this could occur if a sink pin moved
 * to a new position with the same dx/dy from its net's driver pin.
 *
 * We skip these connections with unchanged delay values as their delay need
 * not be updated. Their timing costs also do not require any update, since
 * the criticalities values are always kept stale/unchanged during an block
 * swap attempt. (Unchanged Delay * Unchanged Criticality = Unchanged Cost)
 *
 * This is also done to minimize the number of timing node/edge invalidations
 * for incremental static timing analysis (incremental STA).
 */
static void update_td_delta_costs(const PlaceDelayModel* delay_model,
                                  const PlacerCriticalities& criticalities,
                                  const ClusterNetId net,
                                  const ClusterPinId pin,
                                  t_pl_blocks_to_be_moved& blocks_affected,
                                  double& delta_timing_cost) {
    auto& cluster_ctx = g_vpr_ctx.clustering();

    const auto& connection_delay = g_placer_ctx.timing().connection_delay;
    auto& connection_timing_cost = g_placer_ctx.mutable_timing().connection_timing_cost;
    auto& proposed_connection_delay = g_placer_ctx.mutable_timing().proposed_connection_delay;
    auto& proposed_connection_timing_cost = g_placer_ctx.mutable_timing().proposed_connection_timing_cost;

    if (cluster_ctx.clb_nlist.pin_type(pin) == PinType::DRIVER) {
        /* This pin is a net driver on a moved block. */
        /* Recompute all point to point connection delays for the net sinks. */
        for (size_t ipin = 1; ipin < cluster_ctx.clb_nlist.net_pins(net).size();
             ipin++) {
            float temp_delay = comp_td_single_connection_delay(delay_model, net,
                                                               ipin);
            /* If the delay hasn't changed, do not mark this pin as affected */
            if (temp_delay == connection_delay[net][ipin]) {
                continue;
            }

            /* Calculate proposed delay and cost values */
            proposed_connection_delay[net][ipin] = temp_delay;

            proposed_connection_timing_cost[net][ipin] = criticalities.criticality(net, ipin) * temp_delay;
            delta_timing_cost += proposed_connection_timing_cost[net][ipin]
                                 - connection_timing_cost[net][ipin];

            /* Record this connection in blocks_affected.affected_pins */
            ClusterPinId sink_pin = cluster_ctx.clb_nlist.net_pin(net, ipin);
            blocks_affected.affected_pins.push_back(sink_pin);
        }
    } else {
        /* This pin is a net sink on a moved block */
        VTR_ASSERT_SAFE(cluster_ctx.clb_nlist.pin_type(pin) == PinType::SINK);

        /* Check if this sink's net is driven by a moved block */
        if (!driven_by_moved_block(net, blocks_affected)) {
            /* Get the sink pin index in the net */
            int ipin = cluster_ctx.clb_nlist.pin_net_index(pin);

            float temp_delay = comp_td_single_connection_delay(delay_model, net,
                                                               ipin);
            /* If the delay hasn't changed, do not mark this pin as affected */
            if (temp_delay == connection_delay[net][ipin]) {
                return;
            }

            /* Calculate proposed delay and cost values */
            proposed_connection_delay[net][ipin] = temp_delay;

            proposed_connection_timing_cost[net][ipin] = criticalities.criticality(net, ipin) * temp_delay;
            delta_timing_cost += proposed_connection_timing_cost[net][ipin]
                                 - connection_timing_cost[net][ipin];

            /* Record this connection in blocks_affected.affected_pins */
            blocks_affected.affected_pins.push_back(pin);
        }
    }
}

/**
 * @brief Updates all the cost normalization factors during the outer
 * loop iteration of the placement. At each temperature change, these
 * values are updated so that we can balance the tradeoff between the
 * different placement cost components (timing, wirelength and NoC).
 * Depending on the placement mode the corresponding normalization factors are 
 * updated.
 * 
 * @param costs Contains the normalization factors which need to be updated
 * @param placer_opts Determines the placement mode
 * @param noc_opts Determines if placement includes the NoC
 */
static void update_placement_cost_normalization_factors(t_placer_costs* costs, const t_placer_opts& placer_opts, const t_noc_opts& noc_opts) {
    /* Update the cost normalization factors */
    costs->update_norm_factors();

    // update the noc normalization factors if the palcement includes the NoC
    if (noc_opts.noc) {
        update_noc_normalization_factors(*costs);
    }

    // update the current total placement cost
    costs->cost = get_total_cost(costs, placer_opts, noc_opts);

    return;
}

/**
 * @brief Compute the total normalized cost for a given placement. This
 * computation will vary depending on the placement modes.
 * 
 * @param costs The current placement cost components and their normalization
 * factors
 * @param placer_opts Determines the placement mode
 * @param noc_opts Determines if placement includes the NoC
 * @return double The computed total cost of the current placement
 */
static double get_total_cost(t_placer_costs* costs, const t_placer_opts& placer_opts, const t_noc_opts& noc_opts) {
    double total_cost = 0.0;

    if (placer_opts.place_algorithm == BOUNDING_BOX_PLACE) {
        // in bounding box mode we only care about wirelength
        total_cost = costs->bb_cost * costs->bb_cost_norm;
    } else if (placer_opts.place_algorithm.is_timing_driven()) {
        // in timing mode we include both wirelength and timing costs
        total_cost = (1 - placer_opts.timing_tradeoff) * (costs->bb_cost * costs->bb_cost_norm) + (placer_opts.timing_tradeoff) * (costs->timing_cost * costs->timing_cost_norm);
    }

    if (noc_opts.noc) {
        // in noc mode we include noc aggregate bandwidth and noc latency
        total_cost += calculate_noc_cost(costs->noc_cost_terms, costs->noc_cost_norm_factors, noc_opts);
    }

    return total_cost;
}

/**
 * @brief Check if the setup slack has gotten better or worse due to block swap.
 *
 * Get all the modified slack values via the PlacerSetupSlacks class, and compare
 * then with the original values at these connections. Sort them and compare them
 * one by one, and return the difference of the first different pair.
 *
 * If the new slack value is larger(better), than return a negative value so that
 * the move will be accepted. If the new slack value is smaller(worse), return a
 * positive value so that the move will be rejected.
 *
 * If no slack values have changed, then return an arbitrary positive number. A
 * move resulting in no change in the slack values should probably be unnecessary.
 *
 * The sorting is need to prevent in the unlikely circumstances that a bad slack
 * value suddenly got very good due to the block move, while a good slack value
 * got very bad, perhaps even worse than the original worse slack value.
 */
static float analyze_setup_slack_cost(const PlacerSetupSlacks* setup_slacks) {
    const auto& cluster_ctx = g_vpr_ctx.clustering();
    const auto& clb_nlist = cluster_ctx.clb_nlist;

    const auto& p_timing_ctx = g_placer_ctx.timing();
    const auto& connection_setup_slack = p_timing_ctx.connection_setup_slack;

    //Find the original/proposed setup slacks of pins with modified values
    std::vector<float> original_setup_slacks, proposed_setup_slacks;

    auto clb_pins_modified = setup_slacks->pins_with_modified_setup_slack();
    for (ClusterPinId clb_pin : clb_pins_modified) {
        ClusterNetId net_id = clb_nlist.pin_net(clb_pin);
        size_t ipin = clb_nlist.pin_net_index(clb_pin);

        original_setup_slacks.push_back(connection_setup_slack[net_id][ipin]);
        proposed_setup_slacks.push_back(
            setup_slacks->setup_slack(net_id, ipin));
    }

    //Sort in ascending order, from the worse slack value to the best
    std::stable_sort(original_setup_slacks.begin(), original_setup_slacks.end());
    std::stable_sort(proposed_setup_slacks.begin(), proposed_setup_slacks.end());

    //Check the first pair of slack values that are different
    //If found, return their difference
    for (size_t idiff = 0; idiff < original_setup_slacks.size(); ++idiff) {
        float slack_diff = original_setup_slacks[idiff]
                           - proposed_setup_slacks[idiff];

        if (slack_diff != 0) {
            return slack_diff;
        }
    }

    //If all slack values are identical (or no modified slack values),
    //reject this move by returning an arbitrary positive number as cost.
    return 1;
}

static e_move_result assess_swap(double delta_c, double t) {
    /* Returns: 1 -> move accepted, 0 -> rejected. */
    VTR_LOGV_DEBUG(g_vpr_ctx.placement().f_placer_debug, "\tTemperature is: %f delta_c is %f\n", t, delta_c);
    if (delta_c <= 0) {
        VTR_LOGV_DEBUG(g_vpr_ctx.placement().f_placer_debug, "\t\tMove is accepted(delta_c < 0)\n");
        return ACCEPTED;
    }

    if (t == 0.) {
        VTR_LOGV_DEBUG(g_vpr_ctx.placement().f_placer_debug, "\t\tMove is rejected(t == 0)\n");
        return REJECTED;
    }

    float fnum = vtr::frand();
    float prob_fac = std::exp(-delta_c / t);
    if (prob_fac > fnum) {
        VTR_LOGV_DEBUG(g_vpr_ctx.placement().f_placer_debug, "\t\tMove is accepted(hill climbing)\n");
        return ACCEPTED;
    }
    VTR_LOGV_DEBUG(g_vpr_ctx.placement().f_placer_debug, "\t\tMove is rejected(hill climbing)\n");
    return REJECTED;
}

static double recompute_bb_cost() {
    /* Recomputes the cost to eliminate roundoff that may have accrued.  *
     * This routine does as little work as possible to compute this new  *
     * cost.                                                             */

    double cost = 0;

    auto& cluster_ctx = g_vpr_ctx.clustering();

    for (auto net_id : cluster_ctx.clb_nlist.nets()) {       /* for each net ... */
        if (!cluster_ctx.clb_nlist.net_is_ignored(net_id)) { /* Do only if not ignored. */
            /* Bounding boxes don't have to be recomputed; they're correct. */
            cost += net_cost[net_id];
        }
    }

    return (cost);
}

/**
 * @brief Update the connection_timing_cost values from the temporary
 *        values for all connections that have/haven't changed.
 *
 * All the connections have already been gathered by blocks_affected.affected_pins
 * after running the routine find_affected_nets_and_update_costs() in try_swap().
 */
static void commit_td_cost(const t_pl_blocks_to_be_moved& blocks_affected) {
    auto& cluster_ctx = g_vpr_ctx.clustering();
    auto& clb_nlist = cluster_ctx.clb_nlist;

    auto& p_timing_ctx = g_placer_ctx.mutable_timing();
    auto& connection_delay = p_timing_ctx.connection_delay;
    auto& proposed_connection_delay = p_timing_ctx.proposed_connection_delay;
    auto& connection_timing_cost = p_timing_ctx.connection_timing_cost;
    auto& proposed_connection_timing_cost = p_timing_ctx.proposed_connection_timing_cost;

    //Go through all the sink pins affected
    for (ClusterPinId pin_id : blocks_affected.affected_pins) {
        ClusterNetId net_id = clb_nlist.pin_net(pin_id);
        int ipin = clb_nlist.pin_net_index(pin_id);

        //Commit the timing delay and cost values
        connection_delay[net_id][ipin] = proposed_connection_delay[net_id][ipin];
        proposed_connection_delay[net_id][ipin] = INVALID_DELAY;
        connection_timing_cost[net_id][ipin] = proposed_connection_timing_cost[net_id][ipin];
        proposed_connection_timing_cost[net_id][ipin] = INVALID_DELAY;
    }
}

//Reverts modifications to proposed_connection_delay and proposed_connection_timing_cost based on
//the move proposed in blocks_affected
static void revert_td_cost(const t_pl_blocks_to_be_moved& blocks_affected) {
#ifndef VTR_ASSERT_SAFE_ENABLED
    static_cast<void>(blocks_affected);
#else
    //Invalidate temp delay & timing cost values to match sanity checks in
    //comp_td_connection_cost()
    auto& cluster_ctx = g_vpr_ctx.clustering();
    auto& clb_nlist = cluster_ctx.clb_nlist;

    auto& p_timing_ctx = g_placer_ctx.mutable_timing();
    auto& proposed_connection_delay = p_timing_ctx.proposed_connection_delay;
    auto& proposed_connection_timing_cost = p_timing_ctx.proposed_connection_timing_cost;

    for (ClusterPinId pin : blocks_affected.affected_pins) {
        ClusterNetId net = clb_nlist.pin_net(pin);
        int ipin = clb_nlist.pin_net_index(pin);
        proposed_connection_delay[net][ipin] = INVALID_DELAY;
        proposed_connection_timing_cost[net][ipin] = INVALID_DELAY;
    }
#endif
}

/**
 * @brief Invalidates the connections affected by the specified block moves.
 *
 * All the connections recorded in blocks_affected.affected_pins have different
 * values for `proposed_connection_delay` and `connection_delay`.
 *
 * Invalidate all the timing graph edges associated with these connections via
 * the NetPinTimingInvalidator class.
 */
static void invalidate_affected_connections(
    const t_pl_blocks_to_be_moved& blocks_affected,
    NetPinTimingInvalidator* pin_tedges_invalidator,
    TimingInfo* timing_info) {
    VTR_ASSERT_SAFE(timing_info);
    VTR_ASSERT_SAFE(pin_tedges_invalidator);

    /* Invalidate timing graph edges affected by the move */
    for (ClusterPinId pin : blocks_affected.affected_pins) {
        pin_tedges_invalidator->invalidate_connection(pin, timing_info);
    }
}

//Returns true if 'net' is driven by one of the blocks in 'blocks_affected'
static bool driven_by_moved_block(const ClusterNetId net,
                                  const t_pl_blocks_to_be_moved& blocks_affected) {
    auto& cluster_ctx = g_vpr_ctx.clustering();

    ClusterBlockId net_driver_block = cluster_ctx.clb_nlist.net_driver_block(
        net);
    for (int iblk = 0; iblk < blocks_affected.num_moved_blocks; iblk++) {
        if (net_driver_block == blocks_affected.moved_blocks[iblk].block_num) {
            return true;
        }
    }
    return false;
}

/* Finds the cost from scratch.  Done only when the placement   *
 * has been radically changed (i.e. after initial placement).   *
 * Otherwise find the cost change incrementally.  If method     *
 * check is NORMAL, we find bounding boxes that are updateable  *
 * for the larger nets.  If method is CHECK, all bounding boxes *
 * are found via the non_updateable_bb routine, to provide a    *
 * cost which can be used to check the correctness of the       *
 * other routine.                                               */
static double comp_bb_cost(e_cost_methods method) {
    double cost = 0;
    double expected_wirelength = 0.0;
    auto& cluster_ctx = g_vpr_ctx.clustering();
    auto& place_move_ctx = g_placer_ctx.mutable_move();

    for (auto net_id : cluster_ctx.clb_nlist.nets()) {       /* for each net ... */
        if (!cluster_ctx.clb_nlist.net_is_ignored(net_id)) { /* Do only if not ignored. */
            /* Small nets don't use incremental updating on their bounding boxes, *
             * so they can use a fast bounding box calculator.                    */
            if (cluster_ctx.clb_nlist.net_sinks(net_id).size() >= SMALL_NET
                && method == NORMAL) {
                get_bb_from_scratch(net_id,
                                    place_move_ctx.bb_coords[net_id],
                                    place_move_ctx.bb_num_on_edges[net_id],
                                    place_move_ctx.num_sink_pin_layer[size_t(net_id)]);
            } else {
                get_non_updateable_bb(net_id,
                                      place_move_ctx.bb_coords[net_id],
                                      place_move_ctx.num_sink_pin_layer[size_t(net_id)]);
            }

            net_cost[net_id] = get_net_cost(net_id, place_move_ctx.bb_coords[net_id]);
            cost += net_cost[net_id];
            if (method == CHECK)
                expected_wirelength += get_net_wirelength_estimate(net_id, place_move_ctx.bb_coords[net_id]);
        }
    }

    if (method == CHECK) {
        VTR_LOG("\n");
        VTR_LOG("BB estimate of min-dist (placement) wire length: %.0f\n",
                expected_wirelength);
    }
    return cost;
}

static double comp_layer_bb_cost(e_cost_methods method) {
    double cost = 0;
    double expected_wirelength = 0.0;
    auto& cluster_ctx = g_vpr_ctx.clustering();
    auto& place_move_ctx = g_placer_ctx.mutable_move();

    for (auto net_id : cluster_ctx.clb_nlist.nets()) {       /* for each net ... */
        if (!cluster_ctx.clb_nlist.net_is_ignored(net_id)) { /* Do only if not ignored. */
            /* Small nets don't use incremental updating on their bounding boxes, *
             * so they can use a fast bounding box calculator.                    */
            if (cluster_ctx.clb_nlist.net_sinks(net_id).size() >= SMALL_NET
                && method == NORMAL) {
                get_layer_bb_from_scratch(net_id,
                                          place_move_ctx.layer_bb_num_on_edges[net_id],
                                          place_move_ctx.layer_bb_coords[net_id],
                                          place_move_ctx.num_sink_pin_layer[size_t(net_id)]);
            } else {
                get_non_updateable_layer_bb(net_id,
                                            place_move_ctx.layer_bb_coords[net_id],
                                            place_move_ctx.num_sink_pin_layer[size_t(net_id)]);
            }

            net_cost[net_id] = get_net_layer_cost(net_id,
                                                  place_move_ctx.layer_bb_coords[net_id],
                                                  place_move_ctx.num_sink_pin_layer[size_t(net_id)]);
            cost += net_cost[net_id];
            if (method == CHECK)
                expected_wirelength += get_net_layer_wirelength_estimate(net_id,
                                                                         place_move_ctx.layer_bb_coords[net_id],
                                                                         place_move_ctx.num_sink_pin_layer[size_t(net_id)]);
        }
    }

    if (method == CHECK) {
        VTR_LOG("\n");
        VTR_LOG("BB estimate of min-dist (placement) wire length: %.0f\n",
                expected_wirelength);
    }
    return cost;
}

/* Allocates the major structures needed only by the placer, primarily for *
 * computing costs quickly and such.                                       */
static void alloc_and_load_placement_structs(float place_cost_exp,
                                             const t_placer_opts& placer_opts,
                                             const t_noc_opts& noc_opts,
                                             t_direct_inf* directs,
                                             int num_directs) {
    int max_pins_per_clb;
    unsigned int ipin;

    const auto& device_ctx = g_vpr_ctx.device();
    const auto& cluster_ctx = g_vpr_ctx.clustering();
    auto& place_ctx = g_vpr_ctx.mutable_placement();

    const auto& cube_bb = place_ctx.cube_bb;

    auto& p_timing_ctx = g_placer_ctx.mutable_timing();
    auto& place_move_ctx = g_placer_ctx.mutable_move();

    size_t num_nets = cluster_ctx.clb_nlist.nets().size();

    const int num_layers = device_ctx.grid.get_num_layers();

    init_placement_context();

    max_pins_per_clb = 0;
    for (const auto& type : device_ctx.physical_tile_types) {
        max_pins_per_clb = max(max_pins_per_clb, type.num_pins);
    }

    if (placer_opts.place_algorithm.is_timing_driven()) {
        /* Allocate structures associated with timing driven placement */
        /* [0..cluster_ctx.clb_nlist.nets().size()-1][1..num_pins-1]  */

        p_timing_ctx.connection_delay = make_net_pins_matrix<float>(
            (const Netlist<>&)cluster_ctx.clb_nlist, 0.f);
        p_timing_ctx.proposed_connection_delay = make_net_pins_matrix<float>(
            cluster_ctx.clb_nlist, 0.f);

        p_timing_ctx.connection_setup_slack = make_net_pins_matrix<float>(
            cluster_ctx.clb_nlist, std::numeric_limits<float>::infinity());

        p_timing_ctx.connection_timing_cost = PlacerTimingCosts(
            cluster_ctx.clb_nlist);
        p_timing_ctx.proposed_connection_timing_cost = make_net_pins_matrix<
            double>(cluster_ctx.clb_nlist, 0.);
        p_timing_ctx.net_timing_cost.resize(num_nets, 0.);

        for (auto net_id : cluster_ctx.clb_nlist.nets()) {
            for (ipin = 1; ipin < cluster_ctx.clb_nlist.net_pins(net_id).size();
                 ipin++) {
                p_timing_ctx.connection_delay[net_id][ipin] = 0;
                p_timing_ctx.proposed_connection_delay[net_id][ipin] = INVALID_DELAY;

                p_timing_ctx.proposed_connection_timing_cost[net_id][ipin] = INVALID_DELAY;

                if (cluster_ctx.clb_nlist.net_is_ignored(net_id))
                    continue;

                p_timing_ctx.connection_timing_cost[net_id][ipin] = INVALID_DELAY;
            }
        }
    }

    net_cost.resize(num_nets, -1.);
    proposed_net_cost.resize(num_nets, -1.);

    if (cube_bb) {
        place_move_ctx.bb_coords.resize(num_nets, t_bb());
        place_move_ctx.bb_num_on_edges.resize(num_nets, t_bb());
    } else {
        VTR_ASSERT_SAFE(!cube_bb);
        place_move_ctx.layer_bb_num_on_edges.resize(num_nets, std::vector<t_2D_bb>(num_layers, t_2D_bb()));
        place_move_ctx.layer_bb_coords.resize(num_nets, std::vector<t_2D_bb>(num_layers, t_2D_bb()));
    }

    place_move_ctx.num_sink_pin_layer.resize({num_nets, size_t(num_layers)});
    for (size_t flat_idx = 0; flat_idx < ts_layer_sink_pin_count.size(); flat_idx++) {
        auto& elem = ts_layer_sink_pin_count.get(flat_idx);
        elem = OPEN;
    }

    /* Used to store costs for moves not yet made and to indicate when a net's   *
     * cost has been recomputed. proposed_net_cost[inet] < 0 means net's cost hasn't *
     * been recomputed.                                                          */
    bb_updated_before.resize(num_nets, NOT_UPDATED_YET);

    alloc_and_load_for_fast_cost_update(place_cost_exp);

    alloc_and_load_try_swap_structs(cube_bb);

    place_ctx.pl_macros = alloc_and_load_placement_macros(directs, num_directs);

    if (noc_opts.noc) {
        allocate_and_load_noc_placement_structs();
    }
}

/* Frees the major structures needed by the placer (and not needed       *
 * elsewhere).   */
static void free_placement_structs(const t_placer_opts& placer_opts, const t_noc_opts& noc_opts) {
    auto& place_move_ctx = g_placer_ctx.mutable_move();

    if (placer_opts.place_algorithm.is_timing_driven()) {
        auto& p_timing_ctx = g_placer_ctx.mutable_timing();

        vtr::release_memory(p_timing_ctx.connection_timing_cost);
        vtr::release_memory(p_timing_ctx.connection_delay);
        vtr::release_memory(p_timing_ctx.connection_setup_slack);
        vtr::release_memory(p_timing_ctx.proposed_connection_timing_cost);
        vtr::release_memory(p_timing_ctx.proposed_connection_delay);
        vtr::release_memory(p_timing_ctx.net_timing_cost);
    }

    free_placement_macros_structs();

    vtr::release_memory(net_cost);
    vtr::release_memory(proposed_net_cost);
    vtr::release_memory(place_move_ctx.bb_num_on_edges);
    vtr::release_memory(place_move_ctx.bb_coords);

    vtr::release_memory(place_move_ctx.layer_bb_num_on_edges);
    vtr::release_memory(place_move_ctx.layer_bb_coords);

    place_move_ctx.num_sink_pin_layer.clear();

    vtr::release_memory(bb_updated_before);

    free_fast_cost_update();

    free_try_swap_structs();

    if (noc_opts.noc) {
        free_noc_placement_structs();
    }
}

static void alloc_and_load_try_swap_structs(const bool cube_bb) {
    /* Allocate the local bb_coordinate storage, etc. only once. */
    /* Allocate with size cluster_ctx.clb_nlist.nets().size() for any number of nets affected. */
    auto& cluster_ctx = g_vpr_ctx.clustering();

    size_t num_nets = cluster_ctx.clb_nlist.nets().size();

    const int num_layers = g_vpr_ctx.device().grid.get_num_layers();

    if (cube_bb) {
        ts_bb_edge_new.resize(num_nets, t_bb());
        ts_bb_coord_new.resize(num_nets, t_bb());
    } else {
        VTR_ASSERT_SAFE(!cube_bb);
        layer_ts_bb_edge_new.resize(num_nets, std::vector<t_2D_bb>(num_layers, t_2D_bb()));
        layer_ts_bb_coord_new.resize(num_nets, std::vector<t_2D_bb>(num_layers, t_2D_bb()));
    }

    ts_layer_sink_pin_count.resize({num_nets, size_t(num_layers)});
    for (size_t flat_idx = 0; flat_idx < ts_layer_sink_pin_count.size(); flat_idx++) {
        auto& elem = ts_layer_sink_pin_count.get(flat_idx);
        elem = OPEN;
    }

    ts_nets_to_update.resize(num_nets, ClusterNetId::INVALID());

    auto& place_ctx = g_vpr_ctx.mutable_placement();
    place_ctx.compressed_block_grids = create_compressed_block_grids();
}

static void free_try_swap_structs() {
    vtr::release_memory(ts_bb_edge_new);
    vtr::release_memory(ts_bb_coord_new);
    vtr::release_memory(layer_ts_bb_edge_new);
    vtr::release_memory(layer_ts_bb_coord_new);
    ts_layer_sink_pin_count.clear();
    vtr::release_memory(ts_nets_to_update);

    auto& place_ctx = g_vpr_ctx.mutable_placement();
    vtr::release_memory(place_ctx.compressed_block_grids);
}

/* This routine finds the bounding box of each net from scratch (i.e.   *
 * from only the block location information).  It updates both the       *
 * coordinate and number of pins on each edge information.  It           *
 * should only be called when the bounding box information is not valid. */
static void get_bb_from_scratch(ClusterNetId net_id,
                                t_bb& coords,
                                t_bb& num_on_edges,
                                vtr::NdMatrixProxy<int, 1> num_sink_pin_layer) {
    int pnum, x, y, pin_layer, xmin, xmax, ymin, ymax;
    int xmin_edge, xmax_edge, ymin_edge, ymax_edge;

    auto& cluster_ctx = g_vpr_ctx.clustering();
    auto& place_ctx = g_vpr_ctx.placement();
    auto& device_ctx = g_vpr_ctx.device();
    auto& grid = device_ctx.grid;

    ClusterBlockId bnum = cluster_ctx.clb_nlist.net_driver_block(net_id);
    pnum = net_pin_to_tile_pin_index(net_id, 0);
    VTR_ASSERT(pnum >= 0);
    x = place_ctx.block_locs[bnum].loc.x
        + physical_tile_type(bnum)->pin_width_offset[pnum];
    y = place_ctx.block_locs[bnum].loc.y
        + physical_tile_type(bnum)->pin_height_offset[pnum];

    x = max(min<int>(x, grid.width() - 2), 1);
    y = max(min<int>(y, grid.height() - 2), 1);

    xmin = x;
    ymin = y;
    xmax = x;
    ymax = y;
    xmin_edge = 1;
    ymin_edge = 1;
    xmax_edge = 1;
    ymax_edge = 1;

    for (int layer_num = 0; layer_num < grid.get_num_layers(); layer_num++) {
        num_sink_pin_layer[layer_num] = 0;
    }

    for (auto pin_id : cluster_ctx.clb_nlist.net_sinks(net_id)) {
        bnum = cluster_ctx.clb_nlist.pin_block(pin_id);
        pnum = tile_pin_index(pin_id);
        x = place_ctx.block_locs[bnum].loc.x
            + physical_tile_type(bnum)->pin_width_offset[pnum];
        y = place_ctx.block_locs[bnum].loc.y
            + physical_tile_type(bnum)->pin_height_offset[pnum];
        pin_layer = place_ctx.block_locs[bnum].loc.layer;

        /* Code below counts IO blocks as being within the 1..grid.width()-2, 1..grid.height()-2 clb array. *
         * This is because channels do not go out of the 0..grid.width()-2, 0..grid.height()-2 range, and   *
         * I always take all channels impinging on the bounding box to be within   *
         * that bounding box.  Hence, this "movement" of IO blocks does not affect *
         * the which channels are included within the bounding box, and it         *
         * simplifies the code a lot.                                              */

        x = max(min<int>(x, grid.width() - 2), 1);  //-2 for no perim channels
        y = max(min<int>(y, grid.height() - 2), 1); //-2 for no perim channels

        if (x == xmin) {
            xmin_edge++;
        }
        if (x == xmax) { /* Recall that xmin could equal xmax -- don't use else */
            xmax_edge++;
        } else if (x < xmin) {
            xmin = x;
            xmin_edge = 1;
        } else if (x > xmax) {
            xmax = x;
            xmax_edge = 1;
        }

        if (y == ymin) {
            ymin_edge++;
        }
        if (y == ymax) {
            ymax_edge++;
        } else if (y < ymin) {
            ymin = y;
            ymin_edge = 1;
        } else if (y > ymax) {
            ymax = y;
            ymax_edge = 1;
        }

        num_sink_pin_layer[pin_layer]++;
    }

    /* Copy the coordinates and number on edges information into the proper   *
     * structures.                                                            */
    coords.xmin = xmin;
    coords.xmax = xmax;
    coords.ymin = ymin;
    coords.ymax = ymax;

    num_on_edges.xmin = xmin_edge;
    num_on_edges.xmax = xmax_edge;
    num_on_edges.ymin = ymin_edge;
    num_on_edges.ymax = ymax_edge;
}

/* This routine finds the bounding box of each net from scratch when the bounding box is of type per-layer (i.e.   *
 * from only the block location information).  It updates the       *
 * coordinate, number of pins on each edge information, and the number of sinks on each layer.  It           *
 * should only be called when the bounding box information is not valid. */
static void get_layer_bb_from_scratch(ClusterNetId net_id,
                                      std::vector<t_2D_bb>& num_on_edges,
                                      std::vector<t_2D_bb>& coords,
                                      vtr::NdMatrixProxy<int, 1> layer_pin_sink_count) {
    auto& device_ctx = g_vpr_ctx.device();
    const int num_layers = device_ctx.grid.get_num_layers();
    std::vector<int> xmin(num_layers, OPEN);
    std::vector<int> xmax(num_layers, OPEN);
    std::vector<int> ymin(num_layers, OPEN);
    std::vector<int> ymax(num_layers, OPEN);
    std::vector<int> xmin_edge(num_layers, OPEN);
    std::vector<int> xmax_edge(num_layers, OPEN);
    std::vector<int> ymin_edge(num_layers, OPEN);
    std::vector<int> ymax_edge(num_layers, OPEN);

    std::vector<int> num_sink_pin_layer(num_layers, 0);

    auto& cluster_ctx = g_vpr_ctx.clustering();
    auto& place_ctx = g_vpr_ctx.placement();
    auto& grid = device_ctx.grid;

    ClusterBlockId bnum = cluster_ctx.clb_nlist.net_driver_block(net_id);
    int pnum_src = net_pin_to_tile_pin_index(net_id, 0);
    VTR_ASSERT(pnum_src >= 0);
    int x_src = place_ctx.block_locs[bnum].loc.x
                + physical_tile_type(bnum)->pin_width_offset[pnum_src];
    int y_src = place_ctx.block_locs[bnum].loc.y
                + physical_tile_type(bnum)->pin_height_offset[pnum_src];

    x_src = max(min<int>(x_src, grid.width() - 2), 1);
    y_src = max(min<int>(y_src, grid.height() - 2), 1);

    for (int layer_num = 0; layer_num < num_layers; layer_num++) {
        xmin[layer_num] = x_src;
        ymin[layer_num] = y_src;
        xmax[layer_num] = x_src;
        ymax[layer_num] = y_src;
        xmin_edge[layer_num] = 1;
        ymin_edge[layer_num] = 1;
        xmax_edge[layer_num] = 1;
        ymax_edge[layer_num] = 1;
    }

    for (auto pin_id : cluster_ctx.clb_nlist.net_sinks(net_id)) {
        bnum = cluster_ctx.clb_nlist.pin_block(pin_id);
        int pnum = tile_pin_index(pin_id);
        int layer = place_ctx.block_locs[bnum].loc.layer;
        VTR_ASSERT(layer >= 0 && layer < num_layers);
        num_sink_pin_layer[layer]++;
        int x = place_ctx.block_locs[bnum].loc.x
                + physical_tile_type(bnum)->pin_width_offset[pnum];
        int y = place_ctx.block_locs[bnum].loc.y
                + physical_tile_type(bnum)->pin_height_offset[pnum];

        /* Code below counts IO blocks as being within the 1..grid.width()-2, 1..grid.height()-2 clb array. *
         * This is because channels do not go out of the 0..grid.width()-2, 0..grid.height()-2 range, and   *
         * I always take all channels impinging on the bounding box to be within   *
         * that bounding box.  Hence, this "movement" of IO blocks does not affect *
         * the which channels are included within the bounding box, and it         *
         * simplifies the code a lot.                                              */

        x = max(min<int>(x, grid.width() - 2), 1);  //-2 for no perim channels
        y = max(min<int>(y, grid.height() - 2), 1); //-2 for no perim channels

        if (x == xmin[layer]) {
            xmin_edge[layer]++;
        }
        if (x == xmax[layer]) { /* Recall that xmin could equal xmax -- don't use else */
            xmax_edge[layer]++;
        } else if (x < xmin[layer]) {
            xmin[layer] = x;
            xmin_edge[layer] = 1;
        } else if (x > xmax[layer]) {
            xmax[layer] = x;
            xmax_edge[layer] = 1;
        }

        if (y == ymin[layer]) {
            ymin_edge[layer]++;
        }
        if (y == ymax[layer]) {
            ymax_edge[layer]++;
        } else if (y < ymin[layer]) {
            ymin[layer] = y;
            ymin_edge[layer] = 1;
        } else if (y > ymax[layer]) {
            ymax[layer] = y;
            ymax_edge[layer] = 1;
        }
    }

    /* Copy the coordinates and number on edges information into the proper   *
     * structures.                                                            */
    for (int layer_num = 0; layer_num < num_layers; layer_num++) {
        layer_pin_sink_count[layer_num] = num_sink_pin_layer[layer_num];
        coords[layer_num].xmin = xmin[layer_num];
        coords[layer_num].xmax = xmax[layer_num];
        coords[layer_num].ymin = ymin[layer_num];
        coords[layer_num].ymax = ymax[layer_num];
        coords[layer_num].layer_num = layer_num;

        num_on_edges[layer_num].xmin = xmin_edge[layer_num];
        num_on_edges[layer_num].xmax = xmax_edge[layer_num];
        num_on_edges[layer_num].ymin = ymin_edge[layer_num];
        num_on_edges[layer_num].ymax = ymax_edge[layer_num];
        num_on_edges[layer_num].layer_num = layer_num;
    }
}

static double wirelength_crossing_count(size_t fanout) {
    /* Get the expected "crossing count" of a net, based on its number *
     * of pins.  Extrapolate for very large nets.                      */

    if (fanout > 50) {
        return 2.7933 + 0.02616 * (fanout - 50);
    } else {
        return cross_count[fanout - 1];
    }
}

static double get_net_wirelength_estimate(ClusterNetId net_id, const t_bb& bbptr) {
    /* WMF: Finds the estimate of wirelength due to one net by looking at   *
     * its coordinate bounding box.                                         */

    double ncost, crossing;
    auto& cluster_ctx = g_vpr_ctx.clustering();

    crossing = wirelength_crossing_count(
        cluster_ctx.clb_nlist.net_pins(net_id).size());

    /* Could insert a check for xmin == xmax.  In that case, assume  *
     * connection will be made with no bends and hence no x-cost.    *
     * Same thing for y-cost.                                        */

    /* Cost = wire length along channel * cross_count / average      *
     * channel capacity.   Do this for x, then y direction and add.  */

    ncost = (bbptr.xmax - bbptr.xmin + 1) * crossing;

    ncost += (bbptr.ymax - bbptr.ymin + 1) * crossing;

    return (ncost);
}

static double get_net_layer_wirelength_estimate(ClusterNetId /* net_id */,
                                                const std::vector<t_2D_bb>& bbptr,
                                                const vtr::NdMatrixProxy<int, 1> layer_pin_sink_count) {
    /* WMF: Finds the estimate of wirelength due to one net by looking at   *
     * its coordinate bounding box.                                         */

    double ncost = 0.;
    double crossing = 0.;
    int num_layers = g_vpr_ctx.device().grid.get_num_layers();

    for (int layer_num = 0; layer_num < num_layers; layer_num++) {
        VTR_ASSERT(layer_pin_sink_count[layer_num] != OPEN);
        if (layer_pin_sink_count[layer_num] == 0) {
            continue;
        }
        crossing = wirelength_crossing_count(layer_pin_sink_count[layer_num] + 1);

        /* Could insert a check for xmin == xmax.  In that case, assume  *
         * connection will be made with no bends and hence no x-cost.    *
         * Same thing for y-cost.                                        */

        /* Cost = wire length along channel * cross_count / average      *
         * channel capacity.   Do this for x, then y direction and add.  */

        ncost += (bbptr[layer_num].xmax - bbptr[layer_num].xmin + 1) * crossing;

        ncost += (bbptr[layer_num].ymax - bbptr[layer_num].ymin + 1) * crossing;
    }

    return (ncost);
}

static double get_net_cost(ClusterNetId net_id, const t_bb& bbptr) {
    /* Finds the cost due to one net by looking at its coordinate bounding  *
     * box.                                                                 */

    double ncost, crossing;
    auto& cluster_ctx = g_vpr_ctx.clustering();

    crossing = wirelength_crossing_count(
        cluster_ctx.clb_nlist.net_pins(net_id).size());

    /* Could insert a check for xmin == xmax.  In that case, assume  *
     * connection will be made with no bends and hence no x-cost.    *
     * Same thing for y-cost.                                        */

    /* Cost = wire length along channel * cross_count / average      *
     * channel capacity.   Do this for x, then y direction and add.  */

    ncost = (bbptr.xmax - bbptr.xmin + 1) * crossing
            * chanx_place_cost_fac[bbptr.ymax][bbptr.ymin - 1];

    ncost += (bbptr.ymax - bbptr.ymin + 1) * crossing
             * chany_place_cost_fac[bbptr.xmax][bbptr.xmin - 1];

    return (ncost);
}

static double get_net_layer_cost(ClusterNetId /* net_id */,
                                 const std::vector<t_2D_bb>& bbptr,
                                 const vtr::NdMatrixProxy<int, 1> layer_pin_sink_count) {
    /* Finds the cost due to one net by looking at its coordinate bounding  *
     * box.                                                                 */

    double ncost = 0.;
    double crossing = 0.;
    int num_layers = g_vpr_ctx.device().grid.get_num_layers();

    for (int layer_num = 0; layer_num < num_layers; layer_num++) {
        VTR_ASSERT(layer_pin_sink_count[layer_num] != OPEN);
        if (layer_pin_sink_count[layer_num] == 0) {
            continue;
        }
        crossing = wirelength_crossing_count(layer_pin_sink_count[layer_num] + 1);

        /* Could insert a check for xmin == xmax.  In that case, assume  *
         * connection will be made with no bends and hence no x-cost.    *
         * Same thing for y-cost.                                        */

        /* Cost = wire length along channel * cross_count / average      *
         * channel capacity.   Do this for x, then y direction and add.  */

        ncost += (bbptr[layer_num].xmax - bbptr[layer_num].xmin + 1) * crossing
                 * chanx_place_cost_fac[bbptr[layer_num].ymax][bbptr[layer_num].ymin - 1];

        ncost += (bbptr[layer_num].ymax - bbptr[layer_num].ymin + 1) * crossing
                 * chany_place_cost_fac[bbptr[layer_num].xmax][bbptr[layer_num].xmin - 1];
    }

    return (ncost);
}

/* Finds the bounding box of a net and stores its coordinates in the  *
 * bb_coord_new data structure.  This routine should only be called   *
 * for small nets, since it does not determine enough information for *
 * the bounding box to be updated incrementally later.                *
 * Currently assumes channels on both sides of the CLBs forming the   *
 * edges of the bounding box can be used.  Essentially, I am assuming *
 * the pins always lie on the outside of the bounding box.            */
static void get_non_updateable_bb(ClusterNetId net_id,
                                  t_bb& bb_coord_new,
                                  vtr::NdMatrixProxy<int, 1> num_sink_pin_layer) {
    //TODO: account for multiple physical pin instances per logical pin

    int xmax, ymax, xmin, ymin, x, y, layer;
    int pnum;

    auto& cluster_ctx = g_vpr_ctx.clustering();
    auto& place_ctx = g_vpr_ctx.placement();
    auto& device_ctx = g_vpr_ctx.device();

    ClusterBlockId bnum = cluster_ctx.clb_nlist.net_driver_block(net_id);
    pnum = net_pin_to_tile_pin_index(net_id, 0);

    x = place_ctx.block_locs[bnum].loc.x
        + physical_tile_type(bnum)->pin_width_offset[pnum];
    y = place_ctx.block_locs[bnum].loc.y
        + physical_tile_type(bnum)->pin_height_offset[pnum];

    xmin = x;
    ymin = y;
    xmax = x;
    ymax = y;

    for (int layer_num = 0; layer_num < device_ctx.grid.get_num_layers(); layer_num++) {
        num_sink_pin_layer[layer_num] = 0;
    }

    for (auto pin_id : cluster_ctx.clb_nlist.net_sinks(net_id)) {
        bnum = cluster_ctx.clb_nlist.pin_block(pin_id);
        pnum = tile_pin_index(pin_id);
        x = place_ctx.block_locs[bnum].loc.x
            + physical_tile_type(bnum)->pin_width_offset[pnum];
        y = place_ctx.block_locs[bnum].loc.y
            + physical_tile_type(bnum)->pin_height_offset[pnum];
        layer = place_ctx.block_locs[bnum].loc.layer;

        if (x < xmin) {
            xmin = x;
        } else if (x > xmax) {
            xmax = x;
        }

        if (y < ymin) {
            ymin = y;
        } else if (y > ymax) {
            ymax = y;
        }

        num_sink_pin_layer[layer]++;
    }

    /* Now I've found the coordinates of the bounding box.  There are no *
     * channels beyond device_ctx.grid.width()-2 and                     *
     * device_ctx.grid.height() - 2, so I want to clip to that.  As well,*
     * since I'll always include the channel immediately below and the   *
     * channel immediately to the left of the bounding box, I want to    *
     * clip to 1 in both directions as well (since minimum channel index *
     * is 0).  See route_common.cpp for a channel diagram.               */

    bb_coord_new.xmin = max(min<int>(xmin, device_ctx.grid.width() - 2), 1);  //-2 for no perim channels
    bb_coord_new.ymin = max(min<int>(ymin, device_ctx.grid.height() - 2), 1); //-2 for no perim channels
    bb_coord_new.xmax = max(min<int>(xmax, device_ctx.grid.width() - 2), 1);  //-2 for no perim channels
    bb_coord_new.ymax = max(min<int>(ymax, device_ctx.grid.height() - 2), 1); //-2 for no perim channels
}

static void get_non_updateable_layer_bb(ClusterNetId net_id,
                                        std::vector<t_2D_bb>& bb_coord_new,
                                        vtr::NdMatrixProxy<int, 1> num_sink_layer) {
    //TODO: account for multiple physical pin instances per logical pin

    auto& device_ctx = g_vpr_ctx.device();
    int num_layers = device_ctx.grid.get_num_layers();
    for (int layer_num = 0; layer_num < device_ctx.grid.get_num_layers(); layer_num++) {
        num_sink_layer[layer_num] = 0;
    }

    int pnum;

    auto& cluster_ctx = g_vpr_ctx.clustering();
    auto& place_ctx = g_vpr_ctx.placement();

    ClusterBlockId bnum = cluster_ctx.clb_nlist.net_driver_block(net_id);
    pnum = net_pin_to_tile_pin_index(net_id, 0);

    int src_x = place_ctx.block_locs[bnum].loc.x
                + physical_tile_type(bnum)->pin_width_offset[pnum];
    int src_y = place_ctx.block_locs[bnum].loc.y
                + physical_tile_type(bnum)->pin_height_offset[pnum];

    std::vector<int> xmin(num_layers, src_x);
    std::vector<int> ymin(num_layers, src_y);
    std::vector<int> xmax(num_layers, src_x);
    std::vector<int> ymax(num_layers, src_y);

    for (auto pin_id : cluster_ctx.clb_nlist.net_sinks(net_id)) {
        bnum = cluster_ctx.clb_nlist.pin_block(pin_id);
        pnum = tile_pin_index(pin_id);
        int x = place_ctx.block_locs[bnum].loc.x
                + physical_tile_type(bnum)->pin_width_offset[pnum];
        int y = place_ctx.block_locs[bnum].loc.y
                + physical_tile_type(bnum)->pin_height_offset[pnum];

        int layer_num = place_ctx.block_locs[bnum].loc.layer;
        num_sink_layer[layer_num]++;
        if (x < xmin[layer_num]) {
            xmin[layer_num] = x;
        } else if (x > xmax[layer_num]) {
            xmax[layer_num] = x;
        }

        if (y < ymin[layer_num]) {
            ymin[layer_num] = y;
        } else if (y > ymax[layer_num]) {
            ymax[layer_num] = y;
        }
    }

    /* Now I've found the coordinates of the bounding box.  There are no *
     * channels beyond device_ctx.grid.width()-2 and                     *
     * device_ctx.grid.height() - 2, so I want to clip to that.  As well,*
     * since I'll always include the channel immediately below and the   *
     * channel immediately to the left of the bounding box, I want to    *
     * clip to 1 in both directions as well (since minimum channel index *
     * is 0).  See route_common.cpp for a channel diagram.               */
    for (int layer_num = 0; layer_num < num_layers; layer_num++) {
        bb_coord_new[layer_num].layer_num = layer_num;
        bb_coord_new[layer_num].xmin = max(min<int>(xmin[layer_num], device_ctx.grid.width() - 2), 1);  //-2 for no perim channels
        bb_coord_new[layer_num].ymin = max(min<int>(ymin[layer_num], device_ctx.grid.height() - 2), 1); //-2 for no perim channels
        bb_coord_new[layer_num].xmax = max(min<int>(xmax[layer_num], device_ctx.grid.width() - 2), 1);  //-2 for no perim channels
        bb_coord_new[layer_num].ymax = max(min<int>(ymax[layer_num], device_ctx.grid.height() - 2), 1); //-2 for no perim channels
    }
}

static void update_bb(ClusterNetId net_id,
                      t_bb& bb_edge_new,
                      t_bb& bb_coord_new,
                      vtr::NdMatrixProxy<int, 1> num_sink_pin_layer_new,
                      t_physical_tile_loc pin_old_loc,
                      t_physical_tile_loc pin_new_loc,
                      bool src_pin) {
    /* Updates the bounding box of a net by storing its coordinates in    *
     * the bb_coord_new data structure and the number of blocks on each   *
     * edge in the bb_edge_new data structure.  This routine should only  *
     * be called for large nets, since it has some overhead relative to   *
     * just doing a brute force bounding box calculation.  The bounding   *
     * box coordinate and edge information for inet must be valid before  *
     * this routine is called.                                            *
     * Currently assumes channels on both sides of the CLBs forming the   *
     * edges of the bounding box can be used.  Essentially, I am assuming *
     * the pins always lie on the outside of the bounding box.            *
     * The x and y coordinates are the pin's x and y coordinates.         */
    /* IO blocks are considered to be one cell in for simplicity.         */
    //TODO: account for multiple physical pin instances per logical pin
    const t_bb *curr_bb_edge, *curr_bb_coord;

    auto& device_ctx = g_vpr_ctx.device();
    auto& place_move_ctx = g_placer_ctx.move();

    const int num_layers = device_ctx.grid.get_num_layers();

    pin_new_loc.x = max(min<int>(pin_new_loc.x, device_ctx.grid.width() - 2), 1);  //-2 for no perim channels
    pin_new_loc.y = max(min<int>(pin_new_loc.y, device_ctx.grid.height() - 2), 1); //-2 for no perim channels
    pin_old_loc.x = max(min<int>(pin_old_loc.x, device_ctx.grid.width() - 2), 1);  //-2 for no perim channels
    pin_old_loc.y = max(min<int>(pin_old_loc.y, device_ctx.grid.height() - 2), 1); //-2 for no perim channels

    /* Check if the net had been updated before. */
    if (bb_updated_before[net_id] == GOT_FROM_SCRATCH) {
        /* The net had been updated from scratch, DO NOT update again! */
        return;
    }

    vtr::NdMatrixProxy<int, 1> curr_num_sink_pin_layer = (bb_updated_before[net_id] == NOT_UPDATED_YET) ? place_move_ctx.num_sink_pin_layer[size_t(net_id)] : num_sink_pin_layer_new;

    if (bb_updated_before[net_id] == NOT_UPDATED_YET) {
        /* The net had NOT been updated before, could use the old values */
        curr_bb_edge = &place_move_ctx.bb_num_on_edges[net_id];
        curr_bb_coord = &place_move_ctx.bb_coords[net_id];
        bb_updated_before[net_id] = UPDATED_ONCE;
    } else {
        /* The net had been updated before, must use the new values */
        curr_bb_coord = &bb_coord_new;
        curr_bb_edge = &bb_edge_new;
    }

    /* Check if I can update the bounding box incrementally. */

    if (pin_new_loc.x < pin_old_loc.x) { /* Move to left. */

        /* Update the xmax fields for coordinates and number of edges first. */

        if (pin_old_loc.x == curr_bb_coord->xmax) { /* Old position at xmax. */
            if (curr_bb_edge->xmax == 1) {
                get_bb_from_scratch(net_id, bb_coord_new, bb_edge_new, num_sink_pin_layer_new);
                bb_updated_before[net_id] = GOT_FROM_SCRATCH;
                return;
            } else {
                bb_edge_new.xmax = curr_bb_edge->xmax - 1;
                bb_coord_new.xmax = curr_bb_coord->xmax;
            }
        } else { /* Move to left, old position was not at xmax. */
            bb_coord_new.xmax = curr_bb_coord->xmax;
            bb_edge_new.xmax = curr_bb_edge->xmax;
        }

        /* Now do the xmin fields for coordinates and number of edges. */

        if (pin_new_loc.x < curr_bb_coord->xmin) { /* Moved past xmin */
            bb_coord_new.xmin = pin_new_loc.x;
            bb_edge_new.xmin = 1;
        } else if (pin_new_loc.x == curr_bb_coord->xmin) { /* Moved to xmin */
            bb_coord_new.xmin = pin_new_loc.x;
            bb_edge_new.xmin = curr_bb_edge->xmin + 1;
        } else { /* Xmin unchanged. */
            bb_coord_new.xmin = curr_bb_coord->xmin;
            bb_edge_new.xmin = curr_bb_edge->xmin;
        }
        /* End of move to left case. */

    } else if (pin_new_loc.x > pin_old_loc.x) { /* Move to right. */

        /* Update the xmin fields for coordinates and number of edges first. */

        if (pin_old_loc.x == curr_bb_coord->xmin) { /* Old position at xmin. */
            if (curr_bb_edge->xmin == 1) {
                get_bb_from_scratch(net_id, bb_coord_new, bb_edge_new, num_sink_pin_layer_new);
                bb_updated_before[net_id] = GOT_FROM_SCRATCH;
                return;
            } else {
                bb_edge_new.xmin = curr_bb_edge->xmin - 1;
                bb_coord_new.xmin = curr_bb_coord->xmin;
            }
        } else { /* Move to right, old position was not at xmin. */
            bb_coord_new.xmin = curr_bb_coord->xmin;
            bb_edge_new.xmin = curr_bb_edge->xmin;
        }

        /* Now do the xmax fields for coordinates and number of edges. */

        if (pin_new_loc.x > curr_bb_coord->xmax) { /* Moved past xmax. */
            bb_coord_new.xmax = pin_new_loc.x;
            bb_edge_new.xmax = 1;
        } else if (pin_new_loc.x == curr_bb_coord->xmax) { /* Moved to xmax */
            bb_coord_new.xmax = pin_new_loc.x;
            bb_edge_new.xmax = curr_bb_edge->xmax + 1;
        } else { /* Xmax unchanged. */
            bb_coord_new.xmax = curr_bb_coord->xmax;
            bb_edge_new.xmax = curr_bb_edge->xmax;
        }
        /* End of move to right case. */

    } else { /* pin_new_loc.x == pin_old_loc.x -- no x motion. */
        bb_coord_new.xmin = curr_bb_coord->xmin;
        bb_coord_new.xmax = curr_bb_coord->xmax;
        bb_edge_new.xmin = curr_bb_edge->xmin;
        bb_edge_new.xmax = curr_bb_edge->xmax;
    }

    /* Now account for the y-direction motion. */

    if (pin_new_loc.y < pin_old_loc.y) { /* Move down. */

        /* Update the ymax fields for coordinates and number of edges first. */

        if (pin_old_loc.y == curr_bb_coord->ymax) { /* Old position at ymax. */
            if (curr_bb_edge->ymax == 1) {
                get_bb_from_scratch(net_id, bb_coord_new, bb_edge_new, num_sink_pin_layer_new);
                bb_updated_before[net_id] = GOT_FROM_SCRATCH;
                return;
            } else {
                bb_edge_new.ymax = curr_bb_edge->ymax - 1;
                bb_coord_new.ymax = curr_bb_coord->ymax;
            }
        } else { /* Move down, old postion was not at ymax. */
            bb_coord_new.ymax = curr_bb_coord->ymax;
            bb_edge_new.ymax = curr_bb_edge->ymax;
        }

        /* Now do the ymin fields for coordinates and number of edges. */

        if (pin_new_loc.y < curr_bb_coord->ymin) { /* Moved past ymin */
            bb_coord_new.ymin = pin_new_loc.y;
            bb_edge_new.ymin = 1;
        } else if (pin_new_loc.y == curr_bb_coord->ymin) { /* Moved to ymin */
            bb_coord_new.ymin = pin_new_loc.y;
            bb_edge_new.ymin = curr_bb_edge->ymin + 1;
        } else { /* ymin unchanged. */
            bb_coord_new.ymin = curr_bb_coord->ymin;
            bb_edge_new.ymin = curr_bb_edge->ymin;
        }
        /* End of move down case. */

    } else if (pin_new_loc.y > pin_old_loc.y) { /* Moved up. */

        /* Update the ymin fields for coordinates and number of edges first. */

        if (pin_old_loc.y == curr_bb_coord->ymin) { /* Old position at ymin. */
            if (curr_bb_edge->ymin == 1) {
                get_bb_from_scratch(net_id, bb_coord_new, bb_edge_new, num_sink_pin_layer_new);
                bb_updated_before[net_id] = GOT_FROM_SCRATCH;
                return;
            } else {
                bb_edge_new.ymin = curr_bb_edge->ymin - 1;
                bb_coord_new.ymin = curr_bb_coord->ymin;
            }
        } else { /* Moved up, old position was not at ymin. */
            bb_coord_new.ymin = curr_bb_coord->ymin;
            bb_edge_new.ymin = curr_bb_edge->ymin;
        }

        /* Now do the ymax fields for coordinates and number of edges. */

        if (pin_new_loc.y > curr_bb_coord->ymax) { /* Moved past ymax. */
            bb_coord_new.ymax = pin_new_loc.y;
            bb_edge_new.ymax = 1;
        } else if (pin_new_loc.y == curr_bb_coord->ymax) { /* Moved to ymax */
            bb_coord_new.ymax = pin_new_loc.y;
            bb_edge_new.ymax = curr_bb_edge->ymax + 1;
        } else { /* ymax unchanged. */
            bb_coord_new.ymax = curr_bb_coord->ymax;
            bb_edge_new.ymax = curr_bb_edge->ymax;
        }
        /* End of move up case. */

    } else { /* pin_new_loc.y == yold -- no y motion. */
        bb_coord_new.ymin = curr_bb_coord->ymin;
        bb_coord_new.ymax = curr_bb_coord->ymax;
        bb_edge_new.ymin = curr_bb_edge->ymin;
        bb_edge_new.ymax = curr_bb_edge->ymax;
    }

    /* Now account for the layer motion. */
    if (num_layers > 1) {
        /* We need to update it only if multiple layers are available */
        for (int layer_num = 0; layer_num < num_layers; layer_num++) {
            num_sink_pin_layer_new[layer_num] = curr_num_sink_pin_layer[layer_num];
        }
        if (!src_pin) {
            /* if src pin is being moved, we don't need to update this data structure */
            if (pin_old_loc.layer_num != pin_new_loc.layer_num) {
                num_sink_pin_layer_new[pin_old_loc.layer_num] = (curr_num_sink_pin_layer)[pin_old_loc.layer_num] - 1;
                num_sink_pin_layer_new[pin_new_loc.layer_num] = (curr_num_sink_pin_layer)[pin_new_loc.layer_num] + 1;
            }
        }
    }

    if (bb_updated_before[net_id] == NOT_UPDATED_YET) {
        bb_updated_before[net_id] = UPDATED_ONCE;
    }
}

static void update_layer_bb(ClusterNetId net_id,
                            std::vector<t_2D_bb>& bb_edge_new,
                            std::vector<t_2D_bb>& bb_coord_new,
                            vtr::NdMatrixProxy<int, 1> bb_pin_sink_count_new,
                            t_physical_tile_loc pin_old_loc,
                            t_physical_tile_loc pin_new_loc,
                            bool is_output_pin) {
    /* Updates the bounding box of a net by storing its coordinates in    *
     * the bb_coord_new data structure and the number of blocks on each   *
     * edge in the bb_edge_new data structure.  This routine should only  *
     * be called for large nets, since it has some overhead relative to   *
     * just doing a brute force bounding box calculation.  The bounding   *
     * box coordinate and edge information for inet must be valid before  *
     * this routine is called.                                            *
     * Currently assumes channels on both sides of the CLBs forming the   *
     * edges of the bounding box can be used.  Essentially, I am assuming *
     * the pins always lie on the outside of the bounding box.            *
     * The x and y coordinates are the pin's x and y coordinates.         */
    /* IO blocks are considered to be one cell in for simplicity.         */
    //TODO: account for multiple physical pin instances per logical pin
    const std::vector<t_2D_bb>*curr_bb_edge, *curr_bb_coord;

    auto& device_ctx = g_vpr_ctx.device();
    auto& place_move_ctx = g_placer_ctx.move();

    pin_new_loc.x = max(min<int>(pin_new_loc.x, device_ctx.grid.width() - 2), 1);  //-2 for no perim channels
    pin_new_loc.y = max(min<int>(pin_new_loc.y, device_ctx.grid.height() - 2), 1); //-2 for no perim channels
    pin_old_loc.x = max(min<int>(pin_old_loc.x, device_ctx.grid.width() - 2), 1);  //-2 for no perim channels
    pin_old_loc.y = max(min<int>(pin_old_loc.y, device_ctx.grid.height() - 2), 1); //-2 for no perim channels

    /* Check if the net had been updated before. */
    if (bb_updated_before[net_id] == GOT_FROM_SCRATCH) {
        /* The net had been updated from scratch, DO NOT update again! */
        return;
    }

    const vtr::NdMatrixProxy<int, 1> curr_layer_pin_sink_count = (bb_updated_before[net_id] == NOT_UPDATED_YET) ? place_move_ctx.num_sink_pin_layer[size_t(net_id)] : bb_pin_sink_count_new;

    if (bb_updated_before[net_id] == NOT_UPDATED_YET) {
        /* The net had NOT been updated before, could use the old values */
        curr_bb_edge = &place_move_ctx.layer_bb_num_on_edges[net_id];
        curr_bb_coord = &place_move_ctx.layer_bb_coords[net_id];
        bb_updated_before[net_id] = UPDATED_ONCE;
    } else {
        /* The net had been updated before, must use the new values */
        curr_bb_edge = &bb_edge_new;
        curr_bb_coord = &bb_coord_new;
    }

    /* Check if I can update the bounding box incrementally. */

    update_bb_pin_sink_count(net_id,
                             pin_old_loc,
                             pin_new_loc,
                             curr_layer_pin_sink_count,
                             bb_pin_sink_count_new,
                             is_output_pin);

    int layer_old = pin_old_loc.layer_num;
    int layer_new = pin_new_loc.layer_num;
    bool layer_changed = (layer_old != layer_new);

    bb_edge_new = *curr_bb_edge;
    bb_coord_new = *curr_bb_coord;

    if (layer_changed) {
        update_bb_layer_changed(net_id,
                                pin_old_loc,
                                pin_new_loc,
                                *curr_bb_edge,
                                *curr_bb_coord,
                                bb_pin_sink_count_new,
                                bb_edge_new,
                                bb_coord_new);
    } else {
        update_bb_same_layer(net_id,
                             pin_old_loc,
                             pin_new_loc,
                             *curr_bb_edge,
                             *curr_bb_coord,
                             bb_pin_sink_count_new,
                             bb_edge_new,
                             bb_coord_new);
    }

    if (bb_updated_before[net_id] == NOT_UPDATED_YET) {
        bb_updated_before[net_id] = UPDATED_ONCE;
    }
}

static inline void update_bb_same_layer(ClusterNetId net_id,
                                        const t_physical_tile_loc& pin_old_loc,
                                        const t_physical_tile_loc& pin_new_loc,
                                        const std::vector<t_2D_bb>& curr_bb_edge,
                                        const std::vector<t_2D_bb>& curr_bb_coord,
                                        vtr::NdMatrixProxy<int, 1> bb_pin_sink_count_new,
                                        std::vector<t_2D_bb>& bb_edge_new,
                                        std::vector<t_2D_bb>& bb_coord_new) {
    int x_old = pin_old_loc.x;
    int x_new = pin_new_loc.x;

    int y_old = pin_old_loc.y;
    int y_new = pin_new_loc.y;

    int layer_num = pin_old_loc.layer_num;
    VTR_ASSERT_SAFE(layer_num == pin_new_loc.layer_num);

    if (x_new < x_old) {
        if (x_old == curr_bb_coord[layer_num].xmax) {
            update_bb_edge(net_id,
                           bb_edge_new,
                           bb_coord_new,
                           bb_pin_sink_count_new,
                           curr_bb_edge[layer_num].xmax,
                           curr_bb_coord[layer_num].xmax,
                           bb_edge_new[layer_num].xmax,
                           bb_coord_new[layer_num].xmax);
            if (bb_updated_before[net_id] == GOT_FROM_SCRATCH) {
                return;
            }
        }

        if (x_new < curr_bb_coord[layer_num].xmin) {
            bb_edge_new[layer_num].xmin = 1;
            bb_coord_new[layer_num].xmin = x_new;
        } else if (x_new == curr_bb_coord[layer_num].xmin) {
            bb_edge_new[layer_num].xmin = curr_bb_edge[layer_num].xmin + 1;
            bb_coord_new[layer_num].xmin = curr_bb_coord[layer_num].xmin;
        }

    } else if (x_new > x_old) {
        if (x_old == curr_bb_coord[layer_num].xmin) {
            update_bb_edge(net_id,
                           bb_edge_new,
                           bb_coord_new,
                           bb_pin_sink_count_new,
                           curr_bb_edge[layer_num].xmin,
                           curr_bb_coord[layer_num].xmin,
                           bb_edge_new[layer_num].xmin,
                           bb_coord_new[layer_num].xmin);
            if (bb_updated_before[net_id] == GOT_FROM_SCRATCH) {
                return;
            }
        }

        if (x_new > curr_bb_coord[layer_num].xmax) {
            bb_edge_new[layer_num].xmax = 1;
            bb_coord_new[layer_num].xmax = x_new;
        } else if (x_new == curr_bb_coord[layer_num].xmax) {
            bb_edge_new[layer_num].xmax = curr_bb_edge[layer_num].xmax + 1;
            bb_coord_new[layer_num].xmax = curr_bb_coord[layer_num].xmax;
        }
    }

    if (y_new < y_old) {
        if (y_old == curr_bb_coord[layer_num].ymax) {
            update_bb_edge(net_id,
                           bb_edge_new,
                           bb_coord_new,
                           bb_pin_sink_count_new,
                           curr_bb_edge[layer_num].ymax,
                           curr_bb_coord[layer_num].ymax,
                           bb_edge_new[layer_num].ymax,
                           bb_coord_new[layer_num].ymax);
            if (bb_updated_before[net_id] == GOT_FROM_SCRATCH) {
                return;
            }
        }

        if (y_new < curr_bb_coord[layer_num].ymin) {
            bb_edge_new[layer_num].ymin = 1;
            bb_coord_new[layer_num].ymin = y_new;
        } else if (y_new == curr_bb_coord[layer_num].ymin) {
            bb_edge_new[layer_num].ymin = curr_bb_edge[layer_num].ymin + 1;
            bb_coord_new[layer_num].ymin = curr_bb_coord[layer_num].ymin;
        }

    } else if (y_new > y_old) {
        if (y_old == curr_bb_coord[layer_num].ymin) {
            update_bb_edge(net_id,
                           bb_edge_new,
                           bb_coord_new,
                           bb_pin_sink_count_new,
                           curr_bb_edge[layer_num].ymin,
                           curr_bb_coord[layer_num].ymin,
                           bb_edge_new[layer_num].ymin,
                           bb_coord_new[layer_num].ymin);
            if (bb_updated_before[net_id] == GOT_FROM_SCRATCH) {
                return;
            }
        }

        if (y_new > curr_bb_coord[layer_num].ymax) {
            bb_edge_new[layer_num].ymax = 1;
            bb_coord_new[layer_num].ymax = y_new;
        } else if (y_new == curr_bb_coord[layer_num].ymax) {
            bb_edge_new[layer_num].ymax = curr_bb_edge[layer_num].ymax + 1;
            bb_coord_new[layer_num].ymax = curr_bb_coord[layer_num].ymax;
        }
    }
}

static inline void update_bb_layer_changed(ClusterNetId net_id,
                                           const t_physical_tile_loc& pin_old_loc,
                                           const t_physical_tile_loc& pin_new_loc,
                                           const std::vector<t_2D_bb>& curr_bb_edge,
                                           const std::vector<t_2D_bb>& curr_bb_coord,
                                           vtr::NdMatrixProxy<int, 1> bb_pin_sink_count_new,
                                           std::vector<t_2D_bb>& bb_edge_new,
                                           std::vector<t_2D_bb>& bb_coord_new) {
    int x_old = pin_old_loc.x;

    int y_old = pin_old_loc.y;

    int old_layer_num = pin_old_loc.layer_num;
    int new_layer_num = pin_new_loc.layer_num;
    VTR_ASSERT_SAFE(old_layer_num != new_layer_num);

    if (x_old == curr_bb_coord[old_layer_num].xmax) {
        update_bb_edge(net_id,
                       bb_edge_new,
                       bb_coord_new,
                       bb_pin_sink_count_new,
                       curr_bb_edge[old_layer_num].xmax,
                       curr_bb_coord[old_layer_num].xmax,
                       bb_edge_new[old_layer_num].xmax,
                       bb_coord_new[old_layer_num].xmax);
        if (bb_updated_before[net_id] == GOT_FROM_SCRATCH) {
            return;
        }
    } else if (x_old == curr_bb_coord[old_layer_num].xmin) {
        update_bb_edge(net_id,
                       bb_edge_new,
                       bb_coord_new,
                       bb_pin_sink_count_new,
                       curr_bb_edge[old_layer_num].xmin,
                       curr_bb_coord[old_layer_num].xmin,
                       bb_edge_new[old_layer_num].xmin,
                       bb_coord_new[old_layer_num].xmin);
        if (bb_updated_before[net_id] == GOT_FROM_SCRATCH) {
            return;
        }
    }

    if (y_old == curr_bb_coord[old_layer_num].ymax) {
        update_bb_edge(net_id,
                       bb_edge_new,
                       bb_coord_new,
                       bb_pin_sink_count_new,
                       curr_bb_edge[old_layer_num].ymax,
                       curr_bb_coord[old_layer_num].ymax,
                       bb_edge_new[old_layer_num].ymax,
                       bb_coord_new[old_layer_num].ymax);
        if (bb_updated_before[net_id] == GOT_FROM_SCRATCH) {
            return;
        }
    } else if (y_old == curr_bb_coord[old_layer_num].ymin) {
        update_bb_edge(net_id,
                       bb_edge_new,
                       bb_coord_new,
                       bb_pin_sink_count_new,
                       curr_bb_edge[old_layer_num].ymin,
                       curr_bb_coord[old_layer_num].ymin,
                       bb_edge_new[old_layer_num].ymin,
                       bb_coord_new[old_layer_num].ymin);
        if (bb_updated_before[net_id] == GOT_FROM_SCRATCH) {
            return;
        }
    }

    add_block_to_bb(pin_new_loc,
                    curr_bb_edge[new_layer_num],
                    curr_bb_coord[new_layer_num],
                    bb_edge_new[new_layer_num],
                    bb_coord_new[new_layer_num]);
}

static void update_bb_pin_sink_count(ClusterNetId /* net_id */,
                                     const t_physical_tile_loc& pin_old_loc,
                                     const t_physical_tile_loc& pin_new_loc,
                                     const vtr::NdMatrixProxy<int, 1> curr_layer_pin_sink_count,
                                     vtr::NdMatrixProxy<int, 1> bb_pin_sink_count_new,
                                     bool is_output_pin) {
    VTR_ASSERT(curr_layer_pin_sink_count[pin_old_loc.layer_num] > 0 || is_output_pin == 1);
    for (int layer_num = 0; layer_num < g_vpr_ctx.device().grid.get_num_layers(); layer_num++) {
        bb_pin_sink_count_new[layer_num] = curr_layer_pin_sink_count[layer_num];
    }
    if (!is_output_pin) {
        bb_pin_sink_count_new[pin_old_loc.layer_num] -= 1;
        bb_pin_sink_count_new[pin_new_loc.layer_num] += 1;
    }
}

static inline void update_bb_edge(ClusterNetId net_id,
                                  std::vector<t_2D_bb>& bb_edge_new,
                                  std::vector<t_2D_bb>& bb_coord_new,
                                  vtr::NdMatrixProxy<int, 1> bb_layer_pin_sink_count,
                                  const int& old_num_block_on_edge,
                                  const int& old_edge_coord,
                                  int& new_num_block_on_edge,
                                  int& new_edge_coord) {
    if (old_num_block_on_edge == 1) {
        get_layer_bb_from_scratch(net_id,
                                  bb_edge_new,
                                  bb_coord_new,
                                  bb_layer_pin_sink_count);
        bb_updated_before[net_id] = GOT_FROM_SCRATCH;
        return;
    } else {
        new_num_block_on_edge = old_num_block_on_edge - 1;
        new_edge_coord = old_edge_coord;
    }
}

static void add_block_to_bb(const t_physical_tile_loc& new_pin_loc,
                            const t_2D_bb& bb_edge_old,
                            const t_2D_bb& bb_coord_old,
                            t_2D_bb& bb_edge_new,
                            t_2D_bb& bb_coord_new) {
    int x_new = new_pin_loc.x;
    int y_new = new_pin_loc.y;

    if (x_new > bb_coord_old.xmax) {
        bb_edge_new.xmax = 1;
        bb_coord_new.xmax = x_new;
    } else if (x_new == bb_coord_old.xmax) {
        bb_edge_new.xmax = bb_edge_old.xmax + 1;
    }

    if (x_new < bb_coord_old.xmin) {
        bb_edge_new.xmin = 1;
        bb_coord_new.xmin = x_new;
    } else if (x_new == bb_coord_old.xmin) {
        bb_edge_new.xmin = bb_edge_old.xmin + 1;
    }

    if (y_new > bb_coord_old.ymax) {
        bb_edge_new.ymax = 1;
        bb_coord_new.ymax = y_new;
    } else if (y_new == bb_coord_old.ymax) {
        bb_edge_new.ymax = bb_edge_old.ymax + 1;
    }

    if (y_new < bb_coord_old.ymin) {
        bb_edge_new.ymin = 1;
        bb_coord_new.ymin = y_new;
    } else if (y_new == bb_coord_old.ymin) {
        bb_edge_new.ymin = bb_edge_old.ymin + 1;
    }
}

static void free_fast_cost_update() {
    chanx_place_cost_fac.clear();
    chany_place_cost_fac.clear();
}

static void alloc_and_load_for_fast_cost_update(float place_cost_exp) {
    /* Allocates and loads the chanx_place_cost_fac and chany_place_cost_fac *
     * arrays with the inverse of the average number of tracks per channel   *
     * between [subhigh] and [sublow].  This is only useful for the cost     *
     * function that takes the length of the net bounding box in each        *
     * dimension divided by the average number of tracks in that direction.  *
     * For other cost functions, you don't have to bother calling this       *
     * routine; when using the cost function described above, however, you   *
     * must always call this routine after you call init_chan and before     *
     * you do any placement cost determination.  The place_cost_exp factor   *
     * specifies to what power the width of the channel should be taken --   *
     * larger numbers make narrower channels more expensive.                 */

    auto& device_ctx = g_vpr_ctx.device();

    /* Access arrays below as chan?_place_cost_fac[subhigh][sublow].  Since   *
     * subhigh must be greater than or equal to sublow, we only need to       *
     * allocate storage for the lower half of a matrix.                       */

    //chanx_place_cost_fac = new float*[(device_ctx.grid.height())];
    //for (size_t i = 0; i < device_ctx.grid.height(); i++)
    //    chanx_place_cost_fac[i] = new float[(i + 1)];

    //chany_place_cost_fac = new float*[(device_ctx.grid.width() + 1)];
    //for (size_t i = 0; i < device_ctx.grid.width(); i++)
    //    chany_place_cost_fac[i] = new float[(i + 1)];

    chanx_place_cost_fac.resize({device_ctx.grid.height(), device_ctx.grid.height() + 1});
    chany_place_cost_fac.resize({device_ctx.grid.width(), device_ctx.grid.width() + 1});

    /* First compute the number of tracks between channel high and channel *
     * low, inclusive, in an efficient manner.                             */

    chanx_place_cost_fac[0][0] = device_ctx.chan_width.x_list[0];

    for (size_t high = 1; high < device_ctx.grid.height(); high++) {
        chanx_place_cost_fac[high][high] = device_ctx.chan_width.x_list[high];
        for (size_t low = 0; low < high; low++) {
            chanx_place_cost_fac[high][low] = chanx_place_cost_fac[high - 1][low]
                                              + device_ctx.chan_width.x_list[high];
        }
    }

    /* Now compute the inverse of the average number of tracks per channel *
     * between high and low.  The cost function divides by the average     *
     * number of tracks per channel, so by storing the inverse I convert   *
     * this to a faster multiplication.  Take this final number to the     *
     * place_cost_exp power -- numbers other than one mean this is no      *
     * longer a simple "average number of tracks"; it is some power of     *
     * that, allowing greater penalization of narrow channels.             */

    for (size_t high = 0; high < device_ctx.grid.height(); high++)
        for (size_t low = 0; low <= high; low++) {
            /* Since we will divide the wiring cost by the average channel *
             * capacity between high and low, having only 0 width channels *
             * will result in infinite wiring capacity normalization       *
             * factor, and extremely bad placer behaviour. Hence we change *
             * this to a small (1 track) channel capacity instead.         */
            if (chanx_place_cost_fac[high][low] == 0.0f) {
                VTR_LOG_WARN("CHANX place cost fac is 0 at %d %d\n", high, low);
                chanx_place_cost_fac[high][low] = 1.0f;
            }

            chanx_place_cost_fac[high][low] = (high - low + 1.)
                                              / chanx_place_cost_fac[high][low];
            chanx_place_cost_fac[high][low] = pow(
                (double)chanx_place_cost_fac[high][low],
                (double)place_cost_exp);
        }

    /* Now do the same thing for the y-directed channels.  First get the  *
     * number of tracks between channel high and channel low, inclusive.  */

    chany_place_cost_fac[0][0] = device_ctx.chan_width.y_list[0];

    for (size_t high = 1; high < device_ctx.grid.width(); high++) {
        chany_place_cost_fac[high][high] = device_ctx.chan_width.y_list[high];
        for (size_t low = 0; low < high; low++) {
            chany_place_cost_fac[high][low] = chany_place_cost_fac[high - 1][low]
                                              + device_ctx.chan_width.y_list[high];
        }
    }

    /* Now compute the inverse of the average number of tracks per channel *
     * between high and low.  Take to specified power.                     */

    for (size_t high = 0; high < device_ctx.grid.width(); high++)
        for (size_t low = 0; low <= high; low++) {
            /* Since we will divide the wiring cost by the average channel *
             * capacity between high and low, having only 0 width channels *
             * will result in infinite wiring capacity normalization       *
             * factor, and extremely bad placer behaviour. Hence we change *
             * this to a small (1 track) channel capacity instead.         */
            if (chany_place_cost_fac[high][low] == 0.0f) {
                VTR_LOG_WARN("CHANY place cost fac is 0 at %d %d\n", high, low);
                chany_place_cost_fac[high][low] = 1.0f;
            }

            chany_place_cost_fac[high][low] = (high - low + 1.)
                                              / chany_place_cost_fac[high][low];
            chany_place_cost_fac[high][low] = pow(
                (double)chany_place_cost_fac[high][low],
                (double)place_cost_exp);
        }
}

static void check_place(const t_placer_costs& costs,
                        const PlaceDelayModel* delay_model,
                        const PlacerCriticalities* criticalities,
                        const t_place_algorithm& place_algorithm,
                        const t_noc_opts& noc_opts) {
    /* Checks that the placement has not confused our data structures. *
     * i.e. the clb and block structures agree about the locations of  *
     * every block, blocks are in legal spots, etc.  Also recomputes   *
     * the final placement cost from scratch and makes sure it is      *
     * within roundoff of what we think the cost is.                   */

    int error = 0;

    error += check_placement_consistency();
    error += check_placement_costs(costs, delay_model, criticalities,
                                   place_algorithm);
    error += check_placement_floorplanning();

    if (noc_opts.noc) {
        // check the NoC costs during placement if the user is using the NoC supported flow
        error += check_noc_placement_costs(costs, ERROR_TOL, noc_opts);
        // make sure NoC routing configuration does not create any cycles in CDG
        error += (int)noc_routing_has_cycle();
    }

    if (error == 0) {
        VTR_LOG("\n");
        VTR_LOG("Completed placement consistency check successfully.\n");

    } else {
        VPR_ERROR(VPR_ERROR_PLACE,
                  "\nCompleted placement consistency check, %d errors found.\n"
                  "Aborting program.\n",
                  error);
    }
}

static int check_placement_costs(const t_placer_costs& costs,
                                 const PlaceDelayModel* delay_model,
                                 const PlacerCriticalities* criticalities,
                                 const t_place_algorithm& place_algorithm) {
    int error = 0;
    double bb_cost_check;
    double timing_cost_check;

    const auto& cube_bb = g_vpr_ctx.placement().cube_bb;

    if (cube_bb) {
        bb_cost_check = comp_bb_cost(CHECK);
    } else {
        VTR_ASSERT_SAFE(!cube_bb);
        bb_cost_check = comp_layer_bb_cost(CHECK);
    }

    if (fabs(bb_cost_check - costs.bb_cost) > costs.bb_cost * ERROR_TOL) {
        VTR_LOG_ERROR(
            "bb_cost_check: %g and bb_cost: %g differ in check_place.\n",
            bb_cost_check, costs.bb_cost);
        error++;
    }

    if (place_algorithm.is_timing_driven()) {
        comp_td_costs(delay_model, *criticalities, &timing_cost_check);
        //VTR_LOG("timing_cost recomputed from scratch: %g\n", timing_cost_check);
        if (fabs(
                timing_cost_check
                - costs.timing_cost)
            > costs.timing_cost * ERROR_TOL) {
            VTR_LOG_ERROR(
                "timing_cost_check: %g and timing_cost: %g differ in check_place.\n",
                timing_cost_check, costs.timing_cost);
            error++;
        }
    }
    return error;
}

static int check_placement_consistency() {
    return check_block_placement_consistency()
           + check_macro_placement_consistency();
}

static int check_block_placement_consistency() {
    int error = 0;

    auto& cluster_ctx = g_vpr_ctx.clustering();
    auto& place_ctx = g_vpr_ctx.placement();
    auto& device_ctx = g_vpr_ctx.device();

    vtr::vector<ClusterBlockId, int> bdone(
        cluster_ctx.clb_nlist.blocks().size(), 0);

    /* Step through device grid and placement. Check it against blocks */
    for (int layer_num = 0; layer_num < (int)device_ctx.grid.get_num_layers(); layer_num++) {
        for (int i = 0; i < (int)device_ctx.grid.width(); i++) {
            for (int j = 0; j < (int)device_ctx.grid.height(); j++) {
                const t_physical_tile_loc tile_loc(i, j, layer_num);
                const auto& type = device_ctx.grid.get_physical_type(tile_loc);
                if (place_ctx.grid_blocks.get_usage(tile_loc) > type->capacity) {
                    VTR_LOG_ERROR(
                        "%d blocks were placed at grid location (%d,%d,%d), but location capacity is %d.\n",
                        place_ctx.grid_blocks.get_usage(tile_loc), i, j, layer_num,
                        type->capacity);
                    error++;
                }
                int usage_check = 0;
                for (int k = 0; k < type->capacity; k++) {
                    auto bnum = place_ctx.grid_blocks.block_at_location({i, j, k, layer_num});
                    if (EMPTY_BLOCK_ID == bnum || INVALID_BLOCK_ID == bnum)
                        continue;

                    auto logical_block = cluster_ctx.clb_nlist.block_type(bnum);
                    auto physical_tile = type;

                    if (physical_tile_type(bnum) != physical_tile) {
                        VTR_LOG_ERROR(
                            "Block %zu type (%s) does not match grid location (%zu,%zu, %d) type (%s).\n",
                            size_t(bnum), logical_block->name, i, j, layer_num, physical_tile->name);
                        error++;
                    }

                    auto& loc = place_ctx.block_locs[bnum].loc;
                    if (loc.x != i || loc.y != j || loc.layer != layer_num
                        || !is_sub_tile_compatible(physical_tile, logical_block,
                                                   loc.sub_tile)) {
                        VTR_LOG_ERROR(
                            "Block %zu's location is (%d,%d,%d) but found in grid at (%zu,%zu,%d,%d).\n",
                            size_t(bnum),
                            loc.x,
                            loc.y,
                            loc.sub_tile,
                            tile_loc.x,
                            tile_loc.y,
                            tile_loc.layer_num,
                            layer_num);
                        error++;
                    }
                    ++usage_check;
                    bdone[bnum]++;
                }
                if (usage_check != place_ctx.grid_blocks.get_usage(tile_loc)) {
                    VTR_LOG_ERROR(
                        "%d block(s) were placed at location (%d,%d,%d), but location contains %d block(s).\n",
                        place_ctx.grid_blocks.get_usage(tile_loc),
                        tile_loc.x,
                        tile_loc.y,
                        tile_loc.layer_num,
                        usage_check);
                    error++;
                }
            }
        }
    }

    /* Check that every block exists in the device_ctx.grid and cluster_ctx.blocks arrays somewhere. */
    for (auto blk_id : cluster_ctx.clb_nlist.blocks())
        if (bdone[blk_id] != 1) {
            VTR_LOG_ERROR("Block %zu listed %d times in device context grid.\n",
                          size_t(blk_id), bdone[blk_id]);
            error++;
        }

    return error;
}

int check_macro_placement_consistency() {
    int error = 0;
    auto& place_ctx = g_vpr_ctx.placement();

    auto& pl_macros = place_ctx.pl_macros;

    /* Check the pl_macro placement are legal - blocks are in the proper relative position. */
    for (size_t imacro = 0; imacro < place_ctx.pl_macros.size(); imacro++) {
        auto head_iblk = pl_macros[imacro].members[0].blk_index;

        for (size_t imember = 0; imember < pl_macros[imacro].members.size();
             imember++) {
            auto member_iblk = pl_macros[imacro].members[imember].blk_index;

            // Compute the suppossed member's x,y,z location
            t_pl_loc member_pos = place_ctx.block_locs[head_iblk].loc
                                  + pl_macros[imacro].members[imember].offset;

            // Check the place_ctx.block_locs data structure first
            if (place_ctx.block_locs[member_iblk].loc != member_pos) {
                VTR_LOG_ERROR(
                    "Block %zu in pl_macro #%zu is not placed in the proper orientation.\n",
                    size_t(member_iblk), imacro);
                error++;
            }

            // Then check the place_ctx.grid data structure
            if (place_ctx.grid_blocks.block_at_location(member_pos)
                != member_iblk) {
                VTR_LOG_ERROR(
                    "Block %zu in pl_macro #%zu is not placed in the proper orientation.\n",
                    size_t(member_iblk), imacro);
                error++;
            }
        } // Finish going through all the members
    }     // Finish going through all the macros
    return error;
}

#ifdef VERBOSE
void print_clb_placement(const char* fname) {
    /* Prints out the clb placements to a file.  */
    FILE* fp;
    auto& cluster_ctx = g_vpr_ctx.clustering();
    auto& place_ctx = g_vpr_ctx.placement();

    fp = vtr::fopen(fname, "w");
    fprintf(fp, "Complex block placements:\n\n");

    fprintf(fp, "Block #\tName\t(X, Y, Z).\n");
    for (auto i : cluster_ctx.clb_nlist.blocks()) {
        fprintf(fp, "#%d\t%s\t(%d, %d, %d).\n", i, cluster_ctx.clb_nlist.block_name(i).c_str(), place_ctx.block_locs[i].loc.x, place_ctx.block_locs[i].loc.y, place_ctx.block_locs[i].loc.sub_tile);
    }

    fclose(fp);
}
#endif

static void free_try_swap_arrays() {
    g_vpr_ctx.mutable_placement().compressed_block_grids.clear();
}

static void generate_post_place_timing_reports(const t_placer_opts& placer_opts,
                                               const t_analysis_opts& analysis_opts,
                                               const SetupTimingInfo& timing_info,
                                               const PlacementDelayCalculator& delay_calc,
                                               bool is_flat) {
    auto& timing_ctx = g_vpr_ctx.timing();
    auto& atom_ctx = g_vpr_ctx.atom();

    VprTimingGraphResolver resolver(atom_ctx.nlist, atom_ctx.lookup,
                                    *timing_ctx.graph, delay_calc, is_flat);
    resolver.set_detail_level(analysis_opts.timing_report_detail);

    tatum::TimingReporter timing_reporter(resolver, *timing_ctx.graph,
                                          *timing_ctx.constraints);

    timing_reporter.report_timing_setup(
        placer_opts.post_place_timing_report_file,
        *timing_info.setup_analyzer(), analysis_opts.timing_report_npaths);
}

#if 0
static void update_screen_debug();

//Performs a major (i.e. interactive) placement screen update.
//This function with no arguments is useful for calling from a debugger to
//look at the intermediate implemetnation state.
static void update_screen_debug() {
    update_screen(ScreenUpdatePriority::MAJOR, "DEBUG", PLACEMENT, nullptr);
}
#endif

static void print_place_status_header(bool noc_enabled) {
    if (!noc_enabled) {
        VTR_LOG(
            "---- ------ ------- ------- ---------- ---------- ------- ---------- -------- ------- ------- ------ -------- --------- ------\n");
        VTR_LOG(
            "Tnum   Time       T Av Cost Av BB Cost Av TD Cost     CPD       sTNS     sWNS Ac Rate Std Dev  R lim Crit Exp Tot Moves  Alpha\n");
        VTR_LOG(
            "      (sec)                                          (ns)       (ns)     (ns)                                                 \n");
        VTR_LOG(
            "---- ------ ------- ------- ---------- ---------- ------- ---------- -------- ------- ------- ------ -------- --------- ------\n");
    } else {
        VTR_LOG(
            "---- ------ ------- ------- ---------- ---------- ------- ---------- -------- ------- ------- ------ -------- --------- ------ -------- -------- ---------  ---------\n");
        VTR_LOG(
            "Tnum   Time       T Av Cost Av BB Cost Av TD Cost     CPD       sTNS     sWNS Ac Rate Std Dev  R lim Crit Exp Tot Moves  Alpha Agg. BW  Agg. Lat Lat Over. NoC Cong.\n");
        VTR_LOG(
            "      (sec)                                          (ns)       (ns)     (ns)                                                   (bps)     (ns)     (ns)             \n");
        VTR_LOG(
            "---- ------ ------- ------- ---------- ---------- ------- ---------- -------- ------- ------- ------ -------- --------- ------ -------- -------- --------- ---------\n");
    }
}

static void print_place_status(const t_annealing_state& state,
                               const t_placer_statistics& stats,
                               float elapsed_sec,
                               float cpd,
                               float sTNS,
                               float sWNS,
                               size_t tot_moves,
                               bool noc_enabled,
                               const NocCostTerms& noc_cost_terms) {
    VTR_LOG(
        "%4zu %6.1f %7.1e "
        "%7.3f %10.2f %-10.5g "
        "%7.3f % 10.3g % 8.3f "
        "%7.3f %7.4f %6.1f %8.2f",
        state.num_temps, elapsed_sec, state.t,
        stats.av_cost, stats.av_bb_cost, stats.av_timing_cost,
        1e9 * cpd, 1e9 * sTNS, 1e9 * sWNS,
        stats.success_rate, stats.std_dev, state.rlim, state.crit_exponent);

    pretty_print_uint(" ", tot_moves, 9, 3);

    VTR_LOG(" %6.3f", state.alpha);

    if (noc_enabled) {
        VTR_LOG(
            " %7.2e %7.2e"
            " %8.2e %8.2f",
            noc_cost_terms.aggregate_bandwidth, noc_cost_terms.latency,
            noc_cost_terms.latency_overrun, noc_cost_terms.congestion);
    }

    VTR_LOG("\n");
    fflush(stdout);
}

static void print_resources_utilization() {
    auto& place_ctx = g_vpr_ctx.placement();
    auto& cluster_ctx = g_vpr_ctx.clustering();
    auto& device_ctx = g_vpr_ctx.device();

    int max_block_name = 0;
    int max_tile_name = 0;

    //Record the resource requirement
    std::map<t_logical_block_type_ptr, size_t> num_type_instances;
    std::map<t_logical_block_type_ptr,
             std::map<t_physical_tile_type_ptr, size_t>>
        num_placed_instances;
    for (auto blk_id : cluster_ctx.clb_nlist.blocks()) {
        auto block_loc = place_ctx.block_locs[blk_id];
        auto loc = block_loc.loc;

        auto physical_tile = device_ctx.grid.get_physical_type({loc.x, loc.y, loc.layer});
        auto logical_block = cluster_ctx.clb_nlist.block_type(blk_id);

        num_type_instances[logical_block]++;
        num_placed_instances[logical_block][physical_tile]++;

        max_block_name = std::max<int>(max_block_name,
                                       strlen(logical_block->name));
        max_tile_name = std::max<int>(max_tile_name,
                                      strlen(physical_tile->name));
    }

    VTR_LOG("\n");
    VTR_LOG("Placement resource usage:\n");
    for (auto logical_block : num_type_instances) {
        for (auto physical_tile : num_placed_instances[logical_block.first]) {
            VTR_LOG("  %-*s implemented as %-*s: %d\n", max_block_name,
                    logical_block.first->name, max_tile_name,
                    physical_tile.first->name, physical_tile.second);
        }
    }
    VTR_LOG("\n");
}

static void print_placement_swaps_stats(const t_annealing_state& state) {
    size_t total_swap_attempts = num_swap_rejected + num_swap_accepted
                                 + num_swap_aborted;
    VTR_ASSERT(total_swap_attempts > 0);

    size_t num_swap_print_digits = ceil(log10(total_swap_attempts));
    float reject_rate = (float)num_swap_rejected / total_swap_attempts;
    float accept_rate = (float)num_swap_accepted / total_swap_attempts;
    float abort_rate = (float)num_swap_aborted / total_swap_attempts;
    VTR_LOG("Placement number of temperatures: %d\n", state.num_temps);
    VTR_LOG("Placement total # of swap attempts: %*d\n", num_swap_print_digits,
            total_swap_attempts);
    VTR_LOG("\tSwaps accepted: %*d (%4.1f %%)\n", num_swap_print_digits,
            num_swap_accepted, 100 * accept_rate);
    VTR_LOG("\tSwaps rejected: %*d (%4.1f %%)\n", num_swap_print_digits,
            num_swap_rejected, 100 * reject_rate);
    VTR_LOG("\tSwaps aborted: %*d (%4.1f %%)\n", num_swap_print_digits,
            num_swap_aborted, 100 * abort_rate);
}

static void print_placement_move_types_stats(const MoveTypeStat& move_type_stat) {
    VTR_LOG("\n\nPlacement perturbation distribution by block and move type: \n");

    VTR_LOG(
        "------------------ ----------------- ---------------- ---------------- --------------- ------------ \n");
    VTR_LOG(
        "    Block Type         Move Type       (%%) of Total      Accepted(%%)     Rejected(%%)    Aborted(%%)\n");
    VTR_LOG(
        "------------------ ----------------- ---------------- ---------------- --------------- ------------ \n");

    int total_moves = 0;
    for (size_t i = 0; i < move_type_stat.blk_type_moves.size(); ++i) {
        total_moves +=  move_type_stat.blk_type_moves.get(i);
    }


    auto& device_ctx = g_vpr_ctx.device();
    auto& cluster_ctx = g_vpr_ctx.clustering();
    int count = 0;
    int num_of_avail_moves = move_type_stat.blk_type_moves.size() / device_ctx.logical_block_types.size();

    //Print placement information for each block type
    for (const auto& itype : device_ctx.logical_block_types) {
        //Skip non-existing block types in the netlist
        if (itype.index == 0 || cluster_ctx.clb_nlist.blocks_per_type(itype).empty()) {
            continue;
        }

        count = 0;
        for (int imove = 0; imove < num_of_avail_moves; imove++) {
            const auto& move_name = move_type_to_string(e_move_type(imove));
            int moves = move_type_stat.blk_type_moves[itype.index][imove];
            if (moves != 0) {
                int accepted = move_type_stat.accepted_moves[itype.index][imove];
                int rejected = move_type_stat.rejected_moves[itype.index][imove];
                int aborted = moves - (accepted + rejected);
                if (count == 0) {
                    VTR_LOG("%-18.20s", itype.name);
                } else {
                    VTR_LOG("                  ");
                }
                VTR_LOG(
                    " %-22.20s %-16.2f %-15.2f %-14.2f %-13.2f\n",
                    move_name.c_str(), 100.0f * (float)moves / (float)total_moves,
                    100.0f * (float)accepted / (float)moves, 100.0f * (float)rejected / (float)moves,
                    100.0f * (float)aborted / (float)moves);
            }
            count++;
        }
        VTR_LOG("\n");
    }
    VTR_LOG("\n");
}

static void calculate_reward_and_process_outcome(
    const t_placer_opts& placer_opts,
    const MoveOutcomeStats& move_outcome_stats,
    const double& delta_c,
    float timing_bb_factor,
    MoveGenerator& move_generator) {
    std::string reward_fun_string = placer_opts.place_reward_fun;
    static std::optional<e_reward_function> reward_fun;
    if (!reward_fun.has_value()) {
        reward_fun = string_to_reward(reward_fun_string);
    }

    if (reward_fun == BASIC) {
        move_generator.process_outcome(-1 * delta_c, reward_fun.value());
    } else if (reward_fun == NON_PENALIZING_BASIC
               || reward_fun == RUNTIME_AWARE) {
        if (delta_c < 0) {
            move_generator.process_outcome(-1 * delta_c, reward_fun.value());
        } else {
            move_generator.process_outcome(0, reward_fun.value());
        }
    } else if (reward_fun == WL_BIASED_RUNTIME_AWARE) {
        if (delta_c < 0) {
            float reward = -1
                           * (move_outcome_stats.delta_cost_norm
                              + (0.5 - timing_bb_factor)
                                    * move_outcome_stats.delta_timing_cost_norm
                              + timing_bb_factor
                                    * move_outcome_stats.delta_bb_cost_norm);
            move_generator.process_outcome(reward, reward_fun.value());
        } else {
            move_generator.process_outcome(0, reward_fun.value());
        }
    }
}

bool placer_needs_lookahead(const t_vpr_setup& vpr_setup) {
    return (vpr_setup.PlacerOpts.place_algorithm.is_timing_driven());
}<|MERGE_RESOLUTION|>--- conflicted
+++ resolved
@@ -826,12 +826,7 @@
     VTR_LOG("Initial placement cost: %g bb_cost: %g td_cost: %g\n", costs.cost,
             costs.bb_cost, costs.timing_cost);
     if (noc_opts.noc) {
-<<<<<<< HEAD
         VTR_LOG("Initial NoC Placement Costs. "
-=======
-        VTR_LOG(
-            "NoC Placement Costs. "
->>>>>>> 9dd5ff66
             "cost: %g, "
             "aggregate_bandwidth_cost: %g, "
             "latency_cost: %g, "
@@ -879,30 +874,7 @@
     sprintf(msg,
             "Initial Placement.  Cost: %g  BB Cost: %g  TD Cost %g \t Channel Factor: %d",
             costs.cost, costs.bb_cost, costs.timing_cost, width_fac);
-<<<<<<< HEAD
-
-=======
-    if (noc_opts.noc) {
-        sprintf(msg,
-                "\nInitial NoC Placement Costs. "
-                "cost: %g, "
-                "aggregate_bandwidth_cost: %g, "
-                "latency_cost: %g, "
-                "n_met_latency_constraints: %d, "
-                "latency_overrun_cost: %g, "
-                "congestion_cost: %g, "
-                "accum_congested_ratio: %g, "
-                "n_congested_links: %d \n",
-                calculate_noc_cost(costs.noc_cost_terms, costs.noc_cost_norm_factors, noc_opts),
-                costs.noc_cost_terms.aggregate_bandwidth,
-                costs.noc_cost_terms.latency,
-                get_number_of_traffic_flows_with_latency_cons_met(),
-                costs.noc_cost_terms.latency_overrun,
-                costs.noc_cost_terms.congestion,
-                get_total_congestion_bandwidth_ratio(),
-                get_number_of_congested_noc_links());
-    }
->>>>>>> 9dd5ff66
+
     //Draw the initial placement
     update_screen(ScreenUpdatePriority::MAJOR, msg, PLACEMENT, timing_info);
 
@@ -1211,31 +1183,7 @@
             costs.bb_cost, costs.timing_cost);
     // print the noc costs info
     if (noc_opts.noc) {
-<<<<<<< HEAD
         VTR_LOG("\nNoC Placement Costs. "
-=======
-        sprintf(msg,
-                "\nNoC Placement Costs. "
-                "cost: %g, "
-                "aggregate_bandwidth_cost: %g, "
-                "latency_cost: %g, "
-                "n_met_latency_constraints: %d, "
-                "latency_overrun_cost: %g, "
-                "congestion_cost: %g, "
-                "accum_congested_ratio: %g, "
-                "n_congested_links: %d \n",
-                calculate_noc_cost(costs.noc_cost_terms, costs.noc_cost_norm_factors, noc_opts),
-                costs.noc_cost_terms.aggregate_bandwidth,
-                costs.noc_cost_terms.latency,
-                get_number_of_traffic_flows_with_latency_cons_met(),
-                costs.noc_cost_terms.latency_overrun,
-                costs.noc_cost_terms.congestion,
-                get_total_congestion_bandwidth_ratio(),
-                get_number_of_congested_noc_links());
-
-        VTR_LOG(
-            "\nNoC Placement Costs. "
->>>>>>> 9dd5ff66
             "cost: %g, "
             "aggregate_bandwidth_cost: %g, "
             "latency_cost: %g, "
