#include <cstdio>
#include <cmath>
#include <memory>
#include <fstream>
#include <iostream>
#include <numeric>
#include <chrono>
#include <optional>

#include "NetPinTimingInvalidator.h"
#include "vtr_assert.h"
#include "vtr_log.h"
#include "vtr_util.h"
#include "vtr_random.h"
#include "vtr_geometry.h"
#include "vtr_time.h"
#include "vtr_math.h"
#include "vtr_ndmatrix.h"

#include "vpr_types.h"
#include "vpr_error.h"
#include "vpr_utils.h"
#include "vpr_net_pins_matrix.h"

#include "globals.h"
#include "place.h"
#include "placer_globals.h"
#include "read_place.h"
#include "draw.h"
#include "place_and_route.h"
#include "net_delay.h"
#include "timing_place_lookup.h"
#include "timing_place.h"
#include "read_xml_arch_file.h"
#include "echo_files.h"
#include "place_macro.h"
#include "histogram.h"
#include "place_util.h"
#include "analytic_placer.h"
#include "initial_placement.h"
#include "place_delay_model.h"
#include "place_timing_update.h"
#include "move_transactions.h"
#include "move_utils.h"
#include "read_place.h"
#include "place_constraints.h"
#include "manual_moves.h"
#include "buttons.h"

#include "static_move_generator.h"
#include "simpleRL_move_generator.h"
#include "manual_move_generator.h"

#include "PlacementDelayCalculator.h"
#include "VprTimingGraphResolver.h"
#include "timing_util.h"
#include "timing_info.h"
#include "tatum/echo_writer.hpp"
#include "tatum/TimingReporter.hpp"

#include "placer_breakpoint.h"
#include "RL_agent_util.h"
#include "place_checkpoint.h"

#include "clustered_netlist_utils.h"

#include "re_cluster_util.h"
#include "cluster_placement.h"

#include "noc_place_utils.h"

#include "place_re_cluster.h"

#include "net_cost_handler.h"

/*  define the RL agent's reward function factor constant. This factor controls the weight of bb cost *
 *  compared to the timing cost in the agent's reward function. The reward is calculated as           *
 * -1*(1.5-REWARD_BB_TIMING_RELATIVE_WEIGHT)*timing_cost + (1+REWARD_BB_TIMING_RELATIVE_WEIGHT)*bb_cost)
 */

static constexpr float REWARD_BB_TIMING_RELATIVE_WEIGHT = 0.4;

#ifdef VTR_ENABLE_DEBUG_LOGGING
#    include "draw_types.h"
#    include "draw_global.h"
#    include "draw_color.h"
#endif

using std::max;
using std::min;

/************** Types and defines local to place.c ***************************/

/* This defines the error tolerance for floating points variables used in *
 * cost computation. 0.01 means that there is a 1% error tolerance.       */
static constexpr double ERROR_TOL = .01;

/* This defines the maximum number of swap attempts before invoking the   *
 * once-in-a-while placement legality check as well as floating point     *
 * variables round-offs check.                                            */
static constexpr int MAX_MOVES_BEFORE_RECOMPUTE = 500000;

<<<<<<< HEAD
/* For comp_cost.  NORMAL means use the method that generates updateable  *
=======
/* Flags for the states of the bounding box.                              *
 * Stored as char for memory efficiency.                                  */
#define NOT_UPDATED_YET 'N'
#define UPDATED_ONCE 'U'
#define GOT_FROM_SCRATCH 'S'

/* For comp_cost.  NORMAL means use the method that generates updatable   *
>>>>>>> 2d967b3b
 * bounding boxes for speed.  CHECK means compute all bounding boxes from *
 * scratch using a very simple routine to allow checks of the other       *
 * costs.                                   
 */

constexpr float INVALID_DELAY = std::numeric_limits<float>::quiet_NaN();
constexpr float INVALID_COST = std::numeric_limits<double>::quiet_NaN();

/********************** Variables local to place.c ***************************/

/* These file-scoped variables keep track of the number of swaps       *
 * rejected, accepted or aborted. The total number of swap attempts    *
 * is the sum of the three number.                                     */
static int num_swap_rejected = 0;
static int num_swap_accepted = 0;
static int num_swap_aborted = 0;
static int num_ts_called = 0;

std::unique_ptr<FILE, decltype(&vtr::fclose)> f_move_stats_file(nullptr,
                                                                vtr::fclose);

#ifdef VTR_ENABLE_DEBUG_LOGGIING
#    define LOG_MOVE_STATS_HEADER()                               \
        do {                                                      \
            if (f_move_stats_file) {                              \
                fprintf(f_move_stats_file.get(),                  \
                        "temp,from_blk,to_blk,from_type,to_type," \
                        "blk_count,"                              \
                        "delta_cost,delta_bb_cost,delta_td_cost," \
                        "outcome,reason\n");                      \
            }                                                     \
        } while (false)

#    define LOG_MOVE_STATS_PROPOSED(t, affected_blocks)                                        \
        do {                                                                                   \
            if (f_move_stats_file) {                                                           \
                auto& place_ctx = g_vpr_ctx.placement();                                       \
                auto& cluster_ctx = g_vpr_ctx.clustering();                                    \
                ClusterBlockId b_from = affected_blocks.moved_blocks[0].block_num;             \
                                                                                               \
                t_pl_loc to = affected_blocks.moved_blocks[0].new_loc;                         \
                ClusterBlockId b_to = place_ctx.grid_blocks[to.x][to.y].blocks[to.sub_tile];   \
                                                                                               \
                t_logical_block_type_ptr from_type = cluster_ctx.clb_nlist.block_type(b_from); \
                t_logical_block_type_ptr to_type = nullptr;                                    \
                if (b_to) {                                                                    \
                    to_type = cluster_ctx.clb_nlist.block_type(b_to);                          \
                }                                                                              \
                                                                                               \
                fprintf(f_move_stats_file.get(),                                               \
                        "%g,"                                                                  \
                        "%d,%d,"                                                               \
                        "%s,%s,"                                                               \
                        "%d,",                                                                 \
                        t,                                                                     \
                        int(size_t(b_from)), int(size_t(b_to)),                                \
                        from_type->name, (to_type ? to_type->name : "EMPTY"),                  \
                        affected_blocks.num_moved_blocks);                                     \
            }                                                                                  \
        } while (false)

#    define LOG_MOVE_STATS_OUTCOME(delta_cost, delta_bb_cost, delta_td_cost, \
                                   outcome, reason)                          \
        do {                                                                 \
            if (f_move_stats_file) {                                         \
                fprintf(f_move_stats_file.get(),                             \
                        "%g,%g,%g,"                                          \
                        "%s,%s\n",                                           \
                        delta_cost, delta_bb_cost, delta_td_cost,            \
                        outcome, reason);                                    \
            }                                                                \
        } while (false)

#else

#    define LOG_MOVE_STATS_HEADER()                      \
        do {                                             \
            fprintf(f_move_stats_file.get(),             \
                    "VTR_ENABLE_DEBUG_LOGGING disabled " \
                    "-- No move stats recorded\n");      \
        } while (false)

#    define LOG_MOVE_STATS_PROPOSED(t, blocks_affected) \
        do {                                            \
        } while (false)

#    define LOG_MOVE_STATS_OUTCOME(delta_cost, delta_bb_cost, delta_td_cost, \
                                   outcome, reason)                          \
        do {                                                                 \
        } while (false)

#endif

/********************* Static subroutines local to place.c *******************/
#ifdef VERBOSE
void print_clb_placement(const char* fname);
#endif

/**
 * @brief determine the type of the bounding box used by the placer to predict the wirelength
 *
 * @param place_bb_mode The bounding box mode passed by the CLI
 * @param rr_graph The routing resource graph
 */
static bool is_cube_bb(const e_place_bounding_box_mode place_bb_mode,
                       const RRGraphView& rr_graph);

static void alloc_and_load_placement_structs(float place_cost_exp,
                                             const t_placer_opts& placer_opts,
                                             const t_noc_opts& noc_opts,
                                             t_direct_inf* directs,
                                             int num_directs);

static void alloc_and_load_try_swap_structs(const bool cube_bb);
static void free_try_swap_structs();

static void free_placement_structs(const t_placer_opts& placer_opts, const t_noc_opts& noc_opts);

static e_move_result try_swap(const t_annealing_state* state,
                              t_placer_costs* costs,
                              MoveGenerator& move_generator,
                              ManualMoveGenerator& manual_move_generator,
                              SetupTimingInfo* timing_info,
                              NetPinTimingInvalidator* pin_timing_invalidator,
                              t_pl_blocks_to_be_moved& blocks_affected,
                              const PlaceDelayModel* delay_model,
                              PlacerCriticalities* criticalities,
                              PlacerSetupSlacks* setup_slacks,
                              const t_placer_opts& placer_opts,
                              const t_noc_opts& noc_opts,
                              MoveTypeStat& move_type_stat,
                              const t_place_algorithm& place_algorithm,
                              float timing_bb_factor,
                              bool manual_move_enabled);

static void check_place(const t_placer_costs& costs,
                        const PlaceDelayModel* delay_model,
                        const PlacerCriticalities* criticalities,
                        const t_place_algorithm& place_algorithm,
                        const t_noc_opts& noc_opts);

static int check_placement_costs(const t_placer_costs& costs,
                                 const PlaceDelayModel* delay_model,
                                 const PlacerCriticalities* criticalities,
                                 const t_place_algorithm& place_algorithm);

static int check_placement_consistency();
static int check_block_placement_consistency();
static int check_macro_placement_consistency();

static float starting_t(const t_annealing_state* state,
                        t_placer_costs* costs,
                        t_annealing_sched annealing_sched,
                        const PlaceDelayModel* delay_model,
                        PlacerCriticalities* criticalities,
                        PlacerSetupSlacks* setup_slacks,
                        SetupTimingInfo* timing_info,
                        MoveGenerator& move_generator,
                        ManualMoveGenerator& manual_move_generator,
                        NetPinTimingInvalidator* pin_timing_invalidator,
                        t_pl_blocks_to_be_moved& blocks_affected,
                        const t_placer_opts& placer_opts,
                        const t_noc_opts& noc_opts,
                        MoveTypeStat& move_type_stat);

static int count_connections();

static void commit_td_cost(const t_pl_blocks_to_be_moved& blocks_affected);

static void revert_td_cost(const t_pl_blocks_to_be_moved& blocks_affected);

static void invalidate_affected_connections(
    const t_pl_blocks_to_be_moved& blocks_affected,
    NetPinTimingInvalidator* pin_tedges_invalidator,
    TimingInfo* timing_info);

static float analyze_setup_slack_cost(const PlacerSetupSlacks* setup_slacks);

static e_move_result assess_swap(double delta_c, double t);

static void update_placement_cost_normalization_factors(t_placer_costs* costs, const t_placer_opts& placer_opts, const t_noc_opts& noc_opts);

static double get_total_cost(t_placer_costs* costs, const t_placer_opts& placer_opts, const t_noc_opts& noc_opts);

static void free_try_swap_arrays();

static void outer_loop_update_timing_info(const t_placer_opts& placer_opts,
                                          const t_noc_opts& noc_opts,
                                          t_placer_costs* costs,
                                          int num_connections,
                                          float crit_exponent,
                                          int* outer_crit_iter_count,
                                          const PlaceDelayModel* delay_model,
                                          PlacerCriticalities* criticalities,
                                          PlacerSetupSlacks* setup_slacks,
                                          NetPinTimingInvalidator* pin_timing_invalidator,
                                          SetupTimingInfo* timing_info);

static void placement_inner_loop(const t_annealing_state* state,
                                 const t_placer_opts& placer_opts,
                                 const t_noc_opts& noc_opts,
                                 int inner_recompute_limit,
                                 t_placer_statistics* stats,
                                 t_placer_costs* costs,
                                 int* moves_since_cost_recompute,
                                 NetPinTimingInvalidator* pin_timing_invalidator,
                                 const PlaceDelayModel* delay_model,
                                 PlacerCriticalities* criticalities,
                                 PlacerSetupSlacks* setup_slacks,
                                 MoveGenerator& move_generator,
                                 ManualMoveGenerator& manual_move_generator,
                                 t_pl_blocks_to_be_moved& blocks_affected,
                                 SetupTimingInfo* timing_info,
                                 const t_place_algorithm& place_algorithm,
                                 MoveTypeStat& move_type_stat,
                                 float timing_bb_factor);

static void generate_post_place_timing_reports(const t_placer_opts& placer_opts,
                                               const t_analysis_opts& analysis_opts,
                                               const SetupTimingInfo& timing_info,
                                               const PlacementDelayCalculator& delay_calc,
                                               bool is_flat);

//calculate the agent's reward and the total process outcome
static void calculate_reward_and_process_outcome(
    const t_placer_opts& placer_opts,
    const MoveOutcomeStats& move_outcome_stats,
    const double& delta_c,
    float timing_bb_factor,
    MoveGenerator& move_generator);

static void print_place_status_header(bool noc_enabled);

static void print_place_status(const t_annealing_state& state,
                               const t_placer_statistics& stats,
                               float elapsed_sec,
                               float cpd,
                               float sTNS,
                               float sWNS,
                               size_t tot_moves,
                               bool noc_enabled,
                               const NocCostTerms& noc_cost_terms);

static void print_resources_utilization();

static void print_placement_swaps_stats(const t_annealing_state& state);

static void print_placement_move_types_stats(const MoveTypeStat& move_type_stat);

/*****************************************************************************/
void try_place(const Netlist<>& net_list,
               const t_placer_opts& placer_opts,
               t_annealing_sched annealing_sched,
               const t_router_opts& router_opts,
               const t_analysis_opts& analysis_opts,
               const t_noc_opts& noc_opts,
               t_chan_width_dist chan_width_dist,
               t_det_routing_arch* det_routing_arch,
               std::vector<t_segment_inf>& segment_inf,
               t_direct_inf* directs,
               int num_directs,
               bool is_flat) {
    /* Does almost all the work of placing a circuit.  Width_fac gives the   *
     * width of the widest channel.  Place_cost_exp says what exponent the   *
     * width should be taken to when calculating costs.  This allows a       *
     * greater bias for anisotropic architectures.                           */

    /*
     * Currently, the functions that require is_flat as their parameter and are called during placement should
     * receive is_flat as false. For example, if the RR graph of router lookahead is built here, it should be as
     * if is_flat is false, even if is_flat is set to true from the command line.
     */
    VTR_ASSERT(!is_flat);
    auto& device_ctx = g_vpr_ctx.device();
    auto& atom_ctx = g_vpr_ctx.atom();
    auto& cluster_ctx = g_vpr_ctx.clustering();
    auto& place_move_ctx = g_placer_ctx.mutable_move();

    const auto& p_timing_ctx = g_placer_ctx.timing();
    const auto& p_runtime_ctx = g_placer_ctx.runtime();

    auto& timing_ctx = g_vpr_ctx.timing();
    auto pre_place_timing_stats = timing_ctx.stats;
    int tot_iter, moves_since_cost_recompute, num_connections,
        outer_crit_iter_count, inner_recompute_limit;
    float first_crit_exponent, first_rlim, first_t;
    int first_move_lim;

    t_placer_costs costs(placer_opts.place_algorithm);

    tatum::TimingPathInfo critical_path;
    float sTNS = NAN;
    float sWNS = NAN;

    char msg[vtr::bufsize];
    t_placer_statistics stats;

    t_placement_checkpoint placement_checkpoint;

    PlaceReCluster place_re_cluster;

    std::shared_ptr<SetupTimingInfo> timing_info;
    std::shared_ptr<PlacementDelayCalculator> placement_delay_calc;
    std::unique_ptr<PlaceDelayModel> place_delay_model;
    std::unique_ptr<MoveGenerator> move_generator;
    std::unique_ptr<MoveGenerator> move_generator2;
    std::unique_ptr<ManualMoveGenerator> manual_move_generator;
    std::unique_ptr<PlacerSetupSlacks> placer_setup_slacks;

    std::unique_ptr<PlacerCriticalities> placer_criticalities;
    std::unique_ptr<NetPinTimingInvalidator> pin_timing_invalidator;

    manual_move_generator = std::make_unique<ManualMoveGenerator>();

    t_pl_blocks_to_be_moved blocks_affected(
        net_list.blocks().size());

    /* init file scope variables */
    num_swap_rejected = 0;
    num_swap_accepted = 0;
    num_swap_aborted = 0;
    num_ts_called = 0;

    if (placer_opts.place_algorithm.is_timing_driven()) {
        /*do this before the initial placement to avoid messing up the initial placement */
        place_delay_model = alloc_lookups_and_delay_model(net_list,
                                                          chan_width_dist,
                                                          placer_opts,
                                                          router_opts,
                                                          det_routing_arch,
                                                          segment_inf,
                                                          directs,
                                                          num_directs,
                                                          is_flat);

        if (isEchoFileEnabled(E_ECHO_PLACEMENT_DELTA_DELAY_MODEL)) {
            place_delay_model->dump_echo(
                getEchoFileName(E_ECHO_PLACEMENT_DELTA_DELAY_MODEL));
        }
    }

    g_vpr_ctx.mutable_placement().cube_bb = is_cube_bb(placer_opts.place_bounding_box_mode,
                                                       device_ctx.rr_graph);
    const auto& cube_bb = g_vpr_ctx.placement().cube_bb;

    VTR_LOG("\n");
    VTR_LOG("Bounding box mode is %s\n", (cube_bb ? "Cube" : "Per-layer"));
    VTR_LOG("\n");

    int move_lim = 1;
    move_lim = (int)(annealing_sched.inner_num
                     * pow(net_list.blocks().size(), 1.3333));

    //create the move generator based on the chosen strategy
    create_move_generators(move_generator, move_generator2, placer_opts, move_lim, noc_opts.noc_centroid_weight);

    alloc_and_load_placement_structs(placer_opts.place_cost_exp, placer_opts, noc_opts, directs, num_directs);

    vtr::ScopedStartFinishTimer timer("Placement");

    if (noc_opts.noc) {
        normalize_noc_cost_weighting_factor(const_cast<t_noc_opts&>(noc_opts));
    }

    initial_placement(placer_opts,
                      placer_opts.constraints_file.c_str(),
                      noc_opts);

    if (!placer_opts.write_initial_place_file.empty()) {
        print_place(nullptr,
                    nullptr,
                    (placer_opts.write_initial_place_file + ".init.place").c_str());
    }

#ifdef ENABLE_ANALYTIC_PLACE
    /*
     * Analytic Placer:
     *  Passes in the initial_placement via vpr_context, and passes its placement back via locations marked on
     *  both the clb_netlist and the gird.
     *  Most of anneal is disabled later by setting initial temperature to 0 and only further optimizes in quench
     */
    if (placer_opts.enable_analytic_placer) {
        AnalyticPlacer{}.ap_place();
    }

#endif /* ENABLE_ANALYTIC_PLACE */

    // Update physical pin values
    for (auto block_id : cluster_ctx.clb_nlist.blocks()) {
        place_sync_external_block_connections(block_id);
    }

    const int width_fac = placer_opts.place_chan_width;
    init_draw_coords((float)width_fac);

    /* Allocated here because it goes into timing critical code where each memory allocation is expensive */
    IntraLbPbPinLookup pb_gpin_lookup(device_ctx.logical_block_types);
    //Enables fast look-up of atom pins connect to CLB pins
    ClusteredPinAtomPinsLookup netlist_pin_lookup(cluster_ctx.clb_nlist,
                                                  atom_ctx.nlist, pb_gpin_lookup);

    /* Gets initial cost and loads bounding boxes. */

    if (placer_opts.place_algorithm.is_timing_driven()) {
        if (cube_bb) {
            costs.bb_cost = comp_bb_cost(NORMAL);
        } else {
            VTR_ASSERT_SAFE(!cube_bb);
            costs.bb_cost = comp_layer_bb_cost(NORMAL);
        }

        first_crit_exponent = placer_opts.td_place_exp_first; /*this will be modified when rlim starts to change */

        num_connections = count_connections();
        VTR_LOG("\n");
        VTR_LOG("There are %d point to point connections in this circuit.\n",
                num_connections);
        VTR_LOG("\n");

        //Update the point-to-point delays from the initial placement
        comp_td_connection_delays(place_delay_model.get());

        /*
         * Initialize timing analysis
         */
        // For placement, we don't use flat-routing
        placement_delay_calc = std::make_shared<PlacementDelayCalculator>(atom_ctx.nlist,
                                                                          atom_ctx.lookup,
                                                                          p_timing_ctx.connection_delay,
                                                                          is_flat);
        placement_delay_calc->set_tsu_margin_relative(
            placer_opts.tsu_rel_margin);
        placement_delay_calc->set_tsu_margin_absolute(
            placer_opts.tsu_abs_margin);

        timing_info = make_setup_timing_info(placement_delay_calc,
                                             placer_opts.timing_update_type);

        placer_setup_slacks = std::make_unique<PlacerSetupSlacks>(
            cluster_ctx.clb_nlist, netlist_pin_lookup);

        placer_criticalities = std::make_unique<PlacerCriticalities>(
            cluster_ctx.clb_nlist, netlist_pin_lookup);

        pin_timing_invalidator = make_net_pin_timing_invalidator(
            placer_opts.timing_update_type,
            net_list,
            netlist_pin_lookup,
            atom_ctx.nlist,
            atom_ctx.lookup,
            *timing_info->timing_graph(),
            is_flat);

        //First time compute timing and costs, compute from scratch
        PlaceCritParams crit_params;
        crit_params.crit_exponent = first_crit_exponent;
        crit_params.crit_limit = placer_opts.place_crit_limit;

        initialize_timing_info(crit_params, place_delay_model.get(),
                               placer_criticalities.get(), placer_setup_slacks.get(),
                               pin_timing_invalidator.get(), timing_info.get(), &costs);

        critical_path = timing_info->least_slack_critical_path();

        /* Write out the initial timing echo file */
        if (isEchoFileEnabled(E_ECHO_INITIAL_PLACEMENT_TIMING_GRAPH)) {
            tatum::write_echo(
                getEchoFileName(E_ECHO_INITIAL_PLACEMENT_TIMING_GRAPH),
                *timing_ctx.graph, *timing_ctx.constraints,
                *placement_delay_calc, timing_info->analyzer());

            tatum::NodeId debug_tnode = id_or_pin_name_to_tnode(
                analysis_opts.echo_dot_timing_graph_node);
            write_setup_timing_graph_dot(
                getEchoFileName(E_ECHO_INITIAL_PLACEMENT_TIMING_GRAPH)
                    + std::string(".dot"),
                *timing_info, debug_tnode);
        }

        outer_crit_iter_count = 1;

        /* Initialize the normalization factors. Calling costs.update_norm_factors() *
         * here would fail the golden results of strong_sdc benchmark                */
        costs.timing_cost_norm = 1 / costs.timing_cost;
        costs.bb_cost_norm = 1 / costs.bb_cost;
    } else {
        VTR_ASSERT(placer_opts.place_algorithm == BOUNDING_BOX_PLACE);

        /* Total cost is the same as wirelength cost normalized*/
        if (cube_bb) {
            costs.bb_cost = comp_bb_cost(NORMAL);
        } else {
            VTR_ASSERT_SAFE(!cube_bb);
            costs.bb_cost = comp_layer_bb_cost(NORMAL);
        }
        costs.bb_cost_norm = 1 / costs.bb_cost;

        /* Timing cost and normalization factors are not used */
        costs.timing_cost = INVALID_COST;
        costs.timing_cost_norm = INVALID_COST;

        /* Other initializations */
        outer_crit_iter_count = 0;
        num_connections = 0;
        first_crit_exponent = 0;
    }

    if (noc_opts.noc) {
        // get the costs associated with the NoC
        costs.noc_cost_terms.aggregate_bandwidth = comp_noc_aggregate_bandwidth_cost();
        std::tie(costs.noc_cost_terms.latency, costs.noc_cost_terms.latency_overrun) = comp_noc_latency_cost();
        costs.noc_cost_terms.congestion = comp_noc_congestion_cost();

        // initialize all the noc normalization factors
        update_noc_normalization_factors(costs);
    }

    // set the starting total placement cost
    costs.cost = get_total_cost(&costs, placer_opts, noc_opts);

    //Sanity check that initial placement is legal
    check_place(costs,
                place_delay_model.get(),
                placer_criticalities.get(),
                placer_opts.place_algorithm,
                noc_opts);

    //Initial pacement statistics
    VTR_LOG("Initial placement cost: %g bb_cost: %g td_cost: %g\n", costs.cost,
            costs.bb_cost, costs.timing_cost);
    if (noc_opts.noc) {
        VTR_LOG(
            "NoC Placement Costs. "
            "cost: %g, "
            "aggregate_bandwidth_cost: %g, "
            "latency_cost: %g, "
            "n_met_latency_constraints: %d, "
            "latency_overrun_cost: %g, "
            "congestion_cost: %g, "
            "accum_congested_ratio: %g, "
            "n_congested_links: %d \n",
            calculate_noc_cost(costs.noc_cost_terms, costs.noc_cost_norm_factors, noc_opts),
            costs.noc_cost_terms.aggregate_bandwidth,
            costs.noc_cost_terms.latency,
            get_number_of_traffic_flows_with_latency_cons_met(),
            costs.noc_cost_terms.latency_overrun,
            costs.noc_cost_terms.congestion,
            get_total_congestion_bandwidth_ratio(),
            get_number_of_congested_noc_links());
    }
    if (placer_opts.place_algorithm.is_timing_driven()) {
        VTR_LOG(
            "Initial placement estimated Critical Path Delay (CPD): %g ns\n",
            1e9 * critical_path.delay());
        VTR_LOG(
            "Initial placement estimated setup Total Negative Slack (sTNS): %g ns\n",
            1e9 * timing_info->setup_total_negative_slack());
        VTR_LOG(
            "Initial placement estimated setup Worst Negative Slack (sWNS): %g ns\n",
            1e9 * timing_info->setup_worst_negative_slack());
        VTR_LOG("\n");

        VTR_LOG("Initial placement estimated setup slack histogram:\n");
        print_histogram(
            create_setup_slack_histogram(*timing_info->setup_analyzer()));
    }

    size_t num_macro_members = 0;
    for (auto& macro : g_vpr_ctx.placement().pl_macros) {
        num_macro_members += macro.members.size();
    }
    VTR_LOG(
        "Placement contains %zu placement macros involving %zu blocks (average macro size %f)\n",
        g_vpr_ctx.placement().pl_macros.size(), num_macro_members,
        float(num_macro_members) / g_vpr_ctx.placement().pl_macros.size());
    VTR_LOG("\n");

    sprintf(msg,
            "Initial Placement.  Cost: %g  BB Cost: %g  TD Cost %g \t Channel Factor: %d",
            costs.cost, costs.bb_cost, costs.timing_cost, width_fac);
    if (noc_opts.noc) {
        sprintf(msg,
                "\nInitial NoC Placement Costs. "
                "cost: %g, "
                "aggregate_bandwidth_cost: %g, "
                "latency_cost: %g, "
                "n_met_latency_constraints: %d, "
                "latency_overrun_cost: %g, "
                "congestion_cost: %g, "
                "accum_congested_ratio: %g, "
                "n_congested_links: %d \n",
                calculate_noc_cost(costs.noc_cost_terms, costs.noc_cost_norm_factors, noc_opts),
                costs.noc_cost_terms.aggregate_bandwidth,
                costs.noc_cost_terms.latency,
                get_number_of_traffic_flows_with_latency_cons_met(),
                costs.noc_cost_terms.latency_overrun,
                costs.noc_cost_terms.congestion,
                get_total_congestion_bandwidth_ratio(),
                get_number_of_congested_noc_links());
    }
    //Draw the initial placement
    update_screen(ScreenUpdatePriority::MAJOR, msg, PLACEMENT, timing_info);

    if (placer_opts.placement_saves_per_temperature >= 1) {
        std::string filename = vtr::string_fmt("placement_%03d_%03d.place", 0,
                                               0);
        VTR_LOG("Saving initial placement to file: %s\n", filename.c_str());
        print_place(nullptr, nullptr, filename.c_str());
    }

    first_move_lim = get_initial_move_lim(placer_opts, annealing_sched);

    if (placer_opts.inner_loop_recompute_divider != 0) {
        inner_recompute_limit = (int)(0.5
                                      + (float)first_move_lim
                                            / (float)placer_opts.inner_loop_recompute_divider);
    } else {
        /*don't do an inner recompute */
        inner_recompute_limit = first_move_lim + 1;
    }

    /* calculate the number of moves in the quench that we should recompute timing after based on the value of *
     * the commandline option quench_recompute_divider                                                         */
    int quench_recompute_limit;
    if (placer_opts.quench_recompute_divider != 0) {
        quench_recompute_limit = (int)(0.5
                                       + (float)move_lim
                                             / (float)placer_opts.quench_recompute_divider);
    } else {
        /*don't do an quench recompute */
        quench_recompute_limit = first_move_lim + 1;
    }

    //allocate helper vectors that are used by many move generators
    place_move_ctx.X_coord.resize(10, 0);
    place_move_ctx.Y_coord.resize(10, 0);
    place_move_ctx.layer_coord.resize(10, 0);

    //allocate move type statistics vectors
    MoveTypeStat move_type_stat;
    move_type_stat.blk_type_moves.resize({device_ctx.logical_block_types.size(), (int)e_move_type::NUMBER_OF_AUTO_MOVES}, 0);
    move_type_stat.accepted_moves.resize({device_ctx.logical_block_types.size(), (int)e_move_type::NUMBER_OF_AUTO_MOVES}, 0);
    move_type_stat.rejected_moves.resize({device_ctx.logical_block_types.size(), (int)e_move_type::NUMBER_OF_AUTO_MOVES}, 0);

    /* Get the first range limiter */
    first_rlim = (float)max(device_ctx.grid.width() - 1,
                            device_ctx.grid.height() - 1);
    place_move_ctx.first_rlim = first_rlim;

    /* Set the temperature low to ensure that initial placement quality will be preserved */
    first_t = EPSILON;

    t_annealing_state state(annealing_sched,
                            first_t,
                            first_rlim,
                            first_move_lim,
                            first_crit_exponent,
                            device_ctx.grid.get_num_layers());

    /* Update the starting temperature for placement annealing to a more appropriate value */
    state.t = starting_t(&state, &costs, annealing_sched,
                         place_delay_model.get(), placer_criticalities.get(),
                         placer_setup_slacks.get(), timing_info.get(), *move_generator,
                         *manual_move_generator, pin_timing_invalidator.get(),
                         blocks_affected, placer_opts, noc_opts, move_type_stat);

    if (!placer_opts.move_stats_file.empty()) {
        f_move_stats_file = std::unique_ptr<FILE, decltype(&vtr::fclose)>(
            vtr::fopen(placer_opts.move_stats_file.c_str(), "w"),
            vtr::fclose);
        LOG_MOVE_STATS_HEADER();
    }

    tot_iter = 0;
    moves_since_cost_recompute = 0;

    bool skip_anneal = false;

#ifdef ENABLE_ANALYTIC_PLACE
    // Analytic placer: When enabled, skip most of the annealing and go straight to quench
    // TODO: refactor goto label.
    if (placer_opts.enable_analytic_placer)
        skip_anneal = true;
#endif /* ENABLE_ANALYTIC_PLACE */

    //RL agent state definition
    e_agent_state agent_state = e_agent_state::EARLY_IN_THE_ANNEAL;

    std::unique_ptr<MoveGenerator> current_move_generator;

    //Define the timing bb weight factor for the agent's reward function
    float timing_bb_factor = REWARD_BB_TIMING_RELATIVE_WEIGHT;

    if (skip_anneal == false) {
        //Table header
        VTR_LOG("\n");
        print_place_status_header(noc_opts.noc);

        /* Outer loop of the simulated annealing begins */
        do {
            vtr::Timer temperature_timer;

            outer_loop_update_timing_info(placer_opts, noc_opts, &costs, num_connections,
                                          state.crit_exponent, &outer_crit_iter_count,
                                          place_delay_model.get(), placer_criticalities.get(),
                                          placer_setup_slacks.get(), pin_timing_invalidator.get(),
                                          timing_info.get());

            if (placer_opts.place_algorithm.is_timing_driven()) {
                critical_path = timing_info->least_slack_critical_path();
                sTNS = timing_info->setup_total_negative_slack();
                sWNS = timing_info->setup_worst_negative_slack();

                //see if we should save the current placement solution as a checkpoint

                if (placer_opts.place_checkpointing
                    && agent_state == e_agent_state::LATE_IN_THE_ANNEAL) {
                    save_placement_checkpoint_if_needed(placement_checkpoint,
                                                        timing_info, costs, critical_path.delay());
                }
            }

            //move the appropriate move_generator to be the current used move generator
            assign_current_move_generator(move_generator, move_generator2,
                                          agent_state, placer_opts, false, current_move_generator);

            //do a complete inner loop iteration
            placement_inner_loop(&state, placer_opts, noc_opts,
                                 inner_recompute_limit,
                                 &stats, &costs, &moves_since_cost_recompute,
                                 pin_timing_invalidator.get(), place_delay_model.get(),
                                 placer_criticalities.get(), placer_setup_slacks.get(),
                                 *current_move_generator, *manual_move_generator,
                                 blocks_affected, timing_info.get(),
                                 placer_opts.place_algorithm, move_type_stat,
                                 timing_bb_factor);

            //move the update used move_generator to its original variable
            update_move_generator(move_generator, move_generator2, agent_state,
                                  placer_opts, false, current_move_generator);

            tot_iter += state.move_lim;
            ++state.num_temps;

            print_place_status(state, stats, temperature_timer.elapsed_sec(),
                               critical_path.delay(), sTNS, sWNS, tot_iter,
                               noc_opts.noc, costs.noc_cost_terms);

            if (placer_opts.place_algorithm.is_timing_driven()
                && placer_opts.place_agent_multistate
                && agent_state == e_agent_state::EARLY_IN_THE_ANNEAL) {
                if (state.alpha < 0.85 && state.alpha > 0.6) {
                    agent_state = e_agent_state::LATE_IN_THE_ANNEAL;
                    VTR_LOG("Agent's 2nd state: \n");
                }
            }

            sprintf(msg, "Cost: %g  BB Cost %g  TD Cost %g  Temperature: %g",
                    costs.cost, costs.bb_cost, costs.timing_cost, state.t);
            update_screen(ScreenUpdatePriority::MINOR, msg, PLACEMENT,
                          timing_info);

            //#ifdef VERBOSE
            //            if (getEchoEnabled()) {
            //                print_clb_placement("first_iteration_clb_placement.echo");
            //            }
            //#endif
        } while (state.outer_loop_update(stats.success_rate, costs, placer_opts,
                                         annealing_sched));
        /* Outer loop of the simulated annealing ends */
    } //skip_anneal ends

    /* Start Quench */
    state.t = 0;                         //Freeze out: only accept solutions that improve placement.
    state.move_lim = state.move_lim_max; //Revert the move limit to initial value.

    auto pre_quench_timing_stats = timing_ctx.stats;
    { /* Quench */

        vtr::ScopedFinishTimer temperature_timer("Placement Quench");

        outer_loop_update_timing_info(placer_opts, noc_opts, &costs, num_connections,
                                      state.crit_exponent, &outer_crit_iter_count,
                                      place_delay_model.get(), placer_criticalities.get(),
                                      placer_setup_slacks.get(), pin_timing_invalidator.get(),
                                      timing_info.get());

        //move the appropriate move_generator to be the current used move generator
        assign_current_move_generator(move_generator, move_generator2,
                                      agent_state, placer_opts, true, current_move_generator);

        /* Run inner loop again with temperature = 0 so as to accept only swaps
         * which reduce the cost of the placement */
        placement_inner_loop(&state, placer_opts, noc_opts,
                             quench_recompute_limit,
                             &stats, &costs, &moves_since_cost_recompute,
                             pin_timing_invalidator.get(), place_delay_model.get(),
                             placer_criticalities.get(), placer_setup_slacks.get(),
                             *current_move_generator, *manual_move_generator,
                             blocks_affected, timing_info.get(),
                             placer_opts.place_quench_algorithm, move_type_stat,
                             timing_bb_factor);

        //move the update used move_generator to its original variable
        update_move_generator(move_generator, move_generator2, agent_state,
                              placer_opts, true, current_move_generator);

        tot_iter += state.move_lim;
        ++state.num_temps;

        if (placer_opts.place_quench_algorithm.is_timing_driven()) {
            critical_path = timing_info->least_slack_critical_path();
            sTNS = timing_info->setup_total_negative_slack();
            sWNS = timing_info->setup_worst_negative_slack();
        }

        print_place_status(state, stats, temperature_timer.elapsed_sec(),
                           critical_path.delay(), sTNS, sWNS, tot_iter,
                           noc_opts.noc, costs.noc_cost_terms);
    }
    auto post_quench_timing_stats = timing_ctx.stats;

    if (placer_opts.place_re_cluster) {
        place_re_cluster.re_cluster(placer_opts.place_algorithm,
                                    place_delay_model.get(),
                                    placer_criticalities.get());
    }

    //Final timing analysis
    PlaceCritParams crit_params;
    crit_params.crit_exponent = state.crit_exponent;
    crit_params.crit_limit = placer_opts.place_crit_limit;

    if (placer_opts.place_algorithm.is_timing_driven()) {
        perform_full_timing_update(crit_params, place_delay_model.get(),
                                   placer_criticalities.get(), placer_setup_slacks.get(),
                                   pin_timing_invalidator.get(), timing_info.get(), &costs);
        VTR_LOG("post-quench CPD = %g (ns) \n",
                1e9 * timing_info->least_slack_critical_path().delay());
    }

    //See if our latest checkpoint is better than the current placement solution
    if (placer_opts.place_checkpointing)
        restore_best_placement(placement_checkpoint, timing_info, costs,
                               placer_criticalities, placer_setup_slacks, place_delay_model,
                               pin_timing_invalidator, crit_params, noc_opts);

    if (placer_opts.placement_saves_per_temperature >= 1) {
        std::string filename = vtr::string_fmt("placement_%03d_%03d.place",
                                               state.num_temps + 1, 0);
        VTR_LOG("Saving final placement to file: %s\n", filename.c_str());
        print_place(nullptr, nullptr, filename.c_str());
    }

    // TODO:
    // 1. add some subroutine hierarchy!  Too big!

    //#ifdef VERBOSE
    //    if (getEchoEnabled() && isEchoFileEnabled(E_ECHO_END_CLB_PLACEMENT)) {
    //        print_clb_placement(getEchoFileName(E_ECHO_END_CLB_PLACEMENT));
    //    }
    //#endif

    // Update physical pin values
    for (auto block_id : cluster_ctx.clb_nlist.blocks()) {
        place_sync_external_block_connections(block_id);
    }

    check_place(costs,
                place_delay_model.get(),
                placer_criticalities.get(),
                placer_opts.place_algorithm,
                noc_opts);

    //Some stats
    VTR_LOG("\n");
    VTR_LOG("Swaps called: %d\n", num_ts_called);
    report_aborted_moves();

    if (placer_opts.place_algorithm.is_timing_driven()) {
        //Final timing estimate
        VTR_ASSERT(timing_info);

        critical_path = timing_info->least_slack_critical_path();

        if (isEchoFileEnabled(E_ECHO_FINAL_PLACEMENT_TIMING_GRAPH)) {
            tatum::write_echo(
                getEchoFileName(E_ECHO_FINAL_PLACEMENT_TIMING_GRAPH),
                *timing_ctx.graph, *timing_ctx.constraints,
                *placement_delay_calc, timing_info->analyzer());

            tatum::NodeId debug_tnode = id_or_pin_name_to_tnode(
                analysis_opts.echo_dot_timing_graph_node);
            write_setup_timing_graph_dot(
                getEchoFileName(E_ECHO_FINAL_PLACEMENT_TIMING_GRAPH)
                    + std::string(".dot"),
                *timing_info, debug_tnode);
        }

        generate_post_place_timing_reports(placer_opts, analysis_opts,
                                           *timing_info, *placement_delay_calc, is_flat);

        /* Print critical path delay metrics */
        VTR_LOG("\n");
        print_setup_timing_summary(*timing_ctx.constraints,
                                   *timing_info->setup_analyzer(), "Placement estimated ", "");
    }

    sprintf(msg,
            "Placement. Cost: %g  bb_cost: %g td_cost: %g Channel Factor: %d",
            costs.cost, costs.bb_cost, costs.timing_cost, width_fac);
    VTR_LOG("Placement cost: %g, bb_cost: %g, td_cost: %g, \n", costs.cost,
            costs.bb_cost, costs.timing_cost);
    // print the noc costs info
    if (noc_opts.noc) {
        sprintf(msg,
                "\nNoC Placement Costs. "
                "cost: %g, "
                "aggregate_bandwidth_cost: %g, "
                "latency_cost: %g, "
                "n_met_latency_constraints: %d, "
                "latency_overrun_cost: %g, "
                "congestion_cost: %g, "
                "accum_congested_ratio: %g, "
                "n_congested_links: %d \n",
                calculate_noc_cost(costs.noc_cost_terms, costs.noc_cost_norm_factors, noc_opts),
                costs.noc_cost_terms.aggregate_bandwidth,
                costs.noc_cost_terms.latency,
                get_number_of_traffic_flows_with_latency_cons_met(),
                costs.noc_cost_terms.latency_overrun,
                costs.noc_cost_terms.congestion,
                get_total_congestion_bandwidth_ratio(),
                get_number_of_congested_noc_links());

        VTR_LOG(
            "\nNoC Placement Costs. "
            "cost: %g, "
            "aggregate_bandwidth_cost: %g, "
            "latency_cost: %g, "
            "n_met_latency_constraints: %d, "
            "latency_overrun_cost: %g, "
            "congestion_cost: %g, "
            "accum_congested_ratio: %g, "
            "n_congested_links: %d \n",
            calculate_noc_cost(costs.noc_cost_terms, costs.noc_cost_norm_factors, noc_opts),
            costs.noc_cost_terms.aggregate_bandwidth,
            costs.noc_cost_terms.latency,
            get_number_of_traffic_flows_with_latency_cons_met(),
            costs.noc_cost_terms.latency_overrun,
            costs.noc_cost_terms.congestion,
            get_total_congestion_bandwidth_ratio(),
            get_number_of_congested_noc_links());
    }
    update_screen(ScreenUpdatePriority::MAJOR, msg, PLACEMENT, timing_info);
    // Print out swap statistics
    print_resources_utilization();

    print_placement_swaps_stats(state);

    print_placement_move_types_stats(move_type_stat);

    if (noc_opts.noc) {
        write_noc_placement_file(noc_opts.noc_placement_file_name);
    }

    free_placement_structs(placer_opts, noc_opts);
    free_try_swap_arrays();

    print_timing_stats("Placement Quench", post_quench_timing_stats,
                       pre_quench_timing_stats);
    print_timing_stats("Placement Total ", timing_ctx.stats,
                       pre_place_timing_stats);

    VTR_LOG("update_td_costs: connections %g nets %g sum_nets %g total %g\n",
            p_runtime_ctx.f_update_td_costs_connections_elapsed_sec,
            p_runtime_ctx.f_update_td_costs_nets_elapsed_sec,
            p_runtime_ctx.f_update_td_costs_sum_nets_elapsed_sec,
            p_runtime_ctx.f_update_td_costs_total_elapsed_sec);
}

/* Function to update the setup slacks and criticalities before the inner loop of the annealing/quench */
static void outer_loop_update_timing_info(const t_placer_opts& placer_opts,
                                          const t_noc_opts& noc_opts,
                                          t_placer_costs* costs,
                                          int num_connections,
                                          float crit_exponent,
                                          int* outer_crit_iter_count,
                                          const PlaceDelayModel* delay_model,
                                          PlacerCriticalities* criticalities,
                                          PlacerSetupSlacks* setup_slacks,
                                          NetPinTimingInvalidator* pin_timing_invalidator,
                                          SetupTimingInfo* timing_info) {
    if (placer_opts.place_algorithm.is_timing_driven()) {
        /*at each temperature change we update these values to be used     */
        /*for normalizing the tradeoff between timing and wirelength (bb)  */
        if (*outer_crit_iter_count >= placer_opts.recompute_crit_iter
            || placer_opts.inner_loop_recompute_divider != 0) {
#ifdef VERBOSE
            VTR_LOG("Outer loop recompute criticalities\n");
#endif
            num_connections = std::max(num_connections, 1); //Avoid division by zero
            VTR_ASSERT(num_connections > 0);

            PlaceCritParams crit_params;
            crit_params.crit_exponent = crit_exponent;
            crit_params.crit_limit = placer_opts.place_crit_limit;

            //Update all timing related classes
            perform_full_timing_update(crit_params, delay_model, criticalities,
                                       setup_slacks, pin_timing_invalidator, timing_info, costs);

            *outer_crit_iter_count = 0;
        }
        (*outer_crit_iter_count)++;
    }

    /* Update the cost normalization factors */
    update_placement_cost_normalization_factors(costs, placer_opts, noc_opts);
}

/* Function which contains the inner loop of the simulated annealing */
static void placement_inner_loop(const t_annealing_state* state,
                                 const t_placer_opts& placer_opts,
                                 const t_noc_opts& noc_opts,
                                 int inner_recompute_limit,
                                 t_placer_statistics* stats,
                                 t_placer_costs* costs,
                                 int* moves_since_cost_recompute,
                                 NetPinTimingInvalidator* pin_timing_invalidator,
                                 const PlaceDelayModel* delay_model,
                                 PlacerCriticalities* criticalities,
                                 PlacerSetupSlacks* setup_slacks,
                                 MoveGenerator& move_generator,
                                 ManualMoveGenerator& manual_move_generator,
                                 t_pl_blocks_to_be_moved& blocks_affected,
                                 SetupTimingInfo* timing_info,
                                 const t_place_algorithm& place_algorithm,
                                 MoveTypeStat& move_type_stat,
                                 float timing_bb_factor) {
    int inner_crit_iter_count, inner_iter;

    int inner_placement_save_count = 0; //How many times have we dumped placement to a file this temperature?

    stats->reset();

    inner_crit_iter_count = 1;

    bool manual_move_enabled = false;

    /* Inner loop begins */
    for (inner_iter = 0; inner_iter < state->move_lim; inner_iter++) {
        e_move_result swap_result = try_swap(state, costs, move_generator,
                                             manual_move_generator, timing_info, pin_timing_invalidator,
                                             blocks_affected, delay_model, criticalities, setup_slacks,
                                             placer_opts, noc_opts, move_type_stat, place_algorithm,
                                             timing_bb_factor, manual_move_enabled);

        if (swap_result == ACCEPTED) {
            /* Move was accepted.  Update statistics that are useful for the annealing schedule. */
            stats->single_swap_update(*costs);
            num_swap_accepted++;
        } else if (swap_result == ABORTED) {
            num_swap_aborted++;
        } else { // swap_result == REJECTED
            num_swap_rejected++;
        }

        if (place_algorithm.is_timing_driven()) {
            /* Do we want to re-timing analyze the circuit to get updated slack and criticality values?
             * We do this only once in a while, since it is expensive.
             */
            if (inner_crit_iter_count >= inner_recompute_limit
                && inner_iter != state->move_lim - 1) { /*on last iteration don't recompute */

                inner_crit_iter_count = 0;
#ifdef VERBOSE
                VTR_LOG("Inner loop recompute criticalities\n");
#endif

                PlaceCritParams crit_params;
                crit_params.crit_exponent = state->crit_exponent;
                crit_params.crit_limit = placer_opts.place_crit_limit;

                //Update all timing related classes
                perform_full_timing_update(crit_params, delay_model,
                                           criticalities, setup_slacks, pin_timing_invalidator,
                                           timing_info, costs);
            }
            inner_crit_iter_count++;
        }

        /* Lines below prevent too much round-off error from accumulating
         * in the cost over many iterations (due to incremental updates).
         * This round-off can lead to error checks failing because the cost
         * is different from what you get when you recompute from scratch.
         */
        ++(*moves_since_cost_recompute);
        if (*moves_since_cost_recompute > MAX_MOVES_BEFORE_RECOMPUTE) {
            //VTR_LOG("recomputing costs from scratch, old bb_cost is %g\n", costs->bb_cost);
            recompute_costs_from_scratch(placer_opts, noc_opts, delay_model,
                                         criticalities, costs);
            //VTR_LOG("new_bb_cost is %g\n", costs->bb_cost);
            *moves_since_cost_recompute = 0;
        }

        if (placer_opts.placement_saves_per_temperature >= 1 && inner_iter > 0
            && (inner_iter + 1)
                       % (state->move_lim
                          / placer_opts.placement_saves_per_temperature)
                   == 0) {
            std::string filename = vtr::string_fmt("placement_%03d_%03d.place",
                                                   state->num_temps + 1, inner_placement_save_count);
            VTR_LOG(
                "Saving placement to file at temperature move %d / %d: %s\n",
                inner_iter, state->move_lim, filename.c_str());
            print_place(nullptr, nullptr, filename.c_str());
            ++inner_placement_save_count;
        }
    }

    /* Calculate the success_rate and std_dev of the costs. */
    stats->calc_iteration_stats(*costs, state->move_lim);
}

<<<<<<< HEAD
=======
static void recompute_costs_from_scratch(const t_placer_opts& placer_opts,
                                         const t_noc_opts& noc_opts,
                                         const PlaceDelayModel* delay_model,
                                         const PlacerCriticalities* criticalities,
                                         t_placer_costs* costs) {
    auto check_and_print_cost = [](double new_cost,
                                   double old_cost,
                                   const std::string& cost_name) {
        if (!vtr::isclose(new_cost, old_cost, ERROR_TOL, 0.)) {
            std::string msg = vtr::string_fmt(
                "in recompute_costs_from_scratch: new_%s = %g, old %s = %g, ERROR_TOL = %g\n",
                cost_name.c_str(), new_cost, cost_name.c_str(), old_cost, ERROR_TOL);
            VPR_ERROR(VPR_ERROR_PLACE, msg.c_str());
        }
    };

    double new_bb_cost = recompute_bb_cost();
    check_and_print_cost(new_bb_cost, costs->bb_cost, "bb_cost");
    costs->bb_cost = new_bb_cost;

    if (placer_opts.place_algorithm.is_timing_driven()) {
        double new_timing_cost = 0.;
        comp_td_costs(delay_model, *criticalities, &new_timing_cost);
        check_and_print_cost(new_timing_cost, costs->timing_cost, "timing_cost");
        costs->timing_cost = new_timing_cost;
    } else {
        VTR_ASSERT(placer_opts.place_algorithm == BOUNDING_BOX_PLACE);
        costs->cost = new_bb_cost * costs->bb_cost_norm;
    }

    if (noc_opts.noc) {
        NocCostTerms new_noc_cost;
        recompute_noc_costs(new_noc_cost);

        check_and_print_cost(new_noc_cost.aggregate_bandwidth,
                             costs->noc_cost_terms.aggregate_bandwidth,
                             "noc_aggregate_bandwidth");
        costs->noc_cost_terms.aggregate_bandwidth = new_noc_cost.aggregate_bandwidth;

        // only check if the recomputed cost and the current noc latency cost are within the error tolerance if the cost is above 1 picosecond.
        // Otherwise, there is no need to check (we expect the latency cost to be above the threshold of 1 picosecond)
        if (new_noc_cost.latency > MIN_EXPECTED_NOC_LATENCY_COST) {
            check_and_print_cost(new_noc_cost.latency,
                                 costs->noc_cost_terms.latency,
                                 "noc_latency_cost");
        }
        costs->noc_cost_terms.latency = new_noc_cost.latency;

        if (new_noc_cost.latency_overrun > MIN_EXPECTED_NOC_LATENCY_COST) {
            check_and_print_cost(new_noc_cost.latency_overrun,
                                 costs->noc_cost_terms.latency_overrun,
                                 "noc_latency_overrun_cost");
        }
        costs->noc_cost_terms.latency_overrun = new_noc_cost.latency_overrun;

        if (new_noc_cost.congestion > MIN_EXPECTED_NOC_CONGESTION_COST) {
            check_and_print_cost(new_noc_cost.congestion,
                                 costs->noc_cost_terms.congestion,
                                 "noc_congestion_cost");
        }
        costs->noc_cost_terms.congestion = new_noc_cost.congestion;
    }
}

>>>>>>> 2d967b3b
/*only count non-global connections */
static int count_connections() {
    int count = 0;

    auto& cluster_ctx = g_vpr_ctx.clustering();
    for (auto net_id : cluster_ctx.clb_nlist.nets()) {
        if (cluster_ctx.clb_nlist.net_is_ignored(net_id))
            continue;

        count += cluster_ctx.clb_nlist.net_sinks(net_id).size();
    }

    return (count);
}

///@brief Find the starting temperature for the annealing loop.
static float starting_t(const t_annealing_state* state,
                        t_placer_costs* costs,
                        t_annealing_sched annealing_sched,
                        const PlaceDelayModel* delay_model,
                        PlacerCriticalities* criticalities,
                        PlacerSetupSlacks* setup_slacks,
                        SetupTimingInfo* timing_info,
                        MoveGenerator& move_generator,
                        ManualMoveGenerator& manual_move_generator,
                        NetPinTimingInvalidator* pin_timing_invalidator,
                        t_pl_blocks_to_be_moved& blocks_affected,
                        const t_placer_opts& placer_opts,
                        const t_noc_opts& noc_opts,
                        MoveTypeStat& move_type_stat) {
    if (annealing_sched.type == USER_SCHED) {
        return (annealing_sched.init_t);
    }

    auto& cluster_ctx = g_vpr_ctx.clustering();

    /* Use to calculate the average of cost when swap is accepted. */
    int num_accepted = 0;

    /* Use double types to avoid round off. */
    double av = 0., sum_of_squares = 0.;

    /* Determines the block swap loop count. */
    int move_lim = std::min(state->move_lim_max,
                            (int)cluster_ctx.clb_nlist.blocks().size());

    bool manual_move_enabled = false;

    for (int i = 0; i < move_lim; i++) {
#ifndef NO_GRAPHICS
        //Checks manual move flag for manual move feature
        t_draw_state* draw_state = get_draw_state_vars();
        if (draw_state->show_graphics) {
            manual_move_enabled = manual_move_is_selected();
        }
#endif /*NO_GRAPHICS*/

        //Will not deploy setup slack analysis, so omit crit_exponenet and setup_slack
        e_move_result swap_result = try_swap(state, costs, move_generator,
                                             manual_move_generator, timing_info, pin_timing_invalidator,
                                             blocks_affected, delay_model, criticalities, setup_slacks,
                                             placer_opts, noc_opts, move_type_stat, placer_opts.place_algorithm,
                                             REWARD_BB_TIMING_RELATIVE_WEIGHT, manual_move_enabled);

        if (swap_result == ACCEPTED) {
            num_accepted++;
            av += costs->cost;
            sum_of_squares += costs->cost * costs->cost;
            num_swap_accepted++;
        } else if (swap_result == ABORTED) {
            num_swap_aborted++;
        } else {
            num_swap_rejected++;
        }
    }

    /* Take the average of the accepted swaps' cost values. */
    av = num_accepted > 0 ? (av / num_accepted) : 0.;

    /* Get the standard deviation. */
    double std_dev = get_std_dev(num_accepted, sum_of_squares, av);

    /* Print warning if not all swaps are accepted. */
    if (num_accepted != move_lim) {
        VTR_LOG_WARN("Starting t: %d of %d configurations accepted.\n",
                     num_accepted, move_lim);
    }

#ifdef VERBOSE
    /* Print stats related to finding the initital temp. */
    VTR_LOG("std_dev: %g, average cost: %g, starting temp: %g\n", std_dev, av, 20. * std_dev);
#endif

    // Improved initial placement uses a fast SA for NoC routers and centroid placement
    // for other blocks. The temperature is reduced to prevent SA from destroying the initial placement
    float init_temp = std_dev / 64;

    return init_temp;
}

/**
 * @brief Pick some block and moves it to another spot.
 *
 * If the new location is empty, directly move the block. If the new location
 * is occupied, switch the blocks. Due to the different sizes of the blocks,
 * this block switching may occur for multiple times. It might also cause the
 * current swap attempt to abort due to inability to find suitable locations
 * for moved blocks.
 *
 * The move generator will record all the switched blocks in the variable
 * `blocks_affected`. Afterwards, the move will be assessed by the chosen
 * cost formulation. Currently, there are three ways to assess move cost,
 * which are stored in the enum type `t_place_algorithm`.
 *
 * @return Whether the block swap is accepted, rejected or aborted.
 */
static e_move_result try_swap(const t_annealing_state* state,
                              t_placer_costs* costs,
                              MoveGenerator& move_generator,
                              ManualMoveGenerator& manual_move_generator,
                              SetupTimingInfo* timing_info,
                              NetPinTimingInvalidator* pin_timing_invalidator,
                              t_pl_blocks_to_be_moved& blocks_affected,
                              const PlaceDelayModel* delay_model,
                              PlacerCriticalities* criticalities,
                              PlacerSetupSlacks* setup_slacks,
                              const t_placer_opts& placer_opts,
                              const t_noc_opts& noc_opts,
                              MoveTypeStat& move_type_stat,
                              const t_place_algorithm& place_algorithm,
                              float timing_bb_factor,
                              bool manual_move_enabled) {
    /* Picks some block and moves it to another spot.  If this spot is   *
     * occupied, switch the blocks.  Assess the change in cost function. *
     * rlim is the range limiter.                                        *
     * Returns whether the swap is accepted, rejected or aborted.        *
     * Passes back the new value of the cost functions.                  */

    float rlim_escape_fraction = placer_opts.rlim_escape_fraction;
    float timing_tradeoff = placer_opts.timing_tradeoff;

    PlaceCritParams crit_params;
    crit_params.crit_exponent = state->crit_exponent;
    crit_params.crit_limit = placer_opts.place_crit_limit;

    // move type and block type chosen by the agent
    t_propose_action proposed_action{e_move_type::UNIFORM, -1};

    num_ts_called++;

    MoveOutcomeStats move_outcome_stats;

    /* I'm using negative values of proposed_net_cost as a flag, *
     * so DO NOT use cost functions that can go negative.        */

    double delta_c = 0;        //Change in cost due to this swap.
    double bb_delta_c = 0;     //Change in the bounding box (wiring) cost.
    double timing_delta_c = 0; //Change in the timing cost (delay * criticality).

    // Determine whether we need to force swap two router blocks
    bool router_block_move = false;
    if (noc_opts.noc) {
        router_block_move = check_for_router_swap(noc_opts.noc_swap_percentage);
    }

    /* Allow some fraction of moves to not be restricted by rlim, */
    /* in the hopes of better escaping local minima.              */
    float rlim;
    if (rlim_escape_fraction > 0. && vtr::frand() < rlim_escape_fraction) {
        rlim = std::numeric_limits<float>::infinity();
    } else {
        rlim = state->rlim;
    }

    e_create_move create_move_outcome = e_create_move::ABORT;

    //When manual move toggle button is active, the manual move window asks the user for input.
    if (manual_move_enabled) {
#ifndef NO_GRAPHICS
        create_move_outcome = manual_move_display_and_propose(manual_move_generator, blocks_affected, proposed_action.move_type, rlim, placer_opts, criticalities);
#else  //NO_GRAPHICS 
        //Cast to void to explicitly avoid warning.
        (void)manual_move_generator;
#endif //NO_GRAPHICS
    } else if (router_block_move) {
        // generate a move where two random router blocks are swapped
        create_move_outcome = propose_router_swap(blocks_affected, rlim);
        proposed_action.move_type = e_move_type::UNIFORM;
    } else {
        //Generate a new move (perturbation) used to explore the space of possible placements
        create_move_outcome = move_generator.propose_move(blocks_affected, proposed_action, rlim, placer_opts, criticalities);
    }

    if (proposed_action.logical_blk_type_index != -1) { //if the agent proposed the block type, then collect the block type stat
        ++move_type_stat.blk_type_moves[proposed_action.logical_blk_type_index][(int)proposed_action.move_type];
    }
    LOG_MOVE_STATS_PROPOSED(t, blocks_affected);

    VTR_LOGV_DEBUG(g_vpr_ctx.placement().f_placer_debug, "\t\tBefore move Place cost %e, bb_cost %e, timing cost %e\n", costs->cost, costs->bb_cost, costs->timing_cost);

    e_move_result move_outcome = e_move_result::ABORTED;

    if (create_move_outcome == e_create_move::ABORT) {
        LOG_MOVE_STATS_OUTCOME(std::numeric_limits<float>::quiet_NaN(),
                               std::numeric_limits<float>::quiet_NaN(),
                               std::numeric_limits<float>::quiet_NaN(), "ABORTED",
                               "illegal move");

        move_outcome = ABORTED;

    } else {
        VTR_ASSERT(create_move_outcome == e_create_move::VALID);

        /*
         * To make evaluating the move simpler (e.g. calculating changed bounding box),
         * we first move the blocks to their new locations (apply the move to
         * place_ctx.block_locs) and then compute the change in cost. If the move
         * is accepted, the inverse look-up in place_ctx.grid_blocks is updated
         * (committing the move). If the move is rejected, the blocks are returned to
         * their original positions (reverting place_ctx.block_locs to its original state).
         *
         * Note that the inverse look-up place_ctx.grid_blocks is only updated after
         * move acceptance is determined, so it should not be used when evaluating a move.
         */

        /* Update the block positions */
        apply_move_blocks(blocks_affected);

        //Find all the nets affected by this swap and update the wiring costs.
        //This cost value doesn't depend on the timing info.
        //
        //Also find all the pins affected by the swap, and calculates new connection
        //delays and timing costs and store them in proposed_* data structures.
        int num_nets_affected = find_affected_nets_and_update_costs(
            place_algorithm, delay_model, criticalities, blocks_affected,
            bb_delta_c, timing_delta_c);

        //For setup slack analysis, we first do a timing analysis to get the newest
        //slack values resulted from the proposed block moves. If the move turns out
        //to be accepted, we keep the updated slack values and commit the block moves.
        //If rejected, we reject the proposed block moves and revert this timing analysis.
        if (place_algorithm == SLACK_TIMING_PLACE) {
            /* Invalidates timing of modified connections for incremental timing updates. */
            invalidate_affected_connections(blocks_affected,
                                            pin_timing_invalidator, timing_info);

            /* Update the connection_timing_cost and connection_delay *
             * values from the temporary values.                      */
            commit_td_cost(blocks_affected);

            /* Update timing information. Since we are analyzing setup slacks,   *
             * we only update those values and keep the criticalities stale      *
             * so as not to interfere with the original timing driven algorithm. *
             *
             * Note: the timing info must be updated after applying block moves  *
             * and committing the timing driven delays and costs.                *
             * If we wish to revert this timing update due to move rejection,    *
             * we need to revert block moves and restore the timing values.      */
            criticalities->disable_update();
            setup_slacks->enable_update();
            update_timing_classes(crit_params, timing_info, criticalities,
                                  setup_slacks, pin_timing_invalidator);

            /* Get the setup slack analysis cost */
            //TODO: calculate a weighted average of the slack cost and wiring cost
            delta_c = analyze_setup_slack_cost(setup_slacks) * costs->timing_cost_norm;
        } else if (place_algorithm == CRITICALITY_TIMING_PLACE) {
            /* Take delta_c as a combination of timing and wiring cost. In
             * addition to `timing_tradeoff`, we normalize the cost values */
            VTR_LOGV_DEBUG(g_vpr_ctx.placement().f_placer_debug,
                           "\t\tMove bb_delta_c %e, bb_cost_norm %e, timing_tradeoff %f, "
                           "timing_delta_c %e, timing_cost_norm %e\n",
                           bb_delta_c,
                           costs->bb_cost_norm,
                           timing_tradeoff,
                           timing_delta_c,
                           costs->timing_cost_norm);
            delta_c = (1 - timing_tradeoff) * bb_delta_c * costs->bb_cost_norm
                      + timing_tradeoff * timing_delta_c
                            * costs->timing_cost_norm;
        } else {
            VTR_ASSERT_SAFE(place_algorithm == BOUNDING_BOX_PLACE);
            VTR_LOGV_DEBUG(g_vpr_ctx.placement().f_placer_debug,
                           "\t\tMove bb_delta_c %e, bb_cost_norm %e\n",
                           bb_delta_c,
                           costs->bb_cost_norm);
            delta_c = bb_delta_c * costs->bb_cost_norm;
        }

        NocCostTerms noc_delta_c; // change in NoC cost
        /* Update the NoC datastructure and costs*/
        if (noc_opts.noc) {
            find_affected_noc_routers_and_update_noc_costs(blocks_affected, noc_delta_c);

            // Include the NoC delta costs in the total cost change for this swap
            delta_c += calculate_noc_cost(noc_delta_c, costs->noc_cost_norm_factors, noc_opts);
        }

        /* 1 -> move accepted, 0 -> rejected. */
        move_outcome = assess_swap(delta_c, state->t);

        //Updates the manual_move_state members and displays costs to the user to decide whether to ACCEPT/REJECT manual move.
#ifndef NO_GRAPHICS
        if (manual_move_enabled) {
            move_outcome = pl_do_manual_move(delta_c, timing_delta_c, bb_delta_c, move_outcome);
        }
#endif //NO_GRAPHICS

        if (move_outcome == ACCEPTED) {
            costs->cost += delta_c;
            costs->bb_cost += bb_delta_c;

            if (place_algorithm == SLACK_TIMING_PLACE) {
                /* Update the timing driven cost as usual */
                costs->timing_cost += timing_delta_c;

                //Commit the setup slack information
                //The timing delay and cost values should be committed already
                commit_setup_slacks(setup_slacks);
            }

            if (place_algorithm == CRITICALITY_TIMING_PLACE) {
                costs->timing_cost += timing_delta_c;

                /* Invalidates timing of modified connections for incremental *
                 * timing updates. These invalidations are accumulated for a  *
                 * big timing update in the outer loop.                       */
                invalidate_affected_connections(blocks_affected,
                                                pin_timing_invalidator, timing_info);

                /* Update the connection_timing_cost and connection_delay *
                 * values from the temporary values.                      */
                commit_td_cost(blocks_affected);
            }

            /* Update net cost functions and reset flags. */
            update_move_nets(num_nets_affected,
                             g_vpr_ctx.placement().cube_bb);

            /* Update clb data structures since we kept the move. */
            commit_move_blocks(blocks_affected);

            if (proposed_action.logical_blk_type_index != -1) { //if the agent proposed the block type, then collect the block type stat
                ++move_type_stat.accepted_moves[proposed_action.logical_blk_type_index][(int)proposed_action.move_type];
            }
            if (noc_opts.noc) {
                commit_noc_costs();
                *costs += noc_delta_c;
            }

            //Highlights the new block when manual move is selected.
#ifndef NO_GRAPHICS
            if (manual_move_enabled) {
                manual_move_highlight_new_block_location();
            }
#endif //NO_GRAPHICS

        } else {
            VTR_ASSERT_SAFE(move_outcome == REJECTED);

            /* Reset the net cost function flags first. */
            reset_move_nets(num_nets_affected);

            /* Restore the place_ctx.block_locs data structures to their state before the move. */
            revert_move_blocks(blocks_affected);

            if (place_algorithm == SLACK_TIMING_PLACE) {
                /* Revert the timing delays and costs to pre-update values.       */
                /* These routines must be called after reverting the block moves. */
                //TODO: make this process incremental
                comp_td_connection_delays(delay_model);
                comp_td_costs(delay_model, *criticalities, &costs->timing_cost);

                /* Re-invalidate the affected sink pins since the proposed *
                 * move is rejected, and the same blocks are reverted to   *
                 * their original positions.                               */
                invalidate_affected_connections(blocks_affected,
                                                pin_timing_invalidator, timing_info);

                /* Revert the timing update */
                update_timing_classes(crit_params, timing_info, criticalities,
                                      setup_slacks, pin_timing_invalidator);

                VTR_ASSERT_SAFE_MSG(
                    verify_connection_setup_slacks(setup_slacks),
                    "The current setup slacks should be identical to the values before the try swap timing info update.");
            }

            if (place_algorithm == CRITICALITY_TIMING_PLACE) {
                /* Unstage the values stored in proposed_* data structures */
                revert_td_cost(blocks_affected);
            }

            if (proposed_action.logical_blk_type_index != -1) { //if the agent proposed the block type, then collect the block type stat
                ++move_type_stat.rejected_moves[proposed_action.logical_blk_type_index][(int)proposed_action.move_type];
            }
            /* Revert the traffic flow routes within the NoC*/
            if (noc_opts.noc) {
                revert_noc_traffic_flow_routes(blocks_affected);
            }
        }

        move_outcome_stats.delta_cost_norm = delta_c;
        move_outcome_stats.delta_bb_cost_norm = bb_delta_c
                                                * costs->bb_cost_norm;
        move_outcome_stats.delta_timing_cost_norm = timing_delta_c
                                                    * costs->timing_cost_norm;

        move_outcome_stats.delta_bb_cost_abs = bb_delta_c;
        move_outcome_stats.delta_timing_cost_abs = timing_delta_c;

        LOG_MOVE_STATS_OUTCOME(delta_c, bb_delta_c, timing_delta_c,
                               (move_outcome ? "ACCEPTED" : "REJECTED"), "");
    }
    move_outcome_stats.outcome = move_outcome;

    // If we force a router block move then it was not proposed by the
    // move generator so we should not calculate the reward and update
    // the move generators status since this outcome is not a direct
    // consequence of the move generator
    if (!router_block_move) {
        calculate_reward_and_process_outcome(placer_opts, move_outcome_stats,
                                             delta_c, timing_bb_factor, move_generator);
    } else {
//        std::cout << "Group move delta cost: " << delta_c << std::endl;
    }

#ifdef VTR_ENABLE_DEBUG_LOGGING
#    ifndef NO_GRAPHICS
    stop_placement_and_check_breakpoints(blocks_affected, move_outcome, delta_c, bb_delta_c, timing_delta_c);
#    endif
#endif

    /* Clear the data structure containing block move info */
    clear_move_blocks(blocks_affected);

    //VTR_ASSERT(check_macro_placement_consistency() == 0);
#if 0
    // Check that each accepted swap yields a valid placement. This will
    // greatly slow the placer, but can debug some issues.
    check_place(*costs, delay_model, criticalities, place_algorithm, noc_opts);
#endif
    VTR_LOGV_DEBUG(g_vpr_ctx.placement().f_placer_debug, "\t\tAfter move Place cost %e, bb_cost %e, timing cost %e\n", costs->cost, costs->bb_cost, costs->timing_cost);
    return move_outcome;
}

static bool is_cube_bb(const e_place_bounding_box_mode place_bb_mode,
                       const RRGraphView& rr_graph) {
    bool cube_bb;
    const int number_layers = g_vpr_ctx.device().grid.get_num_layers();

    // If the FPGA has only layer, then we can only use cube bounding box
    if (number_layers == 1) {
        cube_bb = true;
    } else {
        VTR_ASSERT(number_layers > 1);
        if (place_bb_mode == AUTO_BB) {
            // If the auto_bb is used, we analyze the RR graph to see whether is there any inter-layer connection that is not
            // originated from OPIN. If there is any, cube BB is chosen, otherwise, per-layer bb is chosen.
            if (inter_layer_connections_limited_to_opin(rr_graph)) {
                cube_bb = false;
            } else {
                cube_bb = true;
            }
        } else if (place_bb_mode == CUBE_BB) {
            // The user has specifically asked for CUBE_BB
            cube_bb = true;
        } else {
            // The user has specifically asked for PER_LAYER_BB
            VTR_ASSERT_SAFE(place_bb_mode == PER_LAYER_BB);
            cube_bb = false;
        }
    }

    return cube_bb;
}

/**
 * @brief Updates all the cost normalization factors during the outer
 * loop iteration of the placement. At each temperature change, these
 * values are updated so that we can balance the tradeoff between the
 * different placement cost components (timing, wirelength and NoC).
 * Depending on the placement mode the corresponding normalization factors are 
 * updated.
 * 
 * @param costs Contains the normalization factors which need to be updated
 * @param placer_opts Determines the placement mode
 * @param noc_opts Determines if placement includes the NoC
 */
static void update_placement_cost_normalization_factors(t_placer_costs* costs, const t_placer_opts& placer_opts, const t_noc_opts& noc_opts) {
    /* Update the cost normalization factors */
    costs->update_norm_factors();

    // update the noc normalization factors if the palcement includes the NoC
    if (noc_opts.noc) {
        update_noc_normalization_factors(*costs);
    }

    // update the current total placement cost
    costs->cost = get_total_cost(costs, placer_opts, noc_opts);

    return;
}

/**
 * @brief Compute the total normalized cost for a given placement. This
 * computation will vary depending on the placement modes.
 * 
 * @param costs The current placement cost components and their normalization
 * factors
 * @param placer_opts Determines the placement mode
 * @param noc_opts Determines if placement includes the NoC
 * @return double The computed total cost of the current placement
 */
static double get_total_cost(t_placer_costs* costs, const t_placer_opts& placer_opts, const t_noc_opts& noc_opts) {
    double total_cost = 0.0;

    if (placer_opts.place_algorithm == BOUNDING_BOX_PLACE) {
        // in bounding box mode we only care about wirelength
        total_cost = costs->bb_cost * costs->bb_cost_norm;
    } else if (placer_opts.place_algorithm.is_timing_driven()) {
        // in timing mode we include both wirelength and timing costs
        total_cost = (1 - placer_opts.timing_tradeoff) * (costs->bb_cost * costs->bb_cost_norm) + (placer_opts.timing_tradeoff) * (costs->timing_cost * costs->timing_cost_norm);
    }

    if (noc_opts.noc) {
        // in noc mode we include noc aggregate bandwidth and noc latency
        total_cost += calculate_noc_cost(costs->noc_cost_terms, costs->noc_cost_norm_factors, noc_opts);
    }

    return total_cost;
}

/**
 * @brief Check if the setup slack has gotten better or worse due to block swap.
 *
 * Get all the modified slack values via the PlacerSetupSlacks class, and compare
 * then with the original values at these connections. Sort them and compare them
 * one by one, and return the difference of the first different pair.
 *
 * If the new slack value is larger(better), than return a negative value so that
 * the move will be accepted. If the new slack value is smaller(worse), return a
 * positive value so that the move will be rejected.
 *
 * If no slack values have changed, then return an arbitrary positive number. A
 * move resulting in no change in the slack values should probably be unnecessary.
 *
 * The sorting is need to prevent in the unlikely circumstances that a bad slack
 * value suddenly got very good due to the block move, while a good slack value
 * got very bad, perhaps even worse than the original worse slack value.
 */
static float analyze_setup_slack_cost(const PlacerSetupSlacks* setup_slacks) {
    const auto& cluster_ctx = g_vpr_ctx.clustering();
    const auto& clb_nlist = cluster_ctx.clb_nlist;

    const auto& p_timing_ctx = g_placer_ctx.timing();
    const auto& connection_setup_slack = p_timing_ctx.connection_setup_slack;

    //Find the original/proposed setup slacks of pins with modified values
    std::vector<float> original_setup_slacks, proposed_setup_slacks;

    auto clb_pins_modified = setup_slacks->pins_with_modified_setup_slack();
    for (ClusterPinId clb_pin : clb_pins_modified) {
        ClusterNetId net_id = clb_nlist.pin_net(clb_pin);
        size_t ipin = clb_nlist.pin_net_index(clb_pin);

        original_setup_slacks.push_back(connection_setup_slack[net_id][ipin]);
        proposed_setup_slacks.push_back(
            setup_slacks->setup_slack(net_id, ipin));
    }

    //Sort in ascending order, from the worse slack value to the best
    std::stable_sort(original_setup_slacks.begin(), original_setup_slacks.end());
    std::stable_sort(proposed_setup_slacks.begin(), proposed_setup_slacks.end());

    //Check the first pair of slack values that are different
    //If found, return their difference
    for (size_t idiff = 0; idiff < original_setup_slacks.size(); ++idiff) {
        float slack_diff = original_setup_slacks[idiff]
                           - proposed_setup_slacks[idiff];

        if (slack_diff != 0) {
            return slack_diff;
        }
    }

    //If all slack values are identical (or no modified slack values),
    //reject this move by returning an arbitrary positive number as cost.
    return 1;
}

static e_move_result assess_swap(double delta_c, double t) {
    /* Returns: 1 -> move accepted, 0 -> rejected. */
    VTR_LOGV_DEBUG(g_vpr_ctx.placement().f_placer_debug, "\tTemperature is: %e delta_c is %e\n", t, delta_c);
    if (delta_c <= 0) {
        VTR_LOGV_DEBUG(g_vpr_ctx.placement().f_placer_debug, "\t\tMove is accepted(delta_c < 0)\n");
        return ACCEPTED;
    }

    if (t == 0.) {
        VTR_LOGV_DEBUG(g_vpr_ctx.placement().f_placer_debug, "\t\tMove is rejected(t == 0)\n");
        return REJECTED;
    }

    float fnum = vtr::frand();
    float prob_fac = std::exp(-delta_c / t);
    if (prob_fac > fnum) {
        VTR_LOGV_DEBUG(g_vpr_ctx.placement().f_placer_debug, "\t\tMove is accepted(hill climbing)\n");
        return ACCEPTED;
    }
    VTR_LOGV_DEBUG(g_vpr_ctx.placement().f_placer_debug, "\t\tMove is rejected(hill climbing)\n");
    return REJECTED;
}

/**
 * @brief Update the connection_timing_cost values from the temporary
 *        values for all connections that have/haven't changed.
 *
 * All the connections have already been gathered by blocks_affected.affected_pins
 * after running the routine find_affected_nets_and_update_costs() in try_swap().
 */
static void commit_td_cost(const t_pl_blocks_to_be_moved& blocks_affected) {
    auto& cluster_ctx = g_vpr_ctx.clustering();
    auto& clb_nlist = cluster_ctx.clb_nlist;

    auto& p_timing_ctx = g_placer_ctx.mutable_timing();
    auto& connection_delay = p_timing_ctx.connection_delay;
    auto& proposed_connection_delay = p_timing_ctx.proposed_connection_delay;
    auto& connection_timing_cost = p_timing_ctx.connection_timing_cost;
    auto& proposed_connection_timing_cost = p_timing_ctx.proposed_connection_timing_cost;

    //Go through all the sink pins affected
    for (ClusterPinId pin_id : blocks_affected.affected_pins) {
        ClusterNetId net_id = clb_nlist.pin_net(pin_id);
        int ipin = clb_nlist.pin_net_index(pin_id);

        //Commit the timing delay and cost values
        connection_delay[net_id][ipin] = proposed_connection_delay[net_id][ipin];
        proposed_connection_delay[net_id][ipin] = INVALID_DELAY;
        connection_timing_cost[net_id][ipin] = proposed_connection_timing_cost[net_id][ipin];
        proposed_connection_timing_cost[net_id][ipin] = INVALID_DELAY;
    }
}

//Reverts modifications to proposed_connection_delay and proposed_connection_timing_cost based on
//the move proposed in blocks_affected
static void revert_td_cost(const t_pl_blocks_to_be_moved& blocks_affected) {
#ifndef VTR_ASSERT_SAFE_ENABLED
    static_cast<void>(blocks_affected);
#else
    //Invalidate temp delay & timing cost values to match sanity checks in
    //comp_td_connection_cost()
    auto& cluster_ctx = g_vpr_ctx.clustering();
    auto& clb_nlist = cluster_ctx.clb_nlist;

    auto& p_timing_ctx = g_placer_ctx.mutable_timing();
    auto& proposed_connection_delay = p_timing_ctx.proposed_connection_delay;
    auto& proposed_connection_timing_cost = p_timing_ctx.proposed_connection_timing_cost;

    for (ClusterPinId pin : blocks_affected.affected_pins) {
        ClusterNetId net = clb_nlist.pin_net(pin);
        int ipin = clb_nlist.pin_net_index(pin);
        proposed_connection_delay[net][ipin] = INVALID_DELAY;
        proposed_connection_timing_cost[net][ipin] = INVALID_DELAY;
    }
#endif
}

/**
 * @brief Invalidates the connections affected by the specified block moves.
 *
 * All the connections recorded in blocks_affected.affected_pins have different
 * values for `proposed_connection_delay` and `connection_delay`.
 *
 * Invalidate all the timing graph edges associated with these connections via
 * the NetPinTimingInvalidator class.
 */
static void invalidate_affected_connections(
    const t_pl_blocks_to_be_moved& blocks_affected,
    NetPinTimingInvalidator* pin_tedges_invalidator,
    TimingInfo* timing_info) {
    VTR_ASSERT_SAFE(timing_info);
    VTR_ASSERT_SAFE(pin_tedges_invalidator);

    /* Invalidate timing graph edges affected by the move */
    for (ClusterPinId pin : blocks_affected.affected_pins) {
        pin_tedges_invalidator->invalidate_connection(pin, timing_info);
    }
}

/* Allocates the major structures needed only by the placer, primarily for *
 * computing costs quickly and such.                                       */
static void alloc_and_load_placement_structs(float place_cost_exp,
                                             const t_placer_opts& placer_opts,
                                             const t_noc_opts& noc_opts,
                                             t_direct_inf* directs,
                                             int num_directs) {
    int max_pins_per_clb;
    unsigned int ipin;

    const auto& device_ctx = g_vpr_ctx.device();
    const auto& cluster_ctx = g_vpr_ctx.clustering();
    auto& place_ctx = g_vpr_ctx.mutable_placement();

    const auto& cube_bb = place_ctx.cube_bb;

    auto& p_timing_ctx = g_placer_ctx.mutable_timing();
    auto& place_move_ctx = g_placer_ctx.mutable_move();

    size_t num_nets = cluster_ctx.clb_nlist.nets().size();

    const int num_layers = device_ctx.grid.get_num_layers();

    init_placement_context();

    max_pins_per_clb = 0;
    for (const auto& type : device_ctx.physical_tile_types) {
        max_pins_per_clb = max(max_pins_per_clb, type.num_pins);
    }

    if (placer_opts.place_algorithm.is_timing_driven()) {
        /* Allocate structures associated with timing driven placement */
        /* [0..cluster_ctx.clb_nlist.nets().size()-1][1..num_pins-1]  */

        p_timing_ctx.connection_delay = make_net_pins_matrix<float>(
            (const Netlist<>&)cluster_ctx.clb_nlist, 0.f);
        p_timing_ctx.proposed_connection_delay = make_net_pins_matrix<float>(
            cluster_ctx.clb_nlist, 0.f);

        p_timing_ctx.connection_setup_slack = make_net_pins_matrix<float>(
            cluster_ctx.clb_nlist, std::numeric_limits<float>::infinity());

        p_timing_ctx.connection_timing_cost = PlacerTimingCosts(
            cluster_ctx.clb_nlist);
        p_timing_ctx.proposed_connection_timing_cost = make_net_pins_matrix<
            double>(cluster_ctx.clb_nlist, 0.);
        p_timing_ctx.net_timing_cost.resize(num_nets, 0.);

        for (auto net_id : cluster_ctx.clb_nlist.nets()) {
            for (ipin = 1; ipin < cluster_ctx.clb_nlist.net_pins(net_id).size();
                 ipin++) {
                p_timing_ctx.connection_delay[net_id][ipin] = 0;
                p_timing_ctx.proposed_connection_delay[net_id][ipin] = INVALID_DELAY;

                p_timing_ctx.proposed_connection_timing_cost[net_id][ipin] = INVALID_DELAY;

                if (cluster_ctx.clb_nlist.net_is_ignored(net_id))
                    continue;

                p_timing_ctx.connection_timing_cost[net_id][ipin] = INVALID_DELAY;
            }
        }
    }

    init_net_cost_structs(num_nets);

    if (cube_bb) {
        place_move_ctx.bb_coords.resize(num_nets, t_bb());
        place_move_ctx.bb_num_on_edges.resize(num_nets, t_bb());
    } else {
        VTR_ASSERT_SAFE(!cube_bb);
        place_move_ctx.layer_bb_num_on_edges.resize(num_nets, std::vector<t_2D_bb>(num_layers, t_2D_bb()));
        place_move_ctx.layer_bb_coords.resize(num_nets, std::vector<t_2D_bb>(num_layers, t_2D_bb()));
    }

    place_move_ctx.num_sink_pin_layer.resize({num_nets, size_t(num_layers)});
    for (size_t flat_idx = 0; flat_idx < place_move_ctx.num_sink_pin_layer.size(); flat_idx++) {
        auto& elem = place_move_ctx.num_sink_pin_layer.get(flat_idx);
        elem = OPEN;
    }

    alloc_and_load_for_fast_cost_update(place_cost_exp);

    alloc_and_load_try_swap_structs(cube_bb);

    place_ctx.pl_macros = alloc_and_load_placement_macros(directs, num_directs);

    if (noc_opts.noc) {
        allocate_and_load_noc_placement_structs();
    }
}

/* Frees the major structures needed by the placer (and not needed       *
 * elsewhere).   */
static void free_placement_structs(const t_placer_opts& placer_opts, const t_noc_opts& noc_opts) {
    auto& place_move_ctx = g_placer_ctx.mutable_move();

    if (placer_opts.place_algorithm.is_timing_driven()) {
        auto& p_timing_ctx = g_placer_ctx.mutable_timing();

        vtr::release_memory(p_timing_ctx.connection_timing_cost);
        vtr::release_memory(p_timing_ctx.connection_delay);
        vtr::release_memory(p_timing_ctx.connection_setup_slack);
        vtr::release_memory(p_timing_ctx.proposed_connection_timing_cost);
        vtr::release_memory(p_timing_ctx.proposed_connection_delay);
        vtr::release_memory(p_timing_ctx.net_timing_cost);
    }

    free_placement_macros_structs();

    free_net_cost_structs();

    vtr::release_memory(place_move_ctx.bb_coords);
    vtr::release_memory(place_move_ctx.bb_num_on_edges);
    vtr::release_memory(place_move_ctx.bb_coords);

    vtr::release_memory(place_move_ctx.layer_bb_num_on_edges);
    vtr::release_memory(place_move_ctx.layer_bb_coords);

    place_move_ctx.num_sink_pin_layer.clear();

    free_fast_cost_update();

    free_try_swap_structs();

    if (noc_opts.noc) {
        free_noc_placement_structs();
    }
}

static void alloc_and_load_try_swap_structs(const bool cube_bb) {
    /* Allocate the local bb_coordinate storage, etc. only once. */
    /* Allocate with size cluster_ctx.clb_nlist.nets().size() for any number of nets affected. */
    auto& cluster_ctx = g_vpr_ctx.clustering();

    size_t num_nets = cluster_ctx.clb_nlist.nets().size();

    init_try_swap_net_cost_structs(num_nets, cube_bb);

    auto& place_ctx = g_vpr_ctx.mutable_placement();
    place_ctx.compressed_block_grids = create_compressed_block_grids();
}

static void free_try_swap_structs() {
    free_try_swap_net_cost_structs();

    auto& place_ctx = g_vpr_ctx.mutable_placement();
    vtr::release_memory(place_ctx.compressed_block_grids);
}

<<<<<<< HEAD
=======
/* This routine finds the bounding box of each net from scratch (i.e.   *
 * from only the block location information).  It updates both the       *
 * coordinate and number of pins on each edge information.  It           *
 * should only be called when the bounding box information is not valid. */
static void get_bb_from_scratch(ClusterNetId net_id,
                                t_bb& coords,
                                t_bb& num_on_edges,
                                vtr::NdMatrixProxy<int, 1> num_sink_pin_layer) {
    int pnum, x, y, pin_layer, xmin, xmax, ymin, ymax, layer_min, layer_max;
    int xmin_edge, xmax_edge, ymin_edge, ymax_edge, layer_min_edge, layer_max_edge;

    auto& cluster_ctx = g_vpr_ctx.clustering();
    auto& place_ctx = g_vpr_ctx.placement();
    auto& device_ctx = g_vpr_ctx.device();
    auto& grid = device_ctx.grid;

    ClusterBlockId bnum = cluster_ctx.clb_nlist.net_driver_block(net_id);
    pnum = net_pin_to_tile_pin_index(net_id, 0);
    VTR_ASSERT(pnum >= 0);
    x = place_ctx.block_locs[bnum].loc.x
        + physical_tile_type(bnum)->pin_width_offset[pnum];
    y = place_ctx.block_locs[bnum].loc.y
        + physical_tile_type(bnum)->pin_height_offset[pnum];
    pin_layer = place_ctx.block_locs[bnum].loc.layer;

    x = max(min<int>(x, grid.width() - 2), 1);
    y = max(min<int>(y, grid.height() - 2), 1);
    pin_layer = max(min<int>(pin_layer, grid.get_num_layers() - 1), 0);

    xmin = x;
    ymin = y;
    layer_min = pin_layer;
    xmax = x;
    ymax = y;
    layer_max = pin_layer;

    xmin_edge = 1;
    ymin_edge = 1;
    layer_min_edge = 1;
    xmax_edge = 1;
    ymax_edge = 1;
    layer_max_edge = 1;

    for (int layer_num = 0; layer_num < grid.get_num_layers(); layer_num++) {
        num_sink_pin_layer[layer_num] = 0;
    }

    for (auto pin_id : cluster_ctx.clb_nlist.net_sinks(net_id)) {
        bnum = cluster_ctx.clb_nlist.pin_block(pin_id);
        pnum = tile_pin_index(pin_id);
        x = place_ctx.block_locs[bnum].loc.x
            + physical_tile_type(bnum)->pin_width_offset[pnum];
        y = place_ctx.block_locs[bnum].loc.y
            + physical_tile_type(bnum)->pin_height_offset[pnum];
        pin_layer = place_ctx.block_locs[bnum].loc.layer;

        /* Code below counts IO blocks as being within the 1..grid.width()-2, 1..grid.height()-2 clb array. *
         * This is because channels do not go out of the 0..grid.width()-2, 0..grid.height()-2 range, and   *
         * I always take all channels impinging on the bounding box to be within   *
         * that bounding box.  Hence, this "movement" of IO blocks does not affect *
         * the which channels are included within the bounding box, and it         *
         * simplifies the code a lot.                                              */

        x = max(min<int>(x, grid.width() - 2), 1);  //-2 for no perim channels
        y = max(min<int>(y, grid.height() - 2), 1); //-2 for no perim channels
        pin_layer = max(min<int>(pin_layer, grid.get_num_layers() - 1), 0);

        if (x == xmin) {
            xmin_edge++;
        }
        if (x == xmax) { /* Recall that xmin could equal xmax -- don't use else */
            xmax_edge++;
        } else if (x < xmin) {
            xmin = x;
            xmin_edge = 1;
        } else if (x > xmax) {
            xmax = x;
            xmax_edge = 1;
        }

        if (y == ymin) {
            ymin_edge++;
        }
        if (y == ymax) {
            ymax_edge++;
        } else if (y < ymin) {
            ymin = y;
            ymin_edge = 1;
        } else if (y > ymax) {
            ymax = y;
            ymax_edge = 1;
        }

        if (pin_layer == layer_min) {
            layer_min_edge++;
        }
        if (pin_layer == layer_max) {
            layer_max_edge++;
        } else if (pin_layer < layer_min) {
            layer_min = pin_layer;
            layer_min_edge = 1;
        } else if (pin_layer > layer_max) {
            layer_max = pin_layer;
            layer_max_edge = 1;
        }

        num_sink_pin_layer[pin_layer]++;
    }

    /* Copy the coordinates and number on edges information into the proper   *
     * structures.                                                            */
    coords.xmin = xmin;
    coords.xmax = xmax;
    coords.ymin = ymin;
    coords.ymax = ymax;
    coords.layer_min = layer_min;
    coords.layer_max = layer_max;
    VTR_ASSERT_DEBUG(layer_min >= 0 && layer_min < device_ctx.grid.get_num_layers());
    VTR_ASSERT_DEBUG(layer_max >= 0 && layer_max < device_ctx.grid.get_num_layers());


    num_on_edges.xmin = xmin_edge;
    num_on_edges.xmax = xmax_edge;
    num_on_edges.ymin = ymin_edge;
    num_on_edges.ymax = ymax_edge;
    num_on_edges.layer_min = layer_min_edge;
    num_on_edges.layer_max = layer_max_edge;
}

/* This routine finds the bounding box of each net from scratch when the bounding box is of type per-layer (i.e.   *
 * from only the block location information).  It updates the       *
 * coordinate, number of pins on each edge information, and the number of sinks on each layer.  It           *
 * should only be called when the bounding box information is not valid. */
static void get_layer_bb_from_scratch(ClusterNetId net_id,
                                      std::vector<t_2D_bb>& num_on_edges,
                                      std::vector<t_2D_bb>& coords,
                                      vtr::NdMatrixProxy<int, 1> layer_pin_sink_count) {
    auto& device_ctx = g_vpr_ctx.device();
    const int num_layers = device_ctx.grid.get_num_layers();
    std::vector<int> xmin(num_layers, OPEN);
    std::vector<int> xmax(num_layers, OPEN);
    std::vector<int> ymin(num_layers, OPEN);
    std::vector<int> ymax(num_layers, OPEN);
    std::vector<int> xmin_edge(num_layers, OPEN);
    std::vector<int> xmax_edge(num_layers, OPEN);
    std::vector<int> ymin_edge(num_layers, OPEN);
    std::vector<int> ymax_edge(num_layers, OPEN);

    std::vector<int> num_sink_pin_layer(num_layers, 0);

    auto& cluster_ctx = g_vpr_ctx.clustering();
    auto& place_ctx = g_vpr_ctx.placement();
    auto& grid = device_ctx.grid;

    ClusterBlockId bnum = cluster_ctx.clb_nlist.net_driver_block(net_id);
    int pnum_src = net_pin_to_tile_pin_index(net_id, 0);
    VTR_ASSERT(pnum_src >= 0);
    int x_src = place_ctx.block_locs[bnum].loc.x
                + physical_tile_type(bnum)->pin_width_offset[pnum_src];
    int y_src = place_ctx.block_locs[bnum].loc.y
                + physical_tile_type(bnum)->pin_height_offset[pnum_src];

    x_src = max(min<int>(x_src, grid.width() - 2), 1);
    y_src = max(min<int>(y_src, grid.height() - 2), 1);

    for (int layer_num = 0; layer_num < num_layers; layer_num++) {
        xmin[layer_num] = x_src;
        ymin[layer_num] = y_src;
        xmax[layer_num] = x_src;
        ymax[layer_num] = y_src;
        xmin_edge[layer_num] = 1;
        ymin_edge[layer_num] = 1;
        xmax_edge[layer_num] = 1;
        ymax_edge[layer_num] = 1;
    }

    for (auto pin_id : cluster_ctx.clb_nlist.net_sinks(net_id)) {
        bnum = cluster_ctx.clb_nlist.pin_block(pin_id);
        int pnum = tile_pin_index(pin_id);
        int layer = place_ctx.block_locs[bnum].loc.layer;
        VTR_ASSERT(layer >= 0 && layer < num_layers);
        num_sink_pin_layer[layer]++;
        int x = place_ctx.block_locs[bnum].loc.x
                + physical_tile_type(bnum)->pin_width_offset[pnum];
        int y = place_ctx.block_locs[bnum].loc.y
                + physical_tile_type(bnum)->pin_height_offset[pnum];

        /* Code below counts IO blocks as being within the 1..grid.width()-2, 1..grid.height()-2 clb array. *
         * This is because channels do not go out of the 0..grid.width()-2, 0..grid.height()-2 range, and   *
         * I always take all channels impinging on the bounding box to be within   *
         * that bounding box.  Hence, this "movement" of IO blocks does not affect *
         * the which channels are included within the bounding box, and it         *
         * simplifies the code a lot.                                              */

        x = max(min<int>(x, grid.width() - 2), 1);  //-2 for no perim channels
        y = max(min<int>(y, grid.height() - 2), 1); //-2 for no perim channels

        if (x == xmin[layer]) {
            xmin_edge[layer]++;
        }
        if (x == xmax[layer]) { /* Recall that xmin could equal xmax -- don't use else */
            xmax_edge[layer]++;
        } else if (x < xmin[layer]) {
            xmin[layer] = x;
            xmin_edge[layer] = 1;
        } else if (x > xmax[layer]) {
            xmax[layer] = x;
            xmax_edge[layer] = 1;
        }

        if (y == ymin[layer]) {
            ymin_edge[layer]++;
        }
        if (y == ymax[layer]) {
            ymax_edge[layer]++;
        } else if (y < ymin[layer]) {
            ymin[layer] = y;
            ymin_edge[layer] = 1;
        } else if (y > ymax[layer]) {
            ymax[layer] = y;
            ymax_edge[layer] = 1;
        }
    }

    /* Copy the coordinates and number on edges information into the proper   *
     * structures.                                                            */
    for (int layer_num = 0; layer_num < num_layers; layer_num++) {
        layer_pin_sink_count[layer_num] = num_sink_pin_layer[layer_num];
        coords[layer_num].xmin = xmin[layer_num];
        coords[layer_num].xmax = xmax[layer_num];
        coords[layer_num].ymin = ymin[layer_num];
        coords[layer_num].ymax = ymax[layer_num];
        coords[layer_num].layer_num = layer_num;

        num_on_edges[layer_num].xmin = xmin_edge[layer_num];
        num_on_edges[layer_num].xmax = xmax_edge[layer_num];
        num_on_edges[layer_num].ymin = ymin_edge[layer_num];
        num_on_edges[layer_num].ymax = ymax_edge[layer_num];
        num_on_edges[layer_num].layer_num = layer_num;
    }
}

static double wirelength_crossing_count(size_t fanout) {
    /* Get the expected "crossing count" of a net, based on its number *
     * of pins.  Extrapolate for very large nets.                      */

    if (fanout > 50) {
        return 2.7933 + 0.02616 * (fanout - 50);
    } else {
        return cross_count[fanout - 1];
    }
}

static double get_net_wirelength_estimate(ClusterNetId net_id, const t_bb& bbptr) {
    /* WMF: Finds the estimate of wirelength due to one net by looking at   *
     * its coordinate bounding box.                                         */

    double ncost, crossing;
    auto& cluster_ctx = g_vpr_ctx.clustering();

    crossing = wirelength_crossing_count(
        cluster_ctx.clb_nlist.net_pins(net_id).size());

    /* Could insert a check for xmin == xmax.  In that case, assume  *
     * connection will be made with no bends and hence no x-cost.    *
     * Same thing for y-cost.                                        */

    /* Cost = wire length along channel * cross_count / average      *
     * channel capacity.   Do this for x, then y direction and add.  */

    ncost = (bbptr.xmax - bbptr.xmin + 1) * crossing;

    ncost += (bbptr.ymax - bbptr.ymin + 1) * crossing;

    return (ncost);
}

static double get_net_layer_wirelength_estimate(ClusterNetId /* net_id */,
                                                const std::vector<t_2D_bb>& bbptr,
                                                const vtr::NdMatrixProxy<int, 1> layer_pin_sink_count) {
    /* WMF: Finds the estimate of wirelength due to one net by looking at   *
     * its coordinate bounding box.                                         */

    double ncost = 0.;
    double crossing = 0.;
    int num_layers = g_vpr_ctx.device().grid.get_num_layers();

    for (int layer_num = 0; layer_num < num_layers; layer_num++) {
        VTR_ASSERT(layer_pin_sink_count[layer_num] != OPEN);
        if (layer_pin_sink_count[layer_num] == 0) {
            continue;
        }
        crossing = wirelength_crossing_count(layer_pin_sink_count[layer_num] + 1);

        /* Could insert a check for xmin == xmax.  In that case, assume  *
         * connection will be made with no bends and hence no x-cost.    *
         * Same thing for y-cost.                                        */

        /* Cost = wire length along channel * cross_count / average      *
         * channel capacity.   Do this for x, then y direction and add.  */

        ncost += (bbptr[layer_num].xmax - bbptr[layer_num].xmin + 1) * crossing;

        ncost += (bbptr[layer_num].ymax - bbptr[layer_num].ymin + 1) * crossing;
    }

    return (ncost);
}

static double get_net_cost(ClusterNetId net_id, const t_bb& bbptr) {
    /* Finds the cost due to one net by looking at its coordinate bounding  *
     * box.                                                                 */

    double ncost, crossing;
    auto& cluster_ctx = g_vpr_ctx.clustering();

    crossing = wirelength_crossing_count(
        cluster_ctx.clb_nlist.net_pins(net_id).size());

    /* Could insert a check for xmin == xmax.  In that case, assume  *
     * connection will be made with no bends and hence no x-cost.    *
     * Same thing for y-cost.                                        */

    /* Cost = wire length along channel * cross_count / average      *
     * channel capacity.   Do this for x, then y direction and add.  */

    ncost = (bbptr.xmax - bbptr.xmin + 1) * crossing
            * chanx_place_cost_fac[bbptr.ymax][bbptr.ymin - 1];

    ncost += (bbptr.ymax - bbptr.ymin + 1) * crossing
             * chany_place_cost_fac[bbptr.xmax][bbptr.xmin - 1];

    return (ncost);
}

static double get_net_layer_cost(ClusterNetId /* net_id */,
                                 const std::vector<t_2D_bb>& bbptr,
                                 const vtr::NdMatrixProxy<int, 1> layer_pin_sink_count) {
    /* Finds the cost due to one net by looking at its coordinate bounding  *
     * box.                                                                 */

    double ncost = 0.;
    double crossing = 0.;
    int num_layers = g_vpr_ctx.device().grid.get_num_layers();

    for (int layer_num = 0; layer_num < num_layers; layer_num++) {
        VTR_ASSERT(layer_pin_sink_count[layer_num] != OPEN);
        if (layer_pin_sink_count[layer_num] == 0) {
            continue;
        }
        crossing = wirelength_crossing_count(layer_pin_sink_count[layer_num] + 1);

        /* Could insert a check for xmin == xmax.  In that case, assume  *
         * connection will be made with no bends and hence no x-cost.    *
         * Same thing for y-cost.                                        */

        /* Cost = wire length along channel * cross_count / average      *
         * channel capacity.   Do this for x, then y direction and add.  */

        ncost += (bbptr[layer_num].xmax - bbptr[layer_num].xmin + 1) * crossing
                 * chanx_place_cost_fac[bbptr[layer_num].ymax][bbptr[layer_num].ymin - 1];

        ncost += (bbptr[layer_num].ymax - bbptr[layer_num].ymin + 1) * crossing
                 * chany_place_cost_fac[bbptr[layer_num].xmax][bbptr[layer_num].xmin - 1];
    }

    return (ncost);
}

/* Finds the bounding box of a net and stores its coordinates in the  *
 * bb_coord_new data structure.  This routine should only be called   *
 * for small nets, since it does not determine enough information for *
 * the bounding box to be updated incrementally later.                *
 * Currently assumes channels on both sides of the CLBs forming the   *
 * edges of the bounding box can be used.  Essentially, I am assuming *
 * the pins always lie on the outside of the bounding box.            */
static void get_non_updateable_bb(ClusterNetId net_id,
                                  t_bb& bb_coord_new,
                                  vtr::NdMatrixProxy<int, 1> num_sink_pin_layer) {
    //TODO: account for multiple physical pin instances per logical pin

    int xmax, ymax, layer_max, xmin, ymin, layer_min, x, y, layer;
    int pnum;

    auto& cluster_ctx = g_vpr_ctx.clustering();
    auto& place_ctx = g_vpr_ctx.placement();
    auto& device_ctx = g_vpr_ctx.device();

    ClusterBlockId bnum = cluster_ctx.clb_nlist.net_driver_block(net_id);
    pnum = net_pin_to_tile_pin_index(net_id, 0);

    x = place_ctx.block_locs[bnum].loc.x
        + physical_tile_type(bnum)->pin_width_offset[pnum];
    y = place_ctx.block_locs[bnum].loc.y
        + physical_tile_type(bnum)->pin_height_offset[pnum];
    layer = place_ctx.block_locs[bnum].loc.layer;

    xmin = x;
    ymin = y;
    layer_min = layer;
    xmax = x;
    ymax = y;
    layer_max = layer;

    for (int layer_num = 0; layer_num < device_ctx.grid.get_num_layers(); layer_num++) {
        num_sink_pin_layer[layer_num] = 0;
    }

    for (auto pin_id : cluster_ctx.clb_nlist.net_sinks(net_id)) {
        bnum = cluster_ctx.clb_nlist.pin_block(pin_id);
        pnum = tile_pin_index(pin_id);
        x = place_ctx.block_locs[bnum].loc.x
            + physical_tile_type(bnum)->pin_width_offset[pnum];
        y = place_ctx.block_locs[bnum].loc.y
            + physical_tile_type(bnum)->pin_height_offset[pnum];
        layer = place_ctx.block_locs[bnum].loc.layer;

        if (x < xmin) {
            xmin = x;
        } else if (x > xmax) {
            xmax = x;
        }

        if (y < ymin) {
            ymin = y;
        } else if (y > ymax) {
            ymax = y;
        }

        if (layer < layer_min) {
            layer_min = layer;
        } else if (layer > layer_max) {
            layer_max = layer;
        }

        num_sink_pin_layer[layer]++;
    }

    /* Now I've found the coordinates of the bounding box.  There are no *
     * channels beyond device_ctx.grid.width()-2 and                     *
     * device_ctx.grid.height() - 2, so I want to clip to that.  As well,*
     * since I'll always include the channel immediately below and the   *
     * channel immediately to the left of the bounding box, I want to    *
     * clip to 1 in both directions as well (since minimum channel index *
     * is 0).  See route_common.cpp for a channel diagram.               */

    bb_coord_new.xmin = max(min<int>(xmin, device_ctx.grid.width() - 2), 1);  //-2 for no perim channels
    bb_coord_new.ymin = max(min<int>(ymin, device_ctx.grid.height() - 2), 1); //-2 for no perim channels
    bb_coord_new.layer_min = max(min<int>(layer_min, device_ctx.grid.get_num_layers() - 1), 0);
    bb_coord_new.xmax = max(min<int>(xmax, device_ctx.grid.width() - 2), 1);  //-2 for no perim channels
    bb_coord_new.ymax = max(min<int>(ymax, device_ctx.grid.height() - 2), 1); //-2 for no perim channels
    bb_coord_new.layer_max = max(min<int>(layer_max, device_ctx.grid.get_num_layers() - 1), 0);
}

static void get_non_updateable_layer_bb(ClusterNetId net_id,
                                        std::vector<t_2D_bb>& bb_coord_new,
                                        vtr::NdMatrixProxy<int, 1> num_sink_layer) {
    //TODO: account for multiple physical pin instances per logical pin

    auto& device_ctx = g_vpr_ctx.device();
    int num_layers = device_ctx.grid.get_num_layers();
    for (int layer_num = 0; layer_num < device_ctx.grid.get_num_layers(); layer_num++) {
        num_sink_layer[layer_num] = 0;
    }

    int pnum;

    auto& cluster_ctx = g_vpr_ctx.clustering();
    auto& place_ctx = g_vpr_ctx.placement();

    ClusterBlockId bnum = cluster_ctx.clb_nlist.net_driver_block(net_id);
    pnum = net_pin_to_tile_pin_index(net_id, 0);

    int src_x = place_ctx.block_locs[bnum].loc.x
                + physical_tile_type(bnum)->pin_width_offset[pnum];
    int src_y = place_ctx.block_locs[bnum].loc.y
                + physical_tile_type(bnum)->pin_height_offset[pnum];

    std::vector<int> xmin(num_layers, src_x);
    std::vector<int> ymin(num_layers, src_y);
    std::vector<int> xmax(num_layers, src_x);
    std::vector<int> ymax(num_layers, src_y);

    for (auto pin_id : cluster_ctx.clb_nlist.net_sinks(net_id)) {
        bnum = cluster_ctx.clb_nlist.pin_block(pin_id);
        pnum = tile_pin_index(pin_id);
        int x = place_ctx.block_locs[bnum].loc.x
                + physical_tile_type(bnum)->pin_width_offset[pnum];
        int y = place_ctx.block_locs[bnum].loc.y
                + physical_tile_type(bnum)->pin_height_offset[pnum];

        int layer_num = place_ctx.block_locs[bnum].loc.layer;
        num_sink_layer[layer_num]++;
        if (x < xmin[layer_num]) {
            xmin[layer_num] = x;
        } else if (x > xmax[layer_num]) {
            xmax[layer_num] = x;
        }

        if (y < ymin[layer_num]) {
            ymin[layer_num] = y;
        } else if (y > ymax[layer_num]) {
            ymax[layer_num] = y;
        }
    }

    /* Now I've found the coordinates of the bounding box.  There are no *
     * channels beyond device_ctx.grid.width()-2 and                     *
     * device_ctx.grid.height() - 2, so I want to clip to that.  As well,*
     * since I'll always include the channel immediately below and the   *
     * channel immediately to the left of the bounding box, I want to    *
     * clip to 1 in both directions as well (since minimum channel index *
     * is 0).  See route_common.cpp for a channel diagram.               */
    for (int layer_num = 0; layer_num < num_layers; layer_num++) {
        bb_coord_new[layer_num].layer_num = layer_num;
        bb_coord_new[layer_num].xmin = max(min<int>(xmin[layer_num], device_ctx.grid.width() - 2), 1);  //-2 for no perim channels
        bb_coord_new[layer_num].ymin = max(min<int>(ymin[layer_num], device_ctx.grid.height() - 2), 1); //-2 for no perim channels
        bb_coord_new[layer_num].xmax = max(min<int>(xmax[layer_num], device_ctx.grid.width() - 2), 1);  //-2 for no perim channels
        bb_coord_new[layer_num].ymax = max(min<int>(ymax[layer_num], device_ctx.grid.height() - 2), 1); //-2 for no perim channels
    }
}

static void update_bb(ClusterNetId net_id,
                      t_bb& bb_edge_new,
                      t_bb& bb_coord_new,
                      vtr::NdMatrixProxy<int, 1> num_sink_pin_layer_new,
                      t_physical_tile_loc pin_old_loc,
                      t_physical_tile_loc pin_new_loc,
                      bool src_pin) {
    /* Updates the bounding box of a net by storing its coordinates in    *
     * the bb_coord_new data structure and the number of blocks on each   *
     * edge in the bb_edge_new data structure.  This routine should only  *
     * be called for large nets, since it has some overhead relative to   *
     * just doing a brute force bounding box calculation.  The bounding   *
     * box coordinate and edge information for inet must be valid before  *
     * this routine is called.                                            *
     * Currently assumes channels on both sides of the CLBs forming the   *
     * edges of the bounding box can be used.  Essentially, I am assuming *
     * the pins always lie on the outside of the bounding box.            *
     * The x and y coordinates are the pin's x and y coordinates.         */
    /* IO blocks are considered to be one cell in for simplicity.         */
    //TODO: account for multiple physical pin instances per logical pin
    const t_bb *curr_bb_edge, *curr_bb_coord;

    auto& device_ctx = g_vpr_ctx.device();
    auto& place_move_ctx = g_placer_ctx.move();

    const int num_layers = device_ctx.grid.get_num_layers();

    pin_new_loc.x = max(min<int>(pin_new_loc.x, device_ctx.grid.width() - 2), 1);  //-2 for no perim channels
    pin_new_loc.y = max(min<int>(pin_new_loc.y, device_ctx.grid.height() - 2), 1); //-2 for no perim channels
    pin_new_loc.layer_num = max(min<int>(pin_new_loc.layer_num, device_ctx.grid.get_num_layers() - 1), 0);
    pin_old_loc.x = max(min<int>(pin_old_loc.x, device_ctx.grid.width() - 2), 1);  //-2 for no perim channels
    pin_old_loc.y = max(min<int>(pin_old_loc.y, device_ctx.grid.height() - 2), 1); //-2 for no perim channels
    pin_old_loc.layer_num = max(min<int>(pin_old_loc.layer_num, device_ctx.grid.get_num_layers() - 1), 0);

    /* Check if the net had been updated before. */
    if (bb_updated_before[net_id] == GOT_FROM_SCRATCH) {
        /* The net had been updated from scratch, DO NOT update again! */
        return;
    }

    vtr::NdMatrixProxy<int, 1> curr_num_sink_pin_layer = (bb_updated_before[net_id] == NOT_UPDATED_YET) ? place_move_ctx.num_sink_pin_layer[size_t(net_id)] : num_sink_pin_layer_new;

    if (bb_updated_before[net_id] == NOT_UPDATED_YET) {
        /* The net had NOT been updated before, could use the old values */
        curr_bb_edge = &place_move_ctx.bb_num_on_edges[net_id];
        curr_bb_coord = &place_move_ctx.bb_coords[net_id];
        bb_updated_before[net_id] = UPDATED_ONCE;
    } else {
        /* The net had been updated before, must use the new values */
        curr_bb_coord = &bb_coord_new;
        curr_bb_edge = &bb_edge_new;
    }

    /* Check if I can update the bounding box incrementally. */

    if (pin_new_loc.x < pin_old_loc.x) { /* Move to left. */

        /* Update the xmax fields for coordinates and number of edges first. */

        if (pin_old_loc.x == curr_bb_coord->xmax) { /* Old position at xmax. */
            if (curr_bb_edge->xmax == 1) {
                get_bb_from_scratch(net_id, bb_coord_new, bb_edge_new, num_sink_pin_layer_new);
                bb_updated_before[net_id] = GOT_FROM_SCRATCH;
                return;
            } else {
                bb_edge_new.xmax = curr_bb_edge->xmax - 1;
                bb_coord_new.xmax = curr_bb_coord->xmax;
            }
        } else { /* Move to left, old postion was not at xmax. */
            bb_coord_new.xmax = curr_bb_coord->xmax;
            bb_edge_new.xmax = curr_bb_edge->xmax;
        }

        /* Now do the xmin fields for coordinates and number of edges. */

        if (pin_new_loc.x < curr_bb_coord->xmin) { /* Moved past xmin */
            bb_coord_new.xmin = pin_new_loc.x;
            bb_edge_new.xmin = 1;
        } else if (pin_new_loc.x == curr_bb_coord->xmin) { /* Moved to xmin */
            bb_coord_new.xmin = pin_new_loc.x;
            bb_edge_new.xmin = curr_bb_edge->xmin + 1;
        } else { /* Xmin unchanged. */
            bb_coord_new.xmin = curr_bb_coord->xmin;
            bb_edge_new.xmin = curr_bb_edge->xmin;
        }
        /* End of move to left case. */

    } else if (pin_new_loc.x > pin_old_loc.x) { /* Move to right. */

        /* Update the xmin fields for coordinates and number of edges first. */

        if (pin_old_loc.x == curr_bb_coord->xmin) { /* Old position at xmin. */
            if (curr_bb_edge->xmin == 1) {
                get_bb_from_scratch(net_id, bb_coord_new, bb_edge_new, num_sink_pin_layer_new);
                bb_updated_before[net_id] = GOT_FROM_SCRATCH;
                return;
            } else {
                bb_edge_new.xmin = curr_bb_edge->xmin - 1;
                bb_coord_new.xmin = curr_bb_coord->xmin;
            }
        } else { /* Move to right, old position was not at xmin. */
            bb_coord_new.xmin = curr_bb_coord->xmin;
            bb_edge_new.xmin = curr_bb_edge->xmin;
        }

        /* Now do the xmax fields for coordinates and number of edges. */

        if (pin_new_loc.x > curr_bb_coord->xmax) { /* Moved past xmax. */
            bb_coord_new.xmax = pin_new_loc.x;
            bb_edge_new.xmax = 1;
        } else if (pin_new_loc.x == curr_bb_coord->xmax) { /* Moved to xmax */
            bb_coord_new.xmax = pin_new_loc.x;
            bb_edge_new.xmax = curr_bb_edge->xmax + 1;
        } else { /* Xmax unchanged. */
            bb_coord_new.xmax = curr_bb_coord->xmax;
            bb_edge_new.xmax = curr_bb_edge->xmax;
        }
        /* End of move to right case. */

    } else { /* pin_new_loc.x == pin_old_loc.x -- no x motion. */
        bb_coord_new.xmin = curr_bb_coord->xmin;
        bb_coord_new.xmax = curr_bb_coord->xmax;
        bb_edge_new.xmin = curr_bb_edge->xmin;
        bb_edge_new.xmax = curr_bb_edge->xmax;
    }

    /* Now account for the y-direction motion. */

    if (pin_new_loc.y < pin_old_loc.y) { /* Move down. */

        /* Update the ymax fields for coordinates and number of edges first. */

        if (pin_old_loc.y == curr_bb_coord->ymax) { /* Old position at ymax. */
            if (curr_bb_edge->ymax == 1) {
                get_bb_from_scratch(net_id, bb_coord_new, bb_edge_new, num_sink_pin_layer_new);
                bb_updated_before[net_id] = GOT_FROM_SCRATCH;
                return;
            } else {
                bb_edge_new.ymax = curr_bb_edge->ymax - 1;
                bb_coord_new.ymax = curr_bb_coord->ymax;
            }
        } else { /* Move down, old postion was not at ymax. */
            bb_coord_new.ymax = curr_bb_coord->ymax;
            bb_edge_new.ymax = curr_bb_edge->ymax;
        }

        /* Now do the ymin fields for coordinates and number of edges. */

        if (pin_new_loc.y < curr_bb_coord->ymin) { /* Moved past ymin */
            bb_coord_new.ymin = pin_new_loc.y;
            bb_edge_new.ymin = 1;
        } else if (pin_new_loc.y == curr_bb_coord->ymin) { /* Moved to ymin */
            bb_coord_new.ymin = pin_new_loc.y;
            bb_edge_new.ymin = curr_bb_edge->ymin + 1;
        } else { /* ymin unchanged. */
            bb_coord_new.ymin = curr_bb_coord->ymin;
            bb_edge_new.ymin = curr_bb_edge->ymin;
        }
        /* End of move down case. */

    } else if (pin_new_loc.y > pin_old_loc.y) { /* Moved up. */

        /* Update the ymin fields for coordinates and number of edges first. */

        if (pin_old_loc.y == curr_bb_coord->ymin) { /* Old position at ymin. */
            if (curr_bb_edge->ymin == 1) {
                get_bb_from_scratch(net_id, bb_coord_new, bb_edge_new, num_sink_pin_layer_new);
                bb_updated_before[net_id] = GOT_FROM_SCRATCH;
                return;
            } else {
                bb_edge_new.ymin = curr_bb_edge->ymin - 1;
                bb_coord_new.ymin = curr_bb_coord->ymin;
            }
        } else { /* Moved up, old position was not at ymin. */
            bb_coord_new.ymin = curr_bb_coord->ymin;
            bb_edge_new.ymin = curr_bb_edge->ymin;
        }

        /* Now do the ymax fields for coordinates and number of edges. */

        if (pin_new_loc.y > curr_bb_coord->ymax) { /* Moved past ymax. */
            bb_coord_new.ymax = pin_new_loc.y;
            bb_edge_new.ymax = 1;
        } else if (pin_new_loc.y == curr_bb_coord->ymax) { /* Moved to ymax */
            bb_coord_new.ymax = pin_new_loc.y;
            bb_edge_new.ymax = curr_bb_edge->ymax + 1;
        } else { /* ymax unchanged. */
            bb_coord_new.ymax = curr_bb_coord->ymax;
            bb_edge_new.ymax = curr_bb_edge->ymax;
        }
        /* End of move up case. */

    } else { /* pin_new_loc.y == yold -- no y motion. */
        bb_coord_new.ymin = curr_bb_coord->ymin;
        bb_coord_new.ymax = curr_bb_coord->ymax;
        bb_edge_new.ymin = curr_bb_edge->ymin;
        bb_edge_new.ymax = curr_bb_edge->ymax;
    }

    /* Now account for the layer motion. */
    if (num_layers > 1) {
        /* We need to update it only if multiple layers are available */
        for (int layer_num = 0; layer_num < num_layers; layer_num++) {
            num_sink_pin_layer_new[layer_num] = curr_num_sink_pin_layer[layer_num];
        }
        if (!src_pin) {
            /* if src pin is being moved, we don't need to update this data structure */
            if (pin_old_loc.layer_num != pin_new_loc.layer_num) {
                num_sink_pin_layer_new[pin_old_loc.layer_num] = (curr_num_sink_pin_layer)[pin_old_loc.layer_num] - 1;
                num_sink_pin_layer_new[pin_new_loc.layer_num] = (curr_num_sink_pin_layer)[pin_new_loc.layer_num] + 1;
            }
        }

        if (pin_new_loc.layer_num < pin_old_loc.layer_num) {
            if (pin_old_loc.layer_num == curr_bb_coord->layer_max) {
                if (curr_bb_edge->layer_max == 1) {
                    get_bb_from_scratch(net_id, bb_coord_new, bb_edge_new, num_sink_pin_layer_new);
                    bb_updated_before[net_id] = GOT_FROM_SCRATCH;
                    return;
                } else {
                    bb_edge_new.layer_max = curr_bb_edge->layer_max - 1;
                    bb_coord_new.layer_max = curr_bb_coord->layer_max;
                }
            } else {
                bb_coord_new.layer_max = curr_bb_coord->layer_max;
                bb_edge_new.layer_max = curr_bb_edge->layer_max;
            }


            if (pin_new_loc.layer_num < curr_bb_coord->layer_min) {
                bb_coord_new.layer_min = pin_new_loc.layer_num;
                bb_edge_new.layer_min = 1;
            } else if (pin_new_loc.layer_num == curr_bb_coord->layer_min) {
                bb_coord_new.layer_min = pin_new_loc.layer_num;
                bb_edge_new.layer_min = curr_bb_edge->layer_min + 1;
            } else {
                bb_coord_new.layer_min = curr_bb_coord->layer_min;
                bb_edge_new.layer_min = curr_bb_edge->layer_min;
            }

        } else if (pin_new_loc.layer_num > pin_old_loc.layer_num) {


            if (pin_old_loc.layer_num == curr_bb_coord->layer_min) {
                if (curr_bb_edge->layer_min == 1) {
                    get_bb_from_scratch(net_id, bb_coord_new, bb_edge_new, num_sink_pin_layer_new);
                    bb_updated_before[net_id] = GOT_FROM_SCRATCH;
                    return;
                } else {
                    bb_edge_new.layer_min = curr_bb_edge->layer_min - 1;
                    bb_coord_new.layer_min = curr_bb_coord->layer_min;
                }
            } else {
                bb_coord_new.layer_min = curr_bb_coord->layer_min;
                bb_edge_new.layer_min = curr_bb_edge->layer_min;
            }

            if (pin_new_loc.layer_num > curr_bb_coord->layer_max) {
                bb_coord_new.layer_max = pin_new_loc.layer_num;
                bb_edge_new.layer_max = 1;
            } else if (pin_new_loc.layer_num == curr_bb_coord->layer_max) {
                bb_coord_new.layer_max = pin_new_loc.layer_num;
                bb_edge_new.layer_max = curr_bb_edge->layer_max + 1;
            } else {
                bb_coord_new.layer_max = curr_bb_coord->layer_max;
                bb_edge_new.layer_max = curr_bb_edge->layer_max;
            }


        } else {
            bb_coord_new.layer_min = curr_bb_coord->layer_min;
            bb_coord_new.layer_max = curr_bb_coord->layer_max;
            bb_edge_new.layer_min = curr_bb_edge->layer_min;
            bb_edge_new.layer_max = curr_bb_edge->layer_max;
        }

    } else {
        bb_coord_new.layer_min = curr_bb_coord->layer_min;
        bb_coord_new.layer_max = curr_bb_coord->layer_max;
        bb_edge_new.layer_min = curr_bb_edge->layer_min;
        bb_edge_new.layer_max = curr_bb_edge->layer_max;
    }

    if (bb_updated_before[net_id] == NOT_UPDATED_YET) {
        bb_updated_before[net_id] = UPDATED_ONCE;
    }
}

static void update_layer_bb(ClusterNetId net_id,
                            std::vector<t_2D_bb>& bb_edge_new,
                            std::vector<t_2D_bb>& bb_coord_new,
                            vtr::NdMatrixProxy<int, 1> bb_pin_sink_count_new,
                            t_physical_tile_loc pin_old_loc,
                            t_physical_tile_loc pin_new_loc,
                            bool is_output_pin) {
    /* Updates the bounding box of a net by storing its coordinates in    *
     * the bb_coord_new data structure and the number of blocks on each   *
     * edge in the bb_edge_new data structure.  This routine should only  *
     * be called for large nets, since it has some overhead relative to   *
     * just doing a brute force bounding box calculation.  The bounding   *
     * box coordinate and edge information for inet must be valid before  *
     * this routine is called.                                            *
     * Currently assumes channels on both sides of the CLBs forming the   *
     * edges of the bounding box can be used.  Essentially, I am assuming *
     * the pins always lie on the outside of the bounding box.            *
     * The x and y coordinates are the pin's x and y coordinates.         */
    /* IO blocks are considered to be one cell in for simplicity.         */
    //TODO: account for multiple physical pin instances per logical pin
    const std::vector<t_2D_bb>*curr_bb_edge, *curr_bb_coord;

    auto& device_ctx = g_vpr_ctx.device();
    auto& place_move_ctx = g_placer_ctx.move();

    pin_new_loc.x = max(min<int>(pin_new_loc.x, device_ctx.grid.width() - 2), 1);  //-2 for no perim channels
    pin_new_loc.y = max(min<int>(pin_new_loc.y, device_ctx.grid.height() - 2), 1); //-2 for no perim channels
    pin_old_loc.x = max(min<int>(pin_old_loc.x, device_ctx.grid.width() - 2), 1);  //-2 for no perim channels
    pin_old_loc.y = max(min<int>(pin_old_loc.y, device_ctx.grid.height() - 2), 1); //-2 for no perim channels

    /* Check if the net had been updated before. */
    if (bb_updated_before[net_id] == GOT_FROM_SCRATCH) {
        /* The net had been updated from scratch, DO NOT update again! */
        return;
    }

    const vtr::NdMatrixProxy<int, 1> curr_layer_pin_sink_count = (bb_updated_before[net_id] == NOT_UPDATED_YET) ? place_move_ctx.num_sink_pin_layer[size_t(net_id)] : bb_pin_sink_count_new;

    if (bb_updated_before[net_id] == NOT_UPDATED_YET) {
        /* The net had NOT been updated before, could use the old values */
        curr_bb_edge = &place_move_ctx.layer_bb_num_on_edges[net_id];
        curr_bb_coord = &place_move_ctx.layer_bb_coords[net_id];
        bb_updated_before[net_id] = UPDATED_ONCE;
    } else {
        /* The net had been updated before, must use the new values */
        curr_bb_edge = &bb_edge_new;
        curr_bb_coord = &bb_coord_new;
    }

    /* Check if I can update the bounding box incrementally. */

    update_bb_pin_sink_count(net_id,
                             pin_old_loc,
                             pin_new_loc,
                             curr_layer_pin_sink_count,
                             bb_pin_sink_count_new,
                             is_output_pin);

    int layer_old = pin_old_loc.layer_num;
    int layer_new = pin_new_loc.layer_num;
    bool layer_changed = (layer_old != layer_new);

    bb_edge_new = *curr_bb_edge;
    bb_coord_new = *curr_bb_coord;

    if (layer_changed) {
        update_bb_layer_changed(net_id,
                                pin_old_loc,
                                pin_new_loc,
                                *curr_bb_edge,
                                *curr_bb_coord,
                                bb_pin_sink_count_new,
                                bb_edge_new,
                                bb_coord_new);
    } else {
        update_bb_same_layer(net_id,
                             pin_old_loc,
                             pin_new_loc,
                             *curr_bb_edge,
                             *curr_bb_coord,
                             bb_pin_sink_count_new,
                             bb_edge_new,
                             bb_coord_new);
    }

    if (bb_updated_before[net_id] == NOT_UPDATED_YET) {
        bb_updated_before[net_id] = UPDATED_ONCE;
    }
}

static inline void update_bb_same_layer(ClusterNetId net_id,
                                        const t_physical_tile_loc& pin_old_loc,
                                        const t_physical_tile_loc& pin_new_loc,
                                        const std::vector<t_2D_bb>& curr_bb_edge,
                                        const std::vector<t_2D_bb>& curr_bb_coord,
                                        vtr::NdMatrixProxy<int, 1> bb_pin_sink_count_new,
                                        std::vector<t_2D_bb>& bb_edge_new,
                                        std::vector<t_2D_bb>& bb_coord_new) {
    int x_old = pin_old_loc.x;
    int x_new = pin_new_loc.x;

    int y_old = pin_old_loc.y;
    int y_new = pin_new_loc.y;

    int layer_num = pin_old_loc.layer_num;
    VTR_ASSERT_SAFE(layer_num == pin_new_loc.layer_num);

    if (x_new < x_old) {
        if (x_old == curr_bb_coord[layer_num].xmax) {
            update_bb_edge(net_id,
                           bb_edge_new,
                           bb_coord_new,
                           bb_pin_sink_count_new,
                           curr_bb_edge[layer_num].xmax,
                           curr_bb_coord[layer_num].xmax,
                           bb_edge_new[layer_num].xmax,
                           bb_coord_new[layer_num].xmax);
            if (bb_updated_before[net_id] == GOT_FROM_SCRATCH) {
                return;
            }
        }

        if (x_new < curr_bb_coord[layer_num].xmin) {
            bb_edge_new[layer_num].xmin = 1;
            bb_coord_new[layer_num].xmin = x_new;
        } else if (x_new == curr_bb_coord[layer_num].xmin) {
            bb_edge_new[layer_num].xmin = curr_bb_edge[layer_num].xmin + 1;
            bb_coord_new[layer_num].xmin = curr_bb_coord[layer_num].xmin;
        }

    } else if (x_new > x_old) {
        if (x_old == curr_bb_coord[layer_num].xmin) {
            update_bb_edge(net_id,
                           bb_edge_new,
                           bb_coord_new,
                           bb_pin_sink_count_new,
                           curr_bb_edge[layer_num].xmin,
                           curr_bb_coord[layer_num].xmin,
                           bb_edge_new[layer_num].xmin,
                           bb_coord_new[layer_num].xmin);
            if (bb_updated_before[net_id] == GOT_FROM_SCRATCH) {
                return;
            }
        }

        if (x_new > curr_bb_coord[layer_num].xmax) {
            bb_edge_new[layer_num].xmax = 1;
            bb_coord_new[layer_num].xmax = x_new;
        } else if (x_new == curr_bb_coord[layer_num].xmax) {
            bb_edge_new[layer_num].xmax = curr_bb_edge[layer_num].xmax + 1;
            bb_coord_new[layer_num].xmax = curr_bb_coord[layer_num].xmax;
        }
    }

    if (y_new < y_old) {
        if (y_old == curr_bb_coord[layer_num].ymax) {
            update_bb_edge(net_id,
                           bb_edge_new,
                           bb_coord_new,
                           bb_pin_sink_count_new,
                           curr_bb_edge[layer_num].ymax,
                           curr_bb_coord[layer_num].ymax,
                           bb_edge_new[layer_num].ymax,
                           bb_coord_new[layer_num].ymax);
            if (bb_updated_before[net_id] == GOT_FROM_SCRATCH) {
                return;
            }
        }

        if (y_new < curr_bb_coord[layer_num].ymin) {
            bb_edge_new[layer_num].ymin = 1;
            bb_coord_new[layer_num].ymin = y_new;
        } else if (y_new == curr_bb_coord[layer_num].ymin) {
            bb_edge_new[layer_num].ymin = curr_bb_edge[layer_num].ymin + 1;
            bb_coord_new[layer_num].ymin = curr_bb_coord[layer_num].ymin;
        }

    } else if (y_new > y_old) {
        if (y_old == curr_bb_coord[layer_num].ymin) {
            update_bb_edge(net_id,
                           bb_edge_new,
                           bb_coord_new,
                           bb_pin_sink_count_new,
                           curr_bb_edge[layer_num].ymin,
                           curr_bb_coord[layer_num].ymin,
                           bb_edge_new[layer_num].ymin,
                           bb_coord_new[layer_num].ymin);
            if (bb_updated_before[net_id] == GOT_FROM_SCRATCH) {
                return;
            }
        }

        if (y_new > curr_bb_coord[layer_num].ymax) {
            bb_edge_new[layer_num].ymax = 1;
            bb_coord_new[layer_num].ymax = y_new;
        } else if (y_new == curr_bb_coord[layer_num].ymax) {
            bb_edge_new[layer_num].ymax = curr_bb_edge[layer_num].ymax + 1;
            bb_coord_new[layer_num].ymax = curr_bb_coord[layer_num].ymax;
        }
    }
}

static inline void update_bb_layer_changed(ClusterNetId net_id,
                                           const t_physical_tile_loc& pin_old_loc,
                                           const t_physical_tile_loc& pin_new_loc,
                                           const std::vector<t_2D_bb>& curr_bb_edge,
                                           const std::vector<t_2D_bb>& curr_bb_coord,
                                           vtr::NdMatrixProxy<int, 1> bb_pin_sink_count_new,
                                           std::vector<t_2D_bb>& bb_edge_new,
                                           std::vector<t_2D_bb>& bb_coord_new) {
    int x_old = pin_old_loc.x;

    int y_old = pin_old_loc.y;

    int old_layer_num = pin_old_loc.layer_num;
    int new_layer_num = pin_new_loc.layer_num;
    VTR_ASSERT_SAFE(old_layer_num != new_layer_num);

    if (x_old == curr_bb_coord[old_layer_num].xmax) {
        update_bb_edge(net_id,
                       bb_edge_new,
                       bb_coord_new,
                       bb_pin_sink_count_new,
                       curr_bb_edge[old_layer_num].xmax,
                       curr_bb_coord[old_layer_num].xmax,
                       bb_edge_new[old_layer_num].xmax,
                       bb_coord_new[old_layer_num].xmax);
        if (bb_updated_before[net_id] == GOT_FROM_SCRATCH) {
            return;
        }
    } else if (x_old == curr_bb_coord[old_layer_num].xmin) {
        update_bb_edge(net_id,
                       bb_edge_new,
                       bb_coord_new,
                       bb_pin_sink_count_new,
                       curr_bb_edge[old_layer_num].xmin,
                       curr_bb_coord[old_layer_num].xmin,
                       bb_edge_new[old_layer_num].xmin,
                       bb_coord_new[old_layer_num].xmin);
        if (bb_updated_before[net_id] == GOT_FROM_SCRATCH) {
            return;
        }
    }

    if (y_old == curr_bb_coord[old_layer_num].ymax) {
        update_bb_edge(net_id,
                       bb_edge_new,
                       bb_coord_new,
                       bb_pin_sink_count_new,
                       curr_bb_edge[old_layer_num].ymax,
                       curr_bb_coord[old_layer_num].ymax,
                       bb_edge_new[old_layer_num].ymax,
                       bb_coord_new[old_layer_num].ymax);
        if (bb_updated_before[net_id] == GOT_FROM_SCRATCH) {
            return;
        }
    } else if (y_old == curr_bb_coord[old_layer_num].ymin) {
        update_bb_edge(net_id,
                       bb_edge_new,
                       bb_coord_new,
                       bb_pin_sink_count_new,
                       curr_bb_edge[old_layer_num].ymin,
                       curr_bb_coord[old_layer_num].ymin,
                       bb_edge_new[old_layer_num].ymin,
                       bb_coord_new[old_layer_num].ymin);
        if (bb_updated_before[net_id] == GOT_FROM_SCRATCH) {
            return;
        }
    }

    add_block_to_bb(pin_new_loc,
                    curr_bb_edge[new_layer_num],
                    curr_bb_coord[new_layer_num],
                    bb_edge_new[new_layer_num],
                    bb_coord_new[new_layer_num]);
}

static void update_bb_pin_sink_count(ClusterNetId /* net_id */,
                                     const t_physical_tile_loc& pin_old_loc,
                                     const t_physical_tile_loc& pin_new_loc,
                                     const vtr::NdMatrixProxy<int, 1> curr_layer_pin_sink_count,
                                     vtr::NdMatrixProxy<int, 1> bb_pin_sink_count_new,
                                     bool is_output_pin) {
    VTR_ASSERT(curr_layer_pin_sink_count[pin_old_loc.layer_num] > 0 || is_output_pin == 1);
    for (int layer_num = 0; layer_num < g_vpr_ctx.device().grid.get_num_layers(); layer_num++) {
        bb_pin_sink_count_new[layer_num] = curr_layer_pin_sink_count[layer_num];
    }
    if (!is_output_pin) {
        bb_pin_sink_count_new[pin_old_loc.layer_num] -= 1;
        bb_pin_sink_count_new[pin_new_loc.layer_num] += 1;
    }
}

static inline void update_bb_edge(ClusterNetId net_id,
                                  std::vector<t_2D_bb>& bb_edge_new,
                                  std::vector<t_2D_bb>& bb_coord_new,
                                  vtr::NdMatrixProxy<int, 1> bb_layer_pin_sink_count,
                                  const int& old_num_block_on_edge,
                                  const int& old_edge_coord,
                                  int& new_num_block_on_edge,
                                  int& new_edge_coord) {
    if (old_num_block_on_edge == 1) {
        get_layer_bb_from_scratch(net_id,
                                  bb_edge_new,
                                  bb_coord_new,
                                  bb_layer_pin_sink_count);
        bb_updated_before[net_id] = GOT_FROM_SCRATCH;
        return;
    } else {
        new_num_block_on_edge = old_num_block_on_edge - 1;
        new_edge_coord = old_edge_coord;
    }
}

static void add_block_to_bb(const t_physical_tile_loc& new_pin_loc,
                            const t_2D_bb& bb_edge_old,
                            const t_2D_bb& bb_coord_old,
                            t_2D_bb& bb_edge_new,
                            t_2D_bb& bb_coord_new) {
    int x_new = new_pin_loc.x;
    int y_new = new_pin_loc.y;

    if (x_new > bb_coord_old.xmax) {
        bb_edge_new.xmax = 1;
        bb_coord_new.xmax = x_new;
    } else if (x_new == bb_coord_old.xmax) {
        bb_edge_new.xmax = bb_edge_old.xmax + 1;
    }

    if (x_new < bb_coord_old.xmin) {
        bb_edge_new.xmin = 1;
        bb_coord_new.xmin = x_new;
    } else if (x_new == bb_coord_old.xmin) {
        bb_edge_new.xmin = bb_edge_old.xmin + 1;
    }

    if (y_new > bb_coord_old.ymax) {
        bb_edge_new.ymax = 1;
        bb_coord_new.ymax = y_new;
    } else if (y_new == bb_coord_old.ymax) {
        bb_edge_new.ymax = bb_edge_old.ymax + 1;
    }

    if (y_new < bb_coord_old.ymin) {
        bb_edge_new.ymin = 1;
        bb_coord_new.ymin = y_new;
    } else if (y_new == bb_coord_old.ymin) {
        bb_edge_new.ymin = bb_edge_old.ymin + 1;
    }
}

static void free_fast_cost_update() {
    chanx_place_cost_fac.clear();
    chany_place_cost_fac.clear();
}

static void alloc_and_load_for_fast_cost_update(float place_cost_exp) {
    /* Allocates and loads the chanx_place_cost_fac and chany_place_cost_fac *
     * arrays with the inverse of the average number of tracks per channel   *
     * between [subhigh] and [sublow].  This is only useful for the cost     *
     * function that takes the length of the net bounding box in each        *
     * dimension divided by the average number of tracks in that direction.  *
     * For other cost functions, you don't have to bother calling this       *
     * routine; when using the cost function described above, however, you   *
     * must always call this routine after you call init_chan and before     *
     * you do any placement cost determination.  The place_cost_exp factor   *
     * specifies to what power the width of the channel should be taken --   *
     * larger numbers make narrower channels more expensive.                 */

    auto& device_ctx = g_vpr_ctx.device();

    /* Access arrays below as chan?_place_cost_fac[subhigh][sublow].  Since   *
     * subhigh must be greater than or equal to sublow, we only need to       *
     * allocate storage for the lower half of a matrix.                       */

    //chanx_place_cost_fac = new float*[(device_ctx.grid.height())];
    //for (size_t i = 0; i < device_ctx.grid.height(); i++)
    //    chanx_place_cost_fac[i] = new float[(i + 1)];

    //chany_place_cost_fac = new float*[(device_ctx.grid.width() + 1)];
    //for (size_t i = 0; i < device_ctx.grid.width(); i++)
    //    chany_place_cost_fac[i] = new float[(i + 1)];

    chanx_place_cost_fac.resize({device_ctx.grid.height(), device_ctx.grid.height() + 1});
    chany_place_cost_fac.resize({device_ctx.grid.width(), device_ctx.grid.width() + 1});

    /* First compute the number of tracks between channel high and channel *
     * low, inclusive, in an efficient manner.                             */

    chanx_place_cost_fac[0][0] = device_ctx.chan_width.x_list[0];

    for (size_t high = 1; high < device_ctx.grid.height(); high++) {
        chanx_place_cost_fac[high][high] = device_ctx.chan_width.x_list[high];
        for (size_t low = 0; low < high; low++) {
            chanx_place_cost_fac[high][low] = chanx_place_cost_fac[high - 1][low]
                                              + device_ctx.chan_width.x_list[high];
        }
    }

    /* Now compute the inverse of the average number of tracks per channel *
     * between high and low.  The cost function divides by the average     *
     * number of tracks per channel, so by storing the inverse I convert   *
     * this to a faster multiplication.  Take this final number to the     *
     * place_cost_exp power -- numbers other than one mean this is no      *
     * longer a simple "average number of tracks"; it is some power of     *
     * that, allowing greater penalization of narrow channels.             */

    for (size_t high = 0; high < device_ctx.grid.height(); high++)
        for (size_t low = 0; low <= high; low++) {
            /* Since we will divide the wiring cost by the average channel *
             * capacity between high and low, having only 0 width channels *
             * will result in infinite wiring capacity normalization       *
             * factor, and extremely bad placer behaviour. Hence we change *
             * this to a small (1 track) channel capacity instead.         */
            if (chanx_place_cost_fac[high][low] == 0.0f) {
                VTR_LOG_WARN("CHANX place cost fac is 0 at %d %d\n", high, low);
                chanx_place_cost_fac[high][low] = 1.0f;
            }

            chanx_place_cost_fac[high][low] = (high - low + 1.)
                                              / chanx_place_cost_fac[high][low];
            chanx_place_cost_fac[high][low] = pow(
                (double)chanx_place_cost_fac[high][low],
                (double)place_cost_exp);
        }

    /* Now do the same thing for the y-directed channels.  First get the  *
     * number of tracks between channel high and channel low, inclusive.  */

    chany_place_cost_fac[0][0] = device_ctx.chan_width.y_list[0];

    for (size_t high = 1; high < device_ctx.grid.width(); high++) {
        chany_place_cost_fac[high][high] = device_ctx.chan_width.y_list[high];
        for (size_t low = 0; low < high; low++) {
            chany_place_cost_fac[high][low] = chany_place_cost_fac[high - 1][low]
                                              + device_ctx.chan_width.y_list[high];
        }
    }

    /* Now compute the inverse of the average number of tracks per channel *
     * between high and low.  Take to specified power.                     */

    for (size_t high = 0; high < device_ctx.grid.width(); high++)
        for (size_t low = 0; low <= high; low++) {
            /* Since we will divide the wiring cost by the average channel *
             * capacity between high and low, having only 0 width channels *
             * will result in infinite wiring capacity normalization       *
             * factor, and extremely bad placer behaviour. Hence we change *
             * this to a small (1 track) channel capacity instead.         */
            if (chany_place_cost_fac[high][low] == 0.0f) {
                VTR_LOG_WARN("CHANY place cost fac is 0 at %d %d\n", high, low);
                chany_place_cost_fac[high][low] = 1.0f;
            }

            chany_place_cost_fac[high][low] = (high - low + 1.)
                                              / chany_place_cost_fac[high][low];
            chany_place_cost_fac[high][low] = pow(
                (double)chany_place_cost_fac[high][low],
                (double)place_cost_exp);
        }
}

>>>>>>> 2d967b3b
static void check_place(const t_placer_costs& costs,
                        const PlaceDelayModel* delay_model,
                        const PlacerCriticalities* criticalities,
                        const t_place_algorithm& place_algorithm,
                        const t_noc_opts& noc_opts) {
    /* Checks that the placement has not confused our data structures. *
     * i.e. the clb and block structures agree about the locations of  *
     * every block, blocks are in legal spots, etc.  Also recomputes   *
     * the final placement cost from scratch and makes sure it is      *
     * within roundoff of what we think the cost is.                   */

    int error = 0;

    error += check_placement_consistency();
    error += check_placement_costs(costs, delay_model, criticalities,
                                   place_algorithm);
    error += check_placement_floorplanning();

    if (noc_opts.noc) {
        // check the NoC costs during placement if the user is using the NoC supported flow
        error += check_noc_placement_costs(costs, ERROR_TOL, noc_opts);
        // make sure NoC routing configuration does not create any cycles in CDG
        error += (int)noc_routing_has_cycle();
    }

    if (error == 0) {
        VTR_LOG("\n");
        VTR_LOG("Completed placement consistency check successfully.\n");

    } else {
        VPR_ERROR(VPR_ERROR_PLACE,
                  "\nCompleted placement consistency check, %d errors found.\n"
                  "Aborting program.\n",
                  error);
    }
}

static int check_placement_costs(const t_placer_costs& costs,
                                 const PlaceDelayModel* delay_model,
                                 const PlacerCriticalities* criticalities,
                                 const t_place_algorithm& place_algorithm) {
    int error = 0;
    double bb_cost_check;
    double timing_cost_check;

    const auto& cube_bb = g_vpr_ctx.placement().cube_bb;

    if (cube_bb) {
        bb_cost_check = comp_bb_cost(CHECK);
    } else {
        VTR_ASSERT_SAFE(!cube_bb);
        bb_cost_check = comp_layer_bb_cost(CHECK);
    }

    if (fabs(bb_cost_check - costs.bb_cost) > costs.bb_cost * ERROR_TOL) {
        VTR_LOG_ERROR(
            "bb_cost_check: %g and bb_cost: %g differ in check_place.\n",
            bb_cost_check, costs.bb_cost);
        error++;
    }

    if (place_algorithm.is_timing_driven()) {
        comp_td_costs(delay_model, *criticalities, &timing_cost_check);
        //VTR_LOG("timing_cost recomputed from scratch: %g\n", timing_cost_check);
        if (fabs(
                timing_cost_check
                - costs.timing_cost)
            > costs.timing_cost * ERROR_TOL) {
            VTR_LOG_ERROR(
                "timing_cost_check: %g and timing_cost: %g differ in check_place.\n",
                timing_cost_check, costs.timing_cost);
            error++;
        }
    }
    return error;
}

static int check_placement_consistency() {
    return check_block_placement_consistency()
           + check_macro_placement_consistency();
}

static int check_block_placement_consistency() {
    int error = 0;

    auto& cluster_ctx = g_vpr_ctx.clustering();
    auto& place_ctx = g_vpr_ctx.placement();
    auto& device_ctx = g_vpr_ctx.device();

    vtr::vector<ClusterBlockId, int> bdone(
        cluster_ctx.clb_nlist.blocks().size(), 0);

    /* Step through device grid and placement. Check it against blocks */
    for (int layer_num = 0; layer_num < (int)device_ctx.grid.get_num_layers(); layer_num++) {
        for (int i = 0; i < (int)device_ctx.grid.width(); i++) {
            for (int j = 0; j < (int)device_ctx.grid.height(); j++) {
                const t_physical_tile_loc tile_loc(i, j, layer_num);
                const auto& type = device_ctx.grid.get_physical_type(tile_loc);
                if (place_ctx.grid_blocks.get_usage(tile_loc) > type->capacity) {
                    VTR_LOG_ERROR(
                        "%d blocks were placed at grid location (%d,%d,%d), but location capacity is %d.\n",
                        place_ctx.grid_blocks.get_usage(tile_loc), i, j, layer_num,
                        type->capacity);
                    error++;
                }
                int usage_check = 0;
                for (int k = 0; k < type->capacity; k++) {
                    auto bnum = place_ctx.grid_blocks.block_at_location({i, j, k, layer_num});
                    if (EMPTY_BLOCK_ID == bnum || INVALID_BLOCK_ID == bnum)
                        continue;

                    auto logical_block = cluster_ctx.clb_nlist.block_type(bnum);
                    auto physical_tile = type;

                    if (physical_tile_type(bnum) != physical_tile) {
                        VTR_LOG_ERROR(
                            "Block %zu type (%s) does not match grid location (%zu,%zu, %d) type (%s).\n",
                            size_t(bnum), logical_block->name, i, j, layer_num, physical_tile->name);
                        error++;
                    }

                    auto& loc = place_ctx.block_locs[bnum].loc;
                    if (loc.x != i || loc.y != j || loc.layer != layer_num
                        || !is_sub_tile_compatible(physical_tile, logical_block,
                                                   loc.sub_tile)) {
                        VTR_LOG_ERROR(
                            "Block %zu's location is (%d,%d,%d) but found in grid at (%zu,%zu,%d,%d).\n",
                            size_t(bnum),
                            loc.x,
                            loc.y,
                            loc.sub_tile,
                            tile_loc.x,
                            tile_loc.y,
                            tile_loc.layer_num,
                            layer_num);
                        error++;
                    }
                    ++usage_check;
                    bdone[bnum]++;
                }
                if (usage_check != place_ctx.grid_blocks.get_usage(tile_loc)) {
                    VTR_LOG_ERROR(
                        "%d block(s) were placed at location (%d,%d,%d), but location contains %d block(s).\n",
                        place_ctx.grid_blocks.get_usage(tile_loc),
                        tile_loc.x,
                        tile_loc.y,
                        tile_loc.layer_num,
                        usage_check);
                    error++;
                }
            }
        }
    }

    /* Check that every block exists in the device_ctx.grid and cluster_ctx.blocks arrays somewhere. */
    for (auto blk_id : cluster_ctx.clb_nlist.blocks())
        if (bdone[blk_id] != 1) {
            VTR_LOG_ERROR("Block %zu listed %d times in device context grid.\n",
                          size_t(blk_id), bdone[blk_id]);
            error++;
        }

    return error;
}

int check_macro_placement_consistency() {
    int error = 0;
    auto& place_ctx = g_vpr_ctx.placement();

    auto& pl_macros = place_ctx.pl_macros;

    /* Check the pl_macro placement are legal - blocks are in the proper relative position. */
    for (size_t imacro = 0; imacro < place_ctx.pl_macros.size(); imacro++) {
        auto head_iblk = pl_macros[imacro].members[0].blk_index;

        for (size_t imember = 0; imember < pl_macros[imacro].members.size();
             imember++) {
            auto member_iblk = pl_macros[imacro].members[imember].blk_index;

            // Compute the suppossed member's x,y,z location
            t_pl_loc member_pos = place_ctx.block_locs[head_iblk].loc
                                  + pl_macros[imacro].members[imember].offset;

            // Check the place_ctx.block_locs data structure first
            if (place_ctx.block_locs[member_iblk].loc != member_pos) {
                VTR_LOG_ERROR(
                    "Block %zu in pl_macro #%zu is not placed in the proper orientation.\n",
                    size_t(member_iblk), imacro);
                error++;
            }

            // Then check the place_ctx.grid data structure
            if (place_ctx.grid_blocks.block_at_location(member_pos)
                != member_iblk) {
                VTR_LOG_ERROR(
                    "Block %zu in pl_macro #%zu is not placed in the proper orientation.\n",
                    size_t(member_iblk), imacro);
                error++;
            }
        } // Finish going through all the members
    }     // Finish going through all the macros
    return error;
}

#ifdef VERBOSE
void print_clb_placement(const char* fname) {
    /* Prints out the clb placements to a file.  */
    FILE* fp;
    auto& cluster_ctx = g_vpr_ctx.clustering();
    auto& place_ctx = g_vpr_ctx.placement();

    fp = vtr::fopen(fname, "w");
    fprintf(fp, "Complex block placements:\n\n");

    fprintf(fp, "Block #\tName\t(X, Y, Z).\n");
    for (auto i : cluster_ctx.clb_nlist.blocks()) {
        fprintf(fp, "#%d\t%s\t(%d, %d, %d).\n", i, cluster_ctx.clb_nlist.block_name(i).c_str(), place_ctx.block_locs[i].loc.x, place_ctx.block_locs[i].loc.y, place_ctx.block_locs[i].loc.sub_tile);
    }

    fclose(fp);
}
#endif

static void free_try_swap_arrays() {
    g_vpr_ctx.mutable_placement().compressed_block_grids.clear();
}

static void generate_post_place_timing_reports(const t_placer_opts& placer_opts,
                                               const t_analysis_opts& analysis_opts,
                                               const SetupTimingInfo& timing_info,
                                               const PlacementDelayCalculator& delay_calc,
                                               bool is_flat) {
    auto& timing_ctx = g_vpr_ctx.timing();
    auto& atom_ctx = g_vpr_ctx.atom();

    VprTimingGraphResolver resolver(atom_ctx.nlist, atom_ctx.lookup,
                                    *timing_ctx.graph, delay_calc, is_flat);
    resolver.set_detail_level(analysis_opts.timing_report_detail);

    tatum::TimingReporter timing_reporter(resolver, *timing_ctx.graph,
                                          *timing_ctx.constraints);

    timing_reporter.report_timing_setup(
        placer_opts.post_place_timing_report_file,
        *timing_info.setup_analyzer(), analysis_opts.timing_report_npaths);
}

#if 0
static void update_screen_debug();

//Performs a major (i.e. interactive) placement screen update.
//This function with no arguments is useful for calling from a debugger to
//look at the intermediate implemetnation state.
static void update_screen_debug() {
    update_screen(ScreenUpdatePriority::MAJOR, "DEBUG", PLACEMENT, nullptr);
}
#endif

static void print_place_status_header(bool noc_enabled) {
    if (!noc_enabled) {
        VTR_LOG(
            "---- ------ ------- ------- ---------- ---------- ------- ---------- -------- ------- ------- ------ -------- --------- ------\n");
        VTR_LOG(
            "Tnum   Time       T Av Cost Av BB Cost Av TD Cost     CPD       sTNS     sWNS Ac Rate Std Dev  R lim Crit Exp Tot Moves  Alpha\n");
        VTR_LOG(
            "      (sec)                                          (ns)       (ns)     (ns)                                                 \n");
        VTR_LOG(
            "---- ------ ------- ------- ---------- ---------- ------- ---------- -------- ------- ------- ------ -------- --------- ------\n");
    } else {
        VTR_LOG(
            "---- ------ ------- ------- ---------- ---------- ------- ---------- -------- ------- ------- ------ -------- --------- ------ -------- -------- ---------  ---------\n");
        VTR_LOG(
            "Tnum   Time       T Av Cost Av BB Cost Av TD Cost     CPD       sTNS     sWNS Ac Rate Std Dev  R lim Crit Exp Tot Moves  Alpha Agg. BW  Agg. Lat Lat Over. NoC Cong.\n");
        VTR_LOG(
            "      (sec)                                          (ns)       (ns)     (ns)                                                   (bps)     (ns)     (ns)             \n");
        VTR_LOG(
            "---- ------ ------- ------- ---------- ---------- ------- ---------- -------- ------- ------- ------ -------- --------- ------ -------- -------- --------- ---------\n");
    }
}

static void print_place_status(const t_annealing_state& state,
                               const t_placer_statistics& stats,
                               float elapsed_sec,
                               float cpd,
                               float sTNS,
                               float sWNS,
                               size_t tot_moves,
                               bool noc_enabled,
                               const NocCostTerms& noc_cost_terms) {
    VTR_LOG(
        "%4zu %6.1f %7.1e "
        "%7.3f %10.2f %-10.5g "
        "%7.3f % 10.3g % 8.3f "
        "%7.3f %7.4f %6.1f %8.2f",
        state.num_temps, elapsed_sec, state.t,
        stats.av_cost, stats.av_bb_cost, stats.av_timing_cost,
        1e9 * cpd, 1e9 * sTNS, 1e9 * sWNS,
        stats.success_rate, stats.std_dev, state.rlim, state.crit_exponent);

    pretty_print_uint(" ", tot_moves, 9, 3);

    VTR_LOG(" %6.3f", state.alpha);

    if (noc_enabled) {
        VTR_LOG(
            " %7.2e %7.2e"
            " %8.2e %8.2f",
            noc_cost_terms.aggregate_bandwidth, noc_cost_terms.latency,
            noc_cost_terms.latency_overrun, noc_cost_terms.congestion);
    }

    VTR_LOG("\n");
    fflush(stdout);
}

static void print_resources_utilization() {
    auto& place_ctx = g_vpr_ctx.placement();
    auto& cluster_ctx = g_vpr_ctx.clustering();
    auto& device_ctx = g_vpr_ctx.device();

    int max_block_name = 0;
    int max_tile_name = 0;

    //Record the resource requirement
    std::map<t_logical_block_type_ptr, size_t> num_type_instances;
    std::map<t_logical_block_type_ptr,
             std::map<t_physical_tile_type_ptr, size_t>>
        num_placed_instances;
    for (auto blk_id : cluster_ctx.clb_nlist.blocks()) {
        auto block_loc = place_ctx.block_locs[blk_id];
        auto loc = block_loc.loc;

        auto physical_tile = device_ctx.grid.get_physical_type({loc.x, loc.y, loc.layer});
        auto logical_block = cluster_ctx.clb_nlist.block_type(blk_id);

        num_type_instances[logical_block]++;
        num_placed_instances[logical_block][physical_tile]++;

        max_block_name = std::max<int>(max_block_name,
                                       strlen(logical_block->name));
        max_tile_name = std::max<int>(max_tile_name,
                                      strlen(physical_tile->name));
    }

    VTR_LOG("\n");
    VTR_LOG("Placement resource usage:\n");
    for (auto logical_block : num_type_instances) {
        for (auto physical_tile : num_placed_instances[logical_block.first]) {
            VTR_LOG("  %-*s implemented as %-*s: %d\n", max_block_name,
                    logical_block.first->name, max_tile_name,
                    physical_tile.first->name, physical_tile.second);
        }
    }
    VTR_LOG("\n");
}

static void print_placement_swaps_stats(const t_annealing_state& state) {
    size_t total_swap_attempts = num_swap_rejected + num_swap_accepted
                                 + num_swap_aborted;
    VTR_ASSERT(total_swap_attempts > 0);

    size_t num_swap_print_digits = ceil(log10(total_swap_attempts));
    float reject_rate = (float)num_swap_rejected / total_swap_attempts;
    float accept_rate = (float)num_swap_accepted / total_swap_attempts;
    float abort_rate = (float)num_swap_aborted / total_swap_attempts;
    VTR_LOG("Placement number of temperatures: %d\n", state.num_temps);
    VTR_LOG("Placement total # of swap attempts: %*d\n", num_swap_print_digits,
            total_swap_attempts);
    VTR_LOG("\tSwaps accepted: %*d (%4.1f %%)\n", num_swap_print_digits,
            num_swap_accepted, 100 * accept_rate);
    VTR_LOG("\tSwaps rejected: %*d (%4.1f %%)\n", num_swap_print_digits,
            num_swap_rejected, 100 * reject_rate);
    VTR_LOG("\tSwaps aborted: %*d (%4.1f %%)\n", num_swap_print_digits,
            num_swap_aborted, 100 * abort_rate);
}

static void print_placement_move_types_stats(const MoveTypeStat& move_type_stat) {
    VTR_LOG("\n\nPlacement perturbation distribution by block and move type: \n");

    VTR_LOG(
        "------------------ ----------------- ---------------- ---------------- --------------- ------------ \n");
    VTR_LOG(
        "    Block Type         Move Type       (%%) of Total      Accepted(%%)     Rejected(%%)    Aborted(%%)\n");
    VTR_LOG(
        "------------------ ----------------- ---------------- ---------------- --------------- ------------ \n");

    int total_moves = 0;
    for (size_t i = 0; i < move_type_stat.blk_type_moves.size(); ++i) {
        total_moves +=  move_type_stat.blk_type_moves.get(i);
    }


    auto& device_ctx = g_vpr_ctx.device();
    auto& cluster_ctx = g_vpr_ctx.clustering();
    int count = 0;
    int num_of_avail_moves = move_type_stat.blk_type_moves.size() / device_ctx.logical_block_types.size();

    //Print placement information for each block type
    for (const auto& itype : device_ctx.logical_block_types) {
        //Skip non-existing block types in the netlist
        if (itype.index == 0 || cluster_ctx.clb_nlist.blocks_per_type(itype).empty()) {
            continue;
        }

        count = 0;
        for (int imove = 0; imove < num_of_avail_moves; imove++) {
            const auto& move_name = move_type_to_string(e_move_type(imove));
            int moves = move_type_stat.blk_type_moves[itype.index][imove];
            if (moves != 0) {
                int accepted = move_type_stat.accepted_moves[itype.index][imove];
                int rejected = move_type_stat.rejected_moves[itype.index][imove];
                int aborted = moves - (accepted + rejected);
                if (count == 0) {
                    VTR_LOG("%-18.20s", itype.name);
                } else {
                    VTR_LOG("                  ");
                }
                VTR_LOG(
                    " %-22.20s %-16.2f %-15.2f %-14.2f %-13.2f\n",
                    move_name.c_str(), 100.0f * (float)moves / (float)total_moves,
                    100.0f * (float)accepted / (float)moves, 100.0f * (float)rejected / (float)moves,
                    100.0f * (float)aborted / (float)moves);
            }
            count++;
        }
        VTR_LOG("\n");
    }
    VTR_LOG("\n");
}

static void calculate_reward_and_process_outcome(
    const t_placer_opts& placer_opts,
    const MoveOutcomeStats& move_outcome_stats,
    const double& delta_c,
    float timing_bb_factor,
    MoveGenerator& move_generator) {
    std::string reward_fun_string = placer_opts.place_reward_fun;
    static std::optional<e_reward_function> reward_fun;
    if (!reward_fun.has_value()) {
        reward_fun = string_to_reward(reward_fun_string);
    }

    if (reward_fun == BASIC) {
        move_generator.process_outcome(-1 * delta_c, reward_fun.value());
    } else if (reward_fun == NON_PENALIZING_BASIC
               || reward_fun == RUNTIME_AWARE) {
        if (delta_c < 0) {
            move_generator.process_outcome(-1 * delta_c, reward_fun.value());
        } else {
            move_generator.process_outcome(0, reward_fun.value());
        }
    } else if (reward_fun == WL_BIASED_RUNTIME_AWARE) {
        if (delta_c < 0) {
            float reward = -1
                           * (move_outcome_stats.delta_cost_norm
                              + (0.5 - timing_bb_factor)
                                    * move_outcome_stats.delta_timing_cost_norm
                              + timing_bb_factor
                                    * move_outcome_stats.delta_bb_cost_norm);
            move_generator.process_outcome(reward, reward_fun.value());
        } else {
            move_generator.process_outcome(0, reward_fun.value());
        }
    }
}

bool placer_needs_lookahead(const t_vpr_setup& vpr_setup) {
    return (vpr_setup.PlacerOpts.place_algorithm.is_timing_driven());
}<|MERGE_RESOLUTION|>--- conflicted
+++ resolved
@@ -100,17 +100,7 @@
  * variables round-offs check.                                            */
 static constexpr int MAX_MOVES_BEFORE_RECOMPUTE = 500000;
 
-<<<<<<< HEAD
 /* For comp_cost.  NORMAL means use the method that generates updateable  *
-=======
-/* Flags for the states of the bounding box.                              *
- * Stored as char for memory efficiency.                                  */
-#define NOT_UPDATED_YET 'N'
-#define UPDATED_ONCE 'U'
-#define GOT_FROM_SCRATCH 'S'
-
-/* For comp_cost.  NORMAL means use the method that generates updatable   *
->>>>>>> 2d967b3b
  * bounding boxes for speed.  CHECK means compute all bounding boxes from *
  * scratch using a very simple routine to allow checks of the other       *
  * costs.                                   
@@ -1235,73 +1225,6 @@
     stats->calc_iteration_stats(*costs, state->move_lim);
 }
 
-<<<<<<< HEAD
-=======
-static void recompute_costs_from_scratch(const t_placer_opts& placer_opts,
-                                         const t_noc_opts& noc_opts,
-                                         const PlaceDelayModel* delay_model,
-                                         const PlacerCriticalities* criticalities,
-                                         t_placer_costs* costs) {
-    auto check_and_print_cost = [](double new_cost,
-                                   double old_cost,
-                                   const std::string& cost_name) {
-        if (!vtr::isclose(new_cost, old_cost, ERROR_TOL, 0.)) {
-            std::string msg = vtr::string_fmt(
-                "in recompute_costs_from_scratch: new_%s = %g, old %s = %g, ERROR_TOL = %g\n",
-                cost_name.c_str(), new_cost, cost_name.c_str(), old_cost, ERROR_TOL);
-            VPR_ERROR(VPR_ERROR_PLACE, msg.c_str());
-        }
-    };
-
-    double new_bb_cost = recompute_bb_cost();
-    check_and_print_cost(new_bb_cost, costs->bb_cost, "bb_cost");
-    costs->bb_cost = new_bb_cost;
-
-    if (placer_opts.place_algorithm.is_timing_driven()) {
-        double new_timing_cost = 0.;
-        comp_td_costs(delay_model, *criticalities, &new_timing_cost);
-        check_and_print_cost(new_timing_cost, costs->timing_cost, "timing_cost");
-        costs->timing_cost = new_timing_cost;
-    } else {
-        VTR_ASSERT(placer_opts.place_algorithm == BOUNDING_BOX_PLACE);
-        costs->cost = new_bb_cost * costs->bb_cost_norm;
-    }
-
-    if (noc_opts.noc) {
-        NocCostTerms new_noc_cost;
-        recompute_noc_costs(new_noc_cost);
-
-        check_and_print_cost(new_noc_cost.aggregate_bandwidth,
-                             costs->noc_cost_terms.aggregate_bandwidth,
-                             "noc_aggregate_bandwidth");
-        costs->noc_cost_terms.aggregate_bandwidth = new_noc_cost.aggregate_bandwidth;
-
-        // only check if the recomputed cost and the current noc latency cost are within the error tolerance if the cost is above 1 picosecond.
-        // Otherwise, there is no need to check (we expect the latency cost to be above the threshold of 1 picosecond)
-        if (new_noc_cost.latency > MIN_EXPECTED_NOC_LATENCY_COST) {
-            check_and_print_cost(new_noc_cost.latency,
-                                 costs->noc_cost_terms.latency,
-                                 "noc_latency_cost");
-        }
-        costs->noc_cost_terms.latency = new_noc_cost.latency;
-
-        if (new_noc_cost.latency_overrun > MIN_EXPECTED_NOC_LATENCY_COST) {
-            check_and_print_cost(new_noc_cost.latency_overrun,
-                                 costs->noc_cost_terms.latency_overrun,
-                                 "noc_latency_overrun_cost");
-        }
-        costs->noc_cost_terms.latency_overrun = new_noc_cost.latency_overrun;
-
-        if (new_noc_cost.congestion > MIN_EXPECTED_NOC_CONGESTION_COST) {
-            check_and_print_cost(new_noc_cost.congestion,
-                                 costs->noc_cost_terms.congestion,
-                                 "noc_congestion_cost");
-        }
-        costs->noc_cost_terms.congestion = new_noc_cost.congestion;
-    }
-}
-
->>>>>>> 2d967b3b
 /*only count non-global connections */
 static int count_connections() {
     int count = 0;
@@ -2142,1281 +2065,6 @@
     vtr::release_memory(place_ctx.compressed_block_grids);
 }
 
-<<<<<<< HEAD
-=======
-/* This routine finds the bounding box of each net from scratch (i.e.   *
- * from only the block location information).  It updates both the       *
- * coordinate and number of pins on each edge information.  It           *
- * should only be called when the bounding box information is not valid. */
-static void get_bb_from_scratch(ClusterNetId net_id,
-                                t_bb& coords,
-                                t_bb& num_on_edges,
-                                vtr::NdMatrixProxy<int, 1> num_sink_pin_layer) {
-    int pnum, x, y, pin_layer, xmin, xmax, ymin, ymax, layer_min, layer_max;
-    int xmin_edge, xmax_edge, ymin_edge, ymax_edge, layer_min_edge, layer_max_edge;
-
-    auto& cluster_ctx = g_vpr_ctx.clustering();
-    auto& place_ctx = g_vpr_ctx.placement();
-    auto& device_ctx = g_vpr_ctx.device();
-    auto& grid = device_ctx.grid;
-
-    ClusterBlockId bnum = cluster_ctx.clb_nlist.net_driver_block(net_id);
-    pnum = net_pin_to_tile_pin_index(net_id, 0);
-    VTR_ASSERT(pnum >= 0);
-    x = place_ctx.block_locs[bnum].loc.x
-        + physical_tile_type(bnum)->pin_width_offset[pnum];
-    y = place_ctx.block_locs[bnum].loc.y
-        + physical_tile_type(bnum)->pin_height_offset[pnum];
-    pin_layer = place_ctx.block_locs[bnum].loc.layer;
-
-    x = max(min<int>(x, grid.width() - 2), 1);
-    y = max(min<int>(y, grid.height() - 2), 1);
-    pin_layer = max(min<int>(pin_layer, grid.get_num_layers() - 1), 0);
-
-    xmin = x;
-    ymin = y;
-    layer_min = pin_layer;
-    xmax = x;
-    ymax = y;
-    layer_max = pin_layer;
-
-    xmin_edge = 1;
-    ymin_edge = 1;
-    layer_min_edge = 1;
-    xmax_edge = 1;
-    ymax_edge = 1;
-    layer_max_edge = 1;
-
-    for (int layer_num = 0; layer_num < grid.get_num_layers(); layer_num++) {
-        num_sink_pin_layer[layer_num] = 0;
-    }
-
-    for (auto pin_id : cluster_ctx.clb_nlist.net_sinks(net_id)) {
-        bnum = cluster_ctx.clb_nlist.pin_block(pin_id);
-        pnum = tile_pin_index(pin_id);
-        x = place_ctx.block_locs[bnum].loc.x
-            + physical_tile_type(bnum)->pin_width_offset[pnum];
-        y = place_ctx.block_locs[bnum].loc.y
-            + physical_tile_type(bnum)->pin_height_offset[pnum];
-        pin_layer = place_ctx.block_locs[bnum].loc.layer;
-
-        /* Code below counts IO blocks as being within the 1..grid.width()-2, 1..grid.height()-2 clb array. *
-         * This is because channels do not go out of the 0..grid.width()-2, 0..grid.height()-2 range, and   *
-         * I always take all channels impinging on the bounding box to be within   *
-         * that bounding box.  Hence, this "movement" of IO blocks does not affect *
-         * the which channels are included within the bounding box, and it         *
-         * simplifies the code a lot.                                              */
-
-        x = max(min<int>(x, grid.width() - 2), 1);  //-2 for no perim channels
-        y = max(min<int>(y, grid.height() - 2), 1); //-2 for no perim channels
-        pin_layer = max(min<int>(pin_layer, grid.get_num_layers() - 1), 0);
-
-        if (x == xmin) {
-            xmin_edge++;
-        }
-        if (x == xmax) { /* Recall that xmin could equal xmax -- don't use else */
-            xmax_edge++;
-        } else if (x < xmin) {
-            xmin = x;
-            xmin_edge = 1;
-        } else if (x > xmax) {
-            xmax = x;
-            xmax_edge = 1;
-        }
-
-        if (y == ymin) {
-            ymin_edge++;
-        }
-        if (y == ymax) {
-            ymax_edge++;
-        } else if (y < ymin) {
-            ymin = y;
-            ymin_edge = 1;
-        } else if (y > ymax) {
-            ymax = y;
-            ymax_edge = 1;
-        }
-
-        if (pin_layer == layer_min) {
-            layer_min_edge++;
-        }
-        if (pin_layer == layer_max) {
-            layer_max_edge++;
-        } else if (pin_layer < layer_min) {
-            layer_min = pin_layer;
-            layer_min_edge = 1;
-        } else if (pin_layer > layer_max) {
-            layer_max = pin_layer;
-            layer_max_edge = 1;
-        }
-
-        num_sink_pin_layer[pin_layer]++;
-    }
-
-    /* Copy the coordinates and number on edges information into the proper   *
-     * structures.                                                            */
-    coords.xmin = xmin;
-    coords.xmax = xmax;
-    coords.ymin = ymin;
-    coords.ymax = ymax;
-    coords.layer_min = layer_min;
-    coords.layer_max = layer_max;
-    VTR_ASSERT_DEBUG(layer_min >= 0 && layer_min < device_ctx.grid.get_num_layers());
-    VTR_ASSERT_DEBUG(layer_max >= 0 && layer_max < device_ctx.grid.get_num_layers());
-
-
-    num_on_edges.xmin = xmin_edge;
-    num_on_edges.xmax = xmax_edge;
-    num_on_edges.ymin = ymin_edge;
-    num_on_edges.ymax = ymax_edge;
-    num_on_edges.layer_min = layer_min_edge;
-    num_on_edges.layer_max = layer_max_edge;
-}
-
-/* This routine finds the bounding box of each net from scratch when the bounding box is of type per-layer (i.e.   *
- * from only the block location information).  It updates the       *
- * coordinate, number of pins on each edge information, and the number of sinks on each layer.  It           *
- * should only be called when the bounding box information is not valid. */
-static void get_layer_bb_from_scratch(ClusterNetId net_id,
-                                      std::vector<t_2D_bb>& num_on_edges,
-                                      std::vector<t_2D_bb>& coords,
-                                      vtr::NdMatrixProxy<int, 1> layer_pin_sink_count) {
-    auto& device_ctx = g_vpr_ctx.device();
-    const int num_layers = device_ctx.grid.get_num_layers();
-    std::vector<int> xmin(num_layers, OPEN);
-    std::vector<int> xmax(num_layers, OPEN);
-    std::vector<int> ymin(num_layers, OPEN);
-    std::vector<int> ymax(num_layers, OPEN);
-    std::vector<int> xmin_edge(num_layers, OPEN);
-    std::vector<int> xmax_edge(num_layers, OPEN);
-    std::vector<int> ymin_edge(num_layers, OPEN);
-    std::vector<int> ymax_edge(num_layers, OPEN);
-
-    std::vector<int> num_sink_pin_layer(num_layers, 0);
-
-    auto& cluster_ctx = g_vpr_ctx.clustering();
-    auto& place_ctx = g_vpr_ctx.placement();
-    auto& grid = device_ctx.grid;
-
-    ClusterBlockId bnum = cluster_ctx.clb_nlist.net_driver_block(net_id);
-    int pnum_src = net_pin_to_tile_pin_index(net_id, 0);
-    VTR_ASSERT(pnum_src >= 0);
-    int x_src = place_ctx.block_locs[bnum].loc.x
-                + physical_tile_type(bnum)->pin_width_offset[pnum_src];
-    int y_src = place_ctx.block_locs[bnum].loc.y
-                + physical_tile_type(bnum)->pin_height_offset[pnum_src];
-
-    x_src = max(min<int>(x_src, grid.width() - 2), 1);
-    y_src = max(min<int>(y_src, grid.height() - 2), 1);
-
-    for (int layer_num = 0; layer_num < num_layers; layer_num++) {
-        xmin[layer_num] = x_src;
-        ymin[layer_num] = y_src;
-        xmax[layer_num] = x_src;
-        ymax[layer_num] = y_src;
-        xmin_edge[layer_num] = 1;
-        ymin_edge[layer_num] = 1;
-        xmax_edge[layer_num] = 1;
-        ymax_edge[layer_num] = 1;
-    }
-
-    for (auto pin_id : cluster_ctx.clb_nlist.net_sinks(net_id)) {
-        bnum = cluster_ctx.clb_nlist.pin_block(pin_id);
-        int pnum = tile_pin_index(pin_id);
-        int layer = place_ctx.block_locs[bnum].loc.layer;
-        VTR_ASSERT(layer >= 0 && layer < num_layers);
-        num_sink_pin_layer[layer]++;
-        int x = place_ctx.block_locs[bnum].loc.x
-                + physical_tile_type(bnum)->pin_width_offset[pnum];
-        int y = place_ctx.block_locs[bnum].loc.y
-                + physical_tile_type(bnum)->pin_height_offset[pnum];
-
-        /* Code below counts IO blocks as being within the 1..grid.width()-2, 1..grid.height()-2 clb array. *
-         * This is because channels do not go out of the 0..grid.width()-2, 0..grid.height()-2 range, and   *
-         * I always take all channels impinging on the bounding box to be within   *
-         * that bounding box.  Hence, this "movement" of IO blocks does not affect *
-         * the which channels are included within the bounding box, and it         *
-         * simplifies the code a lot.                                              */
-
-        x = max(min<int>(x, grid.width() - 2), 1);  //-2 for no perim channels
-        y = max(min<int>(y, grid.height() - 2), 1); //-2 for no perim channels
-
-        if (x == xmin[layer]) {
-            xmin_edge[layer]++;
-        }
-        if (x == xmax[layer]) { /* Recall that xmin could equal xmax -- don't use else */
-            xmax_edge[layer]++;
-        } else if (x < xmin[layer]) {
-            xmin[layer] = x;
-            xmin_edge[layer] = 1;
-        } else if (x > xmax[layer]) {
-            xmax[layer] = x;
-            xmax_edge[layer] = 1;
-        }
-
-        if (y == ymin[layer]) {
-            ymin_edge[layer]++;
-        }
-        if (y == ymax[layer]) {
-            ymax_edge[layer]++;
-        } else if (y < ymin[layer]) {
-            ymin[layer] = y;
-            ymin_edge[layer] = 1;
-        } else if (y > ymax[layer]) {
-            ymax[layer] = y;
-            ymax_edge[layer] = 1;
-        }
-    }
-
-    /* Copy the coordinates and number on edges information into the proper   *
-     * structures.                                                            */
-    for (int layer_num = 0; layer_num < num_layers; layer_num++) {
-        layer_pin_sink_count[layer_num] = num_sink_pin_layer[layer_num];
-        coords[layer_num].xmin = xmin[layer_num];
-        coords[layer_num].xmax = xmax[layer_num];
-        coords[layer_num].ymin = ymin[layer_num];
-        coords[layer_num].ymax = ymax[layer_num];
-        coords[layer_num].layer_num = layer_num;
-
-        num_on_edges[layer_num].xmin = xmin_edge[layer_num];
-        num_on_edges[layer_num].xmax = xmax_edge[layer_num];
-        num_on_edges[layer_num].ymin = ymin_edge[layer_num];
-        num_on_edges[layer_num].ymax = ymax_edge[layer_num];
-        num_on_edges[layer_num].layer_num = layer_num;
-    }
-}
-
-static double wirelength_crossing_count(size_t fanout) {
-    /* Get the expected "crossing count" of a net, based on its number *
-     * of pins.  Extrapolate for very large nets.                      */
-
-    if (fanout > 50) {
-        return 2.7933 + 0.02616 * (fanout - 50);
-    } else {
-        return cross_count[fanout - 1];
-    }
-}
-
-static double get_net_wirelength_estimate(ClusterNetId net_id, const t_bb& bbptr) {
-    /* WMF: Finds the estimate of wirelength due to one net by looking at   *
-     * its coordinate bounding box.                                         */
-
-    double ncost, crossing;
-    auto& cluster_ctx = g_vpr_ctx.clustering();
-
-    crossing = wirelength_crossing_count(
-        cluster_ctx.clb_nlist.net_pins(net_id).size());
-
-    /* Could insert a check for xmin == xmax.  In that case, assume  *
-     * connection will be made with no bends and hence no x-cost.    *
-     * Same thing for y-cost.                                        */
-
-    /* Cost = wire length along channel * cross_count / average      *
-     * channel capacity.   Do this for x, then y direction and add.  */
-
-    ncost = (bbptr.xmax - bbptr.xmin + 1) * crossing;
-
-    ncost += (bbptr.ymax - bbptr.ymin + 1) * crossing;
-
-    return (ncost);
-}
-
-static double get_net_layer_wirelength_estimate(ClusterNetId /* net_id */,
-                                                const std::vector<t_2D_bb>& bbptr,
-                                                const vtr::NdMatrixProxy<int, 1> layer_pin_sink_count) {
-    /* WMF: Finds the estimate of wirelength due to one net by looking at   *
-     * its coordinate bounding box.                                         */
-
-    double ncost = 0.;
-    double crossing = 0.;
-    int num_layers = g_vpr_ctx.device().grid.get_num_layers();
-
-    for (int layer_num = 0; layer_num < num_layers; layer_num++) {
-        VTR_ASSERT(layer_pin_sink_count[layer_num] != OPEN);
-        if (layer_pin_sink_count[layer_num] == 0) {
-            continue;
-        }
-        crossing = wirelength_crossing_count(layer_pin_sink_count[layer_num] + 1);
-
-        /* Could insert a check for xmin == xmax.  In that case, assume  *
-         * connection will be made with no bends and hence no x-cost.    *
-         * Same thing for y-cost.                                        */
-
-        /* Cost = wire length along channel * cross_count / average      *
-         * channel capacity.   Do this for x, then y direction and add.  */
-
-        ncost += (bbptr[layer_num].xmax - bbptr[layer_num].xmin + 1) * crossing;
-
-        ncost += (bbptr[layer_num].ymax - bbptr[layer_num].ymin + 1) * crossing;
-    }
-
-    return (ncost);
-}
-
-static double get_net_cost(ClusterNetId net_id, const t_bb& bbptr) {
-    /* Finds the cost due to one net by looking at its coordinate bounding  *
-     * box.                                                                 */
-
-    double ncost, crossing;
-    auto& cluster_ctx = g_vpr_ctx.clustering();
-
-    crossing = wirelength_crossing_count(
-        cluster_ctx.clb_nlist.net_pins(net_id).size());
-
-    /* Could insert a check for xmin == xmax.  In that case, assume  *
-     * connection will be made with no bends and hence no x-cost.    *
-     * Same thing for y-cost.                                        */
-
-    /* Cost = wire length along channel * cross_count / average      *
-     * channel capacity.   Do this for x, then y direction and add.  */
-
-    ncost = (bbptr.xmax - bbptr.xmin + 1) * crossing
-            * chanx_place_cost_fac[bbptr.ymax][bbptr.ymin - 1];
-
-    ncost += (bbptr.ymax - bbptr.ymin + 1) * crossing
-             * chany_place_cost_fac[bbptr.xmax][bbptr.xmin - 1];
-
-    return (ncost);
-}
-
-static double get_net_layer_cost(ClusterNetId /* net_id */,
-                                 const std::vector<t_2D_bb>& bbptr,
-                                 const vtr::NdMatrixProxy<int, 1> layer_pin_sink_count) {
-    /* Finds the cost due to one net by looking at its coordinate bounding  *
-     * box.                                                                 */
-
-    double ncost = 0.;
-    double crossing = 0.;
-    int num_layers = g_vpr_ctx.device().grid.get_num_layers();
-
-    for (int layer_num = 0; layer_num < num_layers; layer_num++) {
-        VTR_ASSERT(layer_pin_sink_count[layer_num] != OPEN);
-        if (layer_pin_sink_count[layer_num] == 0) {
-            continue;
-        }
-        crossing = wirelength_crossing_count(layer_pin_sink_count[layer_num] + 1);
-
-        /* Could insert a check for xmin == xmax.  In that case, assume  *
-         * connection will be made with no bends and hence no x-cost.    *
-         * Same thing for y-cost.                                        */
-
-        /* Cost = wire length along channel * cross_count / average      *
-         * channel capacity.   Do this for x, then y direction and add.  */
-
-        ncost += (bbptr[layer_num].xmax - bbptr[layer_num].xmin + 1) * crossing
-                 * chanx_place_cost_fac[bbptr[layer_num].ymax][bbptr[layer_num].ymin - 1];
-
-        ncost += (bbptr[layer_num].ymax - bbptr[layer_num].ymin + 1) * crossing
-                 * chany_place_cost_fac[bbptr[layer_num].xmax][bbptr[layer_num].xmin - 1];
-    }
-
-    return (ncost);
-}
-
-/* Finds the bounding box of a net and stores its coordinates in the  *
- * bb_coord_new data structure.  This routine should only be called   *
- * for small nets, since it does not determine enough information for *
- * the bounding box to be updated incrementally later.                *
- * Currently assumes channels on both sides of the CLBs forming the   *
- * edges of the bounding box can be used.  Essentially, I am assuming *
- * the pins always lie on the outside of the bounding box.            */
-static void get_non_updateable_bb(ClusterNetId net_id,
-                                  t_bb& bb_coord_new,
-                                  vtr::NdMatrixProxy<int, 1> num_sink_pin_layer) {
-    //TODO: account for multiple physical pin instances per logical pin
-
-    int xmax, ymax, layer_max, xmin, ymin, layer_min, x, y, layer;
-    int pnum;
-
-    auto& cluster_ctx = g_vpr_ctx.clustering();
-    auto& place_ctx = g_vpr_ctx.placement();
-    auto& device_ctx = g_vpr_ctx.device();
-
-    ClusterBlockId bnum = cluster_ctx.clb_nlist.net_driver_block(net_id);
-    pnum = net_pin_to_tile_pin_index(net_id, 0);
-
-    x = place_ctx.block_locs[bnum].loc.x
-        + physical_tile_type(bnum)->pin_width_offset[pnum];
-    y = place_ctx.block_locs[bnum].loc.y
-        + physical_tile_type(bnum)->pin_height_offset[pnum];
-    layer = place_ctx.block_locs[bnum].loc.layer;
-
-    xmin = x;
-    ymin = y;
-    layer_min = layer;
-    xmax = x;
-    ymax = y;
-    layer_max = layer;
-
-    for (int layer_num = 0; layer_num < device_ctx.grid.get_num_layers(); layer_num++) {
-        num_sink_pin_layer[layer_num] = 0;
-    }
-
-    for (auto pin_id : cluster_ctx.clb_nlist.net_sinks(net_id)) {
-        bnum = cluster_ctx.clb_nlist.pin_block(pin_id);
-        pnum = tile_pin_index(pin_id);
-        x = place_ctx.block_locs[bnum].loc.x
-            + physical_tile_type(bnum)->pin_width_offset[pnum];
-        y = place_ctx.block_locs[bnum].loc.y
-            + physical_tile_type(bnum)->pin_height_offset[pnum];
-        layer = place_ctx.block_locs[bnum].loc.layer;
-
-        if (x < xmin) {
-            xmin = x;
-        } else if (x > xmax) {
-            xmax = x;
-        }
-
-        if (y < ymin) {
-            ymin = y;
-        } else if (y > ymax) {
-            ymax = y;
-        }
-
-        if (layer < layer_min) {
-            layer_min = layer;
-        } else if (layer > layer_max) {
-            layer_max = layer;
-        }
-
-        num_sink_pin_layer[layer]++;
-    }
-
-    /* Now I've found the coordinates of the bounding box.  There are no *
-     * channels beyond device_ctx.grid.width()-2 and                     *
-     * device_ctx.grid.height() - 2, so I want to clip to that.  As well,*
-     * since I'll always include the channel immediately below and the   *
-     * channel immediately to the left of the bounding box, I want to    *
-     * clip to 1 in both directions as well (since minimum channel index *
-     * is 0).  See route_common.cpp for a channel diagram.               */
-
-    bb_coord_new.xmin = max(min<int>(xmin, device_ctx.grid.width() - 2), 1);  //-2 for no perim channels
-    bb_coord_new.ymin = max(min<int>(ymin, device_ctx.grid.height() - 2), 1); //-2 for no perim channels
-    bb_coord_new.layer_min = max(min<int>(layer_min, device_ctx.grid.get_num_layers() - 1), 0);
-    bb_coord_new.xmax = max(min<int>(xmax, device_ctx.grid.width() - 2), 1);  //-2 for no perim channels
-    bb_coord_new.ymax = max(min<int>(ymax, device_ctx.grid.height() - 2), 1); //-2 for no perim channels
-    bb_coord_new.layer_max = max(min<int>(layer_max, device_ctx.grid.get_num_layers() - 1), 0);
-}
-
-static void get_non_updateable_layer_bb(ClusterNetId net_id,
-                                        std::vector<t_2D_bb>& bb_coord_new,
-                                        vtr::NdMatrixProxy<int, 1> num_sink_layer) {
-    //TODO: account for multiple physical pin instances per logical pin
-
-    auto& device_ctx = g_vpr_ctx.device();
-    int num_layers = device_ctx.grid.get_num_layers();
-    for (int layer_num = 0; layer_num < device_ctx.grid.get_num_layers(); layer_num++) {
-        num_sink_layer[layer_num] = 0;
-    }
-
-    int pnum;
-
-    auto& cluster_ctx = g_vpr_ctx.clustering();
-    auto& place_ctx = g_vpr_ctx.placement();
-
-    ClusterBlockId bnum = cluster_ctx.clb_nlist.net_driver_block(net_id);
-    pnum = net_pin_to_tile_pin_index(net_id, 0);
-
-    int src_x = place_ctx.block_locs[bnum].loc.x
-                + physical_tile_type(bnum)->pin_width_offset[pnum];
-    int src_y = place_ctx.block_locs[bnum].loc.y
-                + physical_tile_type(bnum)->pin_height_offset[pnum];
-
-    std::vector<int> xmin(num_layers, src_x);
-    std::vector<int> ymin(num_layers, src_y);
-    std::vector<int> xmax(num_layers, src_x);
-    std::vector<int> ymax(num_layers, src_y);
-
-    for (auto pin_id : cluster_ctx.clb_nlist.net_sinks(net_id)) {
-        bnum = cluster_ctx.clb_nlist.pin_block(pin_id);
-        pnum = tile_pin_index(pin_id);
-        int x = place_ctx.block_locs[bnum].loc.x
-                + physical_tile_type(bnum)->pin_width_offset[pnum];
-        int y = place_ctx.block_locs[bnum].loc.y
-                + physical_tile_type(bnum)->pin_height_offset[pnum];
-
-        int layer_num = place_ctx.block_locs[bnum].loc.layer;
-        num_sink_layer[layer_num]++;
-        if (x < xmin[layer_num]) {
-            xmin[layer_num] = x;
-        } else if (x > xmax[layer_num]) {
-            xmax[layer_num] = x;
-        }
-
-        if (y < ymin[layer_num]) {
-            ymin[layer_num] = y;
-        } else if (y > ymax[layer_num]) {
-            ymax[layer_num] = y;
-        }
-    }
-
-    /* Now I've found the coordinates of the bounding box.  There are no *
-     * channels beyond device_ctx.grid.width()-2 and                     *
-     * device_ctx.grid.height() - 2, so I want to clip to that.  As well,*
-     * since I'll always include the channel immediately below and the   *
-     * channel immediately to the left of the bounding box, I want to    *
-     * clip to 1 in both directions as well (since minimum channel index *
-     * is 0).  See route_common.cpp for a channel diagram.               */
-    for (int layer_num = 0; layer_num < num_layers; layer_num++) {
-        bb_coord_new[layer_num].layer_num = layer_num;
-        bb_coord_new[layer_num].xmin = max(min<int>(xmin[layer_num], device_ctx.grid.width() - 2), 1);  //-2 for no perim channels
-        bb_coord_new[layer_num].ymin = max(min<int>(ymin[layer_num], device_ctx.grid.height() - 2), 1); //-2 for no perim channels
-        bb_coord_new[layer_num].xmax = max(min<int>(xmax[layer_num], device_ctx.grid.width() - 2), 1);  //-2 for no perim channels
-        bb_coord_new[layer_num].ymax = max(min<int>(ymax[layer_num], device_ctx.grid.height() - 2), 1); //-2 for no perim channels
-    }
-}
-
-static void update_bb(ClusterNetId net_id,
-                      t_bb& bb_edge_new,
-                      t_bb& bb_coord_new,
-                      vtr::NdMatrixProxy<int, 1> num_sink_pin_layer_new,
-                      t_physical_tile_loc pin_old_loc,
-                      t_physical_tile_loc pin_new_loc,
-                      bool src_pin) {
-    /* Updates the bounding box of a net by storing its coordinates in    *
-     * the bb_coord_new data structure and the number of blocks on each   *
-     * edge in the bb_edge_new data structure.  This routine should only  *
-     * be called for large nets, since it has some overhead relative to   *
-     * just doing a brute force bounding box calculation.  The bounding   *
-     * box coordinate and edge information for inet must be valid before  *
-     * this routine is called.                                            *
-     * Currently assumes channels on both sides of the CLBs forming the   *
-     * edges of the bounding box can be used.  Essentially, I am assuming *
-     * the pins always lie on the outside of the bounding box.            *
-     * The x and y coordinates are the pin's x and y coordinates.         */
-    /* IO blocks are considered to be one cell in for simplicity.         */
-    //TODO: account for multiple physical pin instances per logical pin
-    const t_bb *curr_bb_edge, *curr_bb_coord;
-
-    auto& device_ctx = g_vpr_ctx.device();
-    auto& place_move_ctx = g_placer_ctx.move();
-
-    const int num_layers = device_ctx.grid.get_num_layers();
-
-    pin_new_loc.x = max(min<int>(pin_new_loc.x, device_ctx.grid.width() - 2), 1);  //-2 for no perim channels
-    pin_new_loc.y = max(min<int>(pin_new_loc.y, device_ctx.grid.height() - 2), 1); //-2 for no perim channels
-    pin_new_loc.layer_num = max(min<int>(pin_new_loc.layer_num, device_ctx.grid.get_num_layers() - 1), 0);
-    pin_old_loc.x = max(min<int>(pin_old_loc.x, device_ctx.grid.width() - 2), 1);  //-2 for no perim channels
-    pin_old_loc.y = max(min<int>(pin_old_loc.y, device_ctx.grid.height() - 2), 1); //-2 for no perim channels
-    pin_old_loc.layer_num = max(min<int>(pin_old_loc.layer_num, device_ctx.grid.get_num_layers() - 1), 0);
-
-    /* Check if the net had been updated before. */
-    if (bb_updated_before[net_id] == GOT_FROM_SCRATCH) {
-        /* The net had been updated from scratch, DO NOT update again! */
-        return;
-    }
-
-    vtr::NdMatrixProxy<int, 1> curr_num_sink_pin_layer = (bb_updated_before[net_id] == NOT_UPDATED_YET) ? place_move_ctx.num_sink_pin_layer[size_t(net_id)] : num_sink_pin_layer_new;
-
-    if (bb_updated_before[net_id] == NOT_UPDATED_YET) {
-        /* The net had NOT been updated before, could use the old values */
-        curr_bb_edge = &place_move_ctx.bb_num_on_edges[net_id];
-        curr_bb_coord = &place_move_ctx.bb_coords[net_id];
-        bb_updated_before[net_id] = UPDATED_ONCE;
-    } else {
-        /* The net had been updated before, must use the new values */
-        curr_bb_coord = &bb_coord_new;
-        curr_bb_edge = &bb_edge_new;
-    }
-
-    /* Check if I can update the bounding box incrementally. */
-
-    if (pin_new_loc.x < pin_old_loc.x) { /* Move to left. */
-
-        /* Update the xmax fields for coordinates and number of edges first. */
-
-        if (pin_old_loc.x == curr_bb_coord->xmax) { /* Old position at xmax. */
-            if (curr_bb_edge->xmax == 1) {
-                get_bb_from_scratch(net_id, bb_coord_new, bb_edge_new, num_sink_pin_layer_new);
-                bb_updated_before[net_id] = GOT_FROM_SCRATCH;
-                return;
-            } else {
-                bb_edge_new.xmax = curr_bb_edge->xmax - 1;
-                bb_coord_new.xmax = curr_bb_coord->xmax;
-            }
-        } else { /* Move to left, old postion was not at xmax. */
-            bb_coord_new.xmax = curr_bb_coord->xmax;
-            bb_edge_new.xmax = curr_bb_edge->xmax;
-        }
-
-        /* Now do the xmin fields for coordinates and number of edges. */
-
-        if (pin_new_loc.x < curr_bb_coord->xmin) { /* Moved past xmin */
-            bb_coord_new.xmin = pin_new_loc.x;
-            bb_edge_new.xmin = 1;
-        } else if (pin_new_loc.x == curr_bb_coord->xmin) { /* Moved to xmin */
-            bb_coord_new.xmin = pin_new_loc.x;
-            bb_edge_new.xmin = curr_bb_edge->xmin + 1;
-        } else { /* Xmin unchanged. */
-            bb_coord_new.xmin = curr_bb_coord->xmin;
-            bb_edge_new.xmin = curr_bb_edge->xmin;
-        }
-        /* End of move to left case. */
-
-    } else if (pin_new_loc.x > pin_old_loc.x) { /* Move to right. */
-
-        /* Update the xmin fields for coordinates and number of edges first. */
-
-        if (pin_old_loc.x == curr_bb_coord->xmin) { /* Old position at xmin. */
-            if (curr_bb_edge->xmin == 1) {
-                get_bb_from_scratch(net_id, bb_coord_new, bb_edge_new, num_sink_pin_layer_new);
-                bb_updated_before[net_id] = GOT_FROM_SCRATCH;
-                return;
-            } else {
-                bb_edge_new.xmin = curr_bb_edge->xmin - 1;
-                bb_coord_new.xmin = curr_bb_coord->xmin;
-            }
-        } else { /* Move to right, old position was not at xmin. */
-            bb_coord_new.xmin = curr_bb_coord->xmin;
-            bb_edge_new.xmin = curr_bb_edge->xmin;
-        }
-
-        /* Now do the xmax fields for coordinates and number of edges. */
-
-        if (pin_new_loc.x > curr_bb_coord->xmax) { /* Moved past xmax. */
-            bb_coord_new.xmax = pin_new_loc.x;
-            bb_edge_new.xmax = 1;
-        } else if (pin_new_loc.x == curr_bb_coord->xmax) { /* Moved to xmax */
-            bb_coord_new.xmax = pin_new_loc.x;
-            bb_edge_new.xmax = curr_bb_edge->xmax + 1;
-        } else { /* Xmax unchanged. */
-            bb_coord_new.xmax = curr_bb_coord->xmax;
-            bb_edge_new.xmax = curr_bb_edge->xmax;
-        }
-        /* End of move to right case. */
-
-    } else { /* pin_new_loc.x == pin_old_loc.x -- no x motion. */
-        bb_coord_new.xmin = curr_bb_coord->xmin;
-        bb_coord_new.xmax = curr_bb_coord->xmax;
-        bb_edge_new.xmin = curr_bb_edge->xmin;
-        bb_edge_new.xmax = curr_bb_edge->xmax;
-    }
-
-    /* Now account for the y-direction motion. */
-
-    if (pin_new_loc.y < pin_old_loc.y) { /* Move down. */
-
-        /* Update the ymax fields for coordinates and number of edges first. */
-
-        if (pin_old_loc.y == curr_bb_coord->ymax) { /* Old position at ymax. */
-            if (curr_bb_edge->ymax == 1) {
-                get_bb_from_scratch(net_id, bb_coord_new, bb_edge_new, num_sink_pin_layer_new);
-                bb_updated_before[net_id] = GOT_FROM_SCRATCH;
-                return;
-            } else {
-                bb_edge_new.ymax = curr_bb_edge->ymax - 1;
-                bb_coord_new.ymax = curr_bb_coord->ymax;
-            }
-        } else { /* Move down, old postion was not at ymax. */
-            bb_coord_new.ymax = curr_bb_coord->ymax;
-            bb_edge_new.ymax = curr_bb_edge->ymax;
-        }
-
-        /* Now do the ymin fields for coordinates and number of edges. */
-
-        if (pin_new_loc.y < curr_bb_coord->ymin) { /* Moved past ymin */
-            bb_coord_new.ymin = pin_new_loc.y;
-            bb_edge_new.ymin = 1;
-        } else if (pin_new_loc.y == curr_bb_coord->ymin) { /* Moved to ymin */
-            bb_coord_new.ymin = pin_new_loc.y;
-            bb_edge_new.ymin = curr_bb_edge->ymin + 1;
-        } else { /* ymin unchanged. */
-            bb_coord_new.ymin = curr_bb_coord->ymin;
-            bb_edge_new.ymin = curr_bb_edge->ymin;
-        }
-        /* End of move down case. */
-
-    } else if (pin_new_loc.y > pin_old_loc.y) { /* Moved up. */
-
-        /* Update the ymin fields for coordinates and number of edges first. */
-
-        if (pin_old_loc.y == curr_bb_coord->ymin) { /* Old position at ymin. */
-            if (curr_bb_edge->ymin == 1) {
-                get_bb_from_scratch(net_id, bb_coord_new, bb_edge_new, num_sink_pin_layer_new);
-                bb_updated_before[net_id] = GOT_FROM_SCRATCH;
-                return;
-            } else {
-                bb_edge_new.ymin = curr_bb_edge->ymin - 1;
-                bb_coord_new.ymin = curr_bb_coord->ymin;
-            }
-        } else { /* Moved up, old position was not at ymin. */
-            bb_coord_new.ymin = curr_bb_coord->ymin;
-            bb_edge_new.ymin = curr_bb_edge->ymin;
-        }
-
-        /* Now do the ymax fields for coordinates and number of edges. */
-
-        if (pin_new_loc.y > curr_bb_coord->ymax) { /* Moved past ymax. */
-            bb_coord_new.ymax = pin_new_loc.y;
-            bb_edge_new.ymax = 1;
-        } else if (pin_new_loc.y == curr_bb_coord->ymax) { /* Moved to ymax */
-            bb_coord_new.ymax = pin_new_loc.y;
-            bb_edge_new.ymax = curr_bb_edge->ymax + 1;
-        } else { /* ymax unchanged. */
-            bb_coord_new.ymax = curr_bb_coord->ymax;
-            bb_edge_new.ymax = curr_bb_edge->ymax;
-        }
-        /* End of move up case. */
-
-    } else { /* pin_new_loc.y == yold -- no y motion. */
-        bb_coord_new.ymin = curr_bb_coord->ymin;
-        bb_coord_new.ymax = curr_bb_coord->ymax;
-        bb_edge_new.ymin = curr_bb_edge->ymin;
-        bb_edge_new.ymax = curr_bb_edge->ymax;
-    }
-
-    /* Now account for the layer motion. */
-    if (num_layers > 1) {
-        /* We need to update it only if multiple layers are available */
-        for (int layer_num = 0; layer_num < num_layers; layer_num++) {
-            num_sink_pin_layer_new[layer_num] = curr_num_sink_pin_layer[layer_num];
-        }
-        if (!src_pin) {
-            /* if src pin is being moved, we don't need to update this data structure */
-            if (pin_old_loc.layer_num != pin_new_loc.layer_num) {
-                num_sink_pin_layer_new[pin_old_loc.layer_num] = (curr_num_sink_pin_layer)[pin_old_loc.layer_num] - 1;
-                num_sink_pin_layer_new[pin_new_loc.layer_num] = (curr_num_sink_pin_layer)[pin_new_loc.layer_num] + 1;
-            }
-        }
-
-        if (pin_new_loc.layer_num < pin_old_loc.layer_num) {
-            if (pin_old_loc.layer_num == curr_bb_coord->layer_max) {
-                if (curr_bb_edge->layer_max == 1) {
-                    get_bb_from_scratch(net_id, bb_coord_new, bb_edge_new, num_sink_pin_layer_new);
-                    bb_updated_before[net_id] = GOT_FROM_SCRATCH;
-                    return;
-                } else {
-                    bb_edge_new.layer_max = curr_bb_edge->layer_max - 1;
-                    bb_coord_new.layer_max = curr_bb_coord->layer_max;
-                }
-            } else {
-                bb_coord_new.layer_max = curr_bb_coord->layer_max;
-                bb_edge_new.layer_max = curr_bb_edge->layer_max;
-            }
-
-
-            if (pin_new_loc.layer_num < curr_bb_coord->layer_min) {
-                bb_coord_new.layer_min = pin_new_loc.layer_num;
-                bb_edge_new.layer_min = 1;
-            } else if (pin_new_loc.layer_num == curr_bb_coord->layer_min) {
-                bb_coord_new.layer_min = pin_new_loc.layer_num;
-                bb_edge_new.layer_min = curr_bb_edge->layer_min + 1;
-            } else {
-                bb_coord_new.layer_min = curr_bb_coord->layer_min;
-                bb_edge_new.layer_min = curr_bb_edge->layer_min;
-            }
-
-        } else if (pin_new_loc.layer_num > pin_old_loc.layer_num) {
-
-
-            if (pin_old_loc.layer_num == curr_bb_coord->layer_min) {
-                if (curr_bb_edge->layer_min == 1) {
-                    get_bb_from_scratch(net_id, bb_coord_new, bb_edge_new, num_sink_pin_layer_new);
-                    bb_updated_before[net_id] = GOT_FROM_SCRATCH;
-                    return;
-                } else {
-                    bb_edge_new.layer_min = curr_bb_edge->layer_min - 1;
-                    bb_coord_new.layer_min = curr_bb_coord->layer_min;
-                }
-            } else {
-                bb_coord_new.layer_min = curr_bb_coord->layer_min;
-                bb_edge_new.layer_min = curr_bb_edge->layer_min;
-            }
-
-            if (pin_new_loc.layer_num > curr_bb_coord->layer_max) {
-                bb_coord_new.layer_max = pin_new_loc.layer_num;
-                bb_edge_new.layer_max = 1;
-            } else if (pin_new_loc.layer_num == curr_bb_coord->layer_max) {
-                bb_coord_new.layer_max = pin_new_loc.layer_num;
-                bb_edge_new.layer_max = curr_bb_edge->layer_max + 1;
-            } else {
-                bb_coord_new.layer_max = curr_bb_coord->layer_max;
-                bb_edge_new.layer_max = curr_bb_edge->layer_max;
-            }
-
-
-        } else {
-            bb_coord_new.layer_min = curr_bb_coord->layer_min;
-            bb_coord_new.layer_max = curr_bb_coord->layer_max;
-            bb_edge_new.layer_min = curr_bb_edge->layer_min;
-            bb_edge_new.layer_max = curr_bb_edge->layer_max;
-        }
-
-    } else {
-        bb_coord_new.layer_min = curr_bb_coord->layer_min;
-        bb_coord_new.layer_max = curr_bb_coord->layer_max;
-        bb_edge_new.layer_min = curr_bb_edge->layer_min;
-        bb_edge_new.layer_max = curr_bb_edge->layer_max;
-    }
-
-    if (bb_updated_before[net_id] == NOT_UPDATED_YET) {
-        bb_updated_before[net_id] = UPDATED_ONCE;
-    }
-}
-
-static void update_layer_bb(ClusterNetId net_id,
-                            std::vector<t_2D_bb>& bb_edge_new,
-                            std::vector<t_2D_bb>& bb_coord_new,
-                            vtr::NdMatrixProxy<int, 1> bb_pin_sink_count_new,
-                            t_physical_tile_loc pin_old_loc,
-                            t_physical_tile_loc pin_new_loc,
-                            bool is_output_pin) {
-    /* Updates the bounding box of a net by storing its coordinates in    *
-     * the bb_coord_new data structure and the number of blocks on each   *
-     * edge in the bb_edge_new data structure.  This routine should only  *
-     * be called for large nets, since it has some overhead relative to   *
-     * just doing a brute force bounding box calculation.  The bounding   *
-     * box coordinate and edge information for inet must be valid before  *
-     * this routine is called.                                            *
-     * Currently assumes channels on both sides of the CLBs forming the   *
-     * edges of the bounding box can be used.  Essentially, I am assuming *
-     * the pins always lie on the outside of the bounding box.            *
-     * The x and y coordinates are the pin's x and y coordinates.         */
-    /* IO blocks are considered to be one cell in for simplicity.         */
-    //TODO: account for multiple physical pin instances per logical pin
-    const std::vector<t_2D_bb>*curr_bb_edge, *curr_bb_coord;
-
-    auto& device_ctx = g_vpr_ctx.device();
-    auto& place_move_ctx = g_placer_ctx.move();
-
-    pin_new_loc.x = max(min<int>(pin_new_loc.x, device_ctx.grid.width() - 2), 1);  //-2 for no perim channels
-    pin_new_loc.y = max(min<int>(pin_new_loc.y, device_ctx.grid.height() - 2), 1); //-2 for no perim channels
-    pin_old_loc.x = max(min<int>(pin_old_loc.x, device_ctx.grid.width() - 2), 1);  //-2 for no perim channels
-    pin_old_loc.y = max(min<int>(pin_old_loc.y, device_ctx.grid.height() - 2), 1); //-2 for no perim channels
-
-    /* Check if the net had been updated before. */
-    if (bb_updated_before[net_id] == GOT_FROM_SCRATCH) {
-        /* The net had been updated from scratch, DO NOT update again! */
-        return;
-    }
-
-    const vtr::NdMatrixProxy<int, 1> curr_layer_pin_sink_count = (bb_updated_before[net_id] == NOT_UPDATED_YET) ? place_move_ctx.num_sink_pin_layer[size_t(net_id)] : bb_pin_sink_count_new;
-
-    if (bb_updated_before[net_id] == NOT_UPDATED_YET) {
-        /* The net had NOT been updated before, could use the old values */
-        curr_bb_edge = &place_move_ctx.layer_bb_num_on_edges[net_id];
-        curr_bb_coord = &place_move_ctx.layer_bb_coords[net_id];
-        bb_updated_before[net_id] = UPDATED_ONCE;
-    } else {
-        /* The net had been updated before, must use the new values */
-        curr_bb_edge = &bb_edge_new;
-        curr_bb_coord = &bb_coord_new;
-    }
-
-    /* Check if I can update the bounding box incrementally. */
-
-    update_bb_pin_sink_count(net_id,
-                             pin_old_loc,
-                             pin_new_loc,
-                             curr_layer_pin_sink_count,
-                             bb_pin_sink_count_new,
-                             is_output_pin);
-
-    int layer_old = pin_old_loc.layer_num;
-    int layer_new = pin_new_loc.layer_num;
-    bool layer_changed = (layer_old != layer_new);
-
-    bb_edge_new = *curr_bb_edge;
-    bb_coord_new = *curr_bb_coord;
-
-    if (layer_changed) {
-        update_bb_layer_changed(net_id,
-                                pin_old_loc,
-                                pin_new_loc,
-                                *curr_bb_edge,
-                                *curr_bb_coord,
-                                bb_pin_sink_count_new,
-                                bb_edge_new,
-                                bb_coord_new);
-    } else {
-        update_bb_same_layer(net_id,
-                             pin_old_loc,
-                             pin_new_loc,
-                             *curr_bb_edge,
-                             *curr_bb_coord,
-                             bb_pin_sink_count_new,
-                             bb_edge_new,
-                             bb_coord_new);
-    }
-
-    if (bb_updated_before[net_id] == NOT_UPDATED_YET) {
-        bb_updated_before[net_id] = UPDATED_ONCE;
-    }
-}
-
-static inline void update_bb_same_layer(ClusterNetId net_id,
-                                        const t_physical_tile_loc& pin_old_loc,
-                                        const t_physical_tile_loc& pin_new_loc,
-                                        const std::vector<t_2D_bb>& curr_bb_edge,
-                                        const std::vector<t_2D_bb>& curr_bb_coord,
-                                        vtr::NdMatrixProxy<int, 1> bb_pin_sink_count_new,
-                                        std::vector<t_2D_bb>& bb_edge_new,
-                                        std::vector<t_2D_bb>& bb_coord_new) {
-    int x_old = pin_old_loc.x;
-    int x_new = pin_new_loc.x;
-
-    int y_old = pin_old_loc.y;
-    int y_new = pin_new_loc.y;
-
-    int layer_num = pin_old_loc.layer_num;
-    VTR_ASSERT_SAFE(layer_num == pin_new_loc.layer_num);
-
-    if (x_new < x_old) {
-        if (x_old == curr_bb_coord[layer_num].xmax) {
-            update_bb_edge(net_id,
-                           bb_edge_new,
-                           bb_coord_new,
-                           bb_pin_sink_count_new,
-                           curr_bb_edge[layer_num].xmax,
-                           curr_bb_coord[layer_num].xmax,
-                           bb_edge_new[layer_num].xmax,
-                           bb_coord_new[layer_num].xmax);
-            if (bb_updated_before[net_id] == GOT_FROM_SCRATCH) {
-                return;
-            }
-        }
-
-        if (x_new < curr_bb_coord[layer_num].xmin) {
-            bb_edge_new[layer_num].xmin = 1;
-            bb_coord_new[layer_num].xmin = x_new;
-        } else if (x_new == curr_bb_coord[layer_num].xmin) {
-            bb_edge_new[layer_num].xmin = curr_bb_edge[layer_num].xmin + 1;
-            bb_coord_new[layer_num].xmin = curr_bb_coord[layer_num].xmin;
-        }
-
-    } else if (x_new > x_old) {
-        if (x_old == curr_bb_coord[layer_num].xmin) {
-            update_bb_edge(net_id,
-                           bb_edge_new,
-                           bb_coord_new,
-                           bb_pin_sink_count_new,
-                           curr_bb_edge[layer_num].xmin,
-                           curr_bb_coord[layer_num].xmin,
-                           bb_edge_new[layer_num].xmin,
-                           bb_coord_new[layer_num].xmin);
-            if (bb_updated_before[net_id] == GOT_FROM_SCRATCH) {
-                return;
-            }
-        }
-
-        if (x_new > curr_bb_coord[layer_num].xmax) {
-            bb_edge_new[layer_num].xmax = 1;
-            bb_coord_new[layer_num].xmax = x_new;
-        } else if (x_new == curr_bb_coord[layer_num].xmax) {
-            bb_edge_new[layer_num].xmax = curr_bb_edge[layer_num].xmax + 1;
-            bb_coord_new[layer_num].xmax = curr_bb_coord[layer_num].xmax;
-        }
-    }
-
-    if (y_new < y_old) {
-        if (y_old == curr_bb_coord[layer_num].ymax) {
-            update_bb_edge(net_id,
-                           bb_edge_new,
-                           bb_coord_new,
-                           bb_pin_sink_count_new,
-                           curr_bb_edge[layer_num].ymax,
-                           curr_bb_coord[layer_num].ymax,
-                           bb_edge_new[layer_num].ymax,
-                           bb_coord_new[layer_num].ymax);
-            if (bb_updated_before[net_id] == GOT_FROM_SCRATCH) {
-                return;
-            }
-        }
-
-        if (y_new < curr_bb_coord[layer_num].ymin) {
-            bb_edge_new[layer_num].ymin = 1;
-            bb_coord_new[layer_num].ymin = y_new;
-        } else if (y_new == curr_bb_coord[layer_num].ymin) {
-            bb_edge_new[layer_num].ymin = curr_bb_edge[layer_num].ymin + 1;
-            bb_coord_new[layer_num].ymin = curr_bb_coord[layer_num].ymin;
-        }
-
-    } else if (y_new > y_old) {
-        if (y_old == curr_bb_coord[layer_num].ymin) {
-            update_bb_edge(net_id,
-                           bb_edge_new,
-                           bb_coord_new,
-                           bb_pin_sink_count_new,
-                           curr_bb_edge[layer_num].ymin,
-                           curr_bb_coord[layer_num].ymin,
-                           bb_edge_new[layer_num].ymin,
-                           bb_coord_new[layer_num].ymin);
-            if (bb_updated_before[net_id] == GOT_FROM_SCRATCH) {
-                return;
-            }
-        }
-
-        if (y_new > curr_bb_coord[layer_num].ymax) {
-            bb_edge_new[layer_num].ymax = 1;
-            bb_coord_new[layer_num].ymax = y_new;
-        } else if (y_new == curr_bb_coord[layer_num].ymax) {
-            bb_edge_new[layer_num].ymax = curr_bb_edge[layer_num].ymax + 1;
-            bb_coord_new[layer_num].ymax = curr_bb_coord[layer_num].ymax;
-        }
-    }
-}
-
-static inline void update_bb_layer_changed(ClusterNetId net_id,
-                                           const t_physical_tile_loc& pin_old_loc,
-                                           const t_physical_tile_loc& pin_new_loc,
-                                           const std::vector<t_2D_bb>& curr_bb_edge,
-                                           const std::vector<t_2D_bb>& curr_bb_coord,
-                                           vtr::NdMatrixProxy<int, 1> bb_pin_sink_count_new,
-                                           std::vector<t_2D_bb>& bb_edge_new,
-                                           std::vector<t_2D_bb>& bb_coord_new) {
-    int x_old = pin_old_loc.x;
-
-    int y_old = pin_old_loc.y;
-
-    int old_layer_num = pin_old_loc.layer_num;
-    int new_layer_num = pin_new_loc.layer_num;
-    VTR_ASSERT_SAFE(old_layer_num != new_layer_num);
-
-    if (x_old == curr_bb_coord[old_layer_num].xmax) {
-        update_bb_edge(net_id,
-                       bb_edge_new,
-                       bb_coord_new,
-                       bb_pin_sink_count_new,
-                       curr_bb_edge[old_layer_num].xmax,
-                       curr_bb_coord[old_layer_num].xmax,
-                       bb_edge_new[old_layer_num].xmax,
-                       bb_coord_new[old_layer_num].xmax);
-        if (bb_updated_before[net_id] == GOT_FROM_SCRATCH) {
-            return;
-        }
-    } else if (x_old == curr_bb_coord[old_layer_num].xmin) {
-        update_bb_edge(net_id,
-                       bb_edge_new,
-                       bb_coord_new,
-                       bb_pin_sink_count_new,
-                       curr_bb_edge[old_layer_num].xmin,
-                       curr_bb_coord[old_layer_num].xmin,
-                       bb_edge_new[old_layer_num].xmin,
-                       bb_coord_new[old_layer_num].xmin);
-        if (bb_updated_before[net_id] == GOT_FROM_SCRATCH) {
-            return;
-        }
-    }
-
-    if (y_old == curr_bb_coord[old_layer_num].ymax) {
-        update_bb_edge(net_id,
-                       bb_edge_new,
-                       bb_coord_new,
-                       bb_pin_sink_count_new,
-                       curr_bb_edge[old_layer_num].ymax,
-                       curr_bb_coord[old_layer_num].ymax,
-                       bb_edge_new[old_layer_num].ymax,
-                       bb_coord_new[old_layer_num].ymax);
-        if (bb_updated_before[net_id] == GOT_FROM_SCRATCH) {
-            return;
-        }
-    } else if (y_old == curr_bb_coord[old_layer_num].ymin) {
-        update_bb_edge(net_id,
-                       bb_edge_new,
-                       bb_coord_new,
-                       bb_pin_sink_count_new,
-                       curr_bb_edge[old_layer_num].ymin,
-                       curr_bb_coord[old_layer_num].ymin,
-                       bb_edge_new[old_layer_num].ymin,
-                       bb_coord_new[old_layer_num].ymin);
-        if (bb_updated_before[net_id] == GOT_FROM_SCRATCH) {
-            return;
-        }
-    }
-
-    add_block_to_bb(pin_new_loc,
-                    curr_bb_edge[new_layer_num],
-                    curr_bb_coord[new_layer_num],
-                    bb_edge_new[new_layer_num],
-                    bb_coord_new[new_layer_num]);
-}
-
-static void update_bb_pin_sink_count(ClusterNetId /* net_id */,
-                                     const t_physical_tile_loc& pin_old_loc,
-                                     const t_physical_tile_loc& pin_new_loc,
-                                     const vtr::NdMatrixProxy<int, 1> curr_layer_pin_sink_count,
-                                     vtr::NdMatrixProxy<int, 1> bb_pin_sink_count_new,
-                                     bool is_output_pin) {
-    VTR_ASSERT(curr_layer_pin_sink_count[pin_old_loc.layer_num] > 0 || is_output_pin == 1);
-    for (int layer_num = 0; layer_num < g_vpr_ctx.device().grid.get_num_layers(); layer_num++) {
-        bb_pin_sink_count_new[layer_num] = curr_layer_pin_sink_count[layer_num];
-    }
-    if (!is_output_pin) {
-        bb_pin_sink_count_new[pin_old_loc.layer_num] -= 1;
-        bb_pin_sink_count_new[pin_new_loc.layer_num] += 1;
-    }
-}
-
-static inline void update_bb_edge(ClusterNetId net_id,
-                                  std::vector<t_2D_bb>& bb_edge_new,
-                                  std::vector<t_2D_bb>& bb_coord_new,
-                                  vtr::NdMatrixProxy<int, 1> bb_layer_pin_sink_count,
-                                  const int& old_num_block_on_edge,
-                                  const int& old_edge_coord,
-                                  int& new_num_block_on_edge,
-                                  int& new_edge_coord) {
-    if (old_num_block_on_edge == 1) {
-        get_layer_bb_from_scratch(net_id,
-                                  bb_edge_new,
-                                  bb_coord_new,
-                                  bb_layer_pin_sink_count);
-        bb_updated_before[net_id] = GOT_FROM_SCRATCH;
-        return;
-    } else {
-        new_num_block_on_edge = old_num_block_on_edge - 1;
-        new_edge_coord = old_edge_coord;
-    }
-}
-
-static void add_block_to_bb(const t_physical_tile_loc& new_pin_loc,
-                            const t_2D_bb& bb_edge_old,
-                            const t_2D_bb& bb_coord_old,
-                            t_2D_bb& bb_edge_new,
-                            t_2D_bb& bb_coord_new) {
-    int x_new = new_pin_loc.x;
-    int y_new = new_pin_loc.y;
-
-    if (x_new > bb_coord_old.xmax) {
-        bb_edge_new.xmax = 1;
-        bb_coord_new.xmax = x_new;
-    } else if (x_new == bb_coord_old.xmax) {
-        bb_edge_new.xmax = bb_edge_old.xmax + 1;
-    }
-
-    if (x_new < bb_coord_old.xmin) {
-        bb_edge_new.xmin = 1;
-        bb_coord_new.xmin = x_new;
-    } else if (x_new == bb_coord_old.xmin) {
-        bb_edge_new.xmin = bb_edge_old.xmin + 1;
-    }
-
-    if (y_new > bb_coord_old.ymax) {
-        bb_edge_new.ymax = 1;
-        bb_coord_new.ymax = y_new;
-    } else if (y_new == bb_coord_old.ymax) {
-        bb_edge_new.ymax = bb_edge_old.ymax + 1;
-    }
-
-    if (y_new < bb_coord_old.ymin) {
-        bb_edge_new.ymin = 1;
-        bb_coord_new.ymin = y_new;
-    } else if (y_new == bb_coord_old.ymin) {
-        bb_edge_new.ymin = bb_edge_old.ymin + 1;
-    }
-}
-
-static void free_fast_cost_update() {
-    chanx_place_cost_fac.clear();
-    chany_place_cost_fac.clear();
-}
-
-static void alloc_and_load_for_fast_cost_update(float place_cost_exp) {
-    /* Allocates and loads the chanx_place_cost_fac and chany_place_cost_fac *
-     * arrays with the inverse of the average number of tracks per channel   *
-     * between [subhigh] and [sublow].  This is only useful for the cost     *
-     * function that takes the length of the net bounding box in each        *
-     * dimension divided by the average number of tracks in that direction.  *
-     * For other cost functions, you don't have to bother calling this       *
-     * routine; when using the cost function described above, however, you   *
-     * must always call this routine after you call init_chan and before     *
-     * you do any placement cost determination.  The place_cost_exp factor   *
-     * specifies to what power the width of the channel should be taken --   *
-     * larger numbers make narrower channels more expensive.                 */
-
-    auto& device_ctx = g_vpr_ctx.device();
-
-    /* Access arrays below as chan?_place_cost_fac[subhigh][sublow].  Since   *
-     * subhigh must be greater than or equal to sublow, we only need to       *
-     * allocate storage for the lower half of a matrix.                       */
-
-    //chanx_place_cost_fac = new float*[(device_ctx.grid.height())];
-    //for (size_t i = 0; i < device_ctx.grid.height(); i++)
-    //    chanx_place_cost_fac[i] = new float[(i + 1)];
-
-    //chany_place_cost_fac = new float*[(device_ctx.grid.width() + 1)];
-    //for (size_t i = 0; i < device_ctx.grid.width(); i++)
-    //    chany_place_cost_fac[i] = new float[(i + 1)];
-
-    chanx_place_cost_fac.resize({device_ctx.grid.height(), device_ctx.grid.height() + 1});
-    chany_place_cost_fac.resize({device_ctx.grid.width(), device_ctx.grid.width() + 1});
-
-    /* First compute the number of tracks between channel high and channel *
-     * low, inclusive, in an efficient manner.                             */
-
-    chanx_place_cost_fac[0][0] = device_ctx.chan_width.x_list[0];
-
-    for (size_t high = 1; high < device_ctx.grid.height(); high++) {
-        chanx_place_cost_fac[high][high] = device_ctx.chan_width.x_list[high];
-        for (size_t low = 0; low < high; low++) {
-            chanx_place_cost_fac[high][low] = chanx_place_cost_fac[high - 1][low]
-                                              + device_ctx.chan_width.x_list[high];
-        }
-    }
-
-    /* Now compute the inverse of the average number of tracks per channel *
-     * between high and low.  The cost function divides by the average     *
-     * number of tracks per channel, so by storing the inverse I convert   *
-     * this to a faster multiplication.  Take this final number to the     *
-     * place_cost_exp power -- numbers other than one mean this is no      *
-     * longer a simple "average number of tracks"; it is some power of     *
-     * that, allowing greater penalization of narrow channels.             */
-
-    for (size_t high = 0; high < device_ctx.grid.height(); high++)
-        for (size_t low = 0; low <= high; low++) {
-            /* Since we will divide the wiring cost by the average channel *
-             * capacity between high and low, having only 0 width channels *
-             * will result in infinite wiring capacity normalization       *
-             * factor, and extremely bad placer behaviour. Hence we change *
-             * this to a small (1 track) channel capacity instead.         */
-            if (chanx_place_cost_fac[high][low] == 0.0f) {
-                VTR_LOG_WARN("CHANX place cost fac is 0 at %d %d\n", high, low);
-                chanx_place_cost_fac[high][low] = 1.0f;
-            }
-
-            chanx_place_cost_fac[high][low] = (high - low + 1.)
-                                              / chanx_place_cost_fac[high][low];
-            chanx_place_cost_fac[high][low] = pow(
-                (double)chanx_place_cost_fac[high][low],
-                (double)place_cost_exp);
-        }
-
-    /* Now do the same thing for the y-directed channels.  First get the  *
-     * number of tracks between channel high and channel low, inclusive.  */
-
-    chany_place_cost_fac[0][0] = device_ctx.chan_width.y_list[0];
-
-    for (size_t high = 1; high < device_ctx.grid.width(); high++) {
-        chany_place_cost_fac[high][high] = device_ctx.chan_width.y_list[high];
-        for (size_t low = 0; low < high; low++) {
-            chany_place_cost_fac[high][low] = chany_place_cost_fac[high - 1][low]
-                                              + device_ctx.chan_width.y_list[high];
-        }
-    }
-
-    /* Now compute the inverse of the average number of tracks per channel *
-     * between high and low.  Take to specified power.                     */
-
-    for (size_t high = 0; high < device_ctx.grid.width(); high++)
-        for (size_t low = 0; low <= high; low++) {
-            /* Since we will divide the wiring cost by the average channel *
-             * capacity between high and low, having only 0 width channels *
-             * will result in infinite wiring capacity normalization       *
-             * factor, and extremely bad placer behaviour. Hence we change *
-             * this to a small (1 track) channel capacity instead.         */
-            if (chany_place_cost_fac[high][low] == 0.0f) {
-                VTR_LOG_WARN("CHANY place cost fac is 0 at %d %d\n", high, low);
-                chany_place_cost_fac[high][low] = 1.0f;
-            }
-
-            chany_place_cost_fac[high][low] = (high - low + 1.)
-                                              / chany_place_cost_fac[high][low];
-            chany_place_cost_fac[high][low] = pow(
-                (double)chany_place_cost_fac[high][low],
-                (double)place_cost_exp);
-        }
-}
-
->>>>>>> 2d967b3b
 static void check_place(const t_placer_costs& costs,
                         const PlaceDelayModel* delay_model,
                         const PlacerCriticalities* criticalities,
