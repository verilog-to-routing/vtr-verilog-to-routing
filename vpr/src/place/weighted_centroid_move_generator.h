#ifndef VPR_WEIGHTED_CENTROID_MOVE_GEN_H
#define VPR_WEIGHTED_CENTROID_MOVE_GEN_H
#include "move_generator.h"
#include "timing_place.h"

/**
 * @brief Weighted Centroid move generator
 *
 * This move generator is inspired by analytical placers: model net connections as springs and 
 * calculate the force equilibrium location. 
 *
 * For more details, please refer to:
 * "Learn to Place: FPGA Placement using Reinforcement Learning and Directed Moves", ICFPT2020
 */
class WeightedCentroidMoveGenerator : public MoveGenerator {
  public:
    WeightedCentroidMoveGenerator() = delete;
<<<<<<< HEAD
    explicit WeightedCentroidMoveGenerator(PlacerContext& placer_ctx);
=======
    explicit WeightedCentroidMoveGenerator(PlacerState& placer_state);
>>>>>>> 33a82f1c

  private:
    e_create_move propose_move(t_pl_blocks_to_be_moved& blocks_affected,
                               t_propose_action& proposed_action,
                               float rlim,
                               const t_placer_opts& placer_opts,
                               const PlacerCriticalities* criticalities) override;
};

#endif<|MERGE_RESOLUTION|>--- conflicted
+++ resolved
@@ -15,11 +15,7 @@
 class WeightedCentroidMoveGenerator : public MoveGenerator {
   public:
     WeightedCentroidMoveGenerator() = delete;
-<<<<<<< HEAD
-    explicit WeightedCentroidMoveGenerator(PlacerContext& placer_ctx);
-=======
     explicit WeightedCentroidMoveGenerator(PlacerState& placer_state);
->>>>>>> 33a82f1c
 
   private:
     e_create_move propose_move(t_pl_blocks_to_be_moved& blocks_affected,
