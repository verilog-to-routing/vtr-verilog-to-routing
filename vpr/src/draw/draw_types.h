/**
 * @file draw_types.h
 * 
 * This file contains declarations of structures and types shared by all drawing
 * routines.
 *
 * Key structures:
 *  t_draw_coords - holds coordinates and dimensions for each grid tile and each
 *					logic block
 *  t_draw_state - holds variables that control drawing modes based on user input
 *				   (eg. clicking on the menu buttons)
 *               - holds state variables that control drawing and highlighting of
 *				   architectural elements on the FPGA chip
 *
 * Author: Long Yu (Mike) Wang, Sebastian Lievano
 */

#ifndef DRAW_TYPES_H
#define DRAW_TYPES_H

#ifndef NO_GRAPHICS

#    include <vector>
#    include <memory>
#    include "clustered_netlist.h"
#    include "timing_info_fwd.h"
#    include "vtr_util.h"
#    include "vpr_types.h"
#    include "vtr_color_map.h"
#    include "vtr_vector.h"
#    include "breakpoint.h"
#    include "manual_moves.h"

#    include "ezgl/point.hpp"
#    include "ezgl/rectangle.hpp"
#    include "ezgl/color.hpp"

enum e_draw_crit_path {
    DRAW_NO_CRIT_PATH,
    DRAW_CRIT_PATH_FLYLINES,
    DRAW_CRIT_PATH_FLYLINES_DELAYS,
    DRAW_CRIT_PATH_ROUTING,
    DRAW_CRIT_PATH_ROUTING_DELAYS
};

enum e_draw_nets {
    DRAW_NO_NETS = 0,
    DRAW_NETS,
    DRAW_LOGICAL_CONNECTIONS
};

/* Draw rr_graph from less detailed to more detailed
 * in order to speed up drawing when toggle_rr is clicked
 * on for the first time.
 */
enum e_draw_rr_toggle {
    DRAW_NO_RR = 0,
    DRAW_NODES_RR,
    DRAW_NODES_SBOX_RR,
    DRAW_NODES_SBOX_CBOX_RR,
    DRAW_NODES_SBOX_CBOX_INTERNAL_RR,
    DRAW_ALL_RR,
};

enum e_draw_congestion {
    DRAW_NO_CONGEST = 0,
    DRAW_CONGESTED,
    DRAW_CONGESTED_WITH_NETS,
};

enum e_draw_routing_costs {
    DRAW_NO_ROUTING_COSTS = 0,
    DRAW_TOTAL_ROUTING_COSTS,
    DRAW_LOG_TOTAL_ROUTING_COSTS,
    DRAW_ACC_ROUTING_COSTS,
    DRAW_LOG_ACC_ROUTING_COSTS,
    DRAW_PRES_ROUTING_COSTS,
    DRAW_LOG_PRES_ROUTING_COSTS,
    DRAW_BASE_ROUTING_COSTS,
};

enum e_draw_block_pin_util {
    DRAW_NO_BLOCK_PIN_UTIL = 0,
    DRAW_BLOCK_PIN_UTIL_TOTAL,
    DRAW_BLOCK_PIN_UTIL_INPUTS,
    DRAW_BLOCK_PIN_UTIL_OUTPUTS,
};

enum e_draw_routing_util {
    DRAW_NO_ROUTING_UTIL,
    DRAW_ROUTING_UTIL,
    DRAW_ROUTING_UTIL_WITH_VALUE,
    DRAW_ROUTING_UTIL_WITH_FORMULA,
    DRAW_ROUTING_UTIL_OVER_BLOCKS, //Draw over blocks at full opacity (useful for figure generation)
};

enum e_draw_router_expansion_cost {
    DRAW_NO_ROUTER_EXPANSION_COST,
    DRAW_ROUTER_EXPANSION_COST_TOTAL,
    DRAW_ROUTER_EXPANSION_COST_KNOWN,
    DRAW_ROUTER_EXPANSION_COST_EXPECTED,
    DRAW_ROUTER_EXPANSION_COST_TOTAL_WITH_EDGES,
    DRAW_ROUTER_EXPANSION_COST_KNOWN_WITH_EDGES,
    DRAW_ROUTER_EXPANSION_COST_EXPECTED_WITH_EDGES,
};

enum e_draw_placement_macros {
    DRAW_NO_PLACEMENT_MACROS = 0,
    DRAW_PLACEMENT_MACROS,
};

enum e_draw_net_type {
    ALL_NETS,
    HIGHLIGHTED
};

/* Chanx to chany or vice versa? */
enum e_edge_dir {
    FROM_X_TO_Y,
    FROM_Y_TO_X
};

/*
 * Defines the type of drawings that can be generated for the NoC.
 * DRAW_NO_NOC -> user did not select the option to draw the NoC
 * DRAW_NOC_LINKS -> display the NoC links and how they are connected to each other
 * DRAW_NOC_LINK_USAGE -> Display the NoC links (same as DRAW_NOC_LINKS) and color the links based on their bandwidth usage
 */
enum e_draw_noc {
    DRAW_NO_NOC = 0,
    DRAW_NOC_LINKS,
    DRAW_NOC_LINK_USAGE
};

/* Structure which stores state information of a rr_node. Used
 * for controling the drawing each rr_node when ROUTING is on screen.
 * color: Color of the rr_node
 * node_highlighted: Whether the node is highlighted. Useful for
 *					 highlighting routing resources on rr_graph
 */
typedef struct {
    ezgl::color color;
    bool node_highlighted;
} t_draw_rr_node;

/**
 * @brief Structure used to store variables related to highlighting/drawing
 * 
 * Stores a lot of different variables to reflect current draw state. Most callback functions/UI elements
 * mutate some member in this struct, which then alters the draw state. Accessible through
 * global function get_draw_state_vars() in draw_global.cpp. It is recommended to name the variable draw_state for consistent form.
 * 
 * @note t_draw_state is used in the same way as a Context, but cannot be a Context because Contexts are
 * not copyable, while t_draw_state must be. (t_draw_state is copied to save a restore of the graphics state
 * when running graphics commands.)
 */
struct t_draw_state {
    ///@brief What to draw on the screen (ROUTING, PLACEMENT, NO_PICTURE)
    pic_type pic_on_screen = NO_PICTURE;

    ///@brief Whether to show nets at placement and routing.
    e_draw_nets show_nets = DRAW_NO_NETS;

    ///@brief Whether to show crit path
    e_draw_crit_path show_crit_path = DRAW_NO_CRIT_PATH;

    ///@brief Controls if congestion is shown, when ROUTING is on screen.
    e_draw_congestion show_congestion = DRAW_NO_CONGEST;

    ///@brief Controls if routing congestion costs are shown, when ROUTING is on screen.
    e_draw_routing_costs show_routing_costs;

    ///@brief Toggles whether block pin util is shown
    e_draw_block_pin_util show_blk_pin_util = DRAW_NO_BLOCK_PIN_UTIL;

    ///@brief Toggles whether router expansion cost is shown
    e_draw_router_expansion_cost show_router_expansion_cost = DRAW_NO_ROUTER_EXPANSION_COST;

    ///@brief Toggles whether placement macros are shown
    e_draw_placement_macros show_placement_macros = DRAW_NO_PLACEMENT_MACROS;

    int show_routing_bb = OPEN;

    ///@brief toggles whether routing util is shown
    e_draw_routing_util show_routing_util = DRAW_NO_ROUTING_UTIL;

    ///@brief Controls drawing of routing resources on screen, if pic_on_screen is ROUTING.
    e_draw_rr_toggle draw_rr_toggle = DRAW_NO_RR;

    ///@brief Whether routing util is shown
    bool clip_routing_util = false;

    ///@brief Boolean that toggles block outlines are shown
    bool draw_block_outlines = true;

    ///@brief Boolean that toggles block names
    bool draw_block_text = true;

    ///@brief integer value for net max fanout
    int draw_net_max_fanout = std::numeric_limits<int>::max();

    ///@brief The maximum number of sub-block levels among all physical block types in the FPGA.
    int max_sub_blk_lvl = 0;

    ///@brief If 0, no internal drawing is shown. Otherwise, indicates how many levels of sub-pbs to be drawn
    int show_blk_internal = 0;

    ///@brief Whether graphics are enabled
    bool show_graphics = false;

    ///@brief How often is user input required. (0: each t, 1: each place, 2: never)
    int gr_automode = 0;

    ///@brief Should we automatically finish drawing (instead of waiting in the event loop for user interaction?
    bool auto_proceed = false;

    ///@brief GLOBAL or DETAILED
    e_route_type draw_route_type = GLOBAL;

    ///@brief default screen message on screen
    char default_message[vtr::bufsize];

    ///@brief color in which each net should be drawn. [0..cluster_ctx.clb_nlist.nets().size()-1]
    vtr::vector<ClusterNetId, ezgl::color> net_color;

    /**
     * @brief stores the state information of each routing resource.
     * 
     * Used to control drawing each routing resource when
     * ROUTING is on screen.
     * [0..device_ctx.rr_nodes.size()-1]
     */
    std::vector<t_draw_rr_node> draw_rr_node;

    std::shared_ptr<const SetupTimingInfo> setup_timing_info;

    ///@brief pointer to architecture info. const
    const t_arch* arch_info = nullptr;

    std::shared_ptr<const vtr::ColorMap> color_map = nullptr;

    ///@brief Whether to generate an output graphics file
    bool save_graphics = false;

    std::string graphics_commands;

    ///@brief If we should pause for user interaction (requested by user)
    bool forced_pause = false;

    int sequence_number = 0;
    float net_alpha = 0.1;

    ///@brief Present congestion cost factor used when drawing. Is a copy of router's current pres_fac
    float pres_fac = 1.;

    ManualMovesState manual_moves_state;
<<<<<<< HEAD
    bool is_flat = false;
=======

    ///@brief Whether we are showing the NOC button
>>>>>>> fe505e0c
    bool show_noc_button = false;

    ///@brief Draw state for NOC drawing
    e_draw_noc draw_noc = DRAW_NO_NOC;

    std::shared_ptr<const vtr::ColorMap> noc_usage_color_map = nullptr; // color map used to display noc link bandwidth usage

    ///Tracks autocomplete enabling.
    bool justEnabled = false;

    std::vector<Breakpoint> list_of_breakpoints;

    ///@brief base of save graphics file name (i.e before extension)
    std::string save_graphics_file_base = "vpr";

    t_draw_state() = default;
    t_draw_state(const t_draw_state&) = default;
    t_draw_state& operator=(const t_draw_state&) = default;

    void reset_nets_congestion_and_rr();

    bool showing_sub_blocks();

    ezgl::color block_color(ClusterBlockId blk) const;
    void set_block_color(ClusterBlockId blk, ezgl::color color);
    void reset_block_color(ClusterBlockId blk);
    void reset_block_colors();

    std::vector<std::pair<t_pl_loc, ezgl::color>> colored_locations;

  private:
    friend void alloc_draw_structs(const t_arch* arch);
    vtr::vector<ClusterBlockId, ezgl::color> block_color_;
    vtr::vector<ClusterBlockId, bool> use_default_block_color_;
};

/* For each cluster type, this structure stores drawing
 * information for all sub-blocks inside. This includes
 * the bounding box for drawing each sub-block. */
struct t_draw_pb_type_info {
    std::vector<ezgl::rectangle> subblk_array;
    ezgl::rectangle get_pb_bbox(const t_pb_graph_node& pb_gnode);
    ezgl::rectangle& get_pb_bbox_ref(const t_pb_graph_node& pb_gnode);
};

/**
 * @brief Global Struct that stores drawn coords/sizes of grid blocks/logic blocks
 * 
 * Structure used to store coordinates and dimensions for
 * grid tiles and logic blocks in the FPGA. Accessible through the global
 * function get_draw_coords_vars().
 */
struct t_draw_coords {
    /**
     * @brief Form the axes of the chips coordinate system
     * 
     * tile_x and tile_y form two axes that make a
     * COORDINATE SYSTEM for grid_tiles, which goes from
     * (tile_x[0],tile_y[0]) at the lower left corner of the FPGA
     * to (tile_x[device_ctx.grid.width()-1]+tile_width, tile_y[device_ctx.grid.height()-1]+tile_width) in
     * the upper right corner.
     */
    float *tile_x, *tile_y;

    ///@brief Half-width or Half-height of a pin. Set when init_draw_coords is called
    float pin_size;

    /**
     * @brief stores drawing information for different block types
     * 
     * a list of drawing information for each type of
     * block, one for each type. Access it with
     * cluster_ctx.clb_nlist.block_type(block_id)->index
     */
    std::vector<t_draw_pb_type_info> blk_info;

    ///@brief constructor
    t_draw_coords();

    ///@brief returns tile width
    float get_tile_width();

    ///@brief returns tile width
    float get_tile_height();

    ///@brief returns bounding box for given pb in given clb
    ezgl::rectangle get_pb_bbox(ClusterBlockId clb_index, const t_pb_graph_node& pb_gnode);

    ///@brief returns bounding box of sub block at given location of given type w. given pb
    ezgl::rectangle get_pb_bbox(int grid_x, int grid_y, int sub_block_index, const t_logical_block_type_ptr type, const t_pb_graph_node& pb_gnode);

    ///@brief returns pb of sub block of given idx/given type at location
    ezgl::rectangle get_pb_bbox(int grid_x, int grid_y, int sub_block_index, const t_logical_block_type_ptr type);

    /**
     * @brief returns a bounding box for the given pb in the given
     * clb with absolute coordinates, that can be directly drawn.
     */
    ezgl::rectangle get_absolute_pb_bbox(const ClusterBlockId clb_index, const t_pb_graph_node* pb_gnode);

    ///@brief Returns bounding box for CLB of given idx/type
    ezgl::rectangle get_absolute_clb_bbox(const ClusterBlockId clb_index, const t_logical_block_type_ptr type);

    /**
     * @brief Returns a bounding box for the clb at device_ctx.grid[grid_x][grid_y].blocks[sub_block_index],
     * even if it is empty.
     */
    ezgl::rectangle get_absolute_clb_bbox(int grid_x, int grid_y, int sub_block_index);

    /**
     * @brief Returns a bounding box for the clb at device_ctx.grid[grid_x][grid_y].blocks[sub_block_index],
     * of given type even if it is empty.
     */
    ezgl::rectangle get_absolute_clb_bbox(int grid_x, int grid_y, int sub_block_index, const t_logical_block_type_ptr block_type);

  private:
    float tile_width;
    friend void init_draw_coords(float);
};

#endif // NO_GRAPHICS

#endif<|MERGE_RESOLUTION|>--- conflicted
+++ resolved
@@ -254,12 +254,9 @@
     float pres_fac = 1.;
 
     ManualMovesState manual_moves_state;
-<<<<<<< HEAD
     bool is_flat = false;
-=======
 
     ///@brief Whether we are showing the NOC button
->>>>>>> fe505e0c
     bool show_noc_button = false;
 
     ///@brief Draw state for NOC drawing
