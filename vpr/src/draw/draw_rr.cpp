--- conflicted
+++ resolved
@@ -268,17 +268,10 @@
         bool inode_inter_cluster = is_inter_cluster_node(rr_graph, inode);
         bool to_node_inter_cluster = is_inter_cluster_node(rr_graph, to_node);
 
-<<<<<<< HEAD
-        if (EDGE_TYPE_COLOR_MAP.find({from_type, to_type}) == EDGE_TYPE_COLOR_MAP.end()) {
-            continue; // Unsupported edge type
-        }
-        e_edge_type edge_type = EDGE_TYPE_COLOR_MAP.at({from_type, to_type});
-=======
         if (EDGE_TYPE_MAP.find({from_type, to_type}) == EDGE_TYPE_MAP.end()) {
             continue; // Unsupported edge type
         }
         e_edge_type edge_type = EDGE_TYPE_MAP.at({from_type, to_type});
->>>>>>> ccd3a66f
 
         // Determine whether to draw the edge based on user options
 
