--- conflicted
+++ resolved
@@ -43,10 +43,4 @@
  */
 void generate_net_timing_report(const std::string& prefix,
                                 const SetupHoldTimingInfo& timing_info,
-<<<<<<< HEAD
-                                const AnalysisDelayCalculator& delay_calc);
-
-#endif
-=======
-                                const AnalysisDelayCalculator& delay_calc);
->>>>>>> c8f1161f
+                                const AnalysisDelayCalculator& delay_calc);