--- conflicted
+++ resolved
@@ -71,13 +71,8 @@
 #include "tatum/report/graphviz_dot_writer.hpp"
 #include "tatum/TimingReporter.hpp"
 
-<<<<<<< HEAD
 #include "re_cluster_util.h"
-=======
 #include "constraints_report.h"
-
-#define AAPACK_MAX_HIGH_FANOUT_EXPLORE 10 /* For high-fanout nets that are ignored, consider a maximum of this many sinks, must be less than packer_opts.feasible_block_array_size */
-#define AAPACK_MAX_TRANSITIVE_EXPLORE 40  /* When investigating transitive fanout connections in packing, consider a maximum of this many molecules, must be less than packer_opts.feasible_block_array_size */
 
 /*
  * When attraction groups are created, the purpose is to pack more densely by adding more molecules
@@ -89,342 +84,6 @@
  */
 #define ATTRACTION_GROUPS_MAX_REPEATED_MOLECULES 500
 
-//Constant allowing all cluster pins to be used
-const t_ext_pin_util FULL_EXTERNAL_PIN_UTIL(1., 1.);
-
-/* Keeps a linked list of the unclustered blocks to speed up looking for *
- * unclustered blocks with a certain number of *external* inputs.        *
- * [0..lut_size].  Unclustered_list_head[i] points to the head of the    *
- * list of blocks with i inputs to be hooked up via external interconnect. */
-static t_molecule_link* unclustered_list_head;
-int unclustered_list_head_size;
-static t_molecule_link* memory_pool; /*Declared here so I can free easily.*/
-
-/* Does the atom block that drives the output of this atom net also appear as a   *
- * receiver (input) pin of the atom net? If so, then by how much?
- *
- * This is used in the gain routines to avoid double counting the connections from   *
- * the current cluster to other blocks (hence yielding better clusterings). *
- * The only time an atom block should connect to the same atom net *
- * twice is when one connection is an output and the other is an input, *
- * so this should take care of all multiple connections.                */
-static std::unordered_map<AtomNetId, int> net_output_feeds_driving_block_input;
->>>>>>> a9ce736a
-
-/*****************************************/
-/*local functions*/
-/*****************************************/
-
-#if 0
-static void check_for_duplicate_inputs ();
-#endif
-
-<<<<<<< HEAD
-=======
-static bool is_atom_blk_in_pb(const AtomBlockId blk_id, const t_pb* pb);
-
-static void add_molecule_to_pb_stats_candidates(t_pack_molecule* molecule,
-                                                std::map<AtomBlockId, float>& gain,
-                                                t_pb* pb,
-                                                int max_queue_size,
-                                                AttractionInfo& attraction_groups);
-
-static void remove_molecule_from_pb_stats_candidates(t_pack_molecule* molecule,
-                                                     t_pb* pb);
-
-static void alloc_and_init_clustering(const t_molecule_stats& max_molecule_stats,
-                                      t_cluster_placement_stats** cluster_placement_stats,
-                                      t_pb_graph_node*** primitives_list,
-                                      t_pack_molecule* molecules_head,
-                                      int num_molecules);
-
-static void free_pb_stats_recursive(t_pb* pb);
-
-static void try_update_lookahead_pins_used(t_pb* cur_pb);
-
-static void reset_lookahead_pins_used(t_pb* cur_pb);
-
-static void compute_and_mark_lookahead_pins_used(const AtomBlockId blk_id);
-
-static void compute_and_mark_lookahead_pins_used_for_pin(const t_pb_graph_pin* pb_graph_pin,
-                                                         const t_pb* primitive_pb,
-                                                         const AtomNetId net_id);
-
-static void commit_lookahead_pins_used(t_pb* cur_pb);
-
-static bool check_lookahead_pins_used(t_pb* cur_pb, t_ext_pin_util max_external_pin_util);
-
-static bool primitive_feasible(const AtomBlockId blk_id, t_pb* cur_pb);
-
-static bool primitive_memory_sibling_feasible(const AtomBlockId blk_id, const t_pb_type* cur_pb_type, const AtomBlockId sibling_memory_blk);
-
-static t_pack_molecule* get_molecule_by_num_ext_inputs(const int ext_inps,
-                                                       const enum e_removal_policy remove_flag,
-                                                       t_cluster_placement_stats* cluster_placement_stats_ptr);
-
-static t_pack_molecule* get_free_molecule_with_most_ext_inputs_for_cluster(t_pb* cur_pb,
-                                                                           t_cluster_placement_stats* cluster_placement_stats_ptr);
-
-static void print_pack_status_header();
-
-static void print_pack_status(int num_clb,
-                              int tot_num_molecules,
-                              int num_molecules_processed,
-                              int& mols_since_last_print,
-                              int device_width,
-                              int device_height,
-                              AttractionInfo& attraction_groups);
-
-static void rebuild_attraction_groups(AttractionInfo& attraction_groups);
-
-static void record_molecule_failure(t_pack_molecule* molecule, t_pb* pb);
-
-static enum e_block_pack_status try_pack_molecule(t_cluster_placement_stats* cluster_placement_stats_ptr,
-                                                  const std::multimap<AtomBlockId, t_pack_molecule*>& atom_molecules,
-                                                  t_pack_molecule* molecule,
-                                                  t_pb_graph_node** primitives_list,
-                                                  t_pb* pb,
-                                                  const int max_models,
-                                                  const int max_cluster_size,
-                                                  const ClusterBlockId clb_index,
-                                                  const int detailed_routing_stage,
-                                                  t_lb_router_data* router_data,
-                                                  int verbosity,
-                                                  bool enable_pin_feasibility_filter,
-                                                  const int feasible_block_array_size,
-                                                  t_ext_pin_util max_external_pin_util,
-                                                  PartitionRegion& temp_cluster_pr);
-
-static void try_fill_cluster(const t_packer_opts& packer_opts,
-                             t_cluster_placement_stats* cur_cluster_placement_stats_ptr,
-                             const std::multimap<AtomBlockId, t_pack_molecule*>& atom_molecules,
-                             t_pack_molecule*& prev_molecule,
-                             t_pack_molecule*& next_molecule,
-                             int& num_same_molecules,
-                             t_pb_graph_node** primitives_list,
-                             t_cluster_progress_stats& cluster_stats,
-                             int num_clb,
-                             const int num_models,
-                             const int max_cluster_size,
-                             const ClusterBlockId clb_index,
-                             const int detailed_routing_stage,
-                             AttractionInfo& attraction_groups,
-                             vtr::vector<ClusterBlockId, std::vector<AtomNetId>>& clb_inter_blk_nets,
-                             bool allow_unrelated_clustering,
-                             const int& high_fanout_threshold,
-                             const std::unordered_set<AtomNetId>& is_clock,
-                             const std::shared_ptr<SetupTimingInfo>& timing_info,
-                             t_lb_router_data* router_data,
-                             t_ext_pin_util target_external_pin_util,
-                             PartitionRegion& temp_cluster_pr,
-                             std::map<const t_model*, std::vector<t_logical_block_type_ptr>>& primitive_candidate_block_types,
-                             e_block_pack_status& block_pack_status);
-
-static t_pack_molecule* save_cluster_routing_and_pick_new_seed(const t_packer_opts& packer_opts,
-                                                               const std::multimap<AtomBlockId, t_pack_molecule*>& atom_molecules,
-                                                               const int& num_clb,
-                                                               const std::vector<AtomBlockId>& seed_atoms,
-                                                               const int& num_blocks_hill_added,
-                                                               vtr::vector<ClusterBlockId, std::vector<t_intra_lb_net>*>& intra_lb_routing,
-                                                               int& seedindex,
-                                                               t_cluster_progress_stats& cluster_stats,
-                                                               t_lb_router_data* router_data);
-
-static void store_cluster_info_and_free(const t_packer_opts& packer_opts,
-                                        const ClusterBlockId& clb_index,
-                                        const t_logical_block_type_ptr logic_block_type,
-                                        const t_pb_type* le_pb_type,
-                                        std::vector<int>& le_count,
-                                        vtr::vector<ClusterBlockId, std::vector<AtomNetId>>& clb_inter_blk_nets);
-
-static void free_data_and_requeue_used_mols_if_illegal(const ClusterBlockId& clb_index,
-                                                       const int& savedseedindex,
-                                                       const std::multimap<AtomBlockId, t_pack_molecule*>& atom_molecules,
-                                                       std::map<t_logical_block_type_ptr, size_t>& num_used_type_instances,
-                                                       int& num_clb,
-                                                       int& seedindex);
-
-static enum e_block_pack_status try_place_atom_block_rec(const t_pb_graph_node* pb_graph_node,
-                                                         const AtomBlockId blk_id,
-                                                         t_pb* cb,
-                                                         t_pb** parent,
-                                                         const int max_models,
-                                                         const int max_cluster_size,
-                                                         const ClusterBlockId clb_index,
-                                                         const t_cluster_placement_stats* cluster_placement_stats_ptr,
-                                                         const t_pack_molecule* molecule,
-                                                         t_lb_router_data* router_data,
-                                                         int verbosity,
-                                                         const int feasible_block_array_size);
-
-static enum e_block_pack_status atom_cluster_floorplanning_check(const AtomBlockId blk_id,
-                                                                 const ClusterBlockId clb_index,
-                                                                 const int verbosity,
-                                                                 PartitionRegion& temp_cluster_pr,
-                                                                 bool& cluster_pr_needs_update);
-
-static void revert_place_atom_block(const AtomBlockId blk_id, t_lb_router_data* router_data, const std::multimap<AtomBlockId, t_pack_molecule*>& atom_molecules);
-
-static void update_connection_gain_values(const AtomNetId net_id, const AtomBlockId clustered_blk_id, t_pb* cur_pb, enum e_net_relation_to_clustered_block net_relation_to_clustered_block);
-
-static void update_timing_gain_values(const AtomNetId net_id,
-                                      t_pb* cur_pb,
-                                      enum e_net_relation_to_clustered_block net_relation_to_clustered_block,
-                                      const SetupTimingInfo& timing_info,
-                                      const std::unordered_set<AtomNetId>& is_global);
-
-static void mark_and_update_partial_gain(const AtomNetId inet, enum e_gain_update gain_flag, const AtomBlockId clustered_blk_id, bool timing_driven, bool connection_driven, enum e_net_relation_to_clustered_block net_relation_to_clustered_block, const SetupTimingInfo& timing_info, const std::unordered_set<AtomNetId>& is_global, const int high_fanout_net_threshold);
-
-static void update_total_gain(float alpha, float beta, bool timing_driven, bool connection_driven, t_pb* pb, AttractionInfo& attraction_groups);
-
-static void update_cluster_stats(const t_pack_molecule* molecule,
-                                 const ClusterBlockId clb_index,
-                                 const std::unordered_set<AtomNetId>& is_clock,
-                                 const std::unordered_set<AtomNetId>& is_global,
-                                 const bool global_clocks,
-                                 const float alpha,
-                                 const float beta,
-                                 const bool timing_driven,
-                                 const bool connection_driven,
-                                 const int high_fanout_net_threshold,
-                                 const SetupTimingInfo& timing_info,
-                                 AttractionInfo& attraction_groups);
-
-static void start_new_cluster(t_cluster_placement_stats* cluster_placement_stats,
-                              t_pb_graph_node** primitives_list,
-                              const std::multimap<AtomBlockId, t_pack_molecule*>& atom_molecules,
-                              ClusterBlockId clb_index,
-                              t_pack_molecule* molecule,
-                              std::map<t_logical_block_type_ptr, size_t>& num_used_type_instances,
-                              const float target_device_utilization,
-                              const int num_models,
-                              const int max_cluster_size,
-                              const t_arch* arch,
-                              std::string device_layout_name,
-                              std::vector<t_lb_type_rr_node>* lb_type_rr_graphs,
-                              t_lb_router_data** router_data,
-                              const int detailed_routing_stage,
-                              ClusteredNetlist* clb_nlist,
-                              const std::map<const t_model*, std::vector<t_logical_block_type_ptr>>& primitive_candidate_block_types,
-                              int verbosity,
-                              bool enable_pin_feasibility_filter,
-                              bool balance_block_type_utilization,
-                              const int feasible_block_array_size,
-                              PartitionRegion& temp_cluster_pr);
-
-static t_pack_molecule* get_highest_gain_molecule(t_pb* cur_pb,
-                                                  const std::multimap<AtomBlockId, t_pack_molecule*>& atom_molecules,
-                                                  AttractionInfo& attraction_groups,
-                                                  const enum e_gain_type gain_mode,
-                                                  t_cluster_placement_stats* cluster_placement_stats_ptr,
-                                                  vtr::vector<ClusterBlockId, std::vector<AtomNetId>>& clb_inter_blk_nets,
-                                                  const ClusterBlockId cluster_index,
-                                                  bool prioritize_transitive_connectivity,
-                                                  int transitive_fanout_threshold,
-                                                  const int feasible_block_array_size,
-                                                  std::map<const t_model*, std::vector<t_logical_block_type_ptr>>& primitive_candidate_block_types);
-
-static void add_cluster_molecule_candidates_by_connectivity_and_timing(t_pb* cur_pb,
-                                                                       t_cluster_placement_stats* cluster_placement_stats_ptr,
-                                                                       const std::multimap<AtomBlockId, t_pack_molecule*>& atom_molecules,
-                                                                       const int feasible_block_array_size,
-                                                                       AttractionInfo& attraction_groups);
-
-static void add_cluster_molecule_candidates_by_highfanout_connectivity(t_pb* cur_pb,
-                                                                       t_cluster_placement_stats* cluster_placement_stats_ptr,
-                                                                       const std::multimap<AtomBlockId, t_pack_molecule*>& atom_molecules,
-                                                                       const int feasible_block_array_size,
-                                                                       AttractionInfo& attraction_groups);
-
-static void add_cluster_molecule_candidates_by_attraction_group(t_pb* cur_pb,
-                                                                t_cluster_placement_stats* cluster_placement_stats_ptr,
-                                                                const std::multimap<AtomBlockId, t_pack_molecule*>& atom_molecules,
-                                                                AttractionInfo& attraction_groups,
-                                                                const int feasible_block_array_size,
-                                                                ClusterBlockId clb_index,
-                                                                std::map<const t_model*, std::vector<t_logical_block_type_ptr>>& primitive_candidate_block_types);
-
-static void add_cluster_molecule_candidates_by_transitive_connectivity(t_pb* cur_pb,
-                                                                       t_cluster_placement_stats* cluster_placement_stats_ptr,
-                                                                       const std::multimap<AtomBlockId, t_pack_molecule*>& atom_molecules,
-                                                                       vtr::vector<ClusterBlockId, std::vector<AtomNetId>>& clb_inter_blk_nets,
-                                                                       const ClusterBlockId cluster_index,
-                                                                       int transitive_fanout_threshold,
-                                                                       const int feasible_block_array_size,
-                                                                       AttractionInfo& attraction_groups);
-
-static bool check_free_primitives_for_molecule_atoms(t_pack_molecule* molecule, t_cluster_placement_stats* cluster_placement_stats_ptr);
-
-static t_pack_molecule* get_molecule_for_cluster(t_pb* cur_pb,
-                                                 const std::multimap<AtomBlockId, t_pack_molecule*>& atom_molecules,
-                                                 AttractionInfo& attraction_groups,
-                                                 const bool allow_unrelated_clustering,
-                                                 const bool prioritize_transitive_connectivity,
-                                                 const int transitive_fanout_threshold,
-                                                 const int feasible_block_array_size,
-                                                 int* num_unrelated_clustering_attempts,
-                                                 t_cluster_placement_stats* cluster_placement_stats_ptr,
-                                                 vtr::vector<ClusterBlockId, std::vector<AtomNetId>>& clb_inter_blk_nets,
-                                                 ClusterBlockId cluster_index,
-                                                 int verbosity,
-                                                 std::map<const t_model*, std::vector<t_logical_block_type_ptr>>& primitive_candidate_block_types);
-
-static void mark_all_molecules_valid(t_pack_molecule* molecule_head);
-
-static int count_molecules(t_pack_molecule* molecule_head);
-
-static t_molecule_stats calc_molecule_stats(const t_pack_molecule* molecule);
-
-static t_molecule_stats calc_max_molecules_stats(const t_pack_molecule* molecule_head);
-
-static std::vector<AtomBlockId> initialize_seed_atoms(const e_cluster_seed seed_type,
-                                                      const std::multimap<AtomBlockId, t_pack_molecule*>& atom_molecules,
-                                                      const t_molecule_stats& max_molecule_stats,
-                                                      const vtr::vector<AtomBlockId, float>& atom_criticality);
-
-static t_pack_molecule* get_highest_gain_seed_molecule(int* seedindex, const std::multimap<AtomBlockId, t_pack_molecule*>& atom_molecules, const std::vector<AtomBlockId> seed_atoms);
-
-static float get_molecule_gain(t_pack_molecule* molecule, std::map<AtomBlockId, float>& blk_gain, AttractGroupId cluster_attraction_group_id, AttractionInfo& attraction_groups, int num_molecule_failures);
-static int compare_molecule_gain(const void* a, const void* b);
-int net_sinks_reachable_in_cluster(const t_pb_graph_pin* driver_pb_gpin, const int depth, const AtomNetId net_id);
-
-static void print_seed_gains(const char* fname, const std::vector<AtomBlockId>& seed_atoms, const vtr::vector<AtomBlockId, float>& atom_gain, const vtr::vector<AtomBlockId, float>& atom_criticality);
-
-static void load_transitive_fanout_candidates(ClusterBlockId cluster_index,
-                                              const std::multimap<AtomBlockId, t_pack_molecule*>& atom_molecules,
-                                              t_pb_stats* pb_stats,
-                                              vtr::vector<ClusterBlockId, std::vector<AtomNetId>>& clb_inter_blk_nets,
-                                              int transitive_fanout_threshold);
-
-static std::map<const t_model*, std::vector<t_logical_block_type_ptr>> identify_primitive_candidate_block_types();
-
-static void update_molecule_chain_info(t_pack_molecule* chain_molecule, const t_pb_graph_node* root_primitive);
-
-static enum e_block_pack_status check_chain_root_placement_feasibility(const t_pb_graph_node* pb_graph_node,
-                                                                       const t_pack_molecule* molecule,
-                                                                       const AtomBlockId blk_id);
-
-static t_pb_graph_pin* get_driver_pb_graph_pin(const t_pb* driver_pb, const AtomPinId driver_pin_id);
-
-static size_t update_pb_type_count(const t_pb* pb, std::map<t_pb_type*, int>& pb_type_count, size_t depth);
-
-static void update_le_count(const t_pb* pb, const t_logical_block_type_ptr logic_block_type, const t_pb_type* le_pb_type, std::vector<int>& le_count);
-
-static void print_pb_type_count_recurr(t_pb_type* type, size_t max_name_chars, size_t curr_depth, std::map<t_pb_type*, int>& pb_type_count);
-
-static t_logical_block_type_ptr identify_logic_block_type(std::map<const t_model*, std::vector<t_logical_block_type_ptr>>& primitive_candidate_block_types);
-
-static t_pb_type* identify_le_block_type(t_logical_block_type_ptr logic_block_type);
-
-static bool pb_used_for_blif_model(const t_pb* pb, std::string blif_model_name);
-
-static void print_le_count(std::vector<int>& le_count, const t_pb_type* le_pb_type);
-
-static t_pb* get_top_level_pb(t_pb* pb);
-
->>>>>>> a9ce736a
-/*****************************************/
-/*globally accessible function*/
 std::map<t_logical_block_type_ptr, size_t> do_clustering(const t_packer_opts& packer_opts,
                                                          const t_analysis_opts& analysis_opts,
                                                          const t_arch* arch,
@@ -438,11 +97,9 @@
                                                          const t_ext_pin_util_targets& ext_pin_util_targets,
                                                          const t_pack_high_fanout_thresholds& high_fanout_thresholds,
                                                          AttractionInfo& attraction_groups,
-<<<<<<< HEAD
+                                                         bool& floorplan_regions_overfull,
                                                          t_clustering_data& clustering_data) {
-=======
-                                                         bool& floorplan_regions_overfull) {
->>>>>>> a9ce736a
+
     /* Does the actual work of clustering multiple netlist blocks *
      * into clusters.                                                  */
 
@@ -655,14 +312,10 @@
                                                      cur_cluster_placement_stats_ptr,
                                                      clb_inter_blk_nets,
                                                      clb_index,
-<<<<<<< HEAD
                                                      verbosity,
                                                      clustering_data.unclustered_list_head,
-                                                     unclustered_list_head_size);
-=======
-                                                     packer_opts.pack_verbosity,
+                                                     unclustered_list_head_size,
                                                      primitive_candidate_block_types);
->>>>>>> a9ce736a
             prev_molecule = istart;
 
             /*
@@ -686,16 +339,10 @@
 
                 try_fill_cluster(packer_opts,
                                  cur_cluster_placement_stats_ptr,
-<<<<<<< HEAD
-                                 next_molecule,
-                                 helper_ctx.primitives_list,
-=======
-                                 atom_molecules,
                                  prev_molecule,
                                  next_molecule,
                                  num_repeated_molecules,
-                                 primitives_list,
->>>>>>> a9ce736a
+                                 helper_ctx.primitives_list,
                                  cluster_stats,
                                  helper_ctx.total_clb_num,
                                  num_models,
@@ -711,15 +358,11 @@
                                  router_data,
                                  target_ext_pin_util,
                                  temp_cluster_pr,
-<<<<<<< HEAD
                                  block_pack_status,
                                  clustering_data.unclustered_list_head,
                                  unclustered_list_head_size,
-                                 net_output_feeds_driving_block_input);
-=======
-                                 primitive_candidate_block_types,
-                                 block_pack_status);
->>>>>>> a9ce736a
+                                 net_output_feeds_driving_block_input,
+                                 primitive_candidate_block_types);
             }
 
             is_cluster_legal = check_cluster_legality(verbosity, detailed_routing_stage, router_data);
@@ -740,3187 +383,7 @@
         print_le_count(le_count, le_pb_type);
     }
 
-<<<<<<< HEAD
     return num_used_type_instances;
-}
-
-/**
- * Print the total number of used physical blocks for each pb type in the architecture
-=======
-    //check clustering and output it
-    check_and_output_clustering(packer_opts, is_clock, arch, num_clb, intra_lb_routing, floorplan_regions_overfull);
-
-    // Free Data Structures
-    free_clustering_data(packer_opts, intra_lb_routing, hill_climbing_inputs_avail, cluster_placement_stats,
-                         unclustered_list_head, memory_pool, primitives_list);
-
-    return num_used_type_instances;
-}
-
-/*print the header for the clustering progress table*/
-static void print_pack_status_header() {
-    VTR_LOG("Starting Clustering - Clustering Progress: \n");
-    VTR_LOG("-------------------   --------------------------   ---------\n");
-    VTR_LOG("Molecules processed   Number of clusters created   FPGA size\n");
-    VTR_LOG("-------------------   --------------------------   ---------\n");
-}
-
-/*incrementally print progress updates during clustering*/
-static void print_pack_status(int num_clb,
-                              int tot_num_molecules,
-                              int num_molecules_processed,
-                              int& mols_since_last_print,
-                              int device_width,
-                              int device_height,
-                              AttractionInfo& attraction_groups) {
-    //Print a packing update each time another 4% of molecules have been packed.
-    const float print_frequency = 0.04;
-
-    double percentage = (num_molecules_processed / (double)tot_num_molecules) * 100;
-
-    int int_percentage = int(percentage);
-
-    int int_molecule_increment = (int)(print_frequency * tot_num_molecules);
-
-    if (mols_since_last_print == int_molecule_increment) {
-        VTR_LOG(
-            "%6d/%-6d  %3d%%   "
-            "%26d   "
-            "%3d x %-3d   ",
-            num_molecules_processed,
-            tot_num_molecules,
-            int_percentage,
-            num_clb,
-            device_width,
-            device_height);
-
-        VTR_LOG("\n");
-        fflush(stdout);
-        mols_since_last_print = 0;
-        if (attraction_groups.num_attraction_groups() > 0) {
-            rebuild_attraction_groups(attraction_groups);
-        }
-    }
-}
-
-/*
- * Periodically rebuild the attraction groups to reflect which atoms in them
- * are still available for new clusters (i.e. remove the atoms that have already
- * been packed from the attraction group).
- */
-static void rebuild_attraction_groups(AttractionInfo& attraction_groups) {
-    auto& atom_ctx = g_vpr_ctx.atom();
-
-    for (int igroup = 0; igroup < attraction_groups.num_attraction_groups(); igroup++) {
-        AttractGroupId group_id(igroup);
-        AttractionGroup& group = attraction_groups.get_attraction_group_info(group_id);
-        AttractionGroup new_att_group_info;
-
-        for (AtomBlockId atom : group.group_atoms) {
-            //If the ClusterBlockId is anything other than invalid, the atom has been packed already
-            if (atom_ctx.lookup.atom_clb(atom) == ClusterBlockId::INVALID()) {
-                new_att_group_info.group_atoms.push_back(atom);
-            }
-        }
-
-        attraction_groups.set_attraction_group_info(group_id, new_att_group_info);
-    }
-}
-
-/* Determine if atom block is in pb */
-static bool is_atom_blk_in_pb(const AtomBlockId blk_id, const t_pb* pb) {
-    auto& atom_ctx = g_vpr_ctx.atom();
-
-    const t_pb* cur_pb = atom_ctx.lookup.atom_pb(blk_id);
-    while (cur_pb) {
-        if (cur_pb == pb) {
-            return true;
-        }
-        cur_pb = cur_pb->parent_pb;
-    }
-    return false;
-}
-
-/* Remove blk from list of feasible blocks sorted according to gain
- * Useful for removing blocks that are repeatedly failing. If a block
- * has been found to be illegal, we don't repeatedly consider it.*/
-static void remove_molecule_from_pb_stats_candidates(t_pack_molecule* molecule,
-                                                     t_pb* pb) {
-    int molecule_index;
-    bool found_molecule = false;
-
-    //find the molecule index
-    for (int i = 0; i < pb->pb_stats->num_feasible_blocks; i++) {
-        if (pb->pb_stats->feasible_blocks[i] == molecule) {
-            found_molecule = true;
-            molecule_index = i;
-        }
-    }
-
-    //if it is not in the array, return
-    if (found_molecule == false) {
-        return;
-    }
-
-    //Otherwise, shift the molecules while removing the specified molecule
-    for (int j = molecule_index; j < pb->pb_stats->num_feasible_blocks - 1; j++) {
-        pb->pb_stats->feasible_blocks[j] = pb->pb_stats->feasible_blocks[j + 1];
-    }
-    pb->pb_stats->num_feasible_blocks--;
-}
-
-/* Add blk to list of feasible blocks sorted according to gain */
-static void add_molecule_to_pb_stats_candidates(t_pack_molecule* molecule,
-                                                std::map<AtomBlockId, float>& gain,
-                                                t_pb* pb,
-                                                int max_queue_size,
-                                                AttractionInfo& attraction_groups) {
-    int i, j;
-    int num_molecule_failures = 0;
-
-    AttractGroupId cluster_att_grp = pb->pb_stats->attraction_grp_id;
-
-    /* When the clusterer packs with attraction groups the goal is to
-     * pack more densely. Removing failed molecules to make room for the exploration of
-     * more molecules helps to achieve this purpose.
-     */
-    if (attraction_groups.num_attraction_groups() > 0) {
-        auto got = pb->pb_stats->atom_failures.find(molecule->atom_block_ids[0]);
-        if (got == pb->pb_stats->atom_failures.end()) {
-            num_molecule_failures = 0;
-        } else {
-            num_molecule_failures = got->second;
-        }
-
-        if (num_molecule_failures > 0) {
-            remove_molecule_from_pb_stats_candidates(molecule, pb);
-            return;
-        }
-    }
-
-    for (i = 0; i < pb->pb_stats->num_feasible_blocks; i++) {
-        if (pb->pb_stats->feasible_blocks[i] == molecule) {
-            return; // already in queue, do nothing
-        }
-    }
-
-    if (pb->pb_stats->num_feasible_blocks >= max_queue_size - 1) {
-        /* maximum size for array, remove smallest gain element and sort */
-        if (get_molecule_gain(molecule, gain, cluster_att_grp, attraction_groups, num_molecule_failures) > get_molecule_gain(pb->pb_stats->feasible_blocks[0], gain, cluster_att_grp, attraction_groups, num_molecule_failures)) {
-            /* single loop insertion sort */
-            for (j = 0; j < pb->pb_stats->num_feasible_blocks - 1; j++) {
-                if (get_molecule_gain(molecule, gain, cluster_att_grp, attraction_groups, num_molecule_failures) <= get_molecule_gain(pb->pb_stats->feasible_blocks[j + 1], gain, cluster_att_grp, attraction_groups, num_molecule_failures)) {
-                    pb->pb_stats->feasible_blocks[j] = molecule;
-                    break;
-                } else {
-                    pb->pb_stats->feasible_blocks[j] = pb->pb_stats->feasible_blocks[j + 1];
-                }
-            }
-            if (j == pb->pb_stats->num_feasible_blocks - 1) {
-                pb->pb_stats->feasible_blocks[j] = molecule;
-            }
-        }
-    } else {
-        /* Expand array and single loop insertion sort */
-        for (j = pb->pb_stats->num_feasible_blocks - 1; j >= 0; j--) {
-            if (get_molecule_gain(pb->pb_stats->feasible_blocks[j], gain, cluster_att_grp, attraction_groups, num_molecule_failures) > get_molecule_gain(molecule, gain, cluster_att_grp, attraction_groups, num_molecule_failures)) {
-                pb->pb_stats->feasible_blocks[j + 1] = pb->pb_stats->feasible_blocks[j];
-            } else {
-                pb->pb_stats->feasible_blocks[j + 1] = molecule;
-                break;
-            }
-        }
-        if (j < 0) {
-            pb->pb_stats->feasible_blocks[0] = molecule;
-        }
-        pb->pb_stats->num_feasible_blocks++;
-    }
-}
-
-/*****************************************/
-static void alloc_and_init_clustering(const t_molecule_stats& max_molecule_stats,
-                                      t_cluster_placement_stats** cluster_placement_stats,
-                                      t_pb_graph_node*** primitives_list,
-                                      t_pack_molecule* molecules_head,
-                                      int num_molecules) {
-    /* Allocates the main data structures used for clustering and properly *
-     * initializes them.                                                   */
-
-    t_molecule_link* next_ptr;
-    t_pack_molecule* cur_molecule;
-    t_pack_molecule** molecule_array;
-    int max_molecule_size;
-
-    /* alloc and load list of molecules to pack */
-    unclustered_list_head = (t_molecule_link*)vtr::calloc(max_molecule_stats.num_used_ext_inputs + 1, sizeof(t_molecule_link));
-    unclustered_list_head_size = max_molecule_stats.num_used_ext_inputs + 1;
-
-    for (int i = 0; i <= max_molecule_stats.num_used_ext_inputs; i++) {
-        unclustered_list_head[i].next = nullptr;
-    }
-
-    molecule_array = (t_pack_molecule**)vtr::malloc(num_molecules * sizeof(t_pack_molecule*));
-    cur_molecule = molecules_head;
-    for (int i = 0; i < num_molecules; i++) {
-        VTR_ASSERT(cur_molecule != nullptr);
-        molecule_array[i] = cur_molecule;
-        cur_molecule = cur_molecule->next;
-    }
-    VTR_ASSERT(cur_molecule == nullptr);
-    qsort((void*)molecule_array, num_molecules, sizeof(t_pack_molecule*),
-          compare_molecule_gain);
-
-    memory_pool = (t_molecule_link*)vtr::malloc(num_molecules * sizeof(t_molecule_link));
-    next_ptr = memory_pool;
-
-    for (int i = 0; i < num_molecules; i++) {
-        //Figure out how many external inputs are used by this molecule
-        t_molecule_stats molecule_stats = calc_molecule_stats(molecule_array[i]);
-        int ext_inps = molecule_stats.num_used_ext_inputs;
-
-        //Insert the molecule into the unclustered lists by number of external inputs
-        next_ptr->moleculeptr = molecule_array[i];
-        next_ptr->next = unclustered_list_head[ext_inps].next;
-        unclustered_list_head[ext_inps].next = next_ptr;
-
-        next_ptr++;
-    }
-    free(molecule_array);
-
-    /* load net info */
-    auto& atom_ctx = g_vpr_ctx.atom();
-    for (AtomNetId net : atom_ctx.nlist.nets()) {
-        AtomPinId driver_pin = atom_ctx.nlist.net_driver(net);
-        AtomBlockId driver_block = atom_ctx.nlist.pin_block(driver_pin);
-
-        for (AtomPinId sink_pin : atom_ctx.nlist.net_sinks(net)) {
-            AtomBlockId sink_block = atom_ctx.nlist.pin_block(sink_pin);
-
-            if (driver_block == sink_block) {
-                net_output_feeds_driving_block_input[net]++;
-            }
-        }
-    }
-
-    /* alloc and load cluster placement info */
-    *cluster_placement_stats = alloc_and_load_cluster_placement_stats();
-
-    /* alloc array that will store primitives that a molecule gets placed to,
-     * primitive_list is referenced by index, for example a atom block in index 2 of a molecule matches to a primitive in index 2 in primitive_list
-     * this array must be the size of the biggest molecule
-     */
-    max_molecule_size = 1;
-    cur_molecule = molecules_head;
-    while (cur_molecule != nullptr) {
-        if (cur_molecule->num_blocks > max_molecule_size) {
-            max_molecule_size = cur_molecule->num_blocks;
-        }
-        cur_molecule = cur_molecule->next;
-    }
-    *primitives_list = (t_pb_graph_node**)vtr::calloc(max_molecule_size, sizeof(t_pb_graph_node*));
-}
-
-/*****************************************/
-static void free_pb_stats_recursive(t_pb* pb) {
-    int i, j;
-    /* Releases all the memory used by clustering data structures.   */
-    if (pb) {
-        if (pb->pb_graph_node != nullptr) {
-            if (!pb->pb_graph_node->is_primitive()) {
-                for (i = 0; i < pb->pb_graph_node->pb_type->modes[pb->mode].num_pb_type_children; i++) {
-                    for (j = 0; j < pb->pb_graph_node->pb_type->modes[pb->mode].pb_type_children[i].num_pb; j++) {
-                        if (pb->child_pbs && pb->child_pbs[i]) {
-                            free_pb_stats_recursive(&pb->child_pbs[i][j]);
-                        }
-                    }
-                }
-            }
-        }
-        free_pb_stats(pb);
-    }
-}
-
-static bool primitive_feasible(const AtomBlockId blk_id, t_pb* cur_pb) {
-    const t_pb_type* cur_pb_type = cur_pb->pb_graph_node->pb_type;
-
-    VTR_ASSERT(cur_pb_type->num_modes == 0); /* primitive */
-
-    auto& atom_ctx = g_vpr_ctx.atom();
-    AtomBlockId cur_pb_blk_id = atom_ctx.lookup.pb_atom(cur_pb);
-    if (cur_pb_blk_id && cur_pb_blk_id != blk_id) {
-        /* This pb already has a different logical block */
-        return false;
-    }
-
-    if (cur_pb_type->class_type == MEMORY_CLASS) {
-        /* Memory class has additional feasibility requirements:
-         *   - all siblings must share all nets, including open nets, with the exception of data nets */
-
-        /* find sibling if one exists */
-        AtomBlockId sibling_memory_blk_id = find_memory_sibling(cur_pb);
-
-        if (sibling_memory_blk_id) {
-            //There is a sibling, see if the current block is feasible with it
-            bool sibling_feasible = primitive_memory_sibling_feasible(blk_id, cur_pb_type, sibling_memory_blk_id);
-            if (!sibling_feasible) {
-                return false;
-            }
-        }
-    }
-
-    //Generic feasibility check
-    return primitive_type_feasible(blk_id, cur_pb_type);
-}
-
-static bool primitive_memory_sibling_feasible(const AtomBlockId blk_id, const t_pb_type* cur_pb_type, const AtomBlockId sibling_blk_id) {
-    /* Check that the two atom blocks blk_id and sibling_blk_id (which should both be memory slices)
-     * are feasible, in the sence that they have precicely the same net connections (with the
-     * exception of nets in data port classes).
-     *
-     * Note that this routine does not check pin feasibility against the cur_pb_type; so
-     * primitive_type_feasible() should also be called on blk_id before concluding it is feasible.
-     */
-    auto& atom_ctx = g_vpr_ctx.atom();
-    VTR_ASSERT(cur_pb_type->class_type == MEMORY_CLASS);
-
-    //First, identify the 'data' ports by looking at the cur_pb_type
-    std::unordered_set<t_model_ports*> data_ports;
-    for (int iport = 0; iport < cur_pb_type->num_ports; ++iport) {
-        const char* port_class = cur_pb_type->ports[iport].port_class;
-        if (port_class && strstr(port_class, "data") == port_class) {
-            //The port_class starts with "data", so it is a data port
-
-            //Record the port
-            data_ports.insert(cur_pb_type->ports[iport].model_port);
-        }
-    }
-
-    //Now verify that all nets (except those connected to data ports) are equivalent
-    //between blk_id and sibling_blk_id
-
-    //Since the atom netlist stores only in-use ports, we iterate over the model to ensure
-    //all ports are compared
-    const t_model* model = cur_pb_type->model;
-    for (t_model_ports* port : {model->inputs, model->outputs}) {
-        for (; port; port = port->next) {
-            if (data_ports.count(port)) {
-                //Don't check data ports
-                continue;
-            }
-
-            //Note: VPR doesn't support multi-driven nets, so all outputs
-            //should be data ports, otherwise the siblings will both be
-            //driving the output net
-
-            //Get the ports from each primitive
-            auto blk_port_id = atom_ctx.nlist.find_atom_port(blk_id, port);
-            auto sib_port_id = atom_ctx.nlist.find_atom_port(sibling_blk_id, port);
-
-            //Check that all nets (including unconnected nets) match
-            for (int ipin = 0; ipin < port->size; ++ipin) {
-                //The nets are initialized as invalid (i.e. disconnected)
-                AtomNetId blk_net_id;
-                AtomNetId sib_net_id;
-
-                //We can get the actual net provided the port exists
-                //
-                //Note that if the port did not exist, the net is left
-                //as invalid/disconneced
-                if (blk_port_id) {
-                    blk_net_id = atom_ctx.nlist.port_net(blk_port_id, ipin);
-                }
-                if (sib_port_id) {
-                    sib_net_id = atom_ctx.nlist.port_net(sib_port_id, ipin);
-                }
-
-                //The sibling and block must have the same (possibly disconnected)
-                //net on this pin
-                if (blk_net_id != sib_net_id) {
-                    //Nets do not match, not feasible
-                    return false;
-                }
-            }
-        }
-    }
-
-    return true;
-}
-
-/*****************************************/
-static t_pack_molecule* get_molecule_by_num_ext_inputs(const int ext_inps,
-                                                       const enum e_removal_policy remove_flag,
-                                                       t_cluster_placement_stats* cluster_placement_stats_ptr) {
-    /* This routine returns an atom block which has not been clustered, has  *
-     * no connection to the current cluster, satisfies the cluster     *
-     * clock constraints, is a valid subblock inside the cluster, does not exceed the cluster subblock units available,
-     * and has ext_inps external inputs.  If        *
-     * there is no such atom block it returns ClusterBlockId::INVALID().  Remove_flag      *
-     * controls whether or not blocks that have already been clustered *
-     * are removed from the unclustered_list data structures.  NB:     *
-     * to get a atom block regardless of clock constraints just set clocks_ *
-     * avail > 0.                                                      */
-
-    t_molecule_link *ptr, *prev_ptr;
-    int i;
-    bool success;
-
-    prev_ptr = &unclustered_list_head[ext_inps];
-    ptr = unclustered_list_head[ext_inps].next;
-    while (ptr != nullptr) {
-        /* TODO: Get better candidate atom block in future, eg. return most timing critical or some other smarter metric */
-        if (ptr->moleculeptr->valid) {
-            success = true;
-            for (i = 0; i < get_array_size_of_molecule(ptr->moleculeptr); i++) {
-                if (ptr->moleculeptr->atom_block_ids[i]) {
-                    auto blk_id = ptr->moleculeptr->atom_block_ids[i];
-                    if (!exists_free_primitive_for_atom_block(cluster_placement_stats_ptr, blk_id)) {
-                        /* TODO: I should be using a better filtering check especially when I'm
-                         * dealing with multiple clock/multiple global reset signals where the clock/reset
-                         * packed in matters, need to do later when I have the circuits to check my work */
-                        success = false;
-                        break;
-                    }
-                }
-            }
-            if (success == true) {
-                return ptr->moleculeptr;
-            }
-            prev_ptr = ptr;
-        }
-
-        else if (remove_flag == REMOVE_CLUSTERED) {
-            VTR_ASSERT(0); /* this doesn't work right now with 2 the pass packing for each complex block */
-            prev_ptr->next = ptr->next;
-        }
-
-        ptr = ptr->next;
-    }
-
-    return nullptr;
-}
-
-/*****************************************/
-static t_pack_molecule* get_free_molecule_with_most_ext_inputs_for_cluster(t_pb* cur_pb,
-                                                                           t_cluster_placement_stats* cluster_placement_stats_ptr) {
-    /* This routine is used to find new blocks for clustering when there are no feasible       *
-     * blocks with any attraction to the current cluster (i.e. it finds       *
-     * blocks which are unconnected from the current cluster).  It returns    *
-     * the atom block with the largest number of used inputs that satisfies the    *
-     * clocking and number of inputs constraints.  If no suitable atom block is    *
-     * found, the routine returns ClusterBlockId::INVALID().
-     * TODO: Analyze if this function is useful in more detail, also, should probably not include clock in input count
-     */
-
-    int inputs_avail = 0;
-
-    for (int i = 0; i < cur_pb->pb_graph_node->num_input_pin_class; i++) {
-        inputs_avail += cur_pb->pb_stats->input_pins_used[i].size();
-    }
-
-    t_pack_molecule* molecule = nullptr;
-
-    if (inputs_avail >= unclustered_list_head_size) {
-        inputs_avail = unclustered_list_head_size - 1;
-    }
-
-    for (int ext_inps = inputs_avail; ext_inps >= 0; ext_inps--) {
-        molecule = get_molecule_by_num_ext_inputs(ext_inps, LEAVE_CLUSTERED, cluster_placement_stats_ptr);
-        if (molecule != nullptr) {
-            break;
-        }
-    }
-    return molecule;
-}
-
-/*****************************************/
-static void alloc_and_load_pb_stats(t_pb* pb, const int feasible_block_array_size) {
-    /* Call this routine when starting to fill up a new cluster.  It resets *
-     * the gain vector, etc.                                                */
-
-    pb->pb_stats = new t_pb_stats;
-
-    /* If statement below is for speed.  If nets are reasonably low-fanout,  *
-     * only a relatively small number of blocks will be marked, and updating *
-     * only those atom block structures will be fastest.  If almost all blocks    *
-     * have been touched it should be faster to just run through them all    *
-     * in order (less addressing and better cache locality).                 */
-    pb->pb_stats->input_pins_used = std::vector<std::unordered_map<size_t, AtomNetId>>(pb->pb_graph_node->num_input_pin_class);
-    pb->pb_stats->output_pins_used = std::vector<std::unordered_map<size_t, AtomNetId>>(pb->pb_graph_node->num_output_pin_class);
-    pb->pb_stats->lookahead_input_pins_used = std::vector<std::vector<AtomNetId>>(pb->pb_graph_node->num_input_pin_class);
-    pb->pb_stats->lookahead_output_pins_used = std::vector<std::vector<AtomNetId>>(pb->pb_graph_node->num_output_pin_class);
-    pb->pb_stats->num_feasible_blocks = NOT_VALID;
-    pb->pb_stats->feasible_blocks = (t_pack_molecule**)vtr::calloc(feasible_block_array_size, sizeof(t_pack_molecule*));
-
-    pb->pb_stats->tie_break_high_fanout_net = AtomNetId::INVALID();
-
-    pb->pb_stats->pulled_from_atom_groups = 0;
-    pb->pb_stats->num_att_group_atoms_used = 0;
-
-    pb->pb_stats->gain.clear();
-    pb->pb_stats->timinggain.clear();
-    pb->pb_stats->connectiongain.clear();
-    pb->pb_stats->sharinggain.clear();
-    pb->pb_stats->hillgain.clear();
-    pb->pb_stats->transitive_fanout_candidates.clear();
-    pb->pb_stats->atom_failures.clear();
-
-    pb->pb_stats->num_pins_of_net_in_pb.clear();
-
-    pb->pb_stats->num_child_blocks_in_pb = 0;
-
-    pb->pb_stats->explore_transitive_fanout = true;
-}
-/*****************************************/
-
-/**
- * Cleans up a pb after unsuccessful molecule packing
- *
- * Recursively frees pbs from a t_pb tree. The given root pb itself is not
- * deleted.
- *
- * If a pb object has its children allocated then before freeing them the
- * function checks if there is no atom that corresponds to any of them. The
- * check is performed only for leaf (primitive) pbs. The function recurses for
- * non-primitive pbs.
- *
- * The cleaning itself includes deleting all child pbs, resetting mode of the
- * pb and also freeing its name. This prepares the pb for another round of
- * molecule packing tryout. 
- */
-static bool cleanup_pb(t_pb* pb) {
-    bool can_free = true;
-
-    /* Recursively check if there are any children with already assigned atoms */
-    if (pb->child_pbs != nullptr) {
-        const t_mode* mode = &pb->pb_graph_node->pb_type->modes[pb->mode];
-        VTR_ASSERT(mode != nullptr);
-
-        /* Check each mode */
-        for (int i = 0; i < mode->num_pb_type_children; ++i) {
-            /* Check each child */
-            if (pb->child_pbs[i] != nullptr) {
-                for (int j = 0; j < mode->pb_type_children[i].num_pb; ++j) {
-                    t_pb* pb_child = &pb->child_pbs[i][j];
-                    t_pb_type* pb_type = pb_child->pb_graph_node->pb_type;
-
-                    /* Primitive, check occupancy */
-                    if (pb_type->num_modes == 0) {
-                        if (pb_child->name != nullptr) {
-                            can_free = false;
-                        }
-                    }
-
-                    /* Non-primitive, recurse */
-                    else {
-                        if (!cleanup_pb(pb_child)) {
-                            can_free = false;
-                        }
-                    }
-                }
-            }
-        }
-
-        /* Free if can */
-        if (can_free) {
-            for (int i = 0; i < mode->num_pb_type_children; ++i) {
-                if (pb->child_pbs[i] != nullptr) {
-                    delete[] pb->child_pbs[i];
-                }
-            }
-
-            delete[] pb->child_pbs;
-            pb->child_pbs = nullptr;
-            pb->mode = 0;
-
-            if (pb->name) {
-                free(pb->name);
-                pb->name = nullptr;
-            }
-        }
-    }
-
-    return can_free;
-}
-
-/**
- * Performs legality checks to see whether the selected molecule can be
- * packed into the current cluster. The legality checks are related to
- * floorplanning, pin feasibility, and routing (if detailed route
- * checking is enabled). The routine returns BLK_PASSED if the molecule
- * can be packed in the cluster. If the block passes, the routine commits
- * it to the current cluster and updates the appropriate data structures.
- * Otherwise, it returns the appropriate failed pack status based on which
- * legality check the molecule failed.
->>>>>>> a9ce736a
- */
-void print_pb_type_count(const ClusteredNetlist& clb_nlist) {
-    auto& device_ctx = g_vpr_ctx.device();
-
-    std::map<t_pb_type*, int> pb_type_count;
-
-    size_t max_depth = 0;
-    for (ClusterBlockId blk : clb_nlist.blocks()) {
-        size_t pb_max_depth = update_pb_type_count(clb_nlist.block_pb(blk), pb_type_count, 0);
-
-        max_depth = std::max(max_depth, pb_max_depth);
-    }
-
-<<<<<<< HEAD
-    size_t max_pb_type_name_chars = 0;
-    for (auto& pb_type : pb_type_count) {
-        max_pb_type_name_chars = std::max(max_pb_type_name_chars, strlen(pb_type.first->name));
-=======
-    // if this cluster has a molecule placed in it that is part of a long chain
-    // (a chain that consists of more than one molecule), don't allow more long chain
-    // molecules to be placed in this cluster. To avoid possibly creating cluster level
-    // blocks that have incompatible placement constraints or form very long placement
-    // macros that limit placement flexibility.
-    if (cluster_placement_stats_ptr->has_long_chain && molecule->is_chain() && molecule->chain_info->is_long_chain) {
-        VTR_LOGV(verbosity > 4, "\t\t\tFAILED Placement Feasibility Filter: Only one long chain per cluster is allowed\n");
-        //Record the failure of this molecule in the current pb stats
-        record_molecule_failure(molecule, pb);
-        return BLK_FAILED_FEASIBLE;
->>>>>>> a9ce736a
-    }
-
-    VTR_LOG("\nPb types usage...\n");
-    for (const auto& logical_block_type : device_ctx.logical_block_types) {
-        if (!logical_block_type.pb_type) continue;
-
-<<<<<<< HEAD
-=======
-    //check if every atom in the molecule is legal in the cluster from a floorplanning perspective
-    for (int i_mol = 0; i_mol < molecule_size; i_mol++) {
-        //try to intersect with atom PartitionRegion if atom exists
-        if (molecule->atom_block_ids[i_mol]) {
-            block_pack_status = atom_cluster_floorplanning_check(molecule->atom_block_ids[i_mol],
-                                                                 clb_index, verbosity,
-                                                                 temp_cluster_pr,
-                                                                 cluster_pr_needs_update);
-            if (block_pack_status == BLK_FAILED_FLOORPLANNING) {
-                //Record the failure of this molecule in the current pb stats
-                record_molecule_failure(molecule, pb);
-                return block_pack_status;
-            }
-            if (cluster_pr_needs_update == true) {
-                cluster_pr_update_check = true;
-            }
-        }
-    }
-
-    //change  status back to undefined before the while loop in case in was changed to BLK_PASSED in the above for loop
-    block_pack_status = BLK_STATUS_UNDEFINED;
-
-    while (block_pack_status != BLK_PASSED) {
-        if (get_next_primitive_list(cluster_placement_stats_ptr, molecule,
-                                    primitives_list)) {
-            block_pack_status = BLK_PASSED;
-
-            for (i = 0; i < molecule_size && block_pack_status == BLK_PASSED; i++) {
-                VTR_ASSERT((primitives_list[i] == nullptr) == (!molecule->atom_block_ids[i]));
-                failed_location = i + 1;
-                // try place atom block if it exists
-                if (molecule->atom_block_ids[i]) {
-                    block_pack_status = try_place_atom_block_rec(primitives_list[i],
-                                                                 molecule->atom_block_ids[i], pb, &parent,
-                                                                 max_models, max_cluster_size, clb_index,
-                                                                 cluster_placement_stats_ptr, molecule, router_data,
-                                                                 verbosity, feasible_block_array_size);
-                }
-            }
-
-            if (enable_pin_feasibility_filter && block_pack_status == BLK_PASSED) {
-                /* Check if pin usage is feasible for the current packing assignment */
-                reset_lookahead_pins_used(pb);
-                try_update_lookahead_pins_used(pb);
-                if (!check_lookahead_pins_used(pb, max_external_pin_util)) {
-                    VTR_LOGV(verbosity > 4, "\t\t\tFAILED Pin Feasibility Filter\n");
-                    block_pack_status = BLK_FAILED_FEASIBLE;
-                }
-            }
-            if (block_pack_status == BLK_PASSED) {
-                /*
-                 * during the clustering step of `do_clustering`, `detailed_routing_stage` is incremented at each iteration until it a cluster
-                 * is correctly generated or `detailed_routing_stage` assumes an invalid value (E_DETAILED_ROUTE_INVALID).
-                 * depending on its value we have different behaviors:
-                 *	- E_DETAILED_ROUTE_AT_END_ONLY:	Skip routing if heuristic is to route at the end of packing complex block.
-                 *	- E_DETAILED_ROUTE_FOR_EACH_ATOM: Try to route if heuristic is to route for every atom. If the clusterer arrives at this stage,
-                 *	                                  it means that more checks have to be performed as the previous stage failed to generate a new cluster.
-                 *
-                 * mode_status is a data structure containing the status of the mode selection. Its members are:
-                 *  - bool is_mode_conflict
-                 *  - bool try_expand_all_modes
-                 *  - bool expand_all_modes
-                 *
-                 * is_mode_conflict affects this stage. Its value determines whether the cluster failed to pack after a mode conflict issue.
-                 * It holds a flag that is used to verify whether try_intra_lb_route ended in a mode conflict issue.
-                 *
-                 * Until is_mode_conflict is set to FALSE by try_intra_lb_route, the loop re-iterates. If all the available modes are exhausted
-                 * an error will be thrown during mode conflicts checks (this to prevent infinite loops).
-                 *
-                 * If the value is TRUE the cluster has to be re-routed, and its internal pb_graph_nodes will have more restrict choices
-                 * for what regards the mode that has to be selected.
-                 *
-                 * is_mode_conflict is initially set to TRUE, and, unless a mode conflict is found, it is set to false in `try_intra_lb_route`.
-                 *
-                 * try_expand_all_modes is set if the node expansion failed to find a valid routing path. The clusterer tries to find another route
-                 * by using all the modes during node expansion.
-                 *
-                 * expand_all_modes is used to enable the expansion of all the nodes using all the possible modes.
-                 */
-                t_mode_selection_status mode_status;
-                bool is_routed = false;
-                bool do_detailed_routing_stage = detailed_routing_stage == (int)E_DETAILED_ROUTE_FOR_EACH_ATOM;
-                if (do_detailed_routing_stage) {
-                    do {
-                        reset_intra_lb_route(router_data);
-                        is_routed = try_intra_lb_route(router_data, verbosity, &mode_status);
-                    } while (do_detailed_routing_stage && mode_status.is_mode_issue());
-                }
-
-                if (do_detailed_routing_stage && is_routed == false) {
-                    /* Cannot pack */
-                    VTR_LOGV(verbosity > 4, "\t\t\tFAILED Detailed Routing Legality\n");
-                    block_pack_status = BLK_FAILED_ROUTE;
-                } else {
-                    /* Pack successful, commit
-                     * TODO: SW Engineering note - may want to update cluster stats here too instead of doing it outside
-                     */
-                    VTR_ASSERT(block_pack_status == BLK_PASSED);
-                    if (molecule->is_chain()) {
-                        /* Chained molecules often take up lots of area and are important,
-                         * if a chain is packed in, want to rename logic block to match chain name */
-                        AtomBlockId chain_root_blk_id = molecule->atom_block_ids[molecule->pack_pattern->root_block->block_id];
-                        cur_pb = atom_ctx.lookup.atom_pb(chain_root_blk_id)->parent_pb;
-                        while (cur_pb != nullptr) {
-                            free(cur_pb->name);
-                            cur_pb->name = vtr::strdup(atom_ctx.nlist.block_name(chain_root_blk_id).c_str());
-                            cur_pb = cur_pb->parent_pb;
-                        }
-                        // if this molecule is part of a chain, mark the cluster as having a long chain
-                        // molecule. Also check if it's the first molecule in the chain to be packed.
-                        // If so, update the chain id for this chain of molecules to make sure all
-                        // molecules will be packed to the same chain id and can reach each other using
-                        // the chain direct links between clusters
-                        if (molecule->chain_info->is_long_chain) {
-                            cluster_placement_stats_ptr->has_long_chain = true;
-                            if (molecule->chain_info->chain_id == -1) {
-                                update_molecule_chain_info(molecule, primitives_list[molecule->root]);
-                            }
-                        }
-                    }
-
-                    //update cluster PartitionRegion if atom with floorplanning constraints was added
-                    if (cluster_pr_update_check) {
-                        floorplanning_ctx.cluster_constraints[clb_index] = temp_cluster_pr;
-                        if (verbosity > 2) {
-                            VTR_LOG("\nUpdated PartitionRegion of cluster %d\n", clb_index);
-                        }
-                    }
-
-                    for (i = 0; i < molecule_size; i++) {
-                        if (molecule->atom_block_ids[i]) {
-                            /* invalidate all molecules that share atom block with current molecule */
-
-                            auto rng = atom_molecules.equal_range(molecule->atom_block_ids[i]);
-                            for (const auto& kv : vtr::make_range(rng.first, rng.second)) {
-                                t_pack_molecule* cur_molecule = kv.second;
-                                cur_molecule->valid = false;
-                            }
-
-                            commit_primitive(cluster_placement_stats_ptr, primitives_list[i]);
-                        }
-                    }
-                }
-            }
-
-            if (block_pack_status != BLK_PASSED) {
-                for (i = 0; i < failed_location; i++) {
-                    if (molecule->atom_block_ids[i]) {
-                        remove_atom_from_target(router_data, molecule->atom_block_ids[i]);
-                    }
-                }
-                for (i = 0; i < failed_location; i++) {
-                    if (molecule->atom_block_ids[i]) {
-                        revert_place_atom_block(molecule->atom_block_ids[i], router_data, atom_molecules);
-                    }
-                }
-
-                //Record the failure of this molecule in the current pb stats
-                record_molecule_failure(molecule, pb);
-
-                /* Packing failed, but a part of the pb tree is still allocated and pbs have their modes set.
-                 * Before trying to pack next molecule the unused pbs need to be freed and, the most important,
-                 * their modes reset. This task is performed by the cleanup_pb() function below. */
-                cleanup_pb(pb);
-
-            } else {
-                VTR_LOGV(verbosity > 3, "\t\tPASSED pack molecule\n");
-            }
-        } else {
-            VTR_LOGV(verbosity > 3, "\t\tFAILED No candidate primitives available\n");
-            block_pack_status = BLK_FAILED_FEASIBLE;
-            break; /* no more candidate primitives available, this molecule will not pack, return fail */
-        }
-    }
-    return block_pack_status;
-}
-
-/* Record the failure of the molecule in this cluster in the current pb stats.
- * If a molecule fails repeatedly, it's gain will be penalized if packing with
- * attraction groups on. */
-static void record_molecule_failure(t_pack_molecule* molecule, t_pb* pb) {
-    //Only have to record the failure for the first atom in the molecule.
-    //The convention when checking if a molecule has failed to pack in the cluster
-    //is to check whether the first atoms has been recorded as having failed
-
-    auto got = pb->pb_stats->atom_failures.find(molecule->atom_block_ids[0]);
-    if (got == pb->pb_stats->atom_failures.end()) {
-        pb->pb_stats->atom_failures.insert({molecule->atom_block_ids[0], 1});
-    } else {
-        got->second++;
-    }
-}
-
-/**
- * Try place atom block into current primitive location
- */
-
-static enum e_block_pack_status try_place_atom_block_rec(const t_pb_graph_node* pb_graph_node,
-                                                         const AtomBlockId blk_id,
-                                                         t_pb* cb,
-                                                         t_pb** parent,
-                                                         const int max_models,
-                                                         const int max_cluster_size,
-                                                         const ClusterBlockId clb_index,
-                                                         const t_cluster_placement_stats* cluster_placement_stats_ptr,
-                                                         const t_pack_molecule* molecule,
-                                                         t_lb_router_data* router_data,
-                                                         int verbosity,
-                                                         const int feasible_block_array_size) {
-    int i, j;
-    bool is_primitive;
-    enum e_block_pack_status block_pack_status;
-
-    t_pb* my_parent;
-    t_pb *pb, *parent_pb;
-    const t_pb_type* pb_type;
-
-    auto& atom_ctx = g_vpr_ctx.mutable_atom();
-
-    my_parent = nullptr;
-
-    block_pack_status = BLK_PASSED;
-
-    /* Discover parent */
-    if (pb_graph_node->parent_pb_graph_node != cb->pb_graph_node) {
-        block_pack_status = try_place_atom_block_rec(pb_graph_node->parent_pb_graph_node, blk_id, cb,
-                                                     &my_parent, max_models, max_cluster_size, clb_index,
-                                                     cluster_placement_stats_ptr, molecule, router_data,
-                                                     verbosity, feasible_block_array_size);
-        parent_pb = my_parent;
-    } else {
-        parent_pb = cb;
-    }
-
-    /* Create siblings if siblings are not allocated */
-    if (parent_pb->child_pbs == nullptr) {
-        atom_ctx.lookup.set_atom_pb(AtomBlockId::INVALID(), parent_pb);
-
-        VTR_ASSERT(parent_pb->name == nullptr);
-        parent_pb->name = vtr::strdup(atom_ctx.nlist.block_name(blk_id).c_str());
-        parent_pb->mode = pb_graph_node->pb_type->parent_mode->index;
-        set_reset_pb_modes(router_data, parent_pb, true);
-        const t_mode* mode = &parent_pb->pb_graph_node->pb_type->modes[parent_pb->mode];
-        parent_pb->child_pbs = new t_pb*[mode->num_pb_type_children];
-
-        for (i = 0; i < mode->num_pb_type_children; i++) {
-            parent_pb->child_pbs[i] = new t_pb[mode->pb_type_children[i].num_pb];
-
-            for (j = 0; j < mode->pb_type_children[i].num_pb; j++) {
-                parent_pb->child_pbs[i][j].parent_pb = parent_pb;
-
-                atom_ctx.lookup.set_atom_pb(AtomBlockId::INVALID(), &parent_pb->child_pbs[i][j]);
-
-                parent_pb->child_pbs[i][j].pb_graph_node = &(parent_pb->pb_graph_node->child_pb_graph_nodes[parent_pb->mode][i][j]);
-            }
-        }
-    } else {
-        VTR_ASSERT(parent_pb->mode == pb_graph_node->pb_type->parent_mode->index);
-    }
-
-    const t_mode* mode = &parent_pb->pb_graph_node->pb_type->modes[parent_pb->mode];
-    for (i = 0; i < mode->num_pb_type_children; i++) {
-        if (pb_graph_node->pb_type == &mode->pb_type_children[i]) {
-            break;
-        }
-    }
-    VTR_ASSERT(i < mode->num_pb_type_children);
-    pb = &parent_pb->child_pbs[i][pb_graph_node->placement_index];
-    *parent = pb; /* this pb is parent of it's child that called this function */
-    VTR_ASSERT(pb->pb_graph_node == pb_graph_node);
-    if (pb->pb_stats == nullptr) {
-        alloc_and_load_pb_stats(pb, feasible_block_array_size);
-    }
-    pb_type = pb_graph_node->pb_type;
-
-    /* Any pb_type under an mode, which is disabled for packing, should not be considerd for mapping 
-     * Early exit to flag failure
-     */
-    if (true == pb_type->parent_mode->disable_packing) {
-        return BLK_FAILED_FEASIBLE;
-    }
-
-    is_primitive = (pb_type->num_modes == 0);
-
-    if (is_primitive) {
-        VTR_ASSERT(!atom_ctx.lookup.pb_atom(pb)
-                   && atom_ctx.lookup.atom_pb(blk_id) == nullptr
-                   && atom_ctx.lookup.atom_clb(blk_id) == ClusterBlockId::INVALID());
-        /* try pack to location */
-        VTR_ASSERT(pb->name == nullptr);
-        pb->name = vtr::strdup(atom_ctx.nlist.block_name(blk_id).c_str());
-
-        //Update the atom netlist mappings
-        atom_ctx.lookup.set_atom_clb(blk_id, clb_index);
-        atom_ctx.lookup.set_atom_pb(blk_id, pb);
-
-        add_atom_as_target(router_data, blk_id);
-        if (!primitive_feasible(blk_id, pb)) {
-            /* failed location feasibility check, revert pack */
-            block_pack_status = BLK_FAILED_FEASIBLE;
-        }
-
-        // if this block passed and is part of a chained molecule
-        if (block_pack_status == BLK_PASSED && molecule->is_chain()) {
-            auto molecule_root_block = molecule->atom_block_ids[molecule->root];
-            // if this is the root block of the chain molecule check its placmeent feasibility
-            if (blk_id == molecule_root_block) {
-                block_pack_status = check_chain_root_placement_feasibility(pb_graph_node, molecule, blk_id);
-            }
-        }
-
-        VTR_LOGV(verbosity > 4 && block_pack_status == BLK_PASSED,
-                 "\t\t\tPlaced atom '%s' (%s) at %s\n",
-                 atom_ctx.nlist.block_name(blk_id).c_str(),
-                 atom_ctx.nlist.block_model(blk_id)->name,
-                 pb->hierarchical_type_name().c_str());
-    }
-
-    if (block_pack_status != BLK_PASSED) {
-        free(pb->name);
-        pb->name = nullptr;
-    }
-
-    return block_pack_status;
-}
-
-/*
- * Checks if the atom and cluster have compatible floorplanning constraints
- * If the atom and cluster both have non-empty PartitionRegions, and the intersection
- * of the PartitionRegions is empty, the atom cannot be packed in the cluster.
- */
-static enum e_block_pack_status atom_cluster_floorplanning_check(const AtomBlockId blk_id,
-                                                                 const ClusterBlockId clb_index,
-                                                                 const int verbosity,
-                                                                 PartitionRegion& temp_cluster_pr,
-                                                                 bool& cluster_pr_needs_update) {
-    auto& floorplanning_ctx = g_vpr_ctx.mutable_floorplanning();
-
-    /*check if the atom can go in the cluster by checking if the atom and cluster have intersecting PartitionRegions*/
-
-    //get partition that atom belongs to
-    PartitionId partid;
-    partid = floorplanning_ctx.constraints.get_atom_partition(blk_id);
-
-    PartitionRegion atom_pr;
-    PartitionRegion cluster_pr;
-
-    //if the atom does not belong to a partition, it can be put in the cluster
-    //regardless of what the cluster's PartitionRegion is because it has no constraints
-    if (partid == PartitionId::INVALID()) {
-        if (verbosity > 3) {
-            VTR_LOG("\t\t\t Intersect: Atom block %d has no floorplanning constraints, passed for cluster %d \n", blk_id, clb_index);
-        }
-        cluster_pr_needs_update = false;
-        return BLK_PASSED;
-    } else {
-        //get pr of that partition
-        atom_pr = floorplanning_ctx.constraints.get_partition_pr(partid);
-
-        //intersect it with the pr of the current cluster
-        cluster_pr = floorplanning_ctx.cluster_constraints[clb_index];
-
-        if (cluster_pr.empty() == true) {
-            temp_cluster_pr = atom_pr;
-            cluster_pr_needs_update = true;
-            if (verbosity > 3) {
-                VTR_LOG("\t\t\t Intersect: Atom block %d has floorplanning constraints, passed cluster %d which has empty PR\n", blk_id, clb_index);
-            }
-            return BLK_PASSED;
-        } else {
-            //update cluster_pr with the intersection of the cluster's PartitionRegion
-            //and the atom's PartitionRegion
-            update_cluster_part_reg(cluster_pr, atom_pr);
-        }
-
-        if (cluster_pr.empty() == true) {
-            if (verbosity > 3) {
-                VTR_LOG("\t\t\t Intersect: Atom block %d failed floorplanning check for cluster %d \n", blk_id, clb_index);
-            }
-            cluster_pr_needs_update = false;
-            return BLK_FAILED_FLOORPLANNING;
-        } else {
-            //update the cluster's PartitionRegion with the intersecting PartitionRegion
-            temp_cluster_pr = cluster_pr;
-            cluster_pr_needs_update = true;
-            if (verbosity > 3) {
-                VTR_LOG("\t\t\t Intersect: Atom block %d passed cluster %d, cluster PR was updated with intersection result \n", blk_id, clb_index);
-            }
-            return BLK_PASSED;
-        }
-    }
-}
-
-/* Revert trial atom block iblock and free up memory space accordingly
- */
-static void revert_place_atom_block(const AtomBlockId blk_id, t_lb_router_data* router_data, const std::multimap<AtomBlockId, t_pack_molecule*>& atom_molecules) {
-    auto& atom_ctx = g_vpr_ctx.mutable_atom();
-
-    //We cast away const here since we may free the pb, and it is
-    //being removed from the active mapping.
-    //
-    //In general most code works fine accessing cosnt t_pb*,
-    //which is why we store them as such in atom_ctx.lookup
-    t_pb* pb = const_cast<t_pb*>(atom_ctx.lookup.atom_pb(blk_id));
-
-    //Update the atom netlist mapping
-    atom_ctx.lookup.set_atom_clb(blk_id, ClusterBlockId::INVALID());
-    atom_ctx.lookup.set_atom_pb(blk_id, nullptr);
-
-    if (pb != nullptr) {
-        /* When freeing molecules, the current block might already have been freed by a prior revert
-         * When this happens, no need to do anything beyond basic book keeping at the atom block
-         */
-
-        t_pb* next = pb->parent_pb;
-        revalid_molecules(pb, atom_molecules);
-        free_pb(pb);
-        pb = next;
-
-        while (pb != nullptr) {
-            /* If this is pb is created only for the purposes of holding new molecule, remove it
-             * Must check if cluster is already freed (which can be the case)
-             */
-            next = pb->parent_pb;
-
-            if (pb->child_pbs != nullptr && pb->pb_stats != nullptr
-                && pb->pb_stats->num_child_blocks_in_pb == 0) {
-                set_reset_pb_modes(router_data, pb, false);
-                if (next != nullptr) {
-                    /* If the code gets here, then that means that placing the initial seed molecule
-                     * failed, don't free the actual complex block itself as the seed needs to find
-                     * another placement */
-                    revalid_molecules(pb, atom_molecules);
-                    free_pb(pb);
-                }
-            }
-            pb = next;
-        }
-    }
-}
-
-static void update_connection_gain_values(const AtomNetId net_id, const AtomBlockId clustered_blk_id, t_pb* cur_pb, enum e_net_relation_to_clustered_block net_relation_to_clustered_block) {
-    /*This function is called when the connectiongain values on the net net_id*
-     *require updating.   */
-
-    int num_internal_connections, num_open_connections, num_stuck_connections;
-
-    num_internal_connections = num_open_connections = num_stuck_connections = 0;
-
-    auto& atom_ctx = g_vpr_ctx.atom();
-    ClusterBlockId clb_index = atom_ctx.lookup.atom_clb(clustered_blk_id);
-
-    /* may wish to speed things up by ignoring clock nets since they are high fanout */
-
-    for (auto pin_id : atom_ctx.nlist.net_pins(net_id)) {
-        auto blk_id = atom_ctx.nlist.pin_block(pin_id);
-        if (atom_ctx.lookup.atom_clb(blk_id) == clb_index
-            && is_atom_blk_in_pb(blk_id, atom_ctx.lookup.atom_pb(clustered_blk_id))) {
-            num_internal_connections++;
-        } else if (atom_ctx.lookup.atom_clb(blk_id) == ClusterBlockId::INVALID()) {
-            num_open_connections++;
-        } else {
-            num_stuck_connections++;
-        }
-    }
-
-    if (net_relation_to_clustered_block == OUTPUT) {
-        for (auto pin_id : atom_ctx.nlist.net_sinks(net_id)) {
-            auto blk_id = atom_ctx.nlist.pin_block(pin_id);
-            VTR_ASSERT(blk_id);
-
-            if (atom_ctx.lookup.atom_clb(blk_id) == ClusterBlockId::INVALID()) {
-                /* TODO: Gain function accurate only if net has one connection to block,
-                 * TODO: Should we handle case where net has multi-connection to block?
-                 *       Gain computation is only off by a bit in this case */
-                if (cur_pb->pb_stats->connectiongain.count(blk_id) == 0) {
-                    cur_pb->pb_stats->connectiongain[blk_id] = 0;
-                }
-
-                if (num_internal_connections > 1) {
-                    cur_pb->pb_stats->connectiongain[blk_id] -= 1 / (float)(num_open_connections + 1.5 * num_stuck_connections + 1 + 0.1);
-                }
-                cur_pb->pb_stats->connectiongain[blk_id] += 1 / (float)(num_open_connections + 1.5 * num_stuck_connections + 0.1);
-            }
-        }
-    }
-
-    if (net_relation_to_clustered_block == INPUT) {
-        /*Calculate the connectiongain for the atom block which is driving *
-         *the atom net that is an input to an atom block in the cluster */
-
-        auto driver_pin_id = atom_ctx.nlist.net_driver(net_id);
-        auto blk_id = atom_ctx.nlist.pin_block(driver_pin_id);
-
-        if (atom_ctx.lookup.atom_clb(blk_id) == ClusterBlockId::INVALID()) {
-            if (cur_pb->pb_stats->connectiongain.count(blk_id) == 0) {
-                cur_pb->pb_stats->connectiongain[blk_id] = 0;
-            }
-            if (num_internal_connections > 1) {
-                cur_pb->pb_stats->connectiongain[blk_id] -= 1 / (float)(num_open_connections + 1.5 * num_stuck_connections + 0.1 + 1);
-            }
-            cur_pb->pb_stats->connectiongain[blk_id] += 1 / (float)(num_open_connections + 1.5 * num_stuck_connections + 0.1);
-        }
-    }
-}
-
-static void try_fill_cluster(const t_packer_opts& packer_opts,
-                             t_cluster_placement_stats* cur_cluster_placement_stats_ptr,
-                             const std::multimap<AtomBlockId, t_pack_molecule*>& atom_molecules,
-                             t_pack_molecule*& prev_molecule,
-                             t_pack_molecule*& next_molecule,
-                             int& num_same_molecules,
-                             t_pb_graph_node** primitives_list,
-                             t_cluster_progress_stats& cluster_stats,
-                             int num_clb,
-                             const int num_models,
-                             const int max_cluster_size,
-                             const ClusterBlockId clb_index,
-                             const int detailed_routing_stage,
-                             AttractionInfo& attraction_groups,
-                             vtr::vector<ClusterBlockId, std::vector<AtomNetId>>& clb_inter_blk_nets,
-                             bool allow_unrelated_clustering,
-                             const int& high_fanout_threshold,
-                             const std::unordered_set<AtomNetId>& is_clock,
-                             const std::shared_ptr<SetupTimingInfo>& timing_info,
-                             t_lb_router_data* router_data,
-                             t_ext_pin_util target_ext_pin_util,
-                             PartitionRegion& temp_cluster_pr,
-                             std::map<const t_model*, std::vector<t_logical_block_type_ptr>>& primitive_candidate_block_types,
-                             e_block_pack_status& block_pack_status) {
-    auto& atom_ctx = g_vpr_ctx.atom();
-    auto& device_ctx = g_vpr_ctx.mutable_device();
-    auto& cluster_ctx = g_vpr_ctx.mutable_clustering();
-
-    block_pack_status = try_pack_molecule(cur_cluster_placement_stats_ptr,
-                                          atom_molecules,
-                                          next_molecule,
-                                          primitives_list,
-                                          cluster_ctx.clb_nlist.block_pb(clb_index),
-                                          num_models,
-                                          max_cluster_size,
-                                          clb_index,
-                                          detailed_routing_stage,
-                                          router_data,
-                                          packer_opts.pack_verbosity,
-                                          packer_opts.enable_pin_feasibility_filter,
-                                          packer_opts.feasible_block_array_size,
-                                          target_ext_pin_util,
-                                          temp_cluster_pr);
-
-    auto blk_id = next_molecule->atom_block_ids[next_molecule->root];
-    VTR_ASSERT(blk_id);
-
-    std::string blk_name = atom_ctx.nlist.block_name(blk_id);
-    const t_model* blk_model = atom_ctx.nlist.block_model(blk_id);
-
-    if (block_pack_status != BLK_PASSED) {
-        if (packer_opts.pack_verbosity > 2) {
-            if (block_pack_status == BLK_FAILED_ROUTE) {
-                VTR_LOG("\tNO_ROUTE: '%s' (%s)", blk_name.c_str(), blk_model->name);
-                VTR_LOGV(next_molecule->pack_pattern, " molecule %s molecule_size %zu",
-                         next_molecule->pack_pattern->name, next_molecule->atom_block_ids.size());
-                VTR_LOG("\n");
-                fflush(stdout);
-            } else if (block_pack_status == BLK_FAILED_FLOORPLANNING) {
-                VTR_LOG("\tFAILED_FLOORPLANNING_CONSTRAINTS_CHECK: '%s' (%s)", blk_name.c_str(), blk_model->name);
-                VTR_LOG("\n");
-            } else {
-                VTR_LOG("\tFAILED_FEASIBILITY_CHECK: '%s' (%s)", blk_name.c_str(), blk_model->name, block_pack_status);
-                VTR_LOGV(next_molecule->pack_pattern, " molecule %s molecule_size %zu",
-                         next_molecule->pack_pattern->name, next_molecule->atom_block_ids.size());
-                VTR_LOG("\n");
-                fflush(stdout);
-            }
-        }
-
-        next_molecule = get_molecule_for_cluster(cluster_ctx.clb_nlist.block_pb(clb_index),
-                                                 atom_molecules,
-                                                 attraction_groups,
-                                                 allow_unrelated_clustering,
-                                                 packer_opts.prioritize_transitive_connectivity,
-                                                 packer_opts.transitive_fanout_threshold,
-                                                 packer_opts.feasible_block_array_size,
-                                                 &cluster_stats.num_unrelated_clustering_attempts,
-                                                 cur_cluster_placement_stats_ptr,
-                                                 clb_inter_blk_nets,
-                                                 clb_index, packer_opts.pack_verbosity,
-                                                 primitive_candidate_block_types);
-        if (prev_molecule == next_molecule) {
-            num_same_molecules++;
-        }
-        return;
-    }
-
-    /* Continue packing by filling smallest cluster */
-    if (packer_opts.pack_verbosity > 2) {
-        VTR_LOG("\tPASSED: '%s' (%s)", blk_name.c_str(), blk_model->name);
-        VTR_LOGV(next_molecule->pack_pattern, " molecule %s molecule_size %zu",
-                 next_molecule->pack_pattern->name, next_molecule->atom_block_ids.size());
-        VTR_LOG("\n");
-    }
-
-    fflush(stdout);
-
-    //Since molecule passed, update num_molecules_processed
-    cluster_stats.num_molecules_processed++;
-    cluster_stats.mols_since_last_print++;
-    print_pack_status(num_clb, cluster_stats.num_molecules,
-                      cluster_stats.num_molecules_processed,
-                      cluster_stats.mols_since_last_print,
-                      device_ctx.grid.width(),
-                      device_ctx.grid.height(),
-                      attraction_groups);
-
-    update_cluster_stats(next_molecule, clb_index,
-                         is_clock, //Set of all clocks
-                         is_clock, //Set of all global signals (currently clocks)
-                         packer_opts.global_clocks, packer_opts.alpha, packer_opts.beta, packer_opts.timing_driven,
-                         packer_opts.connection_driven,
-                         high_fanout_threshold,
-                         *timing_info,
-                         attraction_groups);
-    cluster_stats.num_unrelated_clustering_attempts = 0;
-
-    if (packer_opts.timing_driven) {
-        cluster_stats.blocks_since_last_analysis++; /* historically, timing slacks were recomputed after X number of blocks were packed, but this doesn't significantly alter results so I (jluu) did not port the code */
-    }
-    next_molecule = get_molecule_for_cluster(cluster_ctx.clb_nlist.block_pb(clb_index),
-                                             atom_molecules,
-                                             attraction_groups,
-                                             allow_unrelated_clustering,
-                                             packer_opts.prioritize_transitive_connectivity,
-                                             packer_opts.transitive_fanout_threshold,
-                                             packer_opts.feasible_block_array_size,
-                                             &cluster_stats.num_unrelated_clustering_attempts,
-                                             cur_cluster_placement_stats_ptr,
-                                             clb_inter_blk_nets,
-                                             clb_index,
-                                             packer_opts.pack_verbosity,
-                                             primitive_candidate_block_types);
-
-    if (prev_molecule == next_molecule) {
-        num_same_molecules++;
-    }
-}
-
-static t_pack_molecule* save_cluster_routing_and_pick_new_seed(const t_packer_opts& packer_opts,
-                                                               const std::multimap<AtomBlockId, t_pack_molecule*>& atom_molecules,
-                                                               const int& num_clb,
-                                                               const std::vector<AtomBlockId>& seed_atoms,
-                                                               const int& num_blocks_hill_added,
-                                                               vtr::vector<ClusterBlockId, std::vector<t_intra_lb_net>*>& intra_lb_routing,
-                                                               int& seedindex,
-                                                               t_cluster_progress_stats& cluster_stats,
-                                                               t_lb_router_data* router_data) {
-    t_pack_molecule* next_seed = nullptr;
-
-    intra_lb_routing.push_back(router_data->saved_lb_nets);
-    VTR_ASSERT((int)intra_lb_routing.size() == num_clb);
-    router_data->saved_lb_nets = nullptr;
-
-    //Pick a new seed
-    next_seed = get_highest_gain_seed_molecule(&seedindex, atom_molecules, seed_atoms);
-
-    if (packer_opts.timing_driven) {
-        if (num_blocks_hill_added > 0) {
-            cluster_stats.blocks_since_last_analysis += num_blocks_hill_added;
-        }
-    }
-    return next_seed;
-}
-
-static void store_cluster_info_and_free(const t_packer_opts& packer_opts,
-                                        const ClusterBlockId& clb_index,
-                                        const t_logical_block_type_ptr logic_block_type,
-                                        const t_pb_type* le_pb_type,
-                                        std::vector<int>& le_count,
-                                        vtr::vector<ClusterBlockId, std::vector<AtomNetId>>& clb_inter_blk_nets) {
-    auto& cluster_ctx = g_vpr_ctx.mutable_clustering();
-    auto& atom_ctx = g_vpr_ctx.atom();
-
-    /* store info that will be used later in packing from pb_stats and free the rest */
-    t_pb_stats* pb_stats = cluster_ctx.clb_nlist.block_pb(clb_index)->pb_stats;
-    for (const AtomNetId mnet_id : pb_stats->marked_nets) {
-        int external_terminals = atom_ctx.nlist.net_pins(mnet_id).size() - pb_stats->num_pins_of_net_in_pb[mnet_id];
-        /* Check if external terminals of net is within the fanout limit and that there exists external terminals */
-        if (external_terminals < packer_opts.transitive_fanout_threshold && external_terminals > 0) {
-            clb_inter_blk_nets[clb_index].push_back(mnet_id);
-        }
-    }
-    auto cur_pb = cluster_ctx.clb_nlist.block_pb(clb_index);
-
-    // update the data structure holding the LE counts
-    update_le_count(cur_pb, logic_block_type, le_pb_type, le_count);
-
-    //print clustering progress incrementally
-    //print_pack_status(num_clb, num_molecules, num_molecules_processed, mols_since_last_print, device_ctx.grid.width(), device_ctx.grid.height());
-
-    free_pb_stats_recursive(cur_pb);
-}
-
-/* Free up data structures and requeue used molecules */
-static void free_data_and_requeue_used_mols_if_illegal(const ClusterBlockId& clb_index,
-                                                       const int& savedseedindex,
-                                                       const std::multimap<AtomBlockId, t_pack_molecule*>& atom_molecules,
-                                                       std::map<t_logical_block_type_ptr, size_t>& num_used_type_instances,
-                                                       int& num_clb,
-                                                       int& seedindex) {
-    auto& cluster_ctx = g_vpr_ctx.mutable_clustering();
-    auto& floorplanning_ctx = g_vpr_ctx.mutable_floorplanning();
-
-    PartitionRegion empty_pr;
-    floorplanning_ctx.cluster_constraints[clb_index] = empty_pr;
-    num_used_type_instances[cluster_ctx.clb_nlist.block_type(clb_index)]--;
-    revalid_molecules(cluster_ctx.clb_nlist.block_pb(clb_index), atom_molecules);
-    cluster_ctx.clb_nlist.remove_block(clb_index);
-    cluster_ctx.clb_nlist.compress();
-    num_clb--;
-    seedindex = savedseedindex;
-}
-
-/*****************************************/
-static void update_timing_gain_values(const AtomNetId net_id,
-                                      t_pb* cur_pb,
-                                      enum e_net_relation_to_clustered_block net_relation_to_clustered_block,
-                                      const SetupTimingInfo& timing_info,
-                                      const std::unordered_set<AtomNetId>& is_global) {
-    /*This function is called when the timing_gain values on the atom net*
-     *net_id requires updating.   */
-    float timinggain;
-
-    auto& atom_ctx = g_vpr_ctx.atom();
-
-    /* Check if this atom net lists its driving atom block twice.  If so, avoid  *
-     * double counting this atom block by skipping the first (driving) pin. */
-    auto pins = atom_ctx.nlist.net_pins(net_id);
-    if (net_output_feeds_driving_block_input[net_id] != 0)
-        pins = atom_ctx.nlist.net_sinks(net_id);
-
-    if (net_relation_to_clustered_block == OUTPUT
-        && !is_global.count(net_id)) {
-        for (auto pin_id : pins) {
-            auto blk_id = atom_ctx.nlist.pin_block(pin_id);
-            if (atom_ctx.lookup.atom_clb(blk_id) == ClusterBlockId::INVALID()) {
-                timinggain = timing_info.setup_pin_criticality(pin_id);
-
-                if (cur_pb->pb_stats->timinggain.count(blk_id) == 0) {
-                    cur_pb->pb_stats->timinggain[blk_id] = 0;
-                }
-                if (timinggain > cur_pb->pb_stats->timinggain[blk_id])
-                    cur_pb->pb_stats->timinggain[blk_id] = timinggain;
-            }
-        }
-    }
-
-    if (net_relation_to_clustered_block == INPUT
-        && !is_global.count(net_id)) {
-        /*Calculate the timing gain for the atom block which is driving *
-         *the atom net that is an input to a atom block in the cluster */
-        auto driver_pin = atom_ctx.nlist.net_driver(net_id);
-        auto new_blk_id = atom_ctx.nlist.pin_block(driver_pin);
-
-        if (atom_ctx.lookup.atom_clb(new_blk_id) == ClusterBlockId::INVALID()) {
-            for (auto pin_id : atom_ctx.nlist.net_sinks(net_id)) {
-                timinggain = timing_info.setup_pin_criticality(pin_id);
-
-                if (cur_pb->pb_stats->timinggain.count(new_blk_id) == 0) {
-                    cur_pb->pb_stats->timinggain[new_blk_id] = 0;
-                }
-                if (timinggain > cur_pb->pb_stats->timinggain[new_blk_id])
-                    cur_pb->pb_stats->timinggain[new_blk_id] = timinggain;
-            }
-        }
-    }
-}
-
-/*****************************************/
-static void mark_and_update_partial_gain(const AtomNetId net_id, enum e_gain_update gain_flag, const AtomBlockId clustered_blk_id, bool timing_driven, bool connection_driven, enum e_net_relation_to_clustered_block net_relation_to_clustered_block, const SetupTimingInfo& timing_info, const std::unordered_set<AtomNetId>& is_global, const int high_fanout_net_threshold) {
-    /* Updates the marked data structures, and if gain_flag is GAIN,  *
-     * the gain when an atom block is added to a cluster.  The        *
-     * sharinggain is the number of inputs that a atom block shares with   *
-     * blocks that are already in the cluster. Hillgain is the        *
-     * reduction in number of pins-required by adding a atom block to the  *
-     * cluster. The timinggain is the criticality of the most critical*
-     * atom net between this atom block and an atom block in the cluster.             */
-
-    auto& atom_ctx = g_vpr_ctx.atom();
-    t_pb* cur_pb = atom_ctx.lookup.atom_pb(clustered_blk_id)->parent_pb;
-    cur_pb = get_top_level_pb(cur_pb);
-
-    if (int(atom_ctx.nlist.net_sinks(net_id).size()) > high_fanout_net_threshold) {
-        /* Optimization: It can be too runtime costly for marking all sinks for
-         * a high fanout-net that probably has no hope of ever getting packed,
-         * thus ignore those high fanout nets */
-        if (!is_global.count(net_id)) {
-            /* If no low/medium fanout nets, we may need to consider
-             * high fan-out nets for packing, so select one and store it */
-            AtomNetId stored_net = cur_pb->pb_stats->tie_break_high_fanout_net;
-            if (!stored_net || atom_ctx.nlist.net_sinks(net_id).size() < atom_ctx.nlist.net_sinks(stored_net).size()) {
-                cur_pb->pb_stats->tie_break_high_fanout_net = net_id;
-            }
-        }
-        return;
-    }
-
-    /* Mark atom net as being visited, if necessary. */
-
-    if (cur_pb->pb_stats->num_pins_of_net_in_pb.count(net_id) == 0) {
-        cur_pb->pb_stats->marked_nets.push_back(net_id);
-    }
-
-    /* Update gains of affected blocks. */
-
-    if (gain_flag == GAIN) {
-        /* Check if this net is connected to it's driver block multiple times (i.e. as both an output and input)
-         * If so, avoid double counting by skipping the first (driving) pin. */
-
-        auto pins = atom_ctx.nlist.net_pins(net_id);
-        if (net_output_feeds_driving_block_input[net_id] != 0)
-            //We implicitly assume here that net_output_feeds_driver_block_input[net_id] is 2
-            //(i.e. the net loops back to the block only once)
-            pins = atom_ctx.nlist.net_sinks(net_id);
-
-        if (cur_pb->pb_stats->num_pins_of_net_in_pb.count(net_id) == 0) {
-            for (auto pin_id : pins) {
-                auto blk_id = atom_ctx.nlist.pin_block(pin_id);
-                if (atom_ctx.lookup.atom_clb(blk_id) == ClusterBlockId::INVALID()) {
-                    if (cur_pb->pb_stats->sharinggain.count(blk_id) == 0) {
-                        cur_pb->pb_stats->marked_blocks.push_back(blk_id);
-                        cur_pb->pb_stats->sharinggain[blk_id] = 1;
-                        cur_pb->pb_stats->hillgain[blk_id] = 1 - num_ext_inputs_atom_block(blk_id);
-                    } else {
-                        cur_pb->pb_stats->sharinggain[blk_id]++;
-                        cur_pb->pb_stats->hillgain[blk_id]++;
-                    }
-                }
-            }
-        }
-
-        if (connection_driven) {
-            update_connection_gain_values(net_id, clustered_blk_id, cur_pb,
-                                          net_relation_to_clustered_block);
-        }
-
-        if (timing_driven) {
-            update_timing_gain_values(net_id, cur_pb,
-                                      net_relation_to_clustered_block,
-                                      timing_info,
-                                      is_global);
-        }
-    }
-    if (cur_pb->pb_stats->num_pins_of_net_in_pb.count(net_id) == 0) {
-        cur_pb->pb_stats->num_pins_of_net_in_pb[net_id] = 0;
-    }
-    cur_pb->pb_stats->num_pins_of_net_in_pb[net_id]++;
-}
-
-/*****************************************/
-static void update_total_gain(float alpha, float beta, bool timing_driven, bool connection_driven, t_pb* pb, AttractionInfo& attraction_groups) {
-    /*Updates the total  gain array to reflect the desired tradeoff between*
-     *input sharing (sharinggain) and path_length minimization (timinggain)
-     *input each time a new molecule is added to the cluster.*/
-    auto& atom_ctx = g_vpr_ctx.atom();
-    t_pb* cur_pb = pb;
-
-    cur_pb = get_top_level_pb(cur_pb);
-    AttractGroupId cluster_att_grp_id;
-
-    cluster_att_grp_id = cur_pb->pb_stats->attraction_grp_id;
-
-    for (AtomBlockId blk_id : cur_pb->pb_stats->marked_blocks) {
-        //Initialize connectiongain and sharinggain if
-        //they have not previously been updated for the block
-        if (cur_pb->pb_stats->connectiongain.count(blk_id) == 0) {
-            cur_pb->pb_stats->connectiongain[blk_id] = 0;
-        }
-        if (cur_pb->pb_stats->sharinggain.count(blk_id) == 0) {
-            cur_pb->pb_stats->sharinggain[blk_id] = 0;
-        }
-
-        /* Todo: This was used to explore different normalization options, can
-         * be made more efficient once we decide on which one to use*/
-        int num_used_input_pins = atom_ctx.nlist.block_input_pins(blk_id).size();
-        int num_used_output_pins = atom_ctx.nlist.block_output_pins(blk_id).size();
-        /* end todo */
-
-        /* Calculate area-only cost function */
-        int num_used_pins = num_used_input_pins + num_used_output_pins;
-        VTR_ASSERT(num_used_pins > 0);
-        if (connection_driven) {
-            /*try to absorb as many connections as possible*/
-            cur_pb->pb_stats->gain[blk_id] = ((1 - beta)
-                                                  * (float)cur_pb->pb_stats->sharinggain[blk_id]
-                                              + beta * (float)cur_pb->pb_stats->connectiongain[blk_id])
-                                             / (num_used_pins);
-        } else {
-            cur_pb->pb_stats->gain[blk_id] = ((float)cur_pb->pb_stats->sharinggain[blk_id])
-                                             / (num_used_pins);
-        }
-
-        /* Add in timing driven cost into cost function */
-        if (timing_driven) {
-            cur_pb->pb_stats->gain[blk_id] = alpha
-                                                 * cur_pb->pb_stats->timinggain[blk_id]
-                                             + (1.0 - alpha) * (float)cur_pb->pb_stats->gain[blk_id];
-        }
-
-        AttractGroupId atom_grp_id = attraction_groups.get_atom_attraction_group(blk_id);
-        if (atom_grp_id != AttractGroupId::INVALID() && atom_grp_id == cluster_att_grp_id) {
-            //increase gain of atom based on attraction group gain
-            float att_grp_gain = attraction_groups.get_attraction_group_gain(atom_grp_id);
-            cur_pb->pb_stats->gain[blk_id] += att_grp_gain;
-        }
-    }
-}
-
-/*****************************************/
-static void update_cluster_stats(const t_pack_molecule* molecule,
-                                 const ClusterBlockId clb_index,
-                                 const std::unordered_set<AtomNetId>& is_clock,
-                                 const std::unordered_set<AtomNetId>& is_global,
-                                 const bool global_clocks,
-                                 const float alpha,
-                                 const float beta,
-                                 const bool timing_driven,
-                                 const bool connection_driven,
-                                 const int high_fanout_net_threshold,
-                                 const SetupTimingInfo& timing_info,
-                                 AttractionInfo& attraction_groups) {
-    /* Routine that is called each time a new molecule is added to the cluster.
-     * Makes calls to update cluster stats such as the gain map for atoms, used pins, and clock structures,
-     * in order to reflect the new content of the cluster.
-     * Also keeps track of which attraction group the cluster belongs to. */
-
-    int molecule_size;
-    int iblock;
-    t_pb *cur_pb, *cb;
-
-    auto& atom_ctx = g_vpr_ctx.mutable_atom();
-    molecule_size = get_array_size_of_molecule(molecule);
-    cb = nullptr;
-
-    for (iblock = 0; iblock < molecule_size; iblock++) {
-        auto blk_id = molecule->atom_block_ids[iblock];
-        if (!blk_id) {
-            continue;
-        }
-
-        //Update atom netlist mapping
-        atom_ctx.lookup.set_atom_clb(blk_id, clb_index);
-
-        const t_pb* atom_pb = atom_ctx.lookup.atom_pb(blk_id);
-        VTR_ASSERT(atom_pb);
-
-        cur_pb = atom_pb->parent_pb;
-
-        //Update attraction group
-        AttractGroupId atom_grp_id = attraction_groups.get_atom_attraction_group(blk_id);
-
-        while (cur_pb) {
-            /* reset list of feasible blocks */
-            if (cur_pb->is_root()) {
-                cb = cur_pb;
-            }
-            cur_pb->pb_stats->num_feasible_blocks = NOT_VALID;
-            cur_pb->pb_stats->num_child_blocks_in_pb++;
-
-            if (atom_grp_id != AttractGroupId::INVALID()) {
-                /* TODO: Allow clusters to have more than one attraction group. */
-                cur_pb->pb_stats->attraction_grp_id = atom_grp_id;
-            }
-
-            cur_pb = cur_pb->parent_pb;
-        }
-
-        /* Outputs first */
-        for (auto pin_id : atom_ctx.nlist.block_output_pins(blk_id)) {
-            auto net_id = atom_ctx.nlist.pin_net(pin_id);
-            if (!is_clock.count(net_id) || !global_clocks) {
-                mark_and_update_partial_gain(net_id, GAIN, blk_id,
-                                             timing_driven,
-                                             connection_driven, OUTPUT,
-                                             timing_info,
-                                             is_global,
-                                             high_fanout_net_threshold);
-            } else {
-                mark_and_update_partial_gain(net_id, NO_GAIN, blk_id,
-                                             timing_driven,
-                                             connection_driven, OUTPUT,
-                                             timing_info,
-                                             is_global,
-                                             high_fanout_net_threshold);
-            }
-        }
-
-        /* Next Inputs */
-        for (auto pin_id : atom_ctx.nlist.block_input_pins(blk_id)) {
-            auto net_id = atom_ctx.nlist.pin_net(pin_id);
-            mark_and_update_partial_gain(net_id, GAIN, blk_id,
-                                         timing_driven, connection_driven,
-                                         INPUT,
-                                         timing_info,
-                                         is_global,
-                                         high_fanout_net_threshold);
-        }
-
-        /* Finally Clocks */
-        for (auto pin_id : atom_ctx.nlist.block_clock_pins(blk_id)) {
-            auto net_id = atom_ctx.nlist.pin_net(pin_id);
-            if (global_clocks) {
-                mark_and_update_partial_gain(net_id, NO_GAIN, blk_id,
-                                             timing_driven, connection_driven, INPUT,
-                                             timing_info,
-                                             is_global,
-                                             high_fanout_net_threshold);
-            } else {
-                mark_and_update_partial_gain(net_id, GAIN, blk_id,
-                                             timing_driven, connection_driven, INPUT,
-                                             timing_info,
-                                             is_global,
-                                             high_fanout_net_threshold);
-            }
-        }
-
-        update_total_gain(alpha, beta, timing_driven, connection_driven,
-                          atom_pb->parent_pb, attraction_groups);
-
-        commit_lookahead_pins_used(cb);
-    }
-
-    // if this molecule came from the transitive fanout candidates remove it
-    if (cb) {
-        cb->pb_stats->transitive_fanout_candidates.erase(molecule->atom_block_ids[molecule->root]);
-        cb->pb_stats->explore_transitive_fanout = true;
-    }
-}
-
-static void start_new_cluster(t_cluster_placement_stats* cluster_placement_stats,
-                              t_pb_graph_node** primitives_list,
-                              const std::multimap<AtomBlockId, t_pack_molecule*>& atom_molecules,
-                              ClusterBlockId clb_index,
-                              t_pack_molecule* molecule,
-                              std::map<t_logical_block_type_ptr, size_t>& num_used_type_instances,
-                              const float target_device_utilization,
-                              const int num_models,
-                              const int max_cluster_size,
-                              const t_arch* arch,
-                              std::string device_layout_name,
-                              std::vector<t_lb_type_rr_node>* lb_type_rr_graphs,
-                              t_lb_router_data** router_data,
-                              const int detailed_routing_stage,
-                              ClusteredNetlist* clb_nlist,
-                              const std::map<const t_model*, std::vector<t_logical_block_type_ptr>>& primitive_candidate_block_types,
-                              int verbosity,
-                              bool enable_pin_feasibility_filter,
-                              bool balance_block_type_utilization,
-                              const int feasible_block_array_size,
-                              PartitionRegion& temp_cluster_pr) {
-    /* Given a starting seed block, start_new_cluster determines the next cluster type to use
-     * It expands the FPGA if it cannot find a legal cluster for the atom block
-     */
-
-    auto& atom_ctx = g_vpr_ctx.atom();
-    auto& device_ctx = g_vpr_ctx.mutable_device();
-    auto& floorplanning_ctx = g_vpr_ctx.mutable_floorplanning();
-
-    /*Cluster's PartitionRegion is empty initially, meaning it has no floorplanning constraints*/
-    PartitionRegion empty_pr;
-    floorplanning_ctx.cluster_constraints.push_back(empty_pr);
-
-    /* Allocate a dummy initial cluster and load a atom block as a seed and check if it is legal */
-    AtomBlockId root_atom = molecule->atom_block_ids[molecule->root];
-    const std::string& root_atom_name = atom_ctx.nlist.block_name(root_atom);
-    const t_model* root_model = atom_ctx.nlist.block_model(root_atom);
-
-    auto itr = primitive_candidate_block_types.find(root_model);
-    VTR_ASSERT(itr != primitive_candidate_block_types.end());
-    std::vector<t_logical_block_type_ptr> candidate_types = itr->second;
-
-    if (balance_block_type_utilization) {
-        //We sort the candidate types in ascending order by their current utilization.
-        //This means that the packer will prefer to use types with lower utilization.
-        //This is a naive approach to try balancing utilization when multiple types can
-        //support the same primitive(s).
-        std::stable_sort(candidate_types.begin(), candidate_types.end(),
-                         [&](t_logical_block_type_ptr lhs, t_logical_block_type_ptr rhs) {
-                             int lhs_num_instances = 0;
-                             int rhs_num_instances = 0;
-                             // Count number of instances for each type
-                             for (auto type : lhs->equivalent_tiles)
-                                 lhs_num_instances += device_ctx.grid.num_instances(type);
-                             for (auto type : rhs->equivalent_tiles)
-                                 rhs_num_instances += device_ctx.grid.num_instances(type);
-
-                             float lhs_util = vtr::safe_ratio<float>(num_used_type_instances[lhs], lhs_num_instances);
-                             float rhs_util = vtr::safe_ratio<float>(num_used_type_instances[rhs], rhs_num_instances);
-                             //Lower util first
-                             return lhs_util < rhs_util;
-                         });
-    }
-
-    if (verbosity > 2) {
-        VTR_LOG("\tSeed: '%s' (%s)", root_atom_name.c_str(), root_model->name);
-        VTR_LOGV(molecule->pack_pattern, " molecule_type %s molecule_size %zu",
-                 molecule->pack_pattern->name, molecule->atom_block_ids.size());
-        VTR_LOG("\n");
-    }
-
-    //Try packing into each candidate type
-    bool success = false;
-    for (size_t i = 0; i < candidate_types.size(); i++) {
-        auto type = candidate_types[i];
-
-        t_pb* pb = new t_pb;
-        pb->pb_graph_node = type->pb_graph_head;
-        alloc_and_load_pb_stats(pb, feasible_block_array_size);
-        pb->parent_pb = nullptr;
-
-        *router_data = alloc_and_load_router_data(&lb_type_rr_graphs[type->index], type);
-
-        //Try packing into each mode
-        e_block_pack_status pack_result = BLK_STATUS_UNDEFINED;
-        for (int j = 0; j < type->pb_graph_head->pb_type->num_modes && !success; j++) {
-            pb->mode = j;
-
-            reset_cluster_placement_stats(&cluster_placement_stats[type->index]);
-            set_mode_cluster_placement_stats(pb->pb_graph_node, j);
-
-            //Note that since we are starting a new cluster, we use FULL_EXTERNAL_PIN_UTIL,
-            //which allows all cluster pins to be used. This ensures that if we have a large
-            //molecule which would otherwise exceed the external pin utilization targets it
-            //can use the full set of cluster pins when selected as the seed block -- ensuring
-            //it is still implementable.
-            pack_result = try_pack_molecule(&cluster_placement_stats[type->index],
-                                            atom_molecules,
-                                            molecule, primitives_list, pb,
-                                            num_models, max_cluster_size, clb_index,
-                                            detailed_routing_stage, *router_data,
-                                            verbosity,
-                                            enable_pin_feasibility_filter,
-                                            feasible_block_array_size,
-                                            FULL_EXTERNAL_PIN_UTIL,
-                                            temp_cluster_pr);
-
-            success = (pack_result == BLK_PASSED);
-        }
-
-        if (success) {
-            VTR_LOGV(verbosity > 2, "\tPASSED_SEED: Block Type %s\n", type->name);
-            //Once clustering succeeds, add it to the clb netlist
-            if (pb->name != nullptr) {
-                free(pb->name);
-            }
-            pb->name = vtr::strdup(root_atom_name.c_str());
-            clb_index = clb_nlist->create_block(root_atom_name.c_str(), pb, type);
-            break;
-        } else {
-            VTR_LOGV(verbosity > 2, "\tFAILED_SEED: Block Type %s\n", type->name);
-            //Free failed clustering and try again
-            free_router_data(*router_data);
-            free_pb(pb);
-            delete pb;
-            *router_data = nullptr;
-        }
-    }
-
-    if (!success) {
-        //Explored all candidates
-        if (molecule->type == MOLECULE_FORCED_PACK) {
-            VPR_FATAL_ERROR(VPR_ERROR_PACK,
-                            "Can not find any logic block that can implement molecule.\n"
-                            "\tPattern %s %s (%d). Root model is %s\n",
-                            molecule->pack_pattern->name,
-                            root_atom_name.c_str(), root_atom, root_model->name);
-        } else {
-            VPR_FATAL_ERROR(VPR_ERROR_PACK,
-                            "Can not find any logic block that can implement molecule.\n"
-                            "\tAtom %s (%s)\n",
-                            root_atom_name.c_str(), root_model->name);
-        }
-    }
-
-    VTR_ASSERT(success);
-
-    //Successfully create cluster
-    auto block_type = clb_nlist->block_type(clb_index);
-    num_used_type_instances[block_type]++;
-
-    /* Expand FPGA size if needed */
-    // Check used type instances against the possible equivalent physical locations
-    unsigned int num_instances = 0;
-    for (auto equivalent_tile : block_type->equivalent_tiles) {
-        num_instances += device_ctx.grid.num_instances(equivalent_tile);
-    }
-
-    if (num_used_type_instances[block_type] > num_instances) {
-        device_ctx.grid = create_device_grid(device_layout_name, arch->grid_layouts, num_used_type_instances, target_device_utilization);
-    }
-}
-
-/*
- * Get candidate molecule to pack into currently open cluster
- * Molecule selection priority:
- * 1. Find unpacked molecules based on criticality and strong connectedness (connected by low fanout nets) with current cluster
- * 2. Find unpacked molecules based on transitive connections (eg. 2 hops away) with current cluster
- * 3. Find unpacked molecules based on weak connectedness (connected by high fanout nets) with current cluster
- * 4. Find unpacked molecules based on attraction group of the current cluster (if the cluster has an attraction group)
- */
-static t_pack_molecule* get_highest_gain_molecule(t_pb* cur_pb,
-                                                  const std::multimap<AtomBlockId, t_pack_molecule*>& atom_molecules,
-                                                  AttractionInfo& attraction_groups,
-                                                  const enum e_gain_type gain_mode,
-                                                  t_cluster_placement_stats* cluster_placement_stats_ptr,
-                                                  vtr::vector<ClusterBlockId, std::vector<AtomNetId>>& clb_inter_blk_nets,
-                                                  const ClusterBlockId cluster_index,
-                                                  bool prioritize_transitive_connectivity,
-                                                  int transitive_fanout_threshold,
-                                                  const int feasible_block_array_size,
-                                                  std::map<const t_model*, std::vector<t_logical_block_type_ptr>>& primitive_candidate_block_types) {
-    /*
-     * This routine populates a list of feasible blocks outside the cluster, then returns the best candidate for the cluster.
-     * If there are no feasible blocks it returns a nullptr.
-     */
-
-    if (gain_mode == HILL_CLIMBING) {
-        VPR_FATAL_ERROR(VPR_ERROR_PACK,
-                        "Hill climbing not supported yet, error out.\n");
-    }
-
-    // 1. Find unpacked molecules based on criticality and strong connectedness (connected by low fanout nets) with current cluster
-    if (cur_pb->pb_stats->num_feasible_blocks == NOT_VALID) {
-        add_cluster_molecule_candidates_by_connectivity_and_timing(cur_pb, cluster_placement_stats_ptr, atom_molecules, feasible_block_array_size, attraction_groups);
-    }
-
-    if (prioritize_transitive_connectivity) {
-        // 2. Find unpacked molecules based on transitive connections (eg. 2 hops away) with current cluster
-        if (cur_pb->pb_stats->num_feasible_blocks == 0 && cur_pb->pb_stats->explore_transitive_fanout) {
-            add_cluster_molecule_candidates_by_transitive_connectivity(cur_pb, cluster_placement_stats_ptr, atom_molecules, clb_inter_blk_nets,
-                                                                       cluster_index, transitive_fanout_threshold, feasible_block_array_size, attraction_groups);
-        }
-
-        // 3. Find unpacked molecules based on weak connectedness (connected by high fanout nets) with current cluster
-        if (cur_pb->pb_stats->num_feasible_blocks == 0 && cur_pb->pb_stats->tie_break_high_fanout_net) {
-            add_cluster_molecule_candidates_by_highfanout_connectivity(cur_pb, cluster_placement_stats_ptr, atom_molecules, feasible_block_array_size, attraction_groups);
-        }
-    } else { //Reverse order
-        // 3. Find unpacked molecules based on weak connectedness (connected by high fanout nets) with current cluster
-        if (cur_pb->pb_stats->num_feasible_blocks == 0 && cur_pb->pb_stats->tie_break_high_fanout_net) {
-            add_cluster_molecule_candidates_by_highfanout_connectivity(cur_pb, cluster_placement_stats_ptr, atom_molecules, feasible_block_array_size, attraction_groups);
-        }
-
-        // 2. Find unpacked molecules based on transitive connections (eg. 2 hops away) with current cluster
-        if (cur_pb->pb_stats->num_feasible_blocks == 0 && cur_pb->pb_stats->explore_transitive_fanout) {
-            add_cluster_molecule_candidates_by_transitive_connectivity(cur_pb, cluster_placement_stats_ptr, atom_molecules, clb_inter_blk_nets,
-                                                                       cluster_index, transitive_fanout_threshold, feasible_block_array_size, attraction_groups);
-        }
-    }
-
-    /* Grab highest gain molecule */
-    t_pack_molecule* molecule = nullptr;
-    if (cur_pb->pb_stats->num_feasible_blocks == 0) {
-        /*
-         * No suitable molecules were found from the above functions - if
-         * attraction groups were created, explore the attraction groups to see if
-         * any suitable molecules can be found.
-         */
-        add_cluster_molecule_candidates_by_attraction_group(cur_pb, cluster_placement_stats_ptr, atom_molecules, attraction_groups,
-                                                            feasible_block_array_size, cluster_index, primitive_candidate_block_types);
-    }
-
-    if (cur_pb->pb_stats->num_feasible_blocks > 0) {
-        cur_pb->pb_stats->num_feasible_blocks--;
-        int index = cur_pb->pb_stats->num_feasible_blocks;
-        molecule = cur_pb->pb_stats->feasible_blocks[index];
-        VTR_ASSERT(molecule->valid == true);
-        return molecule;
-    }
-
-    return molecule;
-}
-
-/* Add molecules with strong connectedness to the current cluster to the list of feasible blocks. */
-static void add_cluster_molecule_candidates_by_connectivity_and_timing(t_pb* cur_pb,
-                                                                       t_cluster_placement_stats* cluster_placement_stats_ptr,
-                                                                       const std::multimap<AtomBlockId, t_pack_molecule*>& atom_molecules,
-                                                                       const int feasible_block_array_size,
-                                                                       AttractionInfo& attraction_groups) {
-    VTR_ASSERT(cur_pb->pb_stats->num_feasible_blocks == NOT_VALID);
-
-    cur_pb->pb_stats->num_feasible_blocks = 0;
-    cur_pb->pb_stats->explore_transitive_fanout = true; /* If no legal molecules found, enable exploration of molecules two hops away */
-
-    auto& atom_ctx = g_vpr_ctx.atom();
-
-    for (AtomBlockId blk_id : cur_pb->pb_stats->marked_blocks) {
-        if (atom_ctx.lookup.atom_clb(blk_id) == ClusterBlockId::INVALID()) {
-            auto rng = atom_molecules.equal_range(blk_id);
-            for (const auto& kv : vtr::make_range(rng.first, rng.second)) {
-                t_pack_molecule* molecule = kv.second;
-                if (molecule->valid) {
-                    bool success = check_free_primitives_for_molecule_atoms(molecule, cluster_placement_stats_ptr);
-                    if (success) {
-                        add_molecule_to_pb_stats_candidates(molecule,
-                                                            cur_pb->pb_stats->gain, cur_pb, feasible_block_array_size, attraction_groups);
-                    }
-                }
-            }
-        }
-    }
-}
-
-/* Add molecules based on weak connectedness (connected by high fanout nets) with current cluster */
-static void add_cluster_molecule_candidates_by_highfanout_connectivity(t_pb* cur_pb,
-                                                                       t_cluster_placement_stats* cluster_placement_stats_ptr,
-                                                                       const std::multimap<AtomBlockId, t_pack_molecule*>& atom_molecules,
-                                                                       const int feasible_block_array_size,
-                                                                       AttractionInfo& attraction_groups) {
-    /* Because the packer ignores high fanout nets when marking what blocks
-     * to consider, use one of the ignored high fanout net to fill up lightly
-     * related blocks */
-    reset_tried_but_unused_cluster_placements(cluster_placement_stats_ptr);
-
-    AtomNetId net_id = cur_pb->pb_stats->tie_break_high_fanout_net;
-
-    auto& atom_ctx = g_vpr_ctx.atom();
-
-    int count = 0;
-    for (auto pin_id : atom_ctx.nlist.net_pins(net_id)) {
-        if (count >= AAPACK_MAX_HIGH_FANOUT_EXPLORE) {
-            break;
-        }
-
-        AtomBlockId blk_id = atom_ctx.nlist.pin_block(pin_id);
-
-        if (atom_ctx.lookup.atom_clb(blk_id) == ClusterBlockId::INVALID()) {
-            auto rng = atom_molecules.equal_range(blk_id);
-            for (const auto& kv : vtr::make_range(rng.first, rng.second)) {
-                t_pack_molecule* molecule = kv.second;
-                if (molecule->valid) {
-                    bool success = check_free_primitives_for_molecule_atoms(molecule, cluster_placement_stats_ptr);
-                    if (success) {
-                        add_molecule_to_pb_stats_candidates(molecule,
-                                                            cur_pb->pb_stats->gain, cur_pb, std::min(feasible_block_array_size, AAPACK_MAX_HIGH_FANOUT_EXPLORE), attraction_groups);
-                        count++;
-                    }
-                }
-            }
-        }
-    }
-    cur_pb->pb_stats->tie_break_high_fanout_net = AtomNetId::INVALID(); /* Mark off that this high fanout net has been considered */
-}
-
-/*
- * If the current cluster being packed has an attraction group associated with it
- * (i.e. there are atoms in it that belong to an attraction group), this routine adds molecules
- * from the associated attraction group to the list of feasible blocks for the cluster.
- * Attraction groups can be very large, so we only add some randomly selected molecules for efficiency
- * if the number of atoms in the group is greater than 500. Therefore, the molecules added to the candidates
- * will vary each time you call this function.
- */
-static void add_cluster_molecule_candidates_by_attraction_group(t_pb* cur_pb,
-                                                                t_cluster_placement_stats* cluster_placement_stats_ptr,
-                                                                const std::multimap<AtomBlockId, t_pack_molecule*>& atom_molecules,
-                                                                AttractionInfo& attraction_groups,
-                                                                const int feasible_block_array_size,
-                                                                ClusterBlockId clb_index,
-                                                                std::map<const t_model*, std::vector<t_logical_block_type_ptr>>& primitive_candidate_block_types) {
-    auto& atom_ctx = g_vpr_ctx.atom();
-    auto& cluster_ctx = g_vpr_ctx.clustering();
-
-    auto cluster_type = cluster_ctx.clb_nlist.block_type(clb_index);
-
-    /*
-     * For each cluster, we want to explore the attraction group molecules as potential
-     * candidates for the cluster a limited number of times. This limit is imposed because
-     * if the cluster belongs to a very large attraction group, we could potentially search
-     * through its attraction group molecules for a very long time.
-     * Defining a number of times to search through the attraction groups (i.e. number of
-     * attraction group pulls) determines how many times we search through the cluster's attraction
-     * group molecules for candidate molecules.
-     */
-    int num_pulls = attraction_groups.get_att_group_pulls();
-    if (cur_pb->pb_stats->pulled_from_atom_groups < num_pulls) {
-        cur_pb->pb_stats->pulled_from_atom_groups++;
-    } else {
-        return;
-    }
-
-    AttractGroupId grp_id = cur_pb->pb_stats->attraction_grp_id;
-    if (grp_id == AttractGroupId::INVALID()) {
-        return;
-    }
-
-    AttractionGroup& group = attraction_groups.get_attraction_group_info(grp_id);
-    std::vector<AtomBlockId> available_atoms;
-    for (AtomBlockId atom_id : group.group_atoms) {
-        const auto& atom_model = atom_ctx.nlist.block_model(atom_id);
-        auto itr = primitive_candidate_block_types.find(atom_model);
-        VTR_ASSERT(itr != primitive_candidate_block_types.end());
-        std::vector<t_logical_block_type_ptr>& candidate_types = itr->second;
-
-        //Only consider molecules that are unpacked and of the correct type
-        if (atom_ctx.lookup.atom_clb(atom_id) == ClusterBlockId::INVALID()
-            && std::find(candidate_types.begin(), candidate_types.end(), cluster_type) != candidate_types.end()) {
-            available_atoms.push_back(atom_id);
-        }
-    }
-
-    //int num_available_atoms = group.group_atoms.size();
-    int num_available_atoms = available_atoms.size();
-    if (num_available_atoms == 0) {
-        return;
-    }
-
-    if (num_available_atoms < 500) {
-        //for (AtomBlockId atom_id : group.group_atoms) {
-        for (AtomBlockId atom_id : available_atoms) {
-            const auto& atom_model = atom_ctx.nlist.block_model(atom_id);
-            auto itr = primitive_candidate_block_types.find(atom_model);
-            VTR_ASSERT(itr != primitive_candidate_block_types.end());
-            std::vector<t_logical_block_type_ptr>& candidate_types = itr->second;
-
-            //Only consider molecules that are unpacked and of the correct type
-            if (atom_ctx.lookup.atom_clb(atom_id) == ClusterBlockId::INVALID()
-                && std::find(candidate_types.begin(), candidate_types.end(), cluster_type) != candidate_types.end()) {
-                auto rng = atom_molecules.equal_range(atom_id);
-                for (const auto& kv : vtr::make_range(rng.first, rng.second)) {
-                    t_pack_molecule* molecule = kv.second;
-                    if (molecule->valid) {
-                        bool success = check_free_primitives_for_molecule_atoms(molecule, cluster_placement_stats_ptr);
-                        if (success) {
-                            add_molecule_to_pb_stats_candidates(molecule,
-                                                                cur_pb->pb_stats->gain, cur_pb, feasible_block_array_size, attraction_groups);
-                        }
-                    }
-                }
-            }
-        }
-        return;
-    }
-
-    int min = 0;
-    int max = num_available_atoms - 1;
-
-    for (int j = 0; j < 500; j++) {
-        std::random_device rd;
-        std::mt19937 gen(rd());
-        std::uniform_int_distribution<> distr(min, max);
-        int selected_atom = distr(gen);
-
-        //AtomBlockId blk_id = group.group_atoms[selected_atom];
-        AtomBlockId blk_id = available_atoms[selected_atom];
-        const auto& atom_model = atom_ctx.nlist.block_model(blk_id);
-        auto itr = primitive_candidate_block_types.find(atom_model);
-        VTR_ASSERT(itr != primitive_candidate_block_types.end());
-        std::vector<t_logical_block_type_ptr>& candidate_types = itr->second;
-
-        //Only consider molecules that are unpacked and of the correct type
-        if (atom_ctx.lookup.atom_clb(blk_id) == ClusterBlockId::INVALID()
-            && std::find(candidate_types.begin(), candidate_types.end(), cluster_type) != candidate_types.end()) {
-            auto rng = atom_molecules.equal_range(blk_id);
-            for (const auto& kv : vtr::make_range(rng.first, rng.second)) {
-                t_pack_molecule* molecule = kv.second;
-                if (molecule->valid) {
-                    bool success = check_free_primitives_for_molecule_atoms(molecule, cluster_placement_stats_ptr);
-                    if (success) {
-                        add_molecule_to_pb_stats_candidates(molecule,
-                                                            cur_pb->pb_stats->gain, cur_pb, feasible_block_array_size, attraction_groups);
-                    }
-                }
-            }
-        }
-    }
-}
-
-/* Add molecules based on transitive connections (eg. 2 hops away) with current cluster*/
-static void add_cluster_molecule_candidates_by_transitive_connectivity(t_pb* cur_pb,
-                                                                       t_cluster_placement_stats* cluster_placement_stats_ptr,
-                                                                       const std::multimap<AtomBlockId, t_pack_molecule*>& atom_molecules,
-                                                                       vtr::vector<ClusterBlockId, std::vector<AtomNetId>>& clb_inter_blk_nets,
-                                                                       const ClusterBlockId cluster_index,
-                                                                       int transitive_fanout_threshold,
-                                                                       const int feasible_block_array_size,
-                                                                       AttractionInfo& attraction_groups) {
-    //TODO: For now, only done by fan-out; should also consider fan-in
-
-    cur_pb->pb_stats->explore_transitive_fanout = false;
-
-    /* First time finding transitive fanout candidates therefore alloc and load them */
-    load_transitive_fanout_candidates(cluster_index,
-                                      atom_molecules,
-                                      cur_pb->pb_stats,
-                                      clb_inter_blk_nets,
-                                      transitive_fanout_threshold);
-    /* Only consider candidates that pass a very simple legality check */
-    for (const auto& transitive_candidate : cur_pb->pb_stats->transitive_fanout_candidates) {
-        t_pack_molecule* molecule = transitive_candidate.second;
-        if (molecule->valid) {
-            bool success = check_free_primitives_for_molecule_atoms(molecule, cluster_placement_stats_ptr);
-            if (success) {
-                add_molecule_to_pb_stats_candidates(molecule,
-                                                    cur_pb->pb_stats->gain, cur_pb, std::min(feasible_block_array_size, AAPACK_MAX_TRANSITIVE_EXPLORE), attraction_groups);
-            }
-        }
-    }
-}
-
-/*Check whether a free primitive exists for each atom block in the molecule*/
-static bool check_free_primitives_for_molecule_atoms(t_pack_molecule* molecule, t_cluster_placement_stats* cluster_placement_stats_ptr) {
-    auto& atom_ctx = g_vpr_ctx.atom();
-    bool success = true;
-
-    for (int i_atom = 0; i_atom < get_array_size_of_molecule(molecule); i_atom++) {
-        if (molecule->atom_block_ids[i_atom]) {
-            VTR_ASSERT(atom_ctx.lookup.atom_clb(molecule->atom_block_ids[i_atom]) == ClusterBlockId::INVALID());
-            auto blk_id2 = molecule->atom_block_ids[i_atom];
-            if (!exists_free_primitive_for_atom_block(cluster_placement_stats_ptr, blk_id2)) {
-                /* TODO (Jason Luu): debating whether to check if placement exists for molecule
-                 * (more robust) or individual atom blocks (faster)*/
-                success = false;
-                break;
-            }
-        }
-    }
-
-    return success;
-}
-
-/*****************************************/
-static t_pack_molecule* get_molecule_for_cluster(t_pb* cur_pb,
-                                                 const std::multimap<AtomBlockId, t_pack_molecule*>& atom_molecules,
-                                                 AttractionInfo& attraction_groups,
-                                                 const bool allow_unrelated_clustering,
-                                                 const bool prioritize_transitive_connectivity,
-                                                 const int transitive_fanout_threshold,
-                                                 const int feasible_block_array_size,
-                                                 int* num_unrelated_clustering_attempts,
-                                                 t_cluster_placement_stats* cluster_placement_stats_ptr,
-                                                 vtr::vector<ClusterBlockId, std::vector<AtomNetId>>& clb_inter_blk_nets,
-                                                 ClusterBlockId cluster_index,
-                                                 int verbosity,
-                                                 std::map<const t_model*, std::vector<t_logical_block_type_ptr>>& primitive_candidate_block_types) {
-    /* Finds the block with the greatest gain that satisfies the
-     * input, clock and capacity constraints of a cluster that are
-     * passed in.  If no suitable block is found it returns ClusterBlockId::INVALID().
-     */
-
-    VTR_ASSERT(cur_pb->is_root());
-
-    /* If cannot pack into primitive, try packing into cluster */
-
-    auto best_molecule = get_highest_gain_molecule(cur_pb, atom_molecules, attraction_groups,
-                                                   NOT_HILL_CLIMBING, cluster_placement_stats_ptr, clb_inter_blk_nets,
-                                                   cluster_index, prioritize_transitive_connectivity,
-                                                   transitive_fanout_threshold, feasible_block_array_size, primitive_candidate_block_types);
-
-    /* If no blocks have any gain to the current cluster, the code above      *
-     * will not find anything.  However, another atom block with no inputs in *
-     * common with the cluster may still be inserted into the cluster.        */
-
-    if (allow_unrelated_clustering) {
-        if (best_molecule == nullptr) {
-            if (*num_unrelated_clustering_attempts == 0) {
-                best_molecule = get_free_molecule_with_most_ext_inputs_for_cluster(cur_pb,
-                                                                                   cluster_placement_stats_ptr);
-                (*num_unrelated_clustering_attempts)++;
-                VTR_LOGV(best_molecule && verbosity > 2, "\tFound unrelated molecule to cluster\n");
-            }
-        } else {
-            *num_unrelated_clustering_attempts = 0;
-        }
-    } else {
-        VTR_LOGV(!best_molecule && verbosity > 2, "\tNo related molecule found and unrelated clustering disabled\n");
-    }
-
-    return best_molecule;
-}
-
-static void mark_all_molecules_valid(t_pack_molecule* molecule_head) {
-    for (auto cur_molecule = molecule_head; cur_molecule != nullptr; cur_molecule = cur_molecule->next) {
-        cur_molecule->valid = true;
-    }
-}
-
-static int count_molecules(t_pack_molecule* molecule_head) {
-    int num_molecules = 0;
-    for (auto cur_molecule = molecule_head; cur_molecule != nullptr; cur_molecule = cur_molecule->next) {
-        ++num_molecules;
-    }
-    return num_molecules;
-}
-
-//Calculates molecule statistics for a single molecule
-static t_molecule_stats calc_molecule_stats(const t_pack_molecule* molecule) {
-    t_molecule_stats molecule_stats;
-
-    auto& atom_ctx = g_vpr_ctx.atom();
-
-    //Calculate the number of available pins on primitives within the molecule
-    for (auto blk : molecule->atom_block_ids) {
-        if (!blk) continue;
-
-        ++molecule_stats.num_blocks; //Record number of valid blocks in molecule
-
-        const t_model* model = atom_ctx.nlist.block_model(blk);
-
-        for (const t_model_ports* input_port = model->inputs; input_port != nullptr; input_port = input_port->next) {
-            molecule_stats.num_input_pins += input_port->size;
-        }
-
-        for (const t_model_ports* output_port = model->outputs; output_port != nullptr; output_port = output_port->next) {
-            molecule_stats.num_output_pins += output_port->size;
-        }
-    }
-    molecule_stats.num_pins = molecule_stats.num_input_pins + molecule_stats.num_output_pins;
-
-    //Calculate the number of externally used pins
-    std::set<AtomBlockId> molecule_atoms(molecule->atom_block_ids.begin(), molecule->atom_block_ids.end());
-    for (auto blk : molecule->atom_block_ids) {
-        if (!blk) continue;
-
-        for (auto pin : atom_ctx.nlist.block_pins(blk)) {
-            auto net = atom_ctx.nlist.pin_net(pin);
-
-            auto pin_type = atom_ctx.nlist.pin_type(pin);
-            if (pin_type == PinType::SINK) {
-                auto driver_blk = atom_ctx.nlist.net_driver_block(net);
-
-                if (molecule_atoms.count(driver_blk)) {
-                    //Pin driven by a block within the molecule
-                    //Does not count as an external connection
-                } else {
-                    //Pin driven by a block outside the molecule
-                    ++molecule_stats.num_used_ext_inputs;
-                }
-
-            } else {
-                VTR_ASSERT(pin_type == PinType::DRIVER);
-
-                bool net_leaves_molecule = false;
-                for (auto sink_pin : atom_ctx.nlist.net_sinks(net)) {
-                    auto sink_blk = atom_ctx.nlist.pin_block(sink_pin);
-
-                    if (!molecule_atoms.count(sink_blk)) {
-                        //There is at least one sink outside of the current molecule
-                        net_leaves_molecule = true;
-                        break;
-                    }
-                }
-
-                //We assume that any fanout occurs outside of the molecule, hence we only
-                //count one used output (even if there are multiple sinks outside the molecule)
-                if (net_leaves_molecule) {
-                    ++molecule_stats.num_used_ext_outputs;
-                }
-            }
-        }
-    }
-    molecule_stats.num_used_ext_pins = molecule_stats.num_used_ext_inputs + molecule_stats.num_used_ext_outputs;
-
-    return molecule_stats;
-}
-
-//Calculates maximum molecule statistics accross all molecules in linked list
-static t_molecule_stats calc_max_molecules_stats(const t_pack_molecule* molecule_head) {
-    t_molecule_stats max_molecules_stats;
-
-    for (auto cur_molecule = molecule_head; cur_molecule != nullptr; cur_molecule = cur_molecule->next) {
-        //Calculate per-molecule statistics
-        t_molecule_stats cur_molecule_stats = calc_molecule_stats(cur_molecule);
-
-        //Record the maximums (member-wise) over all molecules
-        max_molecules_stats.num_blocks = std::max(max_molecules_stats.num_blocks, cur_molecule_stats.num_blocks);
-
-        max_molecules_stats.num_pins = std::max(max_molecules_stats.num_pins, cur_molecule_stats.num_pins);
-        max_molecules_stats.num_input_pins = std::max(max_molecules_stats.num_input_pins, cur_molecule_stats.num_input_pins);
-        max_molecules_stats.num_output_pins = std::max(max_molecules_stats.num_output_pins, cur_molecule_stats.num_output_pins);
-
-        max_molecules_stats.num_used_ext_pins = std::max(max_molecules_stats.num_used_ext_pins, cur_molecule_stats.num_used_ext_pins);
-        max_molecules_stats.num_used_ext_inputs = std::max(max_molecules_stats.num_used_ext_inputs, cur_molecule_stats.num_used_ext_inputs);
-        max_molecules_stats.num_used_ext_outputs = std::max(max_molecules_stats.num_used_ext_outputs, cur_molecule_stats.num_used_ext_outputs);
-    }
-
-    return max_molecules_stats;
-}
-
-static std::vector<AtomBlockId> initialize_seed_atoms(const e_cluster_seed seed_type,
-                                                      const std::multimap<AtomBlockId, t_pack_molecule*>& atom_molecules,
-                                                      const t_molecule_stats& max_molecule_stats,
-                                                      const vtr::vector<AtomBlockId, float>& atom_criticality) {
-    std::vector<AtomBlockId> seed_atoms;
-
-    //Put all atoms in seed list
-    auto& atom_ctx = g_vpr_ctx.atom();
-    for (auto blk : atom_ctx.nlist.blocks()) {
-        seed_atoms.emplace_back(blk);
-    }
-
-    //Initially all gains are zero
-    vtr::vector<AtomBlockId, float> atom_gains(atom_ctx.nlist.blocks().size(), 0.);
-
-    if (seed_type == e_cluster_seed::TIMING) {
-        VTR_ASSERT(atom_gains.size() == atom_criticality.size());
-
-        //By criticality
-        atom_gains = atom_criticality;
-
-    } else if (seed_type == e_cluster_seed::MAX_INPUTS) {
-        //By number of used molecule input pins
-        for (auto blk : atom_ctx.nlist.blocks()) {
-            int max_molecule_inputs = 0;
-            auto molecule_rng = atom_molecules.equal_range(blk);
-            for (const auto& kv : vtr::make_range(molecule_rng.first, molecule_rng.second)) {
-                const t_pack_molecule* blk_mol = kv.second;
-
-                const t_molecule_stats molecule_stats = calc_molecule_stats(blk_mol);
-
-                //Keep the max over all molecules associated with the atom
-                max_molecule_inputs = std::max(max_molecule_inputs, molecule_stats.num_used_ext_inputs);
-            }
-
-            atom_gains[blk] = max_molecule_inputs;
-        }
-
-    } else if (seed_type == e_cluster_seed::BLEND) {
-        //By blended gain (criticality and inputs used)
-        for (auto blk : atom_ctx.nlist.blocks()) {
-            /* Score seed gain of each block as a weighted sum of timing criticality,
-             * number of tightly coupled blocks connected to it, and number of external inputs */
-            float seed_blend_fac = 0.5;
-            float max_blend_gain = 0;
-
-            auto molecule_rng = atom_molecules.equal_range(blk);
-            for (const auto& kv : vtr::make_range(molecule_rng.first, molecule_rng.second)) {
-                const t_pack_molecule* blk_mol = kv.second;
-
-                const t_molecule_stats molecule_stats = calc_molecule_stats(blk_mol);
-
-                VTR_ASSERT(max_molecule_stats.num_used_ext_inputs > 0);
-
-                float blend_gain = (seed_blend_fac * atom_criticality[blk]
-                                    + (1 - seed_blend_fac) * (molecule_stats.num_used_ext_inputs / max_molecule_stats.num_used_ext_inputs));
-                blend_gain *= (1 + 0.2 * (molecule_stats.num_blocks - 1));
-
-                //Keep the max over all molecules associated with the atom
-                max_blend_gain = std::max(max_blend_gain, blend_gain);
-            }
-            atom_gains[blk] = max_blend_gain;
-        }
-
-    } else if (seed_type == e_cluster_seed::MAX_PINS || seed_type == e_cluster_seed::MAX_INPUT_PINS) {
-        //By pins per molecule (i.e. available pins on primitives, not pins in use)
-
-        for (auto blk : atom_ctx.nlist.blocks()) {
-            int max_molecule_pins = 0;
-            auto molecule_rng = atom_molecules.equal_range(blk);
-            for (const auto& kv : vtr::make_range(molecule_rng.first, molecule_rng.second)) {
-                const t_pack_molecule* mol = kv.second;
-
-                const t_molecule_stats molecule_stats = calc_molecule_stats(mol);
-
-                //Keep the max over all molecules associated with the atom
-                int molecule_pins = 0;
-                if (seed_type == e_cluster_seed::MAX_PINS) {
-                    //All pins
-                    molecule_pins = molecule_stats.num_pins;
-                } else {
-                    VTR_ASSERT(seed_type == e_cluster_seed::MAX_INPUT_PINS);
-                    //Input pins only
-                    molecule_pins = molecule_stats.num_input_pins;
-                }
-
-                //Keep the max over all molecules associated with the atom
-                max_molecule_pins = std::max(max_molecule_pins, molecule_pins);
-            }
-            atom_gains[blk] = max_molecule_pins;
-        }
-
-    } else if (seed_type == e_cluster_seed::BLEND2) {
-        for (auto blk : atom_ctx.nlist.blocks()) {
-            float max_gain = 0;
-            auto molecule_rng = atom_molecules.equal_range(blk);
-            for (const auto& kv : vtr::make_range(molecule_rng.first, molecule_rng.second)) {
-                const t_pack_molecule* mol = kv.second;
-
-                const t_molecule_stats molecule_stats = calc_molecule_stats(mol);
-
-                float pin_ratio = vtr::safe_ratio<float>(molecule_stats.num_pins, max_molecule_stats.num_pins);
-                float input_pin_ratio = vtr::safe_ratio<float>(molecule_stats.num_input_pins, max_molecule_stats.num_input_pins);
-                float output_pin_ratio = vtr::safe_ratio<float>(molecule_stats.num_output_pins, max_molecule_stats.num_output_pins);
-                float used_ext_pin_ratio = vtr::safe_ratio<float>(molecule_stats.num_used_ext_pins, max_molecule_stats.num_used_ext_pins);
-                float used_ext_input_pin_ratio = vtr::safe_ratio<float>(molecule_stats.num_used_ext_inputs, max_molecule_stats.num_used_ext_inputs);
-                float used_ext_output_pin_ratio = vtr::safe_ratio<float>(molecule_stats.num_used_ext_outputs, max_molecule_stats.num_used_ext_outputs);
-                float num_blocks_ratio = vtr::safe_ratio<float>(molecule_stats.num_blocks, max_molecule_stats.num_blocks);
-                float criticality = atom_criticality[blk];
-
-                constexpr float PIN_WEIGHT = 0.;
-                constexpr float INPUT_PIN_WEIGHT = 0.5;
-                constexpr float OUTPUT_PIN_WEIGHT = 0.;
-                constexpr float USED_PIN_WEIGHT = 0.;
-                constexpr float USED_INPUT_PIN_WEIGHT = 0.2;
-                constexpr float USED_OUTPUT_PIN_WEIGHT = 0.;
-                constexpr float BLOCKS_WEIGHT = 0.2;
-                constexpr float CRITICALITY_WEIGHT = 0.1;
-
-                float gain = PIN_WEIGHT * pin_ratio
-                             + INPUT_PIN_WEIGHT * input_pin_ratio
-                             + OUTPUT_PIN_WEIGHT * output_pin_ratio
-
-                             + USED_PIN_WEIGHT * used_ext_pin_ratio
-                             + USED_INPUT_PIN_WEIGHT * used_ext_input_pin_ratio
-                             + USED_OUTPUT_PIN_WEIGHT * used_ext_output_pin_ratio
-
-                             + BLOCKS_WEIGHT * num_blocks_ratio
-                             + CRITICALITY_WEIGHT * criticality;
-
-                max_gain = std::max(max_gain, gain);
-            }
-
-            atom_gains[blk] = max_gain;
-        }
-
-    } else {
-        VPR_FATAL_ERROR(VPR_ERROR_PACK, "Unrecognized cluster seed type");
-    }
-
-    //Sort seeds in descending order of gain (i.e. highest gain first)
-    //
-    // Note that we use a *stable* sort here. It has been observed that different
-    // standard library implementations (e.g. gcc-4.9 vs gcc-5) use sorting algorithms
-    // which produce different orderings for seeds of equal gain (which is allowed with
-    // std::sort which does not specify how equal values are handled). Using a stable
-    // sort ensures that regardless of the underlying sorting algorithm the same seed
-    // order is produced regardless of compiler.
-    auto by_descending_gain = [&](const AtomBlockId lhs, const AtomBlockId rhs) {
-        return atom_gains[lhs] > atom_gains[rhs];
-    };
-    std::stable_sort(seed_atoms.begin(), seed_atoms.end(), by_descending_gain);
-
-    if (getEchoEnabled() && isEchoFileEnabled(E_ECHO_CLUSTERING_BLOCK_CRITICALITIES)) {
-        print_seed_gains(getEchoFileName(E_ECHO_CLUSTERING_BLOCK_CRITICALITIES), seed_atoms, atom_gains, atom_criticality);
-    }
-
-    return seed_atoms;
-}
-
-static t_pack_molecule* get_highest_gain_seed_molecule(int* seedindex, const std::multimap<AtomBlockId, t_pack_molecule*>& atom_molecules, const std::vector<AtomBlockId> seed_atoms) {
-    auto& atom_ctx = g_vpr_ctx.atom();
-
-    while (*seedindex < static_cast<int>(seed_atoms.size())) {
-        AtomBlockId blk_id = seed_atoms[(*seedindex)++];
-
-        if (atom_ctx.lookup.atom_clb(blk_id) == ClusterBlockId::INVALID()) {
-            t_pack_molecule* best = nullptr;
-
-            auto rng = atom_molecules.equal_range(blk_id);
-            for (const auto& kv : vtr::make_range(rng.first, rng.second)) {
-                t_pack_molecule* molecule = kv.second;
-                if (molecule->valid) {
-                    if (best == nullptr || (best->base_gain) < (molecule->base_gain)) {
-                        best = molecule;
-                    }
-                }
-            }
-            VTR_ASSERT(best != nullptr);
-            return best;
-        }
-    }
-
-    /*if it makes it to here , there are no more blocks available*/
-    return nullptr;
-}
-
-/* get gain of packing molecule into current cluster
- * gain is equal to:
- * total_block_gain
- * + molecule_base_gain*some_factor
- * - introduced_input_nets_of_unrelated_blocks_pulled_in_by_molecule*some_other_factor
- */
-static float get_molecule_gain(t_pack_molecule* molecule, std::map<AtomBlockId, float>& blk_gain, AttractGroupId cluster_attraction_group_id, AttractionInfo& attraction_groups, int num_molecule_failures) {
-    float gain;
-    int i;
-    int num_introduced_inputs_of_indirectly_related_block;
-    auto& atom_ctx = g_vpr_ctx.atom();
-
-    gain = 0;
-    float attraction_group_penalty = 0.1;
-
-    num_introduced_inputs_of_indirectly_related_block = 0;
-    for (i = 0; i < get_array_size_of_molecule(molecule); i++) {
-        auto blk_id = molecule->atom_block_ids[i];
-        if (blk_id) {
-            if (blk_gain.count(blk_id) > 0) {
-                gain += blk_gain[blk_id];
-            } else {
-                /* This block has no connection with current cluster, penalize molecule for having this block
-                 */
-                for (auto pin_id : atom_ctx.nlist.block_input_pins(blk_id)) {
-                    auto net_id = atom_ctx.nlist.pin_net(pin_id);
-                    VTR_ASSERT(net_id);
-
-                    auto driver_pin_id = atom_ctx.nlist.net_driver(net_id);
-                    VTR_ASSERT(driver_pin_id);
-
-                    auto driver_blk_id = atom_ctx.nlist.pin_block(driver_pin_id);
-
-                    num_introduced_inputs_of_indirectly_related_block++;
-                    for (int iblk = 0; iblk < get_array_size_of_molecule(molecule); iblk++) {
-                        if (molecule->atom_block_ids[iblk] && driver_blk_id == molecule->atom_block_ids[iblk]) {
-                            //valid block which is driver (and hence not an input)
-                            num_introduced_inputs_of_indirectly_related_block--;
-                            break;
-                        }
-                    }
-                }
-            }
-            AttractGroupId atom_grp_id = attraction_groups.get_atom_attraction_group(blk_id);
-            if (atom_grp_id == cluster_attraction_group_id && cluster_attraction_group_id != AttractGroupId::INVALID()) {
-                float att_grp_gain = attraction_groups.get_attraction_group_gain(atom_grp_id);
-                gain += att_grp_gain;
-            } else if (cluster_attraction_group_id != AttractGroupId::INVALID() && atom_grp_id != cluster_attraction_group_id) {
-                gain -= attraction_group_penalty;
-            }
-        }
-    }
-
-    gain += molecule->base_gain * 0.0001; /* Use base gain as tie breaker TODO: need to sweep this value and perhaps normalize */
-    gain -= num_introduced_inputs_of_indirectly_related_block * (0.001);
-
-    if (num_molecule_failures > 0 && attraction_groups.num_attraction_groups() > 0) {
-        gain -= 0.1 * num_molecule_failures;
-    }
-
-    return gain;
-}
-
-static int compare_molecule_gain(const void* a, const void* b) {
-    float base_gain_a, base_gain_b, diff;
-    const t_pack_molecule *molecule_a, *molecule_b;
-    molecule_a = (*(const t_pack_molecule* const*)a);
-    molecule_b = (*(const t_pack_molecule* const*)b);
-
-    base_gain_a = molecule_a->base_gain;
-    base_gain_b = molecule_b->base_gain;
-    diff = base_gain_a - base_gain_b;
-    if (diff > 0) {
-        return 1;
-    }
-    if (diff < 0) {
-        return -1;
-    }
-    return 0;
-}
-
-/* Determine if speculatively packed cur_pb is pin feasible
- * Runtime is actually not that bad for this.  It's worst case O(k^2) where k is the
- * number of pb_graph pins.  Can use hash tables or make incremental if becomes an issue.
- */
-static void try_update_lookahead_pins_used(t_pb* cur_pb) {
-    int i, j;
-    const t_pb_type* pb_type = cur_pb->pb_graph_node->pb_type;
-
-    // run recursively till a leaf (primitive) pb block is reached
-    if (pb_type->num_modes > 0 && cur_pb->name != nullptr) {
-        if (cur_pb->child_pbs != nullptr) {
-            for (i = 0; i < pb_type->modes[cur_pb->mode].num_pb_type_children; i++) {
-                if (cur_pb->child_pbs[i] != nullptr) {
-                    for (j = 0; j < pb_type->modes[cur_pb->mode].pb_type_children[i].num_pb; j++) {
-                        try_update_lookahead_pins_used(&cur_pb->child_pbs[i][j]);
-                    }
-                }
-            }
-        }
-    } else {
-        // find if this child (primitive) pb block has an atom mapped to it,
-        // if yes compute and mark lookahead pins used for that pb block
-        auto& atom_ctx = g_vpr_ctx.atom();
-        AtomBlockId blk_id = atom_ctx.lookup.pb_atom(cur_pb);
-        if (pb_type->blif_model != nullptr && blk_id) {
-            compute_and_mark_lookahead_pins_used(blk_id);
-        }
-    }
-}
-
-/* Resets nets used at different pin classes for determining pin feasibility */
-static void reset_lookahead_pins_used(t_pb* cur_pb) {
-    int i, j;
-    const t_pb_type* pb_type = cur_pb->pb_graph_node->pb_type;
-    if (cur_pb->pb_stats == nullptr) {
-        return; /* No pins used, no need to continue */
-    }
-
-    if (pb_type->num_modes > 0 && cur_pb->name != nullptr) {
-        for (i = 0; i < cur_pb->pb_graph_node->num_input_pin_class; i++) {
-            cur_pb->pb_stats->lookahead_input_pins_used[i].clear();
-        }
-
-        for (i = 0; i < cur_pb->pb_graph_node->num_output_pin_class; i++) {
-            cur_pb->pb_stats->lookahead_output_pins_used[i].clear();
-        }
-
-        if (cur_pb->child_pbs != nullptr) {
-            for (i = 0; i < pb_type->modes[cur_pb->mode].num_pb_type_children; i++) {
-                if (cur_pb->child_pbs[i] != nullptr) {
-                    for (j = 0; j < pb_type->modes[cur_pb->mode].pb_type_children[i].num_pb; j++) {
-                        reset_lookahead_pins_used(&cur_pb->child_pbs[i][j]);
-                    }
-                }
-            }
-        }
-    }
-}
-
-/* Determine if pins of speculatively packed pb are legal */
-static void compute_and_mark_lookahead_pins_used(const AtomBlockId blk_id) {
-    auto& atom_ctx = g_vpr_ctx.atom();
-
-    const t_pb* cur_pb = atom_ctx.lookup.atom_pb(blk_id);
-    VTR_ASSERT(cur_pb != nullptr);
-
-    /* Walk through inputs, outputs, and clocks marking pins off of the same class */
-    for (auto pin_id : atom_ctx.nlist.block_pins(blk_id)) {
-        auto net_id = atom_ctx.nlist.pin_net(pin_id);
-
-        const t_pb_graph_pin* pb_graph_pin = find_pb_graph_pin(atom_ctx.nlist, atom_ctx.lookup, pin_id);
-        compute_and_mark_lookahead_pins_used_for_pin(pb_graph_pin, cur_pb, net_id);
-    }
-}
-
-/**
- * Given a pin and its assigned net, mark all pin classes that are affected.
- * Check if connecting this pin to it's driver pin or to all sink pins will
- * require leaving a pb_block starting from the parent pb_block of the
- * primitive till the root block (depth = 0). If leaving a pb_block is
- * required add this net to the pin class (to increment the number of used
- * pins from this class) that should be used to leave the pb_block.
- */
-static void compute_and_mark_lookahead_pins_used_for_pin(const t_pb_graph_pin* pb_graph_pin, const t_pb* primitive_pb, const AtomNetId net_id) {
-    auto& atom_ctx = g_vpr_ctx.atom();
-
-    // starting from the parent pb of the input primitive go up in the hierarchy till the root block
-    for (auto cur_pb = primitive_pb->parent_pb; cur_pb; cur_pb = cur_pb->parent_pb) {
-        const auto depth = cur_pb->pb_graph_node->pb_type->depth;
-        const auto pin_class = pb_graph_pin->parent_pin_class[depth];
-        VTR_ASSERT(pin_class != OPEN);
-
-        const auto driver_blk_id = atom_ctx.nlist.net_driver_block(net_id);
-
-        // if this primitive pin is an input pin
-        if (pb_graph_pin->port->type == IN_PORT) {
-            /* find location of net driver if exist in clb, NULL otherwise */
-            // find the driver of the input net connected to the pin being studied
-            const auto driver_pin_id = atom_ctx.nlist.net_driver(net_id);
-            // find the id of the atom occupying the input primitive_pb
-            const auto prim_blk_id = atom_ctx.lookup.pb_atom(primitive_pb);
-            // find the pb block occupied by the driving atom
-            const auto driver_pb = atom_ctx.lookup.atom_pb(driver_blk_id);
-            // pb_graph_pin driving net_id in the driver pb block
-            t_pb_graph_pin* output_pb_graph_pin = nullptr;
-            // if the driver block is in the same clb as the input primitive block
-            if (atom_ctx.lookup.atom_clb(driver_blk_id) == atom_ctx.lookup.atom_clb(prim_blk_id)) {
-                // get pb_graph_pin driving the given net
-                output_pb_graph_pin = get_driver_pb_graph_pin(driver_pb, driver_pin_id);
-            }
-
-            bool is_reachable = false;
-
-            // if the driver pin is within the cluster
-            if (output_pb_graph_pin) {
-                // find if the driver pin can reach the input pin of the primitive or not
-                const t_pb* check_pb = driver_pb;
-                while (check_pb && check_pb != cur_pb) {
-                    check_pb = check_pb->parent_pb;
-                }
-                if (check_pb) {
-                    for (int i = 0; i < output_pb_graph_pin->num_connectable_primitive_input_pins[depth]; i++) {
-                        if (pb_graph_pin == output_pb_graph_pin->list_of_connectable_input_pin_ptrs[depth][i]) {
-                            is_reachable = true;
-                            break;
-                        }
-                    }
-                }
-            }
-
-            // Must use an input pin to connect the driver to the input pin of the given primitive, either the
-            // driver atom is not contained in the cluster or is contained but cannot reach the primitive pin
-            if (!is_reachable) {
-                // add net to lookahead_input_pins_used if not already added
-                auto it = std::find(cur_pb->pb_stats->lookahead_input_pins_used[pin_class].begin(),
-                                    cur_pb->pb_stats->lookahead_input_pins_used[pin_class].end(), net_id);
-                if (it == cur_pb->pb_stats->lookahead_input_pins_used[pin_class].end()) {
-                    cur_pb->pb_stats->lookahead_input_pins_used[pin_class].push_back(net_id);
-                }
-            }
-        } else {
-            VTR_ASSERT(pb_graph_pin->port->type == OUT_PORT);
-            /*
-             * Determine if this net (which is driven from within this cluster) leaves this cluster
-             * (and hence uses an output pin).
-             */
-
-            bool net_exits_cluster = true;
-            int num_net_sinks = static_cast<int>(atom_ctx.nlist.net_sinks(net_id).size());
-
-            if (pb_graph_pin->num_connectable_primitive_input_pins[depth] >= num_net_sinks) {
-                //It is possible the net is completely absorbed in the cluster,
-                //since this pin could (potentially) drive all the net's sinks
-
-                /* Important: This runtime penalty looks a lot scarier than it really is.
-                 * For high fan-out nets, I at most look at the number of pins within the
-                 * cluster which limits runtime.
-                 *
-                 * DO NOT REMOVE THIS INITIAL FILTER WITHOUT CAREFUL ANALYSIS ON RUNTIME!!!
-                 *
-                 * Key Observation:
-                 * For LUT-based designs it is impossible for the average fanout to exceed
-                 * the number of LUT inputs so it's usually around 4-5 (pigeon-hole argument,
-                 * if the average fanout is greater than the number of LUT inputs, where do
-                 * the extra connections go?  Therefore, average fanout must be capped to a
-                 * small constant where the constant is equal to the number of LUT inputs).
-                 * The real danger to runtime is when the number of sinks of a net gets doubled
-                 */
-
-                //Check if all the net sinks are, in fact, inside this cluster
-                bool all_sinks_in_cur_cluster = true;
-                ClusterBlockId driver_clb = atom_ctx.lookup.atom_clb(driver_blk_id);
-                for (auto pin_id : atom_ctx.nlist.net_sinks(net_id)) {
-                    auto sink_blk_id = atom_ctx.nlist.pin_block(pin_id);
-                    if (atom_ctx.lookup.atom_clb(sink_blk_id) != driver_clb) {
-                        all_sinks_in_cur_cluster = false;
-                        break;
-                    }
-                }
-
-                if (all_sinks_in_cur_cluster) {
-                    //All the sinks are part of this cluster, so the net may be fully absorbed.
-                    //
-                    //Verify this, by counting the number of net sinks reachable from the driver pin.
-                    //If the count equals the number of net sinks then the net is fully absorbed and
-                    //the net does not exit the cluster
-                    /* TODO: I should cache the absorbed outputs, once net is absorbed,
-                     *       net is forever absorbed, no point in rechecking every time */
-                    if (net_sinks_reachable_in_cluster(pb_graph_pin, depth, net_id)) {
-                        //All the sinks are reachable inside the cluster
-                        net_exits_cluster = false;
-                    }
-                }
-            }
-
-            if (net_exits_cluster) {
-                /* This output must exit this cluster */
-                cur_pb->pb_stats->lookahead_output_pins_used[pin_class].push_back(net_id);
-            }
-        }
-    }
-}
-
-int net_sinks_reachable_in_cluster(const t_pb_graph_pin* driver_pb_gpin, const int depth, const AtomNetId net_id) {
-    size_t num_reachable_sinks = 0;
-    auto& atom_ctx = g_vpr_ctx.atom();
-
-    //Record the sink pb graph pins we are looking for
-    std::unordered_set<const t_pb_graph_pin*> sink_pb_gpins;
-    for (const AtomPinId pin_id : atom_ctx.nlist.net_sinks(net_id)) {
-        const t_pb_graph_pin* sink_pb_gpin = find_pb_graph_pin(atom_ctx.nlist, atom_ctx.lookup, pin_id);
-        VTR_ASSERT(sink_pb_gpin);
-
-        sink_pb_gpins.insert(sink_pb_gpin);
-    }
-
-    //Count how many sink pins are reachable
-    for (int i_prim_pin = 0; i_prim_pin < driver_pb_gpin->num_connectable_primitive_input_pins[depth]; ++i_prim_pin) {
-        const t_pb_graph_pin* reachable_pb_gpin = driver_pb_gpin->list_of_connectable_input_pin_ptrs[depth][i_prim_pin];
-
-        if (sink_pb_gpins.count(reachable_pb_gpin)) {
-            ++num_reachable_sinks;
-            if (num_reachable_sinks == atom_ctx.nlist.net_sinks(net_id).size()) {
-                return true;
-            }
-        }
-    }
-
-    return false;
-}
-
-/**
- * Returns the pb_graph_pin of the atom pin defined by the driver_pin_id in the driver_pb
- */
-static t_pb_graph_pin* get_driver_pb_graph_pin(const t_pb* driver_pb, const AtomPinId driver_pin_id) {
-    auto& atom_ctx = g_vpr_ctx.atom();
-    const auto driver_pb_type = driver_pb->pb_graph_node->pb_type;
-    int output_port = 0;
-    // find the port of the pin driving the net as well as the port model
-    auto driver_port_id = atom_ctx.nlist.pin_port(driver_pin_id);
-    auto driver_model_port = atom_ctx.nlist.port_model(driver_port_id);
-    // find the port id of the port containing the driving pin in the driver_pb_type
-    for (int i = 0; i < driver_pb_type->num_ports; i++) {
-        auto& prim_port = driver_pb_type->ports[i];
-        if (prim_port.type == OUT_PORT) {
-            if (prim_port.model_port == driver_model_port) {
-                // get the output pb_graph_pin driving this input net
-                return &(driver_pb->pb_graph_node->output_pins[output_port][atom_ctx.nlist.pin_port_bit(driver_pin_id)]);
-            }
-            output_port++;
-        }
-    }
-    // the pin should be found
-    VTR_ASSERT(false);
-    return nullptr;
-}
-
-/* Check if the number of available inputs/outputs for a pin class is sufficient for speculatively packed blocks */
-static bool check_lookahead_pins_used(t_pb* cur_pb, t_ext_pin_util max_external_pin_util) {
-    const t_pb_type* pb_type = cur_pb->pb_graph_node->pb_type;
-
-    if (pb_type->num_modes > 0 && cur_pb->name) {
-        for (int i = 0; i < cur_pb->pb_graph_node->num_input_pin_class; i++) {
-            size_t class_size = cur_pb->pb_graph_node->input_pin_class_size[i];
-
-            if (cur_pb->is_root()) {
-                // Scale the class size by the maximum external pin utilization factor
-                // Use ceil to avoid classes of size 1 from being scaled to zero
-                class_size = std::ceil(max_external_pin_util.input_pin_util * class_size);
-                // if the number of pins already used is larger than class size, then the number of
-                // cluster inputs already used should be our constraint. Why is this needed? This is
-                // needed since when packing the seed block the maximum external pin utilization is
-                // used as 1.0 allowing molecules that are using up to all the cluster inputs to be
-                // packed legally. Therefore, if the seed block is already using more inputs than
-                // the allowed maximum utilization, this should become the new maximum pin utilization.
-                class_size = std::max<size_t>(class_size, cur_pb->pb_stats->input_pins_used[i].size());
-            }
-
-            if (cur_pb->pb_stats->lookahead_input_pins_used[i].size() > class_size) {
-                return false;
-            }
-        }
-
-        for (int i = 0; i < cur_pb->pb_graph_node->num_output_pin_class; i++) {
-            size_t class_size = cur_pb->pb_graph_node->output_pin_class_size[i];
-            if (cur_pb->is_root()) {
-                // Scale the class size by the maximum external pin utilization factor
-                // Use ceil to avoid classes of size 1 from being scaled to zero
-                class_size = std::ceil(max_external_pin_util.output_pin_util * class_size);
-                // if the number of pins already used is larger than class size, then the number of
-                // cluster outputs already used should be our constraint. Why is this needed? This is
-                // needed since when packing the seed block the maximum external pin utilization is
-                // used as 1.0 allowing molecules that are using up to all the cluster inputs to be
-                // packed legally. Therefore, if the seed block is already using more inputs than
-                // the allowed maximum utilization, this should become the new maximum pin utilization.
-                class_size = std::max<size_t>(class_size, cur_pb->pb_stats->output_pins_used[i].size());
-            }
-
-            if (cur_pb->pb_stats->lookahead_output_pins_used[i].size() > class_size) {
-                return false;
-            }
-        }
-
-        if (cur_pb->child_pbs) {
-            for (int i = 0; i < pb_type->modes[cur_pb->mode].num_pb_type_children; i++) {
-                if (cur_pb->child_pbs[i]) {
-                    for (int j = 0; j < pb_type->modes[cur_pb->mode].pb_type_children[i].num_pb; j++) {
-                        if (!check_lookahead_pins_used(&cur_pb->child_pbs[i][j], max_external_pin_util))
-                            return false;
-                    }
-                }
-            }
-        }
-    }
-
-    return true;
-}
-
-/* Speculation successful, commit input/output pins used */
-static void commit_lookahead_pins_used(t_pb* cur_pb) {
-    const t_pb_type* pb_type = cur_pb->pb_graph_node->pb_type;
-
-    if (pb_type->num_modes > 0 && cur_pb->name) {
-        for (int i = 0; i < cur_pb->pb_graph_node->num_input_pin_class; i++) {
-            VTR_ASSERT(cur_pb->pb_stats->lookahead_input_pins_used[i].size() <= (unsigned int)cur_pb->pb_graph_node->input_pin_class_size[i]);
-            for (size_t j = 0; j < cur_pb->pb_stats->lookahead_input_pins_used[i].size(); j++) {
-                VTR_ASSERT(cur_pb->pb_stats->lookahead_input_pins_used[i][j]);
-                cur_pb->pb_stats->input_pins_used[i].insert({j, cur_pb->pb_stats->lookahead_input_pins_used[i][j]});
-            }
-        }
-
-        for (int i = 0; i < cur_pb->pb_graph_node->num_output_pin_class; i++) {
-            VTR_ASSERT(cur_pb->pb_stats->lookahead_output_pins_used[i].size() <= (unsigned int)cur_pb->pb_graph_node->output_pin_class_size[i]);
-            for (size_t j = 0; j < cur_pb->pb_stats->lookahead_output_pins_used[i].size(); j++) {
-                VTR_ASSERT(cur_pb->pb_stats->lookahead_output_pins_used[i][j]);
-                cur_pb->pb_stats->output_pins_used[i].insert({j, cur_pb->pb_stats->lookahead_output_pins_used[i][j]});
-            }
-        }
-
-        if (cur_pb->child_pbs) {
-            for (int i = 0; i < pb_type->modes[cur_pb->mode].num_pb_type_children; i++) {
-                if (cur_pb->child_pbs[i]) {
-                    for (int j = 0; j < pb_type->modes[cur_pb->mode].pb_type_children[i].num_pb; j++) {
-                        commit_lookahead_pins_used(&cur_pb->child_pbs[i][j]);
-                    }
-                }
-            }
-        }
-    }
-}
-
-/**
- * Score unclustered atoms that are two hops away from current cluster
- * For example, consider a cluster that has a FF feeding an adder in another
- * cluster. Since this FF is feeding an adder that is packed in another cluster
- * this function should find other FFs that are feeding other inputs of this adder
- * since they are two hops away from the FF packed in this cluster
- */
-static void load_transitive_fanout_candidates(ClusterBlockId clb_index,
-                                              const std::multimap<AtomBlockId, t_pack_molecule*>& atom_molecules,
-                                              t_pb_stats* pb_stats,
-                                              vtr::vector<ClusterBlockId, std::vector<AtomNetId>>& clb_inter_blk_nets,
-                                              int transitive_fanout_threshold) {
-    auto& atom_ctx = g_vpr_ctx.atom();
-
-    // iterate over all the nets that have pins in this cluster
-    for (const auto net_id : pb_stats->marked_nets) {
-        // only consider small nets to constrain runtime
-        if (int(atom_ctx.nlist.net_pins(net_id).size()) < transitive_fanout_threshold + 1) {
-            // iterate over all the pins of the net
-            for (const auto pin_id : atom_ctx.nlist.net_pins(net_id)) {
-                AtomBlockId atom_blk_id = atom_ctx.nlist.pin_block(pin_id);
-                // get the transitive cluster
-                ClusterBlockId tclb = atom_ctx.lookup.atom_clb(atom_blk_id);
-                // if the block connected to this pin is packed in another cluster
-                if (tclb != clb_index && tclb != ClusterBlockId::INVALID()) {
-                    // explore transitive nets from already packed cluster
-                    for (AtomNetId tnet : clb_inter_blk_nets[tclb]) {
-                        // iterate over all the pins of the net
-                        for (AtomPinId tpin : atom_ctx.nlist.net_pins(tnet)) {
-                            auto blk_id = atom_ctx.nlist.pin_block(tpin);
-                            // This transitive atom is not packed, score and add
-                            if (atom_ctx.lookup.atom_clb(blk_id) == ClusterBlockId::INVALID()) {
-                                auto& transitive_fanout_candidates = pb_stats->transitive_fanout_candidates;
-
-                                if (pb_stats->gain.count(blk_id) == 0) {
-                                    pb_stats->gain[blk_id] = 0.001;
-                                } else {
-                                    pb_stats->gain[blk_id] += 0.001;
-                                }
-                                auto rng = atom_molecules.equal_range(blk_id);
-                                for (const auto& kv : vtr::make_range(rng.first, rng.second)) {
-                                    t_pack_molecule* molecule = kv.second;
-                                    if (molecule->valid) {
-                                        transitive_fanout_candidates.insert({molecule->atom_block_ids[molecule->root], molecule});
-                                    }
-                                }
-                            }
-                        }
-                    }
-                }
-            }
-        }
-    }
-}
-
-static std::map<const t_model*, std::vector<t_logical_block_type_ptr>> identify_primitive_candidate_block_types() {
-    std::map<const t_model*, std::vector<t_logical_block_type_ptr>> model_candidates;
-    auto& atom_ctx = g_vpr_ctx.atom();
-    auto& atom_nlist = atom_ctx.nlist;
-    auto& device_ctx = g_vpr_ctx.device();
-
-    std::set<const t_model*> unique_models;
-    for (auto blk : atom_nlist.blocks()) {
-        auto model = atom_nlist.block_model(blk);
-        unique_models.insert(model);
-    }
-
-    for (auto model : unique_models) {
-        model_candidates[model] = {};
-
-        for (auto const& type : device_ctx.logical_block_types) {
-            if (block_type_contains_blif_model(&type, model->name)) {
-                model_candidates[model].push_back(&type);
-            }
-        }
-    }
-
-    return model_candidates;
-}
-
-static void print_seed_gains(const char* fname, const std::vector<AtomBlockId>& seed_atoms, const vtr::vector<AtomBlockId, float>& atom_gain, const vtr::vector<AtomBlockId, float>& atom_criticality) {
-    FILE* fp = vtr::fopen(fname, "w");
-
-    auto& atom_ctx = g_vpr_ctx.atom();
-
-    //For prett formatting determine the maximum name length
-    int max_name_len = strlen("atom_block_name");
-    int max_type_len = strlen("atom_block_type");
-    for (auto blk_id : atom_ctx.nlist.blocks()) {
-        max_name_len = std::max(max_name_len, (int)atom_ctx.nlist.block_name(blk_id).size());
-
-        const t_model* model = atom_ctx.nlist.block_model(blk_id);
-        max_type_len = std::max(max_type_len, (int)strlen(model->name));
-    }
-
-    fprintf(fp, "%-*s %-*s %8s %8s\n", max_name_len, "atom_block_name", max_type_len, "atom_block_type", "gain", "criticality");
-    fprintf(fp, "\n");
-    for (auto blk_id : seed_atoms) {
-        std::string name = atom_ctx.nlist.block_name(blk_id);
-        fprintf(fp, "%-*s ", max_name_len, name.c_str());
-
-        const t_model* model = atom_ctx.nlist.block_model(blk_id);
-        fprintf(fp, "%-*s ", max_type_len, model->name);
-
-        fprintf(fp, "%*f ", std::max((int)strlen("gain"), 8), atom_gain[blk_id]);
-        fprintf(fp, "%*f ", std::max((int)strlen("criticality"), 8), atom_criticality[blk_id]);
-        fprintf(fp, "\n");
-    }
-
-    fclose(fp);
-}
-
-/**
- * This function takes a chain molecule, and the pb_graph_node that is chosen
- * for packing the molecule's root block. Using the given root_primitive, this
- * function will identify which chain id this molecule is being mapped to and
- * will update the chain id value inside the chain info data structure of this
- * molecule
- */
-static void update_molecule_chain_info(t_pack_molecule* chain_molecule, const t_pb_graph_node* root_primitive) {
-    VTR_ASSERT(chain_molecule->chain_info->chain_id == -1 && chain_molecule->chain_info->is_long_chain);
-
-    auto chain_root_pins = chain_molecule->pack_pattern->chain_root_pins;
-
-    // long chains should only be placed at the beginning of the chain
-    // Since for long chains the molecule size is already equal to the
-    // total number of adders in the cluster. Therefore, it should
-    // always be placed at the very first adder in this cluster.
-    for (size_t chainId = 0; chainId < chain_root_pins.size(); chainId++) {
-        if (chain_root_pins[chainId][0]->parent_node == root_primitive) {
-            chain_molecule->chain_info->chain_id = chainId;
-            chain_molecule->chain_info->first_packed_molecule = chain_molecule;
-            return;
-        }
-    }
-
-    VTR_ASSERT(false);
-}
-
-/**
- * This function takes the root block of a chain molecule and a proposed
- * placement primitive for this block. The function then checks if this
- * chain root block has a placement constraint (such as being driven from
- * outside the cluster) and returns the status of the placement accordingly.
- */
-static enum e_block_pack_status check_chain_root_placement_feasibility(const t_pb_graph_node* pb_graph_node,
-                                                                       const t_pack_molecule* molecule,
-                                                                       const AtomBlockId blk_id) {
-    enum e_block_pack_status block_pack_status = BLK_PASSED;
-    auto& atom_ctx = g_vpr_ctx.atom();
-
-    bool is_long_chain = molecule->chain_info->is_long_chain;
-
-    const auto& chain_root_pins = molecule->pack_pattern->chain_root_pins;
-
-    t_model_ports* root_port = chain_root_pins[0][0]->port->model_port;
-    AtomNetId chain_net_id;
-    auto port_id = atom_ctx.nlist.find_atom_port(blk_id, root_port);
-
-    if (port_id) {
-        chain_net_id = atom_ctx.nlist.port_net(port_id, chain_root_pins[0][0]->pin_number);
-    }
-
-    // if this block is part of a long chain or it is driven by a cluster
-    // input pin we need to check the placement legality of this block
-    // Depending on the logic synthesis even small chains that can fit within one
-    // cluster might need to start at the top of the cluster as their input can be
-    // driven by a global gnd or vdd. Therefore even if this is not a long chain
-    // but its input pin is driven by a net, the placement legality is checked.
-    if (is_long_chain || chain_net_id) {
-        auto chain_id = molecule->chain_info->chain_id;
-        // if this chain has a chain id assigned to it (implies is_long_chain too)
-        if (chain_id != -1) {
-            // the chosen primitive should be a valid starting point for the chain
-            // long chains should only be placed at the top of the chain tieOff = 0
-            if (pb_graph_node != chain_root_pins[chain_id][0]->parent_node) {
-                block_pack_status = BLK_FAILED_FEASIBLE;
-            }
-            // the chain doesn't have an assigned chain_id yet
-        } else {
-            block_pack_status = BLK_FAILED_FEASIBLE;
-            for (const auto& chain : chain_root_pins) {
-                for (size_t tieOff = 0; tieOff < chain.size(); tieOff++) {
-                    // check if this chosen primitive is one of the possible
-                    // starting points for this chain.
-                    if (pb_graph_node == chain[tieOff]->parent_node) {
-                        // this location matches with the one of the dedicated chain
-                        // input from outside logic block, therefore it is feasible
-                        block_pack_status = BLK_PASSED;
-                        break;
-                    }
-                    // long chains should only be placed at the top of the chain tieOff = 0
-                    if (is_long_chain) break;
-                }
-            }
-        }
-    }
-
-    return block_pack_status;
-}
-
-/**
- * This function update the pb_type_count data structure by incrementing
- * the number of used pb_types in the given packed cluster t_pb
- */
-static size_t update_pb_type_count(const t_pb* pb, std::map<t_pb_type*, int>& pb_type_count, size_t depth) {
-    size_t max_depth = depth;
-
-    t_pb_graph_node* pb_graph_node = pb->pb_graph_node;
-    t_pb_type* pb_type = pb_graph_node->pb_type;
-    t_mode* mode = &pb_type->modes[pb->mode];
-    std::string pb_type_name(pb_type->name);
-
-    pb_type_count[pb_type]++;
-
-    if (pb_type->num_modes > 0) {
-        for (int i = 0; i < mode->num_pb_type_children; i++) {
-            for (int j = 0; j < mode->pb_type_children[i].num_pb; j++) {
-                if (pb->child_pbs[i] && pb->child_pbs[i][j].name) {
-                    size_t child_depth = update_pb_type_count(&pb->child_pbs[i][j], pb_type_count, depth + 1);
-
-                    max_depth = std::max(max_depth, child_depth);
-                }
-            }
-        }
-    }
-    return max_depth;
 }
 
 /**
@@ -3947,7 +410,6 @@
     for (const auto& logical_block_type : device_ctx.logical_block_types) {
         if (!logical_block_type.pb_type) continue;
 
->>>>>>> a9ce736a
         print_pb_type_count_recurr(logical_block_type.pb_type, max_pb_type_name_chars + max_depth, 0, pb_type_count);
     }
     VTR_LOG("\n");
