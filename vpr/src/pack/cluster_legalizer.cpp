/**
 * @file
 * @author  Alex Singer
 * @date    September 2024
 * @brief   The implementation of the Cluster Legalizer class.
 *
 * Most of the code in this file was originally part of cluster_util.cpp and was
 * highly integrated with the clusterer in VPR. All code that was used for
 * legalizing the clusters was moved into this file and all the functionality
 * was moved into the ClusterLegalizer class.
 */

#include "cluster_legalizer.h"
#include <algorithm>
#include <string>
#include <tuple>
#include <vector>
#include "atom_lookup.h"
#include "atom_netlist.h"
#include "cad_types.h"
#include "cluster_placement.h"
#include "cluster_router.h"
#include "globals.h"
#include "logic_types.h"
#include "netlist_utils.h"
#include "noc_aware_cluster_util.h"
#include "noc_data_types.h"
#include "pack_types.h"
#include "partition.h"
#include "partition_region.h"
#include "physical_types.h"
#include "prepack.h"
#include "user_place_constraints.h"
#include "vpr_context.h"
#include "vpr_types.h"
#include "vpr_utils.h"
#include "vtr_assert.h"
#include "vtr_vector.h"
#include "vtr_vector_map.h"

/*
* @brief Allocates the stats stored within the pb of a cluster.
*
* Used to store information used during clustering.
*/
static void alloc_and_load_pb_stats(t_pb* pb) {
     /* Call this routine when starting to fill up a new cluster.  It resets *
      * the gain vector, etc.                                                */
 
     pb->pb_stats = new t_pb_stats;
 
     pb->pb_stats->input_pins_used = std::vector<std::unordered_map<size_t, AtomNetId>>(pb->pb_graph_node->num_input_pin_class);
     pb->pb_stats->output_pins_used = std::vector<std::unordered_map<size_t, AtomNetId>>(pb->pb_graph_node->num_output_pin_class);
     pb->pb_stats->lookahead_input_pins_used = std::vector<std::vector<AtomNetId>>(pb->pb_graph_node->num_input_pin_class);
     pb->pb_stats->lookahead_output_pins_used = std::vector<std::vector<AtomNetId>>(pb->pb_graph_node->num_output_pin_class);
 
     pb->pb_stats->num_child_blocks_in_pb = 0;
}

/*
* @brief Check the atom blocks of a cluster pb. Used in the verify method.
*/
/* TODO: May want to check that all atom blocks are actually reached */
static void check_cluster_atom_blocks(t_pb* pb, std::unordered_set<AtomBlockId>& blocks_checked, const AtomPBBimap &atom_pb_lookup) {
    const AtomContext& atom_ctx = g_vpr_ctx.atom();

    const t_pb_type* pb_type = pb->pb_graph_node->pb_type;
    if (pb_type->num_modes == 0) {
        /* primitive */
        AtomBlockId blk_id = atom_pb_lookup.pb_atom(pb);
        if (blk_id) {
            if (blocks_checked.count(blk_id)) {
                VPR_FATAL_ERROR(VPR_ERROR_PACK,
                                "pb %s contains atom block %s but atom block is already contained in another pb.\n",
                                pb->name, atom_ctx.netlist().block_name(blk_id).c_str());
            }
            blocks_checked.insert(blk_id);
            if (pb != atom_pb_lookup.atom_pb(blk_id)) {
                VPR_FATAL_ERROR(VPR_ERROR_PACK,
                                "pb %s contains atom block %s but atom block does not link to pb.\n",
                                pb->name, atom_ctx.netlist().block_name(blk_id).c_str());
            }
        }
    } else {
        /* this is a container pb, all container pbs must contain children */
        bool has_child = false;
        for (int i = 0; i < pb_type->modes[pb->mode].num_pb_type_children; i++) {
            for (int j = 0; j < pb_type->modes[pb->mode].pb_type_children[i].num_pb; j++) {
                if (pb->child_pbs[i] != nullptr) {
                    if (pb->child_pbs[i][j].name != nullptr) {
                        has_child = true;
                        check_cluster_atom_blocks(&pb->child_pbs[i][j], blocks_checked, atom_pb_lookup);
                    }
                }
            }
        }
        VTR_ASSERT(has_child);
    }
}

/// @brief Recursively frees the pb stats of the given pb, without freeing the
///        pb itself.
static void free_pb_stats_recursive(t_pb* pb) {
    /* Releases all the memory used by clustering data structures.   */
    if (pb) {
        if (pb->pb_graph_node != nullptr) {
            if (!pb->pb_graph_node->is_primitive()) {
                for (int i = 0; i < pb->pb_graph_node->pb_type->modes[pb->mode].num_pb_type_children; i++) {
                    for (int j = 0; j < pb->pb_graph_node->pb_type->modes[pb->mode].pb_type_children[i].num_pb; j++) {
                        if (pb->child_pbs && pb->child_pbs[i]) {
                            free_pb_stats_recursive(&pb->child_pbs[i][j]);
                        }
                    }
                }
            }
        }
        free_pb_stats(pb);
    }
}


/**
 * @brief Checks whether an atom block can be added to a clustered block
 *        without violating floorplanning constraints. It also updates the
 *        clustered block's floorplanning region by taking the intersection of
 *        its current region and the floorplanning region of the given atom block.
 *
 * @param atom_blk_id               A unique ID for the candidate atom block to
 *                                  be added to the growing cluster.
 * @param cluster_pr                The floorplanning regions of the clustered
 *                                  block. This function may update the given
 *                                  region.
 * @param constraints               The set of user-given place constraints.
 * @param log_verbosity             Controls the detail level of log information
 *                                  printed by this function.
 * @param cluster_pr_needs_update   Indicates whether the floorplanning region
 *                                  of the clustered block have updated.
 *
 * @return True if adding the given atom block to the clustered block does not
 *         violated any floorplanning constraints.
 */
static bool check_cluster_floorplanning(AtomBlockId atom_blk_id,
                                        PartitionRegion& cluster_pr,
                                        const UserPlaceConstraints& constraints,
                                        int log_verbosity,
                                        bool& cluster_pr_needs_update) {
    // Get the partition ID of the atom.
    PartitionId part_id = constraints.get_atom_partition(atom_blk_id);
    // If the partition ID is invalid, then it can be put in the cluster
    // regardless of what the cluster's PartitionRegion is since it is not
    // constrained.
    if (!part_id.is_valid()) {
        VTR_LOGV(log_verbosity > 3,
                "\t\t\t Intersect: Atom block %d has no floorplanning constraints\n",
                atom_blk_id);
        cluster_pr_needs_update = false;
        return true;
    }

    // Get the Atom and Cluster Partition Regions
    const PartitionRegion& atom_pr = constraints.get_partition_pr(part_id);

    // If the Cluster's PartitionRegion is empty, then this atom's PR becomes
    // the Cluster's new PartitionRegion.
    if (cluster_pr.empty()) {
        VTR_LOGV(log_verbosity > 3,
                 "\t\t\t Intersect: Atom block %d has floorplanning constraints\n",
                 atom_blk_id);
        cluster_pr = atom_pr;
        cluster_pr_needs_update = true;
        return true;
    }

    // The Cluster's new PartitionRegion is the intersection of the Cluster's
    // original PartitionRegion and the atom's PartitionRegion.
    update_cluster_part_reg(cluster_pr, atom_pr);

    // If the intersection is empty, then the atom cannot be placed in this
    // Cluster due to floorplanning constraints.
    if (cluster_pr.empty()) {
        VTR_LOGV(log_verbosity > 3,
                 "\t\t\t Intersect: Atom block %d failed floorplanning check for cluster\n",
                 atom_blk_id);
        cluster_pr_needs_update = false;
        return false;
    }

    // If the Cluster's new PartitionRegion is non-empty, then this atom passes
    // the floorplanning constraints and the cluster's PartitionRegion should be
    // updated.
    cluster_pr_needs_update = true;
    VTR_LOGV(log_verbosity > 3,
            "\t\t\t Intersect: Atom block %d passed cluster, cluster PR was updated with intersection result \n",
            atom_blk_id);
    return true;
}


/**
 * @brief Checks if an atom block can be added to a clustered block without
 *        violating NoC group constraints. For passing this check, either both
 *        clustered and atom blocks must belong to the same NoC group, or at
 *        least one of them should not belong to any NoC group. If the atom block
 *        is associated with a NoC group while the clustered block does not
 *        belong to any NoC groups, the NoC group ID of the atom block is assigned
 *        to the clustered block when the atom is added to it.
 *
 * @param atom_blk_id           A unique ID for the candidate atom block to be
 *                              added to the growing cluster.
 * @param cluster_noc_grp_id    The NoC group ID of the clustered block. This
 *                              function may update this ID.
 * @param atom_noc_grp_ids      A mapping from atoms to NoC group IDs.
 * @param log_verbosity         Controls the detail level of log information
 *                              printed by this function.
 *
 * @return True if adding the atom block the cluster does not violate NoC group
 *         constraints.
 */
static bool check_cluster_noc_group(AtomBlockId atom_blk_id,
                                    NocGroupId& cluster_noc_grp_id,
                                    const vtr::vector<AtomBlockId, NocGroupId>& atom_noc_grp_ids,
                                    int log_verbosity) {
    const NocGroupId atom_noc_grp_id = atom_noc_grp_ids.empty() ? NocGroupId::INVALID() : atom_noc_grp_ids[atom_blk_id];

    if (!cluster_noc_grp_id.is_valid()) {
        // If the cluster does not have a NoC group, assign the atom's NoC group
        // to the cluster.
        VTR_LOGV(log_verbosity > 3,
                "\t\t\t NoC Group: Atom block %d passed cluster, cluster's NoC group was updated with the atom's group %d\n",
                atom_blk_id, (size_t)atom_noc_grp_id);
        cluster_noc_grp_id = atom_noc_grp_id;
        return true;
    }

    if (cluster_noc_grp_id == atom_noc_grp_id) {
        // If the cluster has the same NoC group ID as the atom, they are
        // compatible.
        VTR_LOGV(log_verbosity > 3,
                "\t\t\t NoC Group: Atom block %d passed cluster, cluster's NoC group was compatible with the atom's group %d\n",
                atom_blk_id, (size_t)atom_noc_grp_id);
        return true;
    }

    // If the cluster belongs to a different NoC group than the atom's group,
    // they are incompatible.
    VTR_LOGV(log_verbosity > 3,
            "\t\t\t NoC Group: Atom block %d failed NoC group check for cluster. Cluster's NoC group: %d, atom's NoC group: %d\n",
            atom_blk_id, (size_t)cluster_noc_grp_id, (size_t)atom_noc_grp_id);
    return false;
}

/**
 * @brief This function takes the root block of a chain molecule and a proposed
 *        placement primitive for this block. The function then checks if this
 *        chain root block has a placement constraint (such as being driven from
 *        outside the cluster) and returns the status of the placement accordingly.
 */
<<<<<<< HEAD
static enum e_block_pack_status check_chain_root_placement_feasibility(
                                        const t_pb_graph_node* pb_graph_node,
                                        const t_chain_info& prepack_chain_info,
                                        const t_clustering_chain_info& clustering_chain_info,
                                        t_pack_patterns* mol_pack_patterns,
                                        const AtomBlockId blk_id) {
    const AtomNetlist& netlist_context = g_vpr_ctx.atom().netlist();
=======
static enum e_block_pack_status check_chain_root_placement_feasibility(const t_pb_graph_node* pb_graph_node,
                                                                       const t_chain_info& prepack_chain_info,
                                                                       const t_clustering_chain_info& clustering_chain_info,
                                                                       t_pack_patterns* mol_pack_patterns,
                                                                       const AtomBlockId blk_id) {
    const AtomContext& atom_ctx = g_vpr_ctx.atom();
>>>>>>> ba2c1dd3

    enum e_block_pack_status block_pack_status = e_block_pack_status::BLK_PASSED;

    bool is_long_chain = prepack_chain_info.is_long_chain;

    const auto& chain_root_pins = mol_pack_patterns->chain_root_pins;

    t_model_ports* root_port = chain_root_pins[0][0]->port->model_port;
    AtomNetId chain_net_id;
    auto port_id = netlist_context.find_atom_port(blk_id, root_port);

    if (port_id) {
        chain_net_id = netlist_context.port_net(port_id, chain_root_pins[0][0]->pin_number);
    }

    // if this block is part of a long chain or it is driven by a cluster
    // input pin we need to check the placement legality of this block
    // Depending on the logic synthesis even small chains that can fit within one
    // cluster might need to start at the top of the cluster as their input can be
    // driven by a global gnd or vdd. Therefore even if this is not a long chain
    // but its input pin is driven by a net, the placement legality is checked.
    if (is_long_chain || chain_net_id) {
        auto chain_id = clustering_chain_info.chain_id;
        // if this chain has a chain id assigned to it (implies is_long_chain too)
        if (chain_id != -1) {
            // the chosen primitive should be a valid starting point for the chain
            // long chains should only be placed at the top of the chain tieOff = 0
            if (pb_graph_node != chain_root_pins[chain_id][0]->parent_node) {
                block_pack_status = e_block_pack_status::BLK_FAILED_FEASIBLE;
            }
            // the chain doesn't have an assigned chain_id yet
        } else {
            block_pack_status = e_block_pack_status::BLK_FAILED_FEASIBLE;
            for (const auto& chain : chain_root_pins) {
                for (auto tieOff : chain) {
                    // check if this chosen primitive is one of the possible
                    // starting points for this chain.
                    if (pb_graph_node == tieOff->parent_node) {
                        // this location matches with the one of the dedicated chain
                        // input from outside logic block, therefore it is feasible
                        block_pack_status = e_block_pack_status::BLK_PASSED;
                        break;
                    }
                    // long chains should only be placed at the top of the chain tieOff = 0
                    if (is_long_chain) break;
                }
            }
        }
    }

    return block_pack_status;
}

/*
* @brief Check that the two atom blocks blk_id and sibling_blk_id (which should
*        both be memory slices) are feasible, in the sense that they have
*        precicely the same net connections (with the exception of nets in data
*        port classes).
*
* Note that this routine does not check pin feasibility against the cur_pb_type; so
* primitive_type_feasible() should also be called on blk_id before concluding it is feasible.
*/
static bool primitive_memory_sibling_feasible(const AtomBlockId blk_id, const t_pb_type* cur_pb_type, const AtomBlockId sibling_blk_id) {
    const AtomContext& atom_ctx = g_vpr_ctx.atom();

    VTR_ASSERT(cur_pb_type->class_type == MEMORY_CLASS);

    //First, identify the 'data' ports by looking at the cur_pb_type
    std::unordered_set<t_model_ports*> data_ports;
    for (int iport = 0; iport < cur_pb_type->num_ports; ++iport) {
        const char* port_class = cur_pb_type->ports[iport].port_class;
        if (port_class && strstr(port_class, "data") == port_class) {
            //The port_class starts with "data", so it is a data port

            //Record the port
            data_ports.insert(cur_pb_type->ports[iport].model_port);
        }
    }

    //Now verify that all nets (except those connected to data ports) are equivalent
    //between blk_id and sibling_blk_id

    //Since the atom netlist stores only in-use ports, we iterate over the model to ensure
    //all ports are compared
    const t_model* model = cur_pb_type->model;
    for (t_model_ports* port : {model->inputs, model->outputs}) {
        for (; port; port = port->next) {
            if (data_ports.count(port)) {
                //Don't check data ports
                continue;
            }

            //Note: VPR doesn't support multi-driven nets, so all outputs
            //should be data ports, otherwise the siblings will both be
            //driving the output net

            //Get the ports from each primitive
            auto blk_port_id = atom_ctx.netlist().find_atom_port(blk_id, port);
            auto sib_port_id = atom_ctx.netlist().find_atom_port(sibling_blk_id, port);

            //Check that all nets (including unconnected nets) match
            for (int ipin = 0; ipin < port->size; ++ipin) {
                //The nets are initialized as invalid (i.e. disconnected)
                AtomNetId blk_net_id;
                AtomNetId sib_net_id;

                //We can get the actual net provided the port exists
                //
                //Note that if the port did not exist, the net is left
                //as invalid/disconneced
                if (blk_port_id) {
                    blk_net_id = atom_ctx.netlist().port_net(blk_port_id, ipin);
                }
                if (sib_port_id) {
                    sib_net_id = atom_ctx.netlist().port_net(sib_port_id, ipin);
                }

                //The sibling and block must have the same (possibly disconnected)
                //net on this pin
                if (blk_net_id != sib_net_id) {
                    //Nets do not match, not feasible
                    return false;
                }
            }
        }
    }

    return true;
}

/*
* @brief Check if the given atom is feasible in the given pb.
*/
static bool primitive_feasible(const AtomBlockId blk_id, t_pb* cur_pb, const AtomPBBimap& atom_to_pb) {
    const t_pb_type* cur_pb_type = cur_pb->pb_graph_node->pb_type;

    VTR_ASSERT(cur_pb_type->num_modes == 0); /* primitive */

    AtomBlockId cur_pb_blk_id = atom_to_pb.pb_atom(cur_pb);
    if (cur_pb_blk_id && cur_pb_blk_id != blk_id) {
        /* This pb already has a different logical block */
        return false;
    }

    if (cur_pb_type->class_type == MEMORY_CLASS) {
        /* Memory class has additional feasibility requirements:
        *   - all siblings must share all nets, including open nets, with the exception of data nets */

        /* find sibling if one exists */
        const t_pb *sibling_memory_pb = find_memory_sibling(cur_pb);
        AtomBlockId sibling_memory_blk_id = atom_to_pb.pb_atom(sibling_memory_pb);

        if (sibling_memory_blk_id) {
            //There is a sibling, see if the current block is feasible with it
            bool sibling_feasible = primitive_memory_sibling_feasible(blk_id, cur_pb_type, sibling_memory_blk_id);
            if (!sibling_feasible) {
                return false;
            }
        }
    }

    //Generic feasibility check
    return primitive_type_feasible(blk_id, cur_pb_type);
}

/**
 * @brief Try to place atom block into current primitive location
 */
static enum e_block_pack_status
try_place_atom_block_rec(const t_pb_graph_node* pb_graph_node,
                        const AtomBlockId blk_id,
                        t_pb* cb,
                        t_pb** parent,
                        const LegalizationClusterId cluster_id,
                        vtr::vector_map<AtomBlockId, LegalizationClusterId>& atom_cluster,
                        const PackMoleculeId molecule_id,
                        t_lb_router_data* router_data,
                        int verbosity,
                        const Prepacker& prepacker,
                        const vtr::vector_map<MoleculeChainId, t_clustering_chain_info>& clustering_chain_info,
                        AtomPBBimap& atom_to_pb) {
    const AtomContext& atom_ctx = g_vpr_ctx.atom();

    VTR_ASSERT_SAFE(cb != nullptr);
    e_block_pack_status block_pack_status = e_block_pack_status::BLK_PASSED;

    /* Discover parent */
    t_pb* parent_pb = nullptr;
    if (pb_graph_node->parent_pb_graph_node != cb->pb_graph_node) {
        t_pb* my_parent = nullptr;
        block_pack_status = try_place_atom_block_rec(pb_graph_node->parent_pb_graph_node, blk_id, cb,
                                                    &my_parent, cluster_id,
                                                    atom_cluster,
                                                    molecule_id, router_data,
                                                    verbosity,
                                                    prepacker, clustering_chain_info, atom_to_pb);
        parent_pb = my_parent;
    } else {
        parent_pb = cb;
    }

    /* Create siblings if siblings are not allocated */
    VTR_ASSERT(parent_pb != nullptr);
    if (parent_pb->child_pbs == nullptr) {
        VTR_ASSERT(parent_pb->name == nullptr);
        parent_pb->name = vtr::strdup(atom_ctx.netlist().block_name(blk_id).c_str());
        parent_pb->mode = pb_graph_node->pb_type->parent_mode->index;
        set_reset_pb_modes(router_data, parent_pb, true);
        const t_mode* mode = &parent_pb->pb_graph_node->pb_type->modes[parent_pb->mode];
        parent_pb->child_pbs = new t_pb*[mode->num_pb_type_children];

        for (int i = 0; i < mode->num_pb_type_children; i++) {
            parent_pb->child_pbs[i] = new t_pb[mode->pb_type_children[i].num_pb];

            for (int j = 0; j < mode->pb_type_children[i].num_pb; j++) {
                parent_pb->child_pbs[i][j].parent_pb = parent_pb;
                parent_pb->child_pbs[i][j].pb_graph_node = &(parent_pb->pb_graph_node->child_pb_graph_nodes[parent_pb->mode][i][j]);
            }
        }
    } else {
        /* if this is not the first child of this parent, must match existing parent mode */
        if (parent_pb->mode != pb_graph_node->pb_type->parent_mode->index) {
            return e_block_pack_status::BLK_FAILED_FEASIBLE;
        }
    }

    const t_mode* mode = &parent_pb->pb_graph_node->pb_type->modes[parent_pb->mode];
    int i;
    for (i = 0; i < mode->num_pb_type_children; i++) {
        if (pb_graph_node->pb_type == &mode->pb_type_children[i]) {
            break;
        }
    }
    VTR_ASSERT(i < mode->num_pb_type_children);
    t_pb* pb = &parent_pb->child_pbs[i][pb_graph_node->placement_index];
    VTR_ASSERT_SAFE(pb != nullptr);
    *parent = pb; /* this pb is parent of it's child that called this function */
    VTR_ASSERT(pb->pb_graph_node == pb_graph_node);
    if (pb->pb_stats == nullptr) {
        alloc_and_load_pb_stats(pb);
    }
    const t_pb_type* pb_type = pb_graph_node->pb_type;

    /* Any pb_type under an mode, which is disabled for packing, should not be considerd for mapping
    * Early exit to flag failure
    */
    if (true == pb_type->parent_mode->disable_packing) {
        return e_block_pack_status::BLK_FAILED_FEASIBLE;
    }

    bool is_primitive = (pb_type->num_modes == 0);

    if (is_primitive) {
        VTR_ASSERT(!atom_to_pb.pb_atom(pb)
                && atom_to_pb.atom_pb(blk_id) == nullptr
                && atom_cluster[blk_id] == LegalizationClusterId::INVALID());
        /* try pack to location */
        VTR_ASSERT(pb->name == nullptr);
        pb->name = vtr::strdup(atom_ctx.netlist().block_name(blk_id).c_str());

        //Update the atom netlist mappings
        atom_cluster[blk_id] = cluster_id;
        // NOTE: This pb is different from the pb of the cluster. It is the pb
        //       of the actual primitive.
        // TODO: It would be a good idea to remove the use of this global
        //       variables to prevent external users from modifying this by
        //       mistake.
        atom_to_pb.set_atom_pb(blk_id, pb);

        add_atom_as_target(router_data, blk_id, atom_to_pb);
        if (!primitive_feasible(blk_id, pb, atom_to_pb)) {
            /* failed location feasibility check, revert pack */
            block_pack_status = e_block_pack_status::BLK_FAILED_FEASIBLE;
        }

        // if this block passed and is part of a chained molecule
        const t_pack_molecule& molecule = prepacker.get_molecule(molecule_id);
        if (block_pack_status == e_block_pack_status::BLK_PASSED && molecule.is_chain()) {
            auto molecule_root_block = molecule.atom_block_ids[molecule.root];
            // if this is the root block of the chain molecule check its placmeent feasibility
            if (blk_id == molecule_root_block) {
                VTR_ASSERT(molecule.chain_id.is_valid());
                const t_chain_info& prepack_chain_info = prepacker.get_molecule_chain_info(molecule.chain_id);
                block_pack_status = check_chain_root_placement_feasibility(pb_graph_node,
                                                                        prepack_chain_info,
                                                                        clustering_chain_info[molecule.chain_id],
                                                                        molecule.pack_pattern,
                                                                        blk_id);
            }
        }

        VTR_LOGV(verbosity > 4 && block_pack_status == e_block_pack_status::BLK_PASSED,
                "\t\t\tPlaced atom '%s' (%s) at %s\n",
                atom_ctx.netlist().block_name(blk_id).c_str(),
                atom_ctx.netlist().block_model(blk_id)->name,
                pb->hierarchical_type_name().c_str());
    }

    if (block_pack_status != e_block_pack_status::BLK_PASSED) {
        free(pb->name);
        pb->name = nullptr;
    }
    return block_pack_status;
}

/*
* @brief Resets nets used at different pin classes for determining pin
*        feasibility.
*/
static void reset_lookahead_pins_used(t_pb* cur_pb) {
    const t_pb_type* pb_type = cur_pb->pb_graph_node->pb_type;
    if (cur_pb->pb_stats == nullptr) {
        return; /* No pins used, no need to continue */
    }

    if (pb_type->num_modes > 0 && cur_pb->name != nullptr) {
        for (int i = 0; i < cur_pb->pb_graph_node->num_input_pin_class; i++) {
            cur_pb->pb_stats->lookahead_input_pins_used[i].clear();
        }

        for (int i = 0; i < cur_pb->pb_graph_node->num_output_pin_class; i++) {
            cur_pb->pb_stats->lookahead_output_pins_used[i].clear();
        }

        if (cur_pb->child_pbs != nullptr) {
            for (int i = 0; i < pb_type->modes[cur_pb->mode].num_pb_type_children; i++) {
                if (cur_pb->child_pbs[i] != nullptr) {
                    for (int j = 0; j < pb_type->modes[cur_pb->mode].pb_type_children[i].num_pb; j++) {
                        reset_lookahead_pins_used(&cur_pb->child_pbs[i][j]);
                    }
                }
            }
        }
    }
}


/*
* @brief Checks if the sinks of the given net are reachable from the driver
*        pb gpin.
*/
static int net_sinks_reachable_in_cluster(const t_pb_graph_pin* driver_pb_gpin, const int depth, const AtomNetId net_id, const AtomPBBimap& atom_to_pb) {
    const AtomContext& atom_ctx = g_vpr_ctx.atom();

    //Record the sink pb graph pins we are looking for
    std::unordered_set<const t_pb_graph_pin*> sink_pb_gpins;
    for (const AtomPinId pin_id : atom_ctx.netlist().net_sinks(net_id)) {
        const t_pb_graph_pin* sink_pb_gpin = find_pb_graph_pin(atom_ctx.netlist(), atom_to_pb, pin_id);
        VTR_ASSERT(sink_pb_gpin);

        sink_pb_gpins.insert(sink_pb_gpin);
    }

    //Count how many sink pins are reachable
    size_t num_reachable_sinks = 0;
    for (int i_prim_pin = 0; i_prim_pin < driver_pb_gpin->num_connectable_primitive_input_pins[depth]; ++i_prim_pin) {
        const t_pb_graph_pin* reachable_pb_gpin = driver_pb_gpin->list_of_connectable_input_pin_ptrs[depth][i_prim_pin];

        if (sink_pb_gpins.count(reachable_pb_gpin)) {
            ++num_reachable_sinks;
            if (num_reachable_sinks == atom_ctx.netlist().net_sinks(net_id).size()) {
                return true;
            }
        }
    }

    return false;
}

/**
 * @brief Returns the pb_graph_pin of the atom pin defined by the driver_pin_id in the driver_pb
*/
static t_pb_graph_pin* get_driver_pb_graph_pin(const t_pb* driver_pb, const AtomPinId driver_pin_id) {
    const AtomNetlist& atom_netlist = g_vpr_ctx.atom().netlist();

    const auto driver_pb_type = driver_pb->pb_graph_node->pb_type;
    int output_port = 0;
    // find the port of the pin driving the net as well as the port model
    auto driver_port_id = atom_netlist.pin_port(driver_pin_id);
    auto driver_model_port = atom_netlist.port_model(driver_port_id);
    // find the port id of the port containing the driving pin in the driver_pb_type
    for (int i = 0; i < driver_pb_type->num_ports; i++) {
        auto& prim_port = driver_pb_type->ports[i];
        if (prim_port.type == OUT_PORT) {
            if (prim_port.model_port == driver_model_port) {
                // get the output pb_graph_pin driving this input net
                return &(driver_pb->pb_graph_node->output_pins[output_port][atom_netlist.pin_port_bit(driver_pin_id)]);
            }
            output_port++;
        }
    }
    // the pin should be found
    VTR_ASSERT(false);
    return nullptr;
}


/**
 * @brief Given a pin and its assigned net, mark all pin classes that are affected.
 *        Check if connecting this pin to it's driver pin or to all sink pins will
 *        require leaving a pb_block starting from the parent pb_block of the
 *        primitive till the root block (depth = 0). If leaving a pb_block is
 *        required add this net to the pin class (to increment the number of used
 *        pins from this class) that should be used to leave the pb_block.
*/
static void compute_and_mark_lookahead_pins_used_for_pin(const t_pb_graph_pin* pb_graph_pin,
                                                        const t_pb* primitive_pb,
                                                        const AtomNetId net_id,
                                                        const vtr::vector_map<AtomBlockId, LegalizationClusterId>& atom_cluster,
                                                        const AtomPBBimap& atom_to_pb) {
    const AtomContext& atom_ctx = g_vpr_ctx.atom();

    // starting from the parent pb of the input primitive go up in the hierarchy till the root block
    for (auto cur_pb = primitive_pb->parent_pb; cur_pb; cur_pb = cur_pb->parent_pb) {
        const auto depth = cur_pb->pb_graph_node->pb_type->depth;
        const auto pin_class = pb_graph_pin->parent_pin_class[depth];
        VTR_ASSERT(pin_class != OPEN);

        const auto driver_blk_id = atom_ctx.netlist().net_driver_block(net_id);

        // if this primitive pin is an input pin
        if (pb_graph_pin->port->type == IN_PORT) {
            /* find location of net driver if exist in clb, NULL otherwise */
            // find the driver of the input net connected to the pin being studied
            const auto driver_pin_id = atom_ctx.netlist().net_driver(net_id);
            // find the id of the atom occupying the input primitive_pb
            const auto prim_blk_id = atom_to_pb.pb_atom(primitive_pb);
            // find the pb block occupied by the driving atom
            const auto driver_pb = atom_to_pb.atom_pb(driver_blk_id);
            // pb_graph_pin driving net_id in the driver pb block
            t_pb_graph_pin* output_pb_graph_pin = nullptr;
            // if the driver block is in the same clb as the input primitive block
            LegalizationClusterId driver_cluster_id = atom_cluster[driver_blk_id];
            LegalizationClusterId prim_cluster_id = atom_cluster[prim_blk_id];
            if (driver_cluster_id == prim_cluster_id) {
                // get pb_graph_pin driving the given net
                output_pb_graph_pin = get_driver_pb_graph_pin(driver_pb, driver_pin_id);
            }

            bool is_reachable = false;

            // if the driver pin is within the cluster
            if (output_pb_graph_pin) {
                // find if the driver pin can reach the input pin of the primitive or not
                const t_pb* check_pb = driver_pb;
                while (check_pb && check_pb != cur_pb) {
                    check_pb = check_pb->parent_pb;
                }
                if (check_pb) {
                    for (int i = 0; i < output_pb_graph_pin->num_connectable_primitive_input_pins[depth]; i++) {
                        if (pb_graph_pin == output_pb_graph_pin->list_of_connectable_input_pin_ptrs[depth][i]) {
                            is_reachable = true;
                            break;
                        }
                    }
                }
            }

            // Must use an input pin to connect the driver to the input pin of the given primitive, either the
            // driver atom is not contained in the cluster or is contained but cannot reach the primitive pin
            if (!is_reachable) {
                // add net to lookahead_input_pins_used if not already added
                auto it = std::find(cur_pb->pb_stats->lookahead_input_pins_used[pin_class].begin(),
                                    cur_pb->pb_stats->lookahead_input_pins_used[pin_class].end(), net_id);
                if (it == cur_pb->pb_stats->lookahead_input_pins_used[pin_class].end()) {
                    cur_pb->pb_stats->lookahead_input_pins_used[pin_class].push_back(net_id);
                }
            }
        } else {
            VTR_ASSERT(pb_graph_pin->port->type == OUT_PORT);
            /*
            * Determine if this net (which is driven from within this cluster) leaves this cluster
            * (and hence uses an output pin).
            */

            bool net_exits_cluster = true;
            int num_net_sinks = static_cast<int>(atom_ctx.netlist().net_sinks(net_id).size());

            if (pb_graph_pin->num_connectable_primitive_input_pins[depth] >= num_net_sinks) {
                //It is possible the net is completely absorbed in the cluster,
                //since this pin could (potentially) drive all the net's sinks

                /* Important: This runtime penalty looks a lot scarier than it really is.
                * For high fan-out nets, I at most look at the number of pins within the
                * cluster which limits runtime.
                *
                * DO NOT REMOVE THIS INITIAL FILTER WITHOUT CAREFUL ANALYSIS ON RUNTIME!!!
                *
                * Key Observation:
                * For LUT-based designs it is impossible for the average fanout to exceed
                * the number of LUT inputs so it's usually around 4-5 (pigeon-hole argument,
                * if the average fanout is greater than the number of LUT inputs, where do
                * the extra connections go?  Therefore, average fanout must be capped to a
                * small constant where the constant is equal to the number of LUT inputs).
                * The real danger to runtime is when the number of sinks of a net gets doubled
                */

                //Check if all the net sinks are, in fact, inside this cluster
                bool all_sinks_in_cur_cluster = true;
                LegalizationClusterId driver_cluster = atom_cluster[driver_blk_id];
                for (auto pin_id : atom_ctx.netlist().net_sinks(net_id)) {
                    auto sink_blk_id = atom_ctx.netlist().pin_block(pin_id);
                    if (atom_cluster[sink_blk_id] != driver_cluster) {
                        all_sinks_in_cur_cluster = false;
                        break;
                    }
                }

                if (all_sinks_in_cur_cluster) {
                    //All the sinks are part of this cluster, so the net may be fully absorbed.
                    //
                    //Verify this, by counting the number of net sinks reachable from the driver pin.
                    //If the count equals the number of net sinks then the net is fully absorbed and
                    //the net does not exit the cluster
                    /* TODO: I should cache the absorbed outputs, once net is absorbed,
                    *       net is forever absorbed, no point in rechecking every time */
                    if (net_sinks_reachable_in_cluster(pb_graph_pin, depth, net_id, atom_to_pb)) {
                        //All the sinks are reachable inside the cluster
                        net_exits_cluster = false;
                    }
                }
            }

            if (net_exits_cluster) {
                /* This output must exit this cluster */
                cur_pb->pb_stats->lookahead_output_pins_used[pin_class].push_back(net_id);
            }
        }
    }
}

/*
* @brief Determine if pins of speculatively packed pb are legal
*/
static void compute_and_mark_lookahead_pins_used(const AtomBlockId blk_id,
                                                const vtr::vector_map<AtomBlockId, LegalizationClusterId>& atom_cluster,
                                                const AtomPBBimap& atom_to_pb) {
    const AtomNetlist& atom_netlist = g_vpr_ctx.atom().netlist();

    const t_pb* cur_pb = atom_to_pb.atom_pb(blk_id);
    VTR_ASSERT(cur_pb != nullptr);

    /* Walk through inputs, outputs, and clocks marking pins off of the same class */
    for (auto pin_id : atom_netlist.block_pins(blk_id)) {
        auto net_id = atom_netlist.pin_net(pin_id);

        const t_pb_graph_pin* pb_graph_pin = find_pb_graph_pin(atom_netlist, atom_to_pb, pin_id);
        compute_and_mark_lookahead_pins_used_for_pin(pb_graph_pin, cur_pb, net_id, atom_cluster, atom_to_pb);
    }
}

/*
* @brief Determine if speculatively packed cur_pb is pin feasible
*
* Runtime is actually not that bad for this.  It's worst case O(k^2) where k is the
* number of pb_graph pins.  Can use hash tables or make incremental if becomes an issue.
*/
static void try_update_lookahead_pins_used(t_pb* cur_pb,
                                           const vtr::vector_map<AtomBlockId, LegalizationClusterId>& atom_cluster,
                                           const AtomPBBimap& atom_to_pb) {
    // run recursively till a leaf (primitive) pb block is reached
    const t_pb_type* pb_type = cur_pb->pb_graph_node->pb_type;
    if (pb_type->num_modes > 0 && cur_pb->name != nullptr) {
        if (cur_pb->child_pbs != nullptr) {
            for (int i = 0; i < pb_type->modes[cur_pb->mode].num_pb_type_children; i++) {
                if (cur_pb->child_pbs[i] != nullptr) {
                    for (int j = 0; j < pb_type->modes[cur_pb->mode].pb_type_children[i].num_pb; j++) {
                        try_update_lookahead_pins_used(&cur_pb->child_pbs[i][j], atom_cluster, atom_to_pb);
                    }
                }
            }
        }
    } else {
        // find if this child (primitive) pb block has an atom mapped to it,
        // if yes compute and mark lookahead pins used for that pb block
        AtomBlockId blk_id = atom_to_pb.pb_atom(cur_pb);
        if (pb_type->blif_model != nullptr && blk_id) {
            compute_and_mark_lookahead_pins_used(blk_id, atom_cluster, atom_to_pb);
        }
    }
}

/*
* @brief Check if the number of available inputs/outputs for a pin class is
*        sufficient for speculatively packed blocks.
*/
static bool check_lookahead_pins_used(t_pb* cur_pb, t_ext_pin_util max_external_pin_util) {
    const t_pb_type* pb_type = cur_pb->pb_graph_node->pb_type;

    if (pb_type->num_modes > 0 && cur_pb->name) {
        for (int i = 0; i < cur_pb->pb_graph_node->num_input_pin_class; i++) {
            size_t class_size = cur_pb->pb_graph_node->input_pin_class_size[i];

            if (cur_pb->is_root()) {
                // Scale the class size by the maximum external pin utilization factor
                // Use ceil to avoid classes of size 1 from being scaled to zero
                class_size = std::ceil(max_external_pin_util.input_pin_util * class_size);
                // if the number of pins already used is larger than class size, then the number of
                // cluster inputs already used should be our constraint. Why is this needed? This is
                // needed since when packing the seed block the maximum external pin utilization is
                // used as 1.0 allowing molecules that are using up to all the cluster inputs to be
                // packed legally. Therefore, if the seed block is already using more inputs than
                // the allowed maximum utilization, this should become the new maximum pin utilization.
                class_size = std::max<size_t>(class_size, cur_pb->pb_stats->input_pins_used[i].size());
            }

            if (cur_pb->pb_stats->lookahead_input_pins_used[i].size() > class_size) {
                return false;
            }
        }

        for (int i = 0; i < cur_pb->pb_graph_node->num_output_pin_class; i++) {
            size_t class_size = cur_pb->pb_graph_node->output_pin_class_size[i];
            if (cur_pb->is_root()) {
                // Scale the class size by the maximum external pin utilization factor
                // Use ceil to avoid classes of size 1 from being scaled to zero
                class_size = std::ceil(max_external_pin_util.output_pin_util * class_size);
                // if the number of pins already used is larger than class size, then the number of
                // cluster outputs already used should be our constraint. Why is this needed? This is
                // needed since when packing the seed block the maximum external pin utilization is
                // used as 1.0 allowing molecules that are using up to all the cluster inputs to be
                // packed legally. Therefore, if the seed block is already using more inputs than
                // the allowed maximum utilization, this should become the new maximum pin utilization.
                class_size = std::max<size_t>(class_size, cur_pb->pb_stats->output_pins_used[i].size());
            }

            if (cur_pb->pb_stats->lookahead_output_pins_used[i].size() > class_size) {
                return false;
            }
        }

        if (cur_pb->child_pbs) {
            for (int i = 0; i < pb_type->modes[cur_pb->mode].num_pb_type_children; i++) {
                if (cur_pb->child_pbs[i]) {
                    for (int j = 0; j < pb_type->modes[cur_pb->mode].pb_type_children[i].num_pb; j++) {
                        if (!check_lookahead_pins_used(&cur_pb->child_pbs[i][j], max_external_pin_util))
                            return false;
                    }
                }
            }
        }
    }

    return true;
}

void ClusterLegalizer::update_clustering_chain_info(PackMoleculeId chain_molecule_id,
                                                    const t_pb_graph_node* root_primitive) {
    // Get the molecule
    VTR_ASSERT(chain_molecule_id.is_valid());
    const t_pack_molecule& chain_molecule = prepacker_.get_molecule(chain_molecule_id);

    // Get the ID of the chain it is a part of
    MoleculeChainId chain_id = chain_molecule.chain_id;
    VTR_ASSERT(chain_id.is_valid());

    // Get the prepacking and clustering information on this chain.
    const t_chain_info& prepack_chain_info = prepacker_.get_molecule_chain_info(chain_id);
    t_clustering_chain_info& clustering_chain_info = clustering_chain_info_[chain_id];
    VTR_ASSERT(clustering_chain_info.chain_id == -1 && prepack_chain_info.is_long_chain);

    // Update the clustering chain information.
    // long chains should only be placed at the beginning of the chain
    // Since for long chains the molecule size is already equal to the
    // total number of adders in the cluster. Therefore, it should
    // always be placed at the very first adder in this cluster.
    auto chain_root_pins = chain_molecule.pack_pattern->chain_root_pins;
    for (size_t chainId = 0; chainId < chain_root_pins.size(); chainId++) {
        if (chain_root_pins[chainId][0]->parent_node == root_primitive) {
            clustering_chain_info.chain_id = chainId;
            clustering_chain_info.first_packed_molecule = chain_molecule_id;
            return;
        }
    }

    VTR_ASSERT(false);
}

void ClusterLegalizer::reset_molecule_info(PackMoleculeId mol_id) {
    VTR_ASSERT(mol_id.is_valid());

    // when invalidating a molecule check if it's a chain molecule
    // that is part of a long chain. If so, check if this molecule
    // has modified the chain_id value based on the stale packing
    // then reset the chain id and the first packed molecule pointer
    // this is packing is being reset
    const t_pack_molecule& mol = prepacker_.get_molecule(mol_id);
    if (!mol.is_chain())
        return;

    VTR_ASSERT(mol.chain_id.is_valid());
    const t_chain_info& prepack_chain_info = prepacker_.get_molecule_chain_info(mol.chain_id);
    if (!prepack_chain_info.is_long_chain)
        return;

    t_clustering_chain_info& clustering_chain_info = clustering_chain_info_[mol.chain_id];
    if (clustering_chain_info.first_packed_molecule == mol_id) {
        clustering_chain_info.first_packed_molecule = PackMoleculeId::INVALID();
        clustering_chain_info.chain_id = -1;
    }
}

/*
* @brief Revert trial atom block iblock and free up memory space accordingly.
*/
static void revert_place_atom_block(const AtomBlockId blk_id,
                                    t_lb_router_data* router_data,
                                    vtr::vector_map<AtomBlockId, LegalizationClusterId>& atom_cluster,
                                    AtomPBBimap& atom_to_pb) {
    //We cast away const here since we may free the pb, and it is
    //being removed from the active mapping.
    //
    //In general most code works fine accessing cosnt t_pb*,
    //which is why we store them as such in atom_ctx.lookup()
    t_pb* pb = const_cast<t_pb*>(atom_to_pb.atom_pb(blk_id));

    if (pb != nullptr) {
        /* When freeing molecules, the current block might already have been freed by a prior revert
        * When this happens, no need to do anything beyond basic book keeping at the atom block
        */

        t_pb* next = pb->parent_pb;
        free_pb(pb, atom_to_pb);
        pb = next;

        while (pb != nullptr) {
            /* If this is pb is created only for the purposes of holding new molecule, remove it
            * Must check if cluster is already freed (which can be the case)
            */
            next = pb->parent_pb;

            if (pb->child_pbs != nullptr && pb->pb_stats != nullptr
                && pb->pb_stats->num_child_blocks_in_pb == 0) {
                set_reset_pb_modes(router_data, pb, false);
                if (next != nullptr) {
                    /* If the code gets here, then that means that placing the initial seed molecule
                    * failed, don't free the actual complex block itself as the seed needs to find
                    * another placement */
                    free_pb(pb, atom_to_pb);
                }
            }
            pb = next;
        }
    }

    //Update the atom netlist mapping
    atom_cluster[blk_id] = LegalizationClusterId::INVALID();
    atom_to_pb.set_atom_pb(blk_id, nullptr);
}

/*
* @brief Speculation successful, commit input/output pins used.
*/
static void commit_lookahead_pins_used(t_pb* cur_pb) {
    const t_pb_type* pb_type = cur_pb->pb_graph_node->pb_type;

    if (pb_type->num_modes > 0 && cur_pb->name) {
        for (int i = 0; i < cur_pb->pb_graph_node->num_input_pin_class; i++) {
            VTR_ASSERT(cur_pb->pb_stats->lookahead_input_pins_used[i].size() <= (unsigned int)cur_pb->pb_graph_node->input_pin_class_size[i]);
            for (size_t j = 0; j < cur_pb->pb_stats->lookahead_input_pins_used[i].size(); j++) {
                VTR_ASSERT(cur_pb->pb_stats->lookahead_input_pins_used[i][j]);
                cur_pb->pb_stats->input_pins_used[i].insert({j, cur_pb->pb_stats->lookahead_input_pins_used[i][j]});
            }
        }

        for (int i = 0; i < cur_pb->pb_graph_node->num_output_pin_class; i++) {
            VTR_ASSERT(cur_pb->pb_stats->lookahead_output_pins_used[i].size() <= (unsigned int)cur_pb->pb_graph_node->output_pin_class_size[i]);
            for (size_t j = 0; j < cur_pb->pb_stats->lookahead_output_pins_used[i].size(); j++) {
                VTR_ASSERT(cur_pb->pb_stats->lookahead_output_pins_used[i][j]);
                cur_pb->pb_stats->output_pins_used[i].insert({j, cur_pb->pb_stats->lookahead_output_pins_used[i][j]});
            }
        }

        if (cur_pb->child_pbs) {
            for (int i = 0; i < pb_type->modes[cur_pb->mode].num_pb_type_children; i++) {
                if (cur_pb->child_pbs[i]) {
                    for (int j = 0; j < pb_type->modes[cur_pb->mode].pb_type_children[i].num_pb; j++) {
                        commit_lookahead_pins_used(&cur_pb->child_pbs[i][j]);
                    }
                }
            }
        }
    }
}

/**
* @brief Cleans up a pb after unsuccessful molecule packing
*
* Recursively frees pbs from a t_pb tree. The given root pb itself is not
* deleted.
*
* If a pb object has its children allocated then before freeing them the
* function checks if there is no atom that corresponds to any of them. The
* check is performed only for leaf (primitive) pbs. The function recurses for
* non-primitive pbs.
*
* The cleaning itself includes deleting all child pbs, resetting mode of the
* pb and also freeing its name. This prepares the pb for another round of
* molecule packing tryout.
*/
static bool cleanup_pb(t_pb* pb) {
    bool can_free = true;

    /* Recursively check if there are any children with already assigned atoms */
    if (pb->child_pbs != nullptr) {
        const t_mode* mode = &pb->pb_graph_node->pb_type->modes[pb->mode];
        VTR_ASSERT(mode != nullptr);

        /* Check each mode */
        for (int i = 0; i < mode->num_pb_type_children; ++i) {
            /* Check each child */
            if (pb->child_pbs[i] != nullptr) {
                for (int j = 0; j < mode->pb_type_children[i].num_pb; ++j) {
                    t_pb* pb_child = &pb->child_pbs[i][j];
                    t_pb_type* pb_type = pb_child->pb_graph_node->pb_type;

                    /* Primitive, check occupancy */
                    if (pb_type->num_modes == 0) {
                        if (pb_child->name != nullptr) {
                            can_free = false;
                        }
                    }

                    /* Non-primitive, recurse */
                    else {
                        if (!cleanup_pb(pb_child)) {
                            can_free = false;
                        }
                    }
                }
            }
        }

        /* Free if can */
        if (can_free) {
            for (int i = 0; i < mode->num_pb_type_children; ++i) {
                if (pb->child_pbs[i] != nullptr) {
                    delete[] pb->child_pbs[i];
                }
            }

            delete[] pb->child_pbs;
            pb->child_pbs = nullptr;
            pb->mode = 0;

            if (pb->name) {
                free(pb->name);
                pb->name = nullptr;
            }
        }
    }

    return can_free;
}

e_block_pack_status ClusterLegalizer::try_pack_molecule(PackMoleculeId molecule_id,
                                                        LegalizationCluster& cluster,
                                                        LegalizationClusterId cluster_id,
                                                        const t_ext_pin_util& max_external_pin_util) {
    // Try to pack the molecule into a cluster with this pb type.

    // Safety debugs.
    VTR_ASSERT_DEBUG(molecule_id.is_valid());
    VTR_ASSERT_DEBUG(cluster.pb != nullptr);
    VTR_ASSERT_DEBUG(cluster.type != nullptr);

    // TODO: Remove these global accesses to the contexts.
    // AtomContext used for:
    //  - printing verbose statements
    //  - Looking up the primitive pb
    const AtomContext& atom_ctx = g_vpr_ctx.atom();
    // FloorplanningContext used for:
    //  - Checking if the atom can be placed in the cluster for floorplanning
    //    constraints.
    const FloorplanningContext& floorplanning_ctx = g_vpr_ctx.floorplanning();

    // Get the molecule object.
    const t_pack_molecule& molecule = prepacker_.get_molecule(molecule_id);

    if (log_verbosity_ > 3) {
        AtomBlockId root_atom = molecule.atom_block_ids[molecule.root];
        VTR_LOG("\t\tTry pack molecule: '%s' (%s)",
                atom_ctx.netlist().block_name(root_atom).c_str(),
                atom_ctx.netlist().block_model(root_atom)->name);
        VTR_LOGV(molecule.pack_pattern,
                " molecule_type %s molecule_size %zu",
                molecule.pack_pattern->name,
                molecule.atom_block_ids.size());
        VTR_LOG("\n");
    }

    // if this cluster has a molecule placed in it that is part of a long chain
    // (a chain that consists of more than one molecule), don't allow more long chain
    // molecules to be placed in this cluster. To avoid possibly creating cluster level
    // blocks that have incompatible placement constraints or form very long placement
    // macros that limit placement flexibility.
    if (cluster.placement_stats->has_long_chain && molecule.is_chain() && prepacker_.get_molecule_chain_info(molecule.chain_id).is_long_chain) {
        VTR_LOGV(log_verbosity_ > 4, "\t\t\tFAILED Placement Feasibility Filter: Only one long chain per cluster is allowed\n");
        return e_block_pack_status::BLK_FAILED_FEASIBLE;
    }

    // Check if every atom in the molecule is legal in the cluster from a
    // floorplanning perspective
    bool cluster_pr_update_check = false;
    PartitionRegion new_cluster_pr = cluster.pr;
    // TODO: This can be made more efficient by pre-computing the intersection
    //       of all the atoms' PRs in the molecule.
    for (AtomBlockId atom_blk_id : molecule.atom_block_ids) {
        if (!atom_blk_id.is_valid())
            continue;

        // Try to intersect with atom PartitionRegion if atom exists
        bool cluster_pr_needs_update = false;
        bool block_pack_floorplan_status = check_cluster_floorplanning(atom_blk_id,
                                                                    new_cluster_pr,
                                                                    floorplanning_ctx.constraints,
                                                                    log_verbosity_,
                                                                    cluster_pr_needs_update);
        if (!block_pack_floorplan_status) {
            return e_block_pack_status::BLK_FAILED_FLOORPLANNING;
        }

        if (cluster_pr_needs_update) {
            cluster_pr_update_check = true;
        }
    }

    // Check if all atoms in the molecule can be added to the cluster without
    // NoC group conflicts
    NocGroupId new_cluster_noc_grp_id = cluster.noc_grp_id;
    for (AtomBlockId atom_blk_id : molecule.atom_block_ids) {
        if (!atom_blk_id.is_valid())
            continue;

        bool block_pack_noc_grp_status = check_cluster_noc_group(atom_blk_id,
                                                                new_cluster_noc_grp_id,
                                                                atom_noc_grp_id_,
                                                                log_verbosity_);
        if (!block_pack_noc_grp_status) {
            return e_block_pack_status::BLK_FAILED_NOC_GROUP;
        }
    }

    std::vector<t_pb_graph_node*> primitives_list(max_molecule_size_, nullptr);
    e_block_pack_status block_pack_status = e_block_pack_status::BLK_STATUS_UNDEFINED;
    while (block_pack_status != e_block_pack_status::BLK_PASSED) {
        if (!get_next_primitive_list(cluster.placement_stats,
                                    molecule_id,
                                    primitives_list.data(),
                                    prepacker_)) {
            VTR_LOGV(log_verbosity_ > 3, "\t\tFAILED No candidate primitives available\n");
            block_pack_status = e_block_pack_status::BLK_FAILED_FEASIBLE;
            break; /* no more candidate primitives available, this molecule will not pack, return fail */
        }

        block_pack_status = e_block_pack_status::BLK_PASSED;
        size_t failed_location = 0;
        for (size_t i_mol = 0; i_mol < molecule.atom_block_ids.size() && block_pack_status == e_block_pack_status::BLK_PASSED; i_mol++) {
            VTR_ASSERT((primitives_list[i_mol] == nullptr) == (!molecule.atom_block_ids[i_mol]));
            failed_location = i_mol + 1;
            AtomBlockId atom_blk_id = molecule.atom_block_ids[i_mol];
            if (!atom_blk_id.is_valid())
                continue;
            // NOTE: This parent variable is only used in the recursion of this
            //       function.
            t_pb* parent = nullptr;
            block_pack_status = try_place_atom_block_rec(primitives_list[i_mol],
                                                        atom_blk_id,
                                                        cluster.pb,
                                                        &parent,
                                                        cluster_id,
                                                        atom_cluster_,
                                                        molecule_id,
                                                        cluster.router_data,
                                                        log_verbosity_,
                                                        prepacker_,
                                                        clustering_chain_info_,
                                                        mutable_atom_pb_lookup());
        }

        if (enable_pin_feasibility_filter_ && block_pack_status == e_block_pack_status::BLK_PASSED) {
            // Check if pin usage is feasible for the current packing assignment
            reset_lookahead_pins_used(cluster.pb);
            try_update_lookahead_pins_used(cluster.pb, atom_cluster_, atom_pb_lookup());
            if (!check_lookahead_pins_used(cluster.pb, max_external_pin_util)) {
                VTR_LOGV(log_verbosity_ > 4, "\t\t\tFAILED Pin Feasibility Filter\n");
                block_pack_status = e_block_pack_status::BLK_FAILED_FEASIBLE;
            } else {
                VTR_LOGV(log_verbosity_ > 3, "\t\t\tPin Feasibility: Passed pin feasibility filter\n");
            }
        }

        if (block_pack_status == e_block_pack_status::BLK_PASSED) {
            /*
            * during the clustering step of `do_clustering`, `detailed_routing_stage` is incremented at each iteration until it a cluster
            * is correctly generated or `detailed_routing_stage` assumes an invalid value (E_DETAILED_ROUTE_INVALID).
            * depending on its value we have different behaviors:
            *  - E_DETAILED_ROUTE_AT_END_ONLY: Skip routing if heuristic is to route at the end of packing complex block.
            *  - E_DETAILED_ROUTE_FOR_EACH_ATOM: Try to route if heuristic is to route for every atom. If the clusterer arrives at this stage,
            *                                    it means that more checks have to be performed as the previous stage failed to generate a new cluster.
            *
            * mode_status is a data structure containing the status of the mode selection. Its members are:
            *  - bool is_mode_conflict
            *  - bool try_expand_all_modes
            *  - bool expand_all_modes
            *
            * is_mode_conflict affects this stage. Its value determines whether the cluster failed to pack after a mode conflict issue.
            * It holds a flag that is used to verify whether try_intra_lb_route ended in a mode conflict issue.
            *
            * Until is_mode_conflict is set to FALSE by try_intra_lb_route, the loop re-iterates. If all the available modes are exhausted
            * an error will be thrown during mode conflicts checks (this to prevent infinite loops).
            *
            * If the value is TRUE the cluster has to be re-routed, and its internal pb_graph_nodes will have more restrict choices
            * for what regards the mode that has to be selected.
            *
            * is_mode_conflict is initially set to TRUE, and, unless a mode conflict is found, it is set to false in `try_intra_lb_route`.
            *
            * try_expand_all_modes is set if the node expansion failed to find a valid routing path. The clusterer tries to find another route
            * by using all the modes during node expansion.
            *
            * expand_all_modes is used to enable the expansion of all the nodes using all the possible modes.
            */
            t_mode_selection_status mode_status;
            bool is_routed = false;
            bool do_detailed_routing_stage = (cluster_legalization_strategy_ == ClusterLegalizationStrategy::FULL);
            if (do_detailed_routing_stage) {
                do {
                    reset_intra_lb_route(cluster.router_data);
                    is_routed = try_intra_lb_route(cluster.router_data, log_verbosity_, &mode_status);
                } while (do_detailed_routing_stage && mode_status.is_mode_issue());
            }

            if (do_detailed_routing_stage && !is_routed) {
                /* Cannot pack */
                VTR_LOGV(log_verbosity_ > 4, "\t\t\tFAILED Detailed Routing Legality\n");
                block_pack_status = e_block_pack_status::BLK_FAILED_ROUTE;
            } else {
                /* Pack successful, commit
                * TODO: SW Engineering note - may want to update cluster stats here too instead of doing it outside
                */
                VTR_ASSERT(block_pack_status == e_block_pack_status::BLK_PASSED);
                if (molecule.is_chain()) {
                    /* Chained molecules often take up lots of area and are important,
                    * if a chain is packed in, want to rename logic block to match chain name */
                    AtomBlockId chain_root_blk_id = molecule.atom_block_ids[molecule.pack_pattern->root_block->block_id];
                    t_pb* cur_pb = atom_pb_lookup().atom_pb(chain_root_blk_id)->parent_pb;
                    while (cur_pb != nullptr) {
                        free(cur_pb->name);
                        cur_pb->name = vtr::strdup(atom_ctx.netlist().block_name(chain_root_blk_id).c_str());
                        cur_pb = cur_pb->parent_pb;
                    }
                    // if this molecule is part of a chain, mark the cluster as having a long chain
                    // molecule. Also check if it's the first molecule in the chain to be packed.
                    // If so, update the chain id for this chain of molecules to make sure all
                    // molecules will be packed to the same chain id and can reach each other using
                    // the chain direct links between clusters
                    VTR_ASSERT(molecule.chain_id.is_valid());
                    const t_chain_info& prepack_chain_info = prepacker_.get_molecule_chain_info(molecule.chain_id);
                    if (prepack_chain_info.is_long_chain) {
                        cluster.placement_stats->has_long_chain = true;
                        const t_clustering_chain_info& clustering_chain_info = clustering_chain_info_[molecule.chain_id];
                        if (clustering_chain_info.chain_id == -1) {
                            update_clustering_chain_info(molecule_id, primitives_list[molecule.root]);
                        }
                    }
                }

                //update cluster PartitionRegion if atom with floorplanning constraints was added
                if (cluster_pr_update_check) {
                    cluster.pr = new_cluster_pr;
                    VTR_LOGV(log_verbosity_ > 2, "\nUpdated PartitionRegion of cluster\n");
                }

                // Update the cluster's NoC group ID. This is cheap so it does
                // not need the check like the what the PR did above.
                cluster.noc_grp_id = new_cluster_noc_grp_id;

                // Insert the molecule into the cluster for bookkeeping.
                cluster.molecules.push_back(molecule_id);

                for (size_t i = 0; i < molecule.atom_block_ids.size(); i++) {
                    AtomBlockId atom_blk_id = molecule.atom_block_ids[i];
                    if (!atom_blk_id.is_valid())
                        continue;

                    commit_primitive(cluster.placement_stats, primitives_list[i]);

                    atom_cluster_[atom_blk_id] = cluster_id;

                    // Update the num child blocks in pb
                    const t_pb* atom_pb = atom_pb_lookup().atom_pb(atom_blk_id);
                    VTR_ASSERT_SAFE(atom_pb != nullptr);
                    t_pb* cur_pb = atom_pb->parent_pb;
                    while (cur_pb != nullptr) {
                        cur_pb->pb_stats->num_child_blocks_in_pb++;
                        cur_pb = cur_pb->parent_pb;
                    }
                }

                // Update the lookahead pins used.
                commit_lookahead_pins_used(cluster.pb);
            }
        }

        if (block_pack_status != e_block_pack_status::BLK_PASSED) {
            /* Pack unsuccessful, undo inserting molecule into cluster */
            for (size_t i = 0; i < failed_location; i++) {
                AtomBlockId atom_blk_id = molecule.atom_block_ids[i];
                if (atom_blk_id) {
                    remove_atom_from_target(cluster.router_data, atom_blk_id, atom_pb_lookup());
                }
            }
            for (size_t i = 0; i < failed_location; i++) {
                AtomBlockId atom_blk_id = molecule.atom_block_ids[i];
                if (atom_blk_id) {
                    revert_place_atom_block(atom_blk_id, cluster.router_data, atom_cluster_, mutable_atom_pb_lookup());
                }
            }
            reset_molecule_info(molecule_id);

            /* Packing failed, but a part of the pb tree is still allocated and pbs have their modes set.
            * Before trying to pack next molecule the unused pbs need to be freed and, the most important,
            * their modes reset. This task is performed by the cleanup_pb() function below. */
            cleanup_pb(cluster.pb);
        } else {
            VTR_LOGV(log_verbosity_ > 3, "\t\tPASSED pack molecule\n");
        }
    }

    // Reset the cluster placement stats after packing a molecule.
    // TODO: Not sure if this has to go here, but it makes sense to do it.
    reset_tried_but_unused_cluster_placements(cluster.placement_stats);

    return block_pack_status;
}

std::tuple<e_block_pack_status, LegalizationClusterId>
ClusterLegalizer::start_new_cluster(PackMoleculeId molecule_id,
                                    t_logical_block_type_ptr cluster_type,
                                    int cluster_mode) {
    // Safety asserts to ensure the API is being called with valid arguments.
    VTR_ASSERT_DEBUG(molecule_id.is_valid());
    VTR_ASSERT_DEBUG(cluster_type != nullptr);
    VTR_ASSERT_DEBUG(cluster_mode < cluster_type->pb_graph_head->pb_type->num_modes);
    // Ensure that the molecule has not already been placed.
    VTR_ASSERT_SAFE(!molecule_cluster_[molecule_id].is_valid());
    // Safety asserts to ensure that the API was initialized properly.
    VTR_ASSERT_DEBUG(lb_type_rr_graphs_ != nullptr);

    const AtomNetlist& atom_nlist = g_vpr_ctx.atom().netlist();

    // Create the physical block for this cluster based on the type.
    t_pb* cluster_pb = new t_pb;
    cluster_pb->pb_graph_node = cluster_type->pb_graph_head;
    alloc_and_load_pb_stats(cluster_pb);
    cluster_pb->parent_pb = nullptr;
    cluster_pb->mode = cluster_mode;

    // Allocate and load the LB router data
    t_lb_router_data* router_data = alloc_and_load_router_data(&lb_type_rr_graphs_[cluster_type->index],
                                                            cluster_type);

    // Allocate and load the cluster's placement stats
    t_intra_cluster_placement_stats* cluster_placement_stats = alloc_and_load_cluster_placement_stats(cluster_type, cluster_mode);

    // Create the new cluster
    LegalizationCluster new_cluster;
    new_cluster.pb = cluster_pb;
    new_cluster.router_data = router_data;
    new_cluster.pr = PartitionRegion();
    new_cluster.noc_grp_id = NocGroupId::INVALID();
    new_cluster.type = cluster_type;
    new_cluster.placement_stats = cluster_placement_stats;

    // Try to pack the molecule into the new_cluster.
    // When starting a new cluster, we set the external pin utilization to full
    // (meaning all cluster pins are allowed to be used).
    const t_ext_pin_util FULL_EXTERNAL_PIN_UTIL(1., 1.);
    LegalizationClusterId new_cluster_id = LegalizationClusterId(legalization_cluster_ids_.size());
    e_block_pack_status pack_status = try_pack_molecule(molecule_id,
                                                        new_cluster,
                                                        new_cluster_id,
                                                        FULL_EXTERNAL_PIN_UTIL);

    if (pack_status == e_block_pack_status::BLK_PASSED) {
        // Give the new cluster pb a name. The current convention is to name the
        // cluster after the root atom of the first molecule packed into it.
        const t_pack_molecule& molecule = prepacker_.get_molecule(molecule_id);
        AtomBlockId root_atom = molecule.atom_block_ids[molecule.root];
        const std::string& root_atom_name = atom_nlist.block_name(root_atom);
        if (new_cluster.pb->name != nullptr)
            free(new_cluster.pb->name);
        new_cluster.pb->name = vtr::strdup(root_atom_name.c_str());
        // Move the cluster into the vector of clusters and ids.
        legalization_cluster_ids_.push_back(new_cluster_id);
        legalization_clusters_.push_back(std::move(new_cluster));
        // Update the molecule to cluster map.
        molecule_cluster_[molecule_id] = new_cluster_id;
    } else {
        // Delete the new_cluster.
        free_pb(new_cluster.pb, mutable_atom_pb_lookup());
        delete new_cluster.pb;
        free_router_data(new_cluster.router_data);
        free_cluster_placement_stats(new_cluster.placement_stats);
        new_cluster_id = LegalizationClusterId::INVALID();
    }

    return {pack_status, new_cluster_id};
}

e_block_pack_status ClusterLegalizer::add_mol_to_cluster(PackMoleculeId molecule_id,
                                                        LegalizationClusterId cluster_id) {
    // Safety asserts to make sure the inputs are valid.
    VTR_ASSERT_SAFE(cluster_id.is_valid() && (size_t)cluster_id < legalization_clusters_.size());
    VTR_ASSERT(legalization_cluster_ids_[cluster_id].is_valid() && "Cannot add to a destroyed cluster");
    // Ensure that the molecule has not already been placed.
    VTR_ASSERT(!molecule_cluster_[molecule_id].is_valid());
    // Safety asserts to ensure that the API was initialized properly.
    VTR_ASSERT_DEBUG(lb_type_rr_graphs_ != nullptr);

    // Get the cluster.
    LegalizationCluster& cluster = legalization_clusters_[cluster_id];
    VTR_ASSERT(cluster.router_data != nullptr && cluster.placement_stats != nullptr
               && "Cannot add molecule to cleaned cluster!");
    // Set the target_external_pin_util.
    t_ext_pin_util target_ext_pin_util = target_external_pin_util_.get_pin_util(cluster.type->name);
    // Try to pack the molecule into the cluster.
    e_block_pack_status pack_status = try_pack_molecule(molecule_id,
                                                        cluster,
                                                        cluster_id,
                                                        target_ext_pin_util);

    // If the packing was successful, set the molecules' cluster to this one.
    if (pack_status == e_block_pack_status::BLK_PASSED)
        molecule_cluster_[molecule_id] = cluster_id;

    return pack_status;
}

void ClusterLegalizer::destroy_cluster(LegalizationClusterId cluster_id) {
    // Safety asserts to make sure the inputs are valid.
    VTR_ASSERT_SAFE(cluster_id.is_valid() && (size_t)cluster_id < legalization_clusters_.size());
    VTR_ASSERT(legalization_cluster_ids_[cluster_id].is_valid() && "Cannot destroy an already destroyed cluster");
    // Get the cluster.
    LegalizationCluster& cluster = legalization_clusters_[cluster_id];
    // Remove all molecules from the cluster.
    for (PackMoleculeId mol_id : cluster.molecules) {
        VTR_ASSERT_SAFE(molecule_cluster_[mol_id] == cluster_id);
        molecule_cluster_[mol_id] = LegalizationClusterId::INVALID();
        // Revert the placement of all blocks in the molecule.
        const t_pack_molecule& mol = prepacker_.get_molecule(mol_id);
        for (AtomBlockId atom_blk_id : mol.atom_block_ids) {
            if (atom_blk_id) {
                revert_place_atom_block(atom_blk_id, cluster.router_data, atom_cluster_, mutable_atom_pb_lookup());
            }
        }
        reset_molecule_info(mol_id);
        molecule_cluster_[mol_id] = LegalizationClusterId::INVALID();
    }
    cluster.molecules.clear();
    // Free the rest of the cluster data.
    //  Casting things to nullptr for safety just in case someone is trying to use it.
    free_pb(cluster.pb, mutable_atom_pb_lookup());
    delete cluster.pb;
    cluster.pb = nullptr;
    free_router_data(cluster.router_data);
    cluster.router_data = nullptr;
    cluster.pr = PartitionRegion();
    free_cluster_placement_stats(cluster.placement_stats);
    cluster.placement_stats = nullptr;

    // Mark the cluster as invalid.
    legalization_cluster_ids_[cluster_id] = LegalizationClusterId::INVALID();
}

void ClusterLegalizer::compress() {
    // Create a map from the old ids to the new (compressed) one.
    vtr::vector_map<LegalizationClusterId, LegalizationClusterId> cluster_id_map;
    cluster_id_map = compress_ids(legalization_cluster_ids_);
    // Update all cluster values.
    legalization_cluster_ids_ = clean_and_reorder_ids(cluster_id_map);
    legalization_clusters_ = clean_and_reorder_values(legalization_clusters_, cluster_id_map);
    // Update the reverse lookups.
    for (PackMoleculeId mol_id : prepacker_.molecules()) {
        LegalizationClusterId old_cluster_id = molecule_cluster_[mol_id];
        if (!old_cluster_id.is_valid())
            continue;
        molecule_cluster_[mol_id] = cluster_id_map[old_cluster_id];
    }
    for (size_t i = 0; i < atom_cluster_.size(); i++) {
        AtomBlockId atom_blk_id = AtomBlockId(i);
        LegalizationClusterId old_cluster_id = atom_cluster_[atom_blk_id];
        if (!old_cluster_id.is_valid())
            continue;
        atom_cluster_[atom_blk_id] = cluster_id_map[old_cluster_id];
    }
    // Shrink everything to fit
    legalization_cluster_ids_.shrink_to_fit();
    legalization_clusters_.shrink_to_fit();
    atom_cluster_.shrink_to_fit();
}

void ClusterLegalizer::clean_cluster(LegalizationClusterId cluster_id) {
    // Safety asserts to make sure the inputs are valid.
    VTR_ASSERT_SAFE(cluster_id.is_valid() && (size_t)cluster_id < legalization_clusters_.size());
    // Get the cluster.
    LegalizationCluster& cluster = legalization_clusters_[cluster_id];
    VTR_ASSERT(cluster.router_data != nullptr && cluster.placement_stats != nullptr
               && "Should not clean an already cleaned cluster!");
    // Free the pb stats.
    free_pb_stats_recursive(cluster.pb);
    // Load the pb_route so we can free the cluster router data.
    // The pb_route is used when creating a netlist from the legalized clusters.
    std::vector<t_intra_lb_net>* saved_lb_nets = cluster.router_data->saved_lb_nets;
    t_pb_graph_node* pb_graph_node = cluster.pb->pb_graph_node;
    cluster.pb->pb_route = alloc_and_load_pb_route(saved_lb_nets, pb_graph_node);
    // Free the router data.
    free_router_data(cluster.router_data);
    cluster.router_data = nullptr;
    // Free the cluster placement stats.
    free_cluster_placement_stats(cluster.placement_stats);
    cluster.placement_stats = nullptr;
}

// TODO: This is fine for the current implementation of the legalizer. But if
//       more complex strategies are added, this will need to be updated to
//       check more than just routing (such as PR and NoC groups).
bool ClusterLegalizer::check_cluster_legality(LegalizationClusterId cluster_id) {
    // Safety asserts to make sure the inputs are valid.
    VTR_ASSERT_SAFE(cluster_id.is_valid() && (size_t)cluster_id < legalization_clusters_.size());
    // To check if a cluster is fully legal, try to perform an intra logic block
    // route on the cluster. If it succeeds, the cluster is fully legal.
    t_mode_selection_status mode_status;
    LegalizationCluster& cluster = legalization_clusters_[cluster_id];
    return try_intra_lb_route(cluster.router_data, log_verbosity_, &mode_status);
}

ClusterLegalizer::ClusterLegalizer(const AtomNetlist& atom_netlist,
<<<<<<< HEAD
                                const Prepacker& prepacker,
                                std::vector<t_lb_type_rr_node>* lb_type_rr_graphs,
                                const std::vector<std::string>& target_external_pin_util_str,
                                const t_pack_high_fanout_thresholds& high_fanout_thresholds,
                                ClusterLegalizationStrategy cluster_legalization_strategy,
                                bool enable_pin_feasibility_filter,
                                int log_verbosity) : prepacker_(prepacker)
                                    {
=======
                                   const Prepacker& prepacker,
                                   std::vector<t_lb_type_rr_node>* lb_type_rr_graphs,
                                   const std::vector<std::string>& target_external_pin_util_str,
                                   const t_pack_high_fanout_thresholds& high_fanout_thresholds,
                                   ClusterLegalizationStrategy cluster_legalization_strategy,
                                   bool enable_pin_feasibility_filter,
                                   int log_verbosity)
    : prepacker_(prepacker) {
>>>>>>> ba2c1dd3
    // Verify that the inputs are valid.
    VTR_ASSERT_SAFE(lb_type_rr_graphs != nullptr);

    // Get the target external pin utilization
    // NOTE: Be careful with this constructor, it may throw a VPR_FATAL_ERROR.
    target_external_pin_util_ = t_ext_pin_util_targets(target_external_pin_util_str);

    // Resize the molecule_cluster lookup to make the accesses much cheaper.
    molecule_cluster_.resize(prepacker_.molecules().size(), LegalizationClusterId::INVALID());
    // Resize the atom_cluster lookup to make the accesses much cheaper.
    atom_cluster_.resize(atom_netlist.blocks().size(), LegalizationClusterId::INVALID());
    // Default the clustering chain info for each chain.
    clustering_chain_info_.resize(prepacker_.get_num_molecule_chains());
    // Pre-compute the max size of any molecule.
    max_molecule_size_ = prepacker.get_max_molecule_size();
    // Get a reference to the rr graphs.
    lb_type_rr_graphs_ = lb_type_rr_graphs;
    // Find all NoC router atoms.
    std::vector<AtomBlockId> noc_atoms = find_noc_router_atoms(atom_netlist);
    update_noc_reachability_partitions(noc_atoms,
                                    atom_netlist,
                                    high_fanout_thresholds,
                                    atom_noc_grp_id_);
    // Copy the options passed by the user
    cluster_legalization_strategy_ = cluster_legalization_strategy;
    enable_pin_feasibility_filter_ = enable_pin_feasibility_filter;
    log_verbosity_ = log_verbosity;
    atom_pb_lookup_ = AtomPBBimap(g_vpr_ctx.atom().lookup().atom_pb_bimap());
}

void ClusterLegalizer::reset() {
    // Destroy all of the clusters and compress.
    for (LegalizationClusterId cluster_id : legalization_cluster_ids_) {
        if (!cluster_id.is_valid())
            continue;
        destroy_cluster(cluster_id);
    }
    compress();
}

void ClusterLegalizer::verify() {
    std::unordered_set<AtomBlockId> atoms_checked;
    auto& atom_ctx = g_vpr_ctx.atom();

    if (clusters().size() == 0) {
        VTR_LOG_WARN("Packing produced no clustered blocks");
    }

    /*
    * Check that each atom block connects to one physical primitive and that the primitive links up to the parent clb
    */
    for (auto blk_id : atom_ctx.netlist().blocks()) {
        //Each atom should be part of a pb
        const t_pb* atom_pb = atom_pb_lookup().atom_pb(blk_id);
        if (!atom_pb) {
            VPR_FATAL_ERROR(VPR_ERROR_PACK,
                            "Atom block %s is not mapped to a pb\n",
                            atom_ctx.netlist().block_name(blk_id).c_str());
        }

        //Check the reverse mapping is consistent
        if (atom_pb_lookup().pb_atom(atom_pb) != blk_id) {
            VPR_FATAL_ERROR(VPR_ERROR_PACK,
                            "pb %s does not contain atom block %s but atom block %s maps to pb.\n",
                            atom_pb->name,
                            atom_ctx.netlist().block_name(blk_id).c_str(),
                            atom_ctx.netlist().block_name(blk_id).c_str());
        }

        VTR_ASSERT(atom_ctx.netlist().block_name(blk_id) == atom_pb->name);

        const t_pb* cur_pb = atom_pb;
        while (cur_pb->parent_pb) {
            cur_pb = cur_pb->parent_pb;
            VTR_ASSERT(cur_pb->name);
        }

        LegalizationClusterId cluster_id = get_atom_cluster(blk_id);
        if (cluster_id == LegalizationClusterId::INVALID()) {
            VPR_FATAL_ERROR(VPR_ERROR_PACK,
                            "Atom %s is not mapped to a CLB\n",
                            atom_ctx.netlist().block_name(blk_id).c_str());
        }

        if (cur_pb != get_cluster_pb(cluster_id)) {
            VPR_FATAL_ERROR(VPR_ERROR_PACK,
                            "CLB %s does not match CLB contained by pb %s.\n",
                            cur_pb->name, atom_pb->name);
        }
    }

    /* Check that I do not have spurious links in children pbs */
    for (LegalizationClusterId cluster_id : clusters()) {
        if (!cluster_id.is_valid())
            continue;
        check_cluster_atom_blocks(get_cluster_pb(cluster_id), atoms_checked, atom_pb_lookup());
    }

    for (auto blk_id : atom_ctx.netlist().blocks()) {
        if (!atoms_checked.count(blk_id)) {
            VPR_FATAL_ERROR(VPR_ERROR_PACK,
                            "Atom block %s not found in any cluster.\n",
                            atom_ctx.netlist().block_name(blk_id).c_str());
        }
    }
}

bool ClusterLegalizer::is_molecule_compatible(PackMoleculeId molecule_id,
                                            LegalizationClusterId cluster_id) const {
    VTR_ASSERT_SAFE(molecule_id.is_valid());
    VTR_ASSERT_SAFE(cluster_id.is_valid() && (size_t)cluster_id < legalization_clusters_.size());
    // Go through each atom in the molecule and check if there exists a free
    // primitive for that atom block.
    // TODO: This should probably also check if there are enough free primitives
    //       to support the given molecule. For example, a molecule of two FFs,
    //       but the cluster only has one free FF. This was something that Jason
    //       Luu was debating. Checking if placement exists for full molecule
    //       would be more robust, but checking individual atoms is faster.
    const LegalizationCluster& cluster = legalization_clusters_[cluster_id];

    const t_pack_molecule& molecule = prepacker_.get_molecule(molecule_id);
    for (AtomBlockId atom_blk_id : molecule.atom_block_ids) {
        // FIXME: Why is it possible that molecules contain invalid block IDs?
        //        This should be fixed!
        if (!atom_blk_id.is_valid())
            continue;
        // FIXME: This assert does not make sense. Can still check this even
        //        if the atom was clustered.
        VTR_ASSERT(!is_atom_clustered(atom_blk_id));
        if (!exists_free_primitive_for_atom_block(cluster.placement_stats,
                                                atom_blk_id)) {
            return false;
        }
    }
    // If every atom in the molecule has a free primitive it could theoretically
    // be placed in, then it is compatible.
    // TODO: Maybe add some more quick checks to save time, such as PR or NoC
    //       groups.
    return true;
}

size_t ClusterLegalizer::get_num_cluster_inputs_available(LegalizationClusterId cluster_id) const {
    VTR_ASSERT_SAFE(cluster_id.is_valid() && (size_t)cluster_id < legalization_clusters_.size());
    const LegalizationCluster& cluster = legalization_clusters_[cluster_id];

    // Count the number of inputs available per pin class.
    size_t inputs_avail = 0;
    for (int i = 0; i < cluster.pb->pb_graph_node->num_input_pin_class; i++) {
        inputs_avail += cluster.pb->pb_stats->input_pins_used[i].size();
    }

    return inputs_avail;
}

void ClusterLegalizer::finalize() {
    for (LegalizationClusterId cluster_id : legalization_cluster_ids_) {
        if (!cluster_id.is_valid())
            continue;
        // If the cluster has not already been cleaned, clean it. This will
        // generate the pb_route necessary for generating a clustered netlist.
        const LegalizationCluster& cluster = legalization_clusters_[cluster_id];
        if (cluster.router_data != nullptr)
            clean_cluster(cluster_id);
    }
}

bool ClusterLegalizer::is_atom_blk_in_cluster_block(const AtomBlockId blk_id, const AtomBlockId clustered_blk_id) const {    
    const t_pb* cur_pb = atom_pb_lookup().atom_pb(blk_id);
    const t_pb* pb = atom_pb_lookup().atom_pb(clustered_blk_id);
    while (cur_pb) {
        if (cur_pb == pb) {
            return true;
        }
        cur_pb = cur_pb->parent_pb;
    }
    return false;
}

ClusterLegalizer::~ClusterLegalizer() {
    // Destroy all clusters (no need to compress).
    for (LegalizationClusterId cluster_id : legalization_cluster_ids_) {
        if (!cluster_id.is_valid())
            continue;
        destroy_cluster(cluster_id);
    }
}<|MERGE_RESOLUTION|>--- conflicted
+++ resolved
@@ -255,22 +255,12 @@
  *        chain root block has a placement constraint (such as being driven from
  *        outside the cluster) and returns the status of the placement accordingly.
  */
-<<<<<<< HEAD
-static enum e_block_pack_status check_chain_root_placement_feasibility(
-                                        const t_pb_graph_node* pb_graph_node,
-                                        const t_chain_info& prepack_chain_info,
-                                        const t_clustering_chain_info& clustering_chain_info,
-                                        t_pack_patterns* mol_pack_patterns,
-                                        const AtomBlockId blk_id) {
-    const AtomNetlist& netlist_context = g_vpr_ctx.atom().netlist();
-=======
 static enum e_block_pack_status check_chain_root_placement_feasibility(const t_pb_graph_node* pb_graph_node,
                                                                        const t_chain_info& prepack_chain_info,
                                                                        const t_clustering_chain_info& clustering_chain_info,
                                                                        t_pack_patterns* mol_pack_patterns,
                                                                        const AtomBlockId blk_id) {
-    const AtomContext& atom_ctx = g_vpr_ctx.atom();
->>>>>>> ba2c1dd3
+    const AtomNetlist& netlist_context = g_vpr_ctx.atom().netlist();
 
     enum e_block_pack_status block_pack_status = e_block_pack_status::BLK_PASSED;
 
@@ -1609,16 +1599,6 @@
 }
 
 ClusterLegalizer::ClusterLegalizer(const AtomNetlist& atom_netlist,
-<<<<<<< HEAD
-                                const Prepacker& prepacker,
-                                std::vector<t_lb_type_rr_node>* lb_type_rr_graphs,
-                                const std::vector<std::string>& target_external_pin_util_str,
-                                const t_pack_high_fanout_thresholds& high_fanout_thresholds,
-                                ClusterLegalizationStrategy cluster_legalization_strategy,
-                                bool enable_pin_feasibility_filter,
-                                int log_verbosity) : prepacker_(prepacker)
-                                    {
-=======
                                    const Prepacker& prepacker,
                                    std::vector<t_lb_type_rr_node>* lb_type_rr_graphs,
                                    const std::vector<std::string>& target_external_pin_util_str,
@@ -1627,7 +1607,6 @@
                                    bool enable_pin_feasibility_filter,
                                    int log_verbosity)
     : prepacker_(prepacker) {
->>>>>>> ba2c1dd3
     // Verify that the inputs are valid.
     VTR_ASSERT_SAFE(lb_type_rr_graphs != nullptr);
 
