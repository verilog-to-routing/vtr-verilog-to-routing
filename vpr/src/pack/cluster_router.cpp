/*
  Intra-logic block router determines if a candidate packing solution (or intermediate solution) can route.

  Global Inputs: Architecture and netlist
  Input arguments: clustering info for one cluster (t_pb info)
  Working data set: t_routing_data contains intermediate work
  Output: Routable? true/false.  If true, store/return the routed solution.

  Routing algorithm used is Pathfinder.

  Author: Jason Luu
  Date: July 22, 2013
 */

#include <cstdio>
#include <cstring>
#include <vector>
#include <map>
#include <queue>
#include <cmath>
using namespace std;

#include "vtr_assert.h"
#include "vtr_log.h"

#include "vpr_error.h"
#include "vpr_types.h"

#include "physical_types.h"
#include "globals.h"
#include "atom_netlist.h"
#include "vpr_utils.h"
#include "pack_types.h"
#include "pb_type_graph.h"
#include "lb_type_rr_graph.h"
#include "cluster_router.h"

/* #define PRINT_INTRA_LB_ROUTE */

/*****************************************************************************************
* Internal data structures
******************************************************************************************/

enum e_commit_remove {RT_COMMIT, RT_REMOVE};

// TODO: check if this hacky class memory reserve thing is still necessary, if not, then delete
/* Packing uses a priority queue that requires a large number of elements.  This backdoor
allows me to use a priority queue where I can pre-allocate the # of elements in the underlying container
for efficiency reasons.  Note: Must use vector with this */
template <class T, class U, class V>
class reservable_pq: public priority_queue<T, U, V>
{
	public:
		typedef typename priority_queue<T>::size_type size_type;
		reservable_pq(size_type capacity = 0) {
			reserve(capacity);
			cur_cap = capacity;
		};
		void reserve(size_type capacity) {
			this->c.reserve(capacity);
			cur_cap = capacity;
		}
		void clear() {
			this->c.clear();
			this->c.reserve(cur_cap);
		}
	private:
		size_type cur_cap;
};

/*****************************************************************************************
* Internal functions declarations
******************************************************************************************/
static void free_lb_net_rt(t_lb_trace *lb_trace);
static void free_lb_trace(t_lb_trace *lb_trace);
static void add_pin_to_rt_terminals(t_lb_router_data *router_data, const AtomPinId pin_id);
static void remove_pin_from_rt_terminals(t_lb_router_data *router_data, const AtomPinId pin_id);

static void fix_duplicate_equivalent_pins(t_lb_router_data *router_data);

static void commit_remove_rt(t_lb_trace *rt, t_lb_router_data *router_data, e_commit_remove op);
static bool is_skip_route_net(t_lb_trace *rt, t_lb_router_data *router_data);
static void add_source_to_rt(t_lb_router_data *router_data, int inet);
static void expand_rt(t_lb_router_data *router_data, int inet, reservable_pq<t_expansion_node, vector <t_expansion_node>, compare_expansion_node> &pq, int irt_net);
static void expand_rt_rec(t_lb_trace *rt, int prev_index, t_explored_node_tb *explored_node_tb,
	reservable_pq<t_expansion_node, vector <t_expansion_node>, compare_expansion_node> &pq, int irt_net, int explore_id_index);
static void expand_node(t_lb_router_data *router_data, t_expansion_node exp_node,
	reservable_pq<t_expansion_node, vector <t_expansion_node>, compare_expansion_node> &pq, int net_fanout);
static void add_to_rt(t_lb_trace *rt, int node_index, t_lb_router_data *router_data, int irt_net);
static bool is_route_success(t_lb_router_data *router_data);
static t_lb_trace *find_node_in_rt(t_lb_trace *rt, int rt_index);
static void reset_explored_node_tb(t_lb_router_data *router_data);
static void save_and_reset_lb_route(t_lb_router_data *router_data);
static void load_trace_to_pb_route(t_pb_routes& pb_route, const int total_pins, const AtomNetId net_id, const int prev_pin_id, const t_lb_trace *trace);

static std::string describe_lb_type_rr_node(int inode,
                                            const t_lb_router_data* router_data);

static std::vector<int> find_congested_rr_nodes(const std::vector<t_lb_type_rr_node>& lb_type_graph,
                                                const t_lb_rr_node_stats* lb_rr_node_stats);
static std::string describe_pb_graph_pin(const t_pb_graph_pin* pb_graph_pin);
static std::vector<int> find_incoming_rr_nodes(int dst_node, const t_lb_router_data* router_data);
static std::string describe_congested_rr_nodes(const std::vector<int>& congested_rr_nodes,
                                               const t_lb_router_data* router_data);
/*****************************************************************************************
* Debug functions declarations
******************************************************************************************/
#ifdef PRINT_INTRA_LB_ROUTE
static void print_route(const char *filename, t_lb_router_data *router_data);
static void print_route(FILE *fp, t_lb_router_data *router_data);
#endif
static void print_trace(FILE *fp, t_lb_trace *trace, t_lb_router_data *router_data);

/*****************************************************************************************
* Constructor/Destructor functions
******************************************************************************************/

/**
 Build data structures used by intra-logic block router
 */
t_lb_router_data *alloc_and_load_router_data(vector<t_lb_type_rr_node> *lb_type_graph, t_type_ptr type) {
	t_lb_router_data *router_data = new t_lb_router_data;
	int size;

	router_data->lb_type_graph = lb_type_graph;
	size = router_data->lb_type_graph->size();
	router_data->lb_rr_node_stats = new t_lb_rr_node_stats[size];
	router_data->explored_node_tb = new t_explored_node_tb[size];
	router_data->intra_lb_nets = new vector<t_intra_lb_net>;
	router_data->atoms_added = new map<AtomBlockId, bool>;
	router_data->lb_type = type;

	return router_data;
}

/* free data used by router */
void free_router_data(t_lb_router_data *router_data) {
	if(router_data != nullptr && router_data->lb_type_graph != nullptr) {
		delete [] router_data->lb_rr_node_stats;
		router_data->lb_rr_node_stats = nullptr;
		delete [] router_data->explored_node_tb;
		router_data->explored_node_tb = nullptr;
		router_data->lb_type_graph = nullptr;
		delete router_data->atoms_added;
		router_data->atoms_added = nullptr;
		free_intra_lb_nets(router_data->intra_lb_nets);
		free_intra_lb_nets(router_data->saved_lb_nets);
		router_data->intra_lb_nets = nullptr;
		delete router_data;
	}
}

static bool route_has_conflict(t_lb_trace *rt, t_lb_router_data *router_data) {
	vector <t_lb_type_rr_node> & lb_type_graph = *router_data->lb_type_graph;

	int cur_mode = -1;
	for (unsigned int i = 0; i < rt->next_nodes.size(); i++) {
		int new_mode = get_lb_type_rr_graph_edge_mode(lb_type_graph,
            rt->current_node, rt->next_nodes[i].current_node);
		if (cur_mode != -1 && cur_mode != new_mode) {
			return true;
		}
		if (route_has_conflict(&rt->next_nodes[i], router_data) == true) {
			return true;
		}
		cur_mode = new_mode;
	}

	return false;
}

// Check one edge for mode conflict.
static bool check_edge_for_route_conflicts(
		std::unordered_map<const t_pb_graph_node *, const t_mode *> *mode_map,
		const t_pb_graph_pin *driver_pin, const t_pb_graph_pin *pin) {
	if(driver_pin == nullptr) {
		return false;
	}

	// Only check pins that are OUT_PORTs.
	if(pin == nullptr || pin->port == nullptr || pin->port->type != OUT_PORT) {
		return false;
	}
	VTR_ASSERT(!pin->port->is_clock);

	auto *pb_graph_node = pin->parent_node;
	VTR_ASSERT(pb_graph_node->pb_type == pin->port->parent_pb_type);

	const t_pb_graph_edge *edge = get_edge_between_pins(driver_pin, pin);
	VTR_ASSERT(edge != nullptr);

	auto mode_of_edge = edge->interconnect->parent_mode_index;
	auto *mode = &pb_graph_node->pb_type->modes[mode_of_edge];

	auto result = mode_map->insert(std::make_pair(
				pb_graph_node, mode));
	if(!result.second) {
		if(result.first->second != mode) {
			std::cout << vtr::string_fmt(
				"Differing modes for block.  Got %s previously and %s for interconnect %s.",
				mode->name, result.first->second->name,
				edge->interconnect->name) << std::endl;
			return true;
		}
	}

	return false;
}

// Walk one net and either add the pb_type modes to mode_map, or if they already
// exist, ensure that the edges in the net are not in conflict.
static bool check_net_for_route_conflicts(
		std::unordered_map<const t_pb_graph_node *, const t_mode *> *mode_map,
		const t_lb_trace *driver, const t_lb_router_data *router_data) {
	VTR_ASSERT(driver != nullptr);

	vector <t_lb_type_rr_node> & lb_type_graph = *router_data->lb_type_graph;
	auto &driver_node = lb_type_graph[driver->current_node];
	auto *driver_pin = driver_node.pb_graph_pin;

	// Check each driver_pin -> pin edge.
	if(driver_pin != nullptr) {
		for (const auto &next_node : driver->next_nodes) {
			auto &node = lb_type_graph[next_node.current_node];
			if(check_edge_for_route_conflicts(mode_map, driver_pin, node.pb_graph_pin)) {
				return true;
			}
		}
	}

	// Walk the rest of the net.
	for (const auto &next_node : driver->next_nodes) {
		if (check_net_for_route_conflicts(mode_map, &next_node, router_data)) {
			return true;
		}
	}

	return false;
}

// Walk nets and check if each pb_type has the same mode.
static bool check_for_route_conflicts(const vector <t_intra_lb_net> &lb_nets, const t_lb_router_data *router_data) {
	std::unordered_map<const t_pb_graph_node *, const t_mode *> mode_map;
	for(const auto &net : lb_nets) {
		if(check_net_for_route_conflicts(&mode_map, net.rt_tree, router_data)) {
			return true;
		}
	}

	return false;
}

/*****************************************************************************************
* Routing Functions
******************************************************************************************/

/* Add pins of netlist atom to to current routing drivers/targets */
void add_atom_as_target(t_lb_router_data *router_data, const AtomBlockId blk_id) {
	const t_pb *pb;
    auto& atom_ctx = g_vpr_ctx.atom();

    std::map<AtomBlockId, bool>& atoms_added = *router_data->atoms_added;


	if(atoms_added.count(blk_id) > 0) {
		vpr_throw(VPR_ERROR_PACK, __FILE__, __LINE__, "Atom %s added twice to router\n", atom_ctx.nlist.block_name(blk_id).c_str());
	}

	pb = atom_ctx.lookup.atom_pb(blk_id);

    VTR_ASSERT(pb);

	atoms_added[blk_id] = true;

	set_reset_pb_modes(router_data, pb, true);

    for(auto pin_id : atom_ctx.nlist.block_pins(blk_id)) {
        add_pin_to_rt_terminals(router_data, pin_id);
    }

    fix_duplicate_equivalent_pins(router_data);
}

/* Remove pins of netlist atom from current routing drivers/targets */
void remove_atom_from_target(t_lb_router_data *router_data, const AtomBlockId blk_id) {
    auto& atom_ctx = g_vpr_ctx.atom();

	map <AtomBlockId, bool> & atoms_added = *router_data->atoms_added;

	const t_pb* pb = atom_ctx.lookup.atom_pb(blk_id);

	if(atoms_added.count(blk_id) == 0) {
		return;
	}

	set_reset_pb_modes(router_data, pb, false);

    for(auto pin_id : atom_ctx.nlist.block_pins(blk_id)) {
        remove_pin_from_rt_terminals(router_data, pin_id);
    }

	atoms_added.erase(blk_id);
}

/* Set/Reset mode of rr nodes to the pb used.  If set == true, then set all modes of the rr nodes affected by pb to the mode of the pb.
   Set all modes related to pb to 0 otherwise */
void set_reset_pb_modes(t_lb_router_data *router_data, const t_pb *pb, const bool set) {
	t_pb_type *pb_type;
	t_pb_graph_node *pb_graph_node;
	int mode = pb->mode;
	int inode;

    VTR_ASSERT(mode >= 0);

	pb_graph_node = pb->pb_graph_node;
	pb_type = pb_graph_node->pb_type;

	/* Input and clock pin modes are based on current pb mode */
	for(int iport = 0; iport < pb_graph_node->num_input_ports; iport++) {
		for(int ipin = 0; ipin < pb_graph_node->num_input_pins[iport]; ipin++) {
			inode = pb_graph_node->input_pins[iport][ipin].pin_count_in_cluster;
			router_data->lb_rr_node_stats[inode].mode = (set == true) ? mode : -1;
		}
	}
	for(int iport = 0; iport < pb_graph_node->num_clock_ports; iport++) {
		for(int ipin = 0; ipin < pb_graph_node->num_clock_pins[iport]; ipin++) {
			inode = pb_graph_node->clock_pins[iport][ipin].pin_count_in_cluster;
			router_data->lb_rr_node_stats[inode].mode = (set == true) ? mode : -1;
		}
	}

	/* Output pin modes are based on parent pb, so set children to use new mode
	   Output pin of top-level logic block is also set to mode 0
	*/
	if(pb_type->num_modes != 0) {
		for(int ichild_type = 0; ichild_type < pb_type->modes[mode].num_pb_type_children; ichild_type++) {
			for(int ichild = 0; ichild < pb_type->modes[mode].pb_type_children[ichild_type].num_pb; ichild++) {
				t_pb_graph_node *child_pb_graph_node = &pb_graph_node->child_pb_graph_nodes[mode][ichild_type][ichild];
				for(int iport = 0; iport < child_pb_graph_node->num_output_ports; iport++) {
					for(int ipin = 0; ipin < child_pb_graph_node->num_output_pins[iport]; ipin++) {
						inode = child_pb_graph_node->output_pins[iport][ipin].pin_count_in_cluster;
						router_data->lb_rr_node_stats[inode].mode = (set == true) ? mode : -1;
					}
				}
			}
		}
	}
}

/* Attempt to route routing driver/targets on the current architecture
   Follows pathfinder negotiated congestion algorithm
*/
bool try_intra_lb_route(t_lb_router_data *router_data,
                        int verbosity) {
	vector <t_intra_lb_net> & lb_nets = *router_data->intra_lb_nets;
	vector <t_lb_type_rr_node> & lb_type_graph = *router_data->lb_type_graph;
	bool is_routed = false;
	bool is_impossible = false;
	t_expansion_node exp_node;

	/* Stores state info during route */
	reservable_pq <t_expansion_node, vector <t_expansion_node>, compare_expansion_node> pq;

	reset_explored_node_tb(router_data);

	/* Reset current routing */
	for(unsigned int inet = 0; inet < lb_nets.size(); inet++) {
		free_lb_net_rt(lb_nets[inet].rt_tree);
		lb_nets[inet].rt_tree = nullptr;
	}
	for(unsigned int inode = 0; inode < lb_type_graph.size(); inode++) {
		router_data->lb_rr_node_stats[inode].historical_usage = 0;
		router_data->lb_rr_node_stats[inode].occ = 0;
	}

	/*	Iteratively remove congestion until a successful route is found.
		Cap the total number of iterations tried so that if a solution does not exist, then the router won't run indefinitely */
	router_data->pres_con_fac = router_data->params.pres_fac;
	for(int iter = 0; iter < router_data->params.max_iterations && is_routed == false && is_impossible == false; iter++) {
		unsigned int inet;
		/* Iterate across all nets internal to logic block */
		for(inet = 0; inet < lb_nets.size() && is_impossible == false; inet++) {
			int idx = inet;
			if (is_skip_route_net(lb_nets[idx].rt_tree, router_data) == true) {
				continue;
			}
			commit_remove_rt(lb_nets[idx].rt_tree, router_data, RT_REMOVE);
			free_lb_net_rt(lb_nets[idx].rt_tree);
			lb_nets[idx].rt_tree = nullptr;
			add_source_to_rt(router_data, idx);

			/* Route each sink of net */
			for(unsigned int itarget = 1; itarget < lb_nets[idx].terminals.size() && is_impossible == false; itarget++) {
				pq.clear();
				/* Get lowest cost next node, repeat until a path is found or if it is impossible to route */

				expand_rt(router_data, idx, pq, idx);
				do {
					if(pq.empty()) {
						/* No connection possible */
						is_impossible = true;

                        //Print detailed debug info
                        auto& atom_nlist = g_vpr_ctx.atom().nlist;
                        AtomNetId net_id = lb_nets[inet].atom_net_id;
                        AtomPinId driver_pin = lb_nets[inet].atom_pins[0];
                        AtomPinId sink_pin = lb_nets[inet].atom_pins[itarget];
                        int driver_rr_node = lb_nets[inet].terminals[0];
                        int sink_rr_node = lb_nets[inet].terminals[itarget];

                        if (verbosity > 3) {
                            VTR_LOG("No possible routing path from %s to %s: needed for net '%s' from net pin '%s'",
                                        describe_lb_type_rr_node(driver_rr_node, router_data).c_str(),
                                        describe_lb_type_rr_node(sink_rr_node, router_data).c_str(),
                                        atom_nlist.net_name(net_id).c_str(),
                                        atom_nlist.pin_name(driver_pin).c_str());
                            if (sink_pin) {
                                VTR_LOG(" to net pin '%s'", atom_nlist.pin_name(sink_pin).c_str());
                            }
                            VTR_LOG("\n");
                        }
					} else {
						exp_node = pq.top();
						pq.pop();

                        if(router_data->explored_node_tb[exp_node.node_index].explored_id != router_data->explore_id_index) {
							/* First time node is popped implies path to this node is the lowest cost.
								If the node is popped a second time, then the path to that node is higher than this path so
								ignore.
							*/
							router_data->explored_node_tb[exp_node.node_index].explored_id = router_data->explore_id_index;
							router_data->explored_node_tb[exp_node.node_index].prev_index = exp_node.prev_index;
							if(exp_node.node_index != lb_nets[idx].terminals[itarget]) {
								expand_node(router_data, exp_node, pq, lb_nets[idx].terminals.size() - 1);
							}
                        }
					}
				} while(exp_node.node_index != lb_nets[idx].terminals[itarget] && is_impossible == false);

				if(exp_node.node_index == lb_nets[idx].terminals[itarget]) {
					/* Net terminal is routed, add this to the route tree, clear data structures, and keep going */
					add_to_rt(lb_nets[idx].rt_tree, exp_node.node_index, router_data, idx);
				}

				if (debug_clustering) {
					vtr::printf("Routing finished\n");
					vtr::printf("\tS");
					print_trace(stdout, lb_nets[idx].rt_tree, router_data);
					vtr::printf("\n");
				}

				if (is_impossible) {
					vtr::printf("Routing was impossible!\n");
				} else {
					is_impossible = route_has_conflict(lb_nets[idx].rt_tree, router_data);
					if (is_impossible) {
						vtr::printf("Routing was impossible due to modes!\n");
					}
				}

				router_data->explore_id_index++;
				if(router_data->explore_id_index > 2000000000) {
					/* overflow protection */
					for(unsigned int id = 0; id < lb_type_graph.size(); id++) {
						router_data->explored_node_tb[id].explored_id = OPEN;
						router_data->explored_node_tb[id].enqueue_id = OPEN;
						router_data->explore_id_index = 1;
					}
				}
			}

			commit_remove_rt(lb_nets[idx].rt_tree, router_data, RT_COMMIT);
		}

		if(is_impossible == false) {
			// We've checked that each net has no mode conflicts within the
			// net via route_has_conflict, however this is in insufficient.
			//
			// All nets from each pb_type must not have a mode conflict between
			// the nets.
			is_impossible = check_for_route_conflicts(lb_nets, router_data);
		}

		if(is_impossible == false) {
			is_routed = is_route_success(router_data);
		} else {
			--inet;
            auto& atom_ctx = g_vpr_ctx.atom();
			VTR_LOG("Net '%s' is impossible to route within proposed %s cluster\n", atom_ctx.nlist.net_name(lb_nets[inet].atom_net_id).c_str(), router_data->lb_type->name);
			is_routed = false;
		}
		router_data->pres_con_fac *= router_data->params.pres_fac_mult;
	}

	if (is_routed) {
		save_and_reset_lb_route(router_data);
	} else {
		//Unroutable
#ifdef PRINT_INTRA_LB_ROUTE
		print_route("intra_lb_failed_route.echo", router_data);
#endif
<<<<<<< HEAD

		if (debug_clustering) {
			if (!is_impossible) {
				//Report the congested nodes and associated nets
				auto congested_rr_nodes = find_congested_rr_nodes(lb_type_graph, router_data->lb_rr_node_stats);
				if (!congested_rr_nodes.empty()) {
					vtr::printf("%s\n", describe_congested_rr_nodes(congested_rr_nodes, router_data).c_str());
				}
			}
		}

=======

		if (verbosity > 3) {
			if (!is_impossible) {
				//Report the congested nodes and associated nets
				auto congested_rr_nodes = find_congested_rr_nodes(lb_type_graph, router_data->lb_rr_node_stats);
				if (!congested_rr_nodes.empty()) {
					VTR_LOG("%s\n", describe_congested_rr_nodes(congested_rr_nodes, router_data).c_str());
				}
			}
		}

>>>>>>> 6f822dc6
		//Clean-up
		for (unsigned int inet = 0; inet < lb_nets.size(); inet++) {
			free_lb_net_rt(lb_nets[inet].rt_tree);
			lb_nets[inet].rt_tree = nullptr;
		}
	}
	return is_routed;
}


/*****************************************************************************************
* Accessor Functions
******************************************************************************************/

/* Creates an array [0..num_pb_graph_pins-1] lookup for intra-logic block routing.  Given pb_graph_pin id for clb, lookup atom net that uses that pin.
   If pin is not used, stores OPEN at that pin location */
t_pb_routes alloc_and_load_pb_route(const vector <t_intra_lb_net> *intra_lb_nets, t_pb_graph_node *pb_graph_head) {
	const vector <t_intra_lb_net> &lb_nets = *intra_lb_nets;
	int total_pins = pb_graph_head->total_pb_pins;
	t_pb_routes pb_route;

	for(int inet = 0; inet < (int)lb_nets.size(); inet++) {
		load_trace_to_pb_route(pb_route, total_pins, lb_nets[inet].atom_net_id, OPEN, lb_nets[inet].rt_tree);
	}

	return pb_route;
}

/* Free pin-to-atomic_net array lookup */
void free_pb_route(t_pb_route *pb_route) {
	if(pb_route != nullptr) {
		delete []pb_route;
	}
}

void free_intra_lb_nets(vector <t_intra_lb_net> *intra_lb_nets) {
	if(intra_lb_nets == nullptr) {
		return;
	}
	vector <t_intra_lb_net> &lb_nets = *intra_lb_nets;
	for(unsigned int i = 0; i < lb_nets.size(); i++) {
		lb_nets[i].terminals.clear();
		free_lb_net_rt(lb_nets[i].rt_tree);
		lb_nets[i].rt_tree = nullptr;
	}
	delete intra_lb_nets;
}


/***************************************************************************
Internal Functions
****************************************************************************/

/* Recurse through route tree trace to populate pb pin to atom net lookup array */
static void load_trace_to_pb_route(t_pb_routes& pb_route, const int total_pins, const AtomNetId net_id, const int prev_pin_id, const t_lb_trace *trace) {
	int ipin = trace->current_node;
	int driver_pb_pin_id = prev_pin_id;
	int cur_pin_id = OPEN;
	if(ipin < total_pins) {
		/* This routing node corresponds with a pin.  This node is virtual (ie. sink or source node) */
		cur_pin_id = ipin;
		if(!pb_route.count(ipin)) {
            pb_route.insert(std::make_pair(cur_pin_id, t_pb_route()));
			pb_route[cur_pin_id].atom_net_id = net_id;
			pb_route[cur_pin_id].driver_pb_pin_id = driver_pb_pin_id;
		} else {
			VTR_ASSERT(pb_route[cur_pin_id].atom_net_id == net_id);
		}
	}
	for(int itrace = 0; itrace< (int)trace->next_nodes.size(); itrace++) {
		load_trace_to_pb_route(pb_route, total_pins, net_id, cur_pin_id, &trace->next_nodes[itrace]);
	}
}


/* Free route tree for intra-logic block routing */
static void free_lb_net_rt(t_lb_trace *lb_trace) {
	if(lb_trace != nullptr) {
		for(unsigned int i = 0; i < lb_trace->next_nodes.size(); i++) {
			free_lb_trace(&lb_trace->next_nodes[i]);
		}
		lb_trace->next_nodes.clear();
		delete lb_trace;
	}
}

/* Free trace for intra-logic block routing */
static void free_lb_trace(t_lb_trace *lb_trace) {
	if(lb_trace != nullptr) {
		for(unsigned int i = 0; i < lb_trace->next_nodes.size(); i++) {
			free_lb_trace(&lb_trace->next_nodes[i]);
		}
		lb_trace->next_nodes.clear();
	}
}


/* Given a pin of a net, assign route tree terminals for it
   Assumes that pin is not already assigned
*/
static void add_pin_to_rt_terminals(t_lb_router_data *router_data, const AtomPinId pin_id) {
	vector <t_intra_lb_net> & lb_nets = *router_data->intra_lb_nets;
	vector <t_lb_type_rr_node> & lb_type_graph = *router_data->lb_type_graph;
	t_type_ptr lb_type = router_data->lb_type;
	bool found = false;
	unsigned int ipos;
    auto& atom_ctx = g_vpr_ctx.atom();

    const t_pb_graph_pin* pb_graph_pin = find_pb_graph_pin(atom_ctx.nlist, atom_ctx.lookup, pin_id);
    VTR_ASSERT(pb_graph_pin);

    AtomPortId port_id = atom_ctx.nlist.pin_port(pin_id);
    AtomNetId net_id = atom_ctx.nlist.pin_net(pin_id);

	if(!net_id) {
        //No net connected to this pin, so nothing to route
		return;
	}

	/* Find if current net is in route tree, if not, then add to rt.
	   Code assumes that # of nets in cluster is small so a linear search through
       vector is faster than using more complex data structures
	*/
	for(ipos = 0; ipos < lb_nets.size(); ipos++) {
		if(lb_nets[ipos].atom_net_id == net_id) {
			found = true;
			break;
		}
	}
	if(found == false) {
		struct t_intra_lb_net new_net;

        new_net.atom_net_id = net_id;

		ipos = lb_nets.size();
		lb_nets.push_back(new_net);
	}
	VTR_ASSERT(lb_nets[ipos].atom_net_id == net_id);
    VTR_ASSERT(lb_nets[ipos].atom_pins.size() == lb_nets[ipos].terminals.size());

	/*
	Determine whether or not this is a new intra lb net, if yes, then add to list of intra lb nets
	*/
	if(lb_nets[ipos].terminals.empty()) {
		/* Add terminals */

        //Default assumption is that the source is outside the current cluster (will be overriden later if required)
		int source_terminal = get_lb_type_rr_graph_ext_source_index(lb_type);
		lb_nets[ipos].terminals.push_back(source_terminal);

        AtomPinId net_driver_pin_id = atom_ctx.nlist.net_driver(net_id);
		lb_nets[ipos].atom_pins.push_back(net_driver_pin_id);

		VTR_ASSERT_MSG(lb_type_graph[lb_nets[ipos].terminals[0]].type == LB_SOURCE, "Driver must be a source");
	}

    VTR_ASSERT(lb_nets[ipos].atom_pins.size() == lb_nets[ipos].terminals.size());

	if(atom_ctx.nlist.port_type(port_id) == PortType::OUTPUT) {
        //The current pin is the net driver, overwrite the default driver at index 0
		VTR_ASSERT_MSG(lb_nets[ipos].terminals[0] == get_lb_type_rr_graph_ext_source_index(lb_type), "Default driver must be external source");

        VTR_ASSERT(atom_ctx.nlist.pin_type(pin_id) == PinType::DRIVER);

        //Override the default since this is the driver, and it is within the cluster
		lb_nets[ipos].terminals[0] = pb_graph_pin->pin_count_in_cluster;
		lb_nets[ipos].atom_pins[0] = pin_id;

		VTR_ASSERT_MSG(lb_type_graph[lb_nets[ipos].terminals[0]].type == LB_SOURCE, "Driver must be a source");


		int sink_terminal = OPEN;
		if(lb_nets[ipos].terminals.size() < atom_ctx.nlist.net_pins(net_id).size()) {
            //Not all of the pins are within the cluster
			if(lb_nets[ipos].terminals.size() == 1) {
                //Only the source has been specified so far, must add cluster-external sink
				sink_terminal = get_lb_type_rr_graph_ext_sink_index(lb_type);
				lb_nets[ipos].terminals.push_back(sink_terminal);
				lb_nets[ipos].atom_pins.push_back(AtomPinId::INVALID());
			} else {
                VTR_ASSERT(lb_nets[ipos].terminals.size() > 1);

                //TODO: Figure out why we swap terminal 1 here (although it appears to work correctly,
                //      it's not clear why this is needed...)

                //Move current terminal 1 to end
				sink_terminal = lb_nets[ipos].terminals[1];
				AtomPinId sink_atom_pin = lb_nets[ipos].atom_pins[1];
				lb_nets[ipos].terminals.push_back(sink_terminal);
				lb_nets[ipos].atom_pins.push_back(sink_atom_pin);

                //Create external sink at terminal 1
				sink_terminal = get_lb_type_rr_graph_ext_sink_index(lb_type);
				lb_nets[ipos].terminals[1] = sink_terminal;
				lb_nets[ipos].atom_pins[1] = AtomPinId::INVALID();
			}
			VTR_ASSERT(lb_type_graph[lb_nets[ipos].terminals[1]].type == LB_SINK);
		}
	} else {
        //This is an input to a primitive
        VTR_ASSERT(atom_ctx.nlist.port_type(port_id) == PortType::INPUT
                   || atom_ctx.nlist.port_type(port_id) == PortType::CLOCK);
        VTR_ASSERT(atom_ctx.nlist.pin_type(pin_id) == PinType::SINK);

        //Get the rr node index associated with the pin
		int pin_index = pb_graph_pin->pin_count_in_cluster;
		VTR_ASSERT(lb_type_graph[pin_index].num_modes == 1);
		VTR_ASSERT(lb_type_graph[pin_index].num_fanout[0] == 1);

		/* We actually route to the sink (to handle logically equivalent pins).
         * The sink is one past the primitive input pin */
		int sink_index = lb_type_graph[pin_index].outedges[0][0].node_index;
		VTR_ASSERT(lb_type_graph[sink_index].type == LB_SINK);

		if(lb_nets[ipos].terminals.size() == atom_ctx.nlist.net_pins(net_id).size() &&
			lb_nets[ipos].terminals[1] == get_lb_type_rr_graph_ext_sink_index(lb_type)) {

		    /* If all sinks of net are all contained in the logic block, then the net does
             * not need to route out of the logic block, so can replace the external sink
             * with this last sink terminal */
			lb_nets[ipos].terminals[1] = sink_index;
			lb_nets[ipos].atom_pins[1] = pin_id;
		} else {
            //Add as a regular sink
			lb_nets[ipos].terminals.push_back(sink_index);
            lb_nets[ipos].atom_pins.push_back(pin_id);
		}
	}
    VTR_ASSERT(lb_nets[ipos].atom_pins.size() == lb_nets[ipos].terminals.size());

	int num_lb_terminals = lb_nets[ipos].terminals.size();
	VTR_ASSERT(num_lb_terminals <= (int) atom_ctx.nlist.net_pins(net_id).size());
	VTR_ASSERT(num_lb_terminals >= 0);

#ifdef VTR_ASSERT_SAFE_ENABLED
    //Sanity checks
    int num_extern_sources = 0;
    int num_extern_sinks = 0;
    for (size_t iterm = 0; iterm < lb_nets[ipos].terminals.size(); ++iterm) {
        int inode = lb_nets[ipos].terminals[iterm];
        AtomPinId atom_pin = lb_nets[ipos].atom_pins[iterm];
        if (iterm == 0) {
            //Net driver
            VTR_ASSERT_SAFE_MSG(lb_type_graph[inode].type == LB_SOURCE, "Driver must be a source RR node");
            VTR_ASSERT_SAFE_MSG(atom_pin, "Driver have an associated atom pin");
            VTR_ASSERT_SAFE_MSG(atom_ctx.nlist.pin_type(atom_pin) == PinType::DRIVER, "Source RR must be associated with a driver pin in atom netlist");
            if (inode == get_lb_type_rr_graph_ext_source_index(lb_type)) {
                ++num_extern_sources;
            }
        } else {
            //Net sink
            VTR_ASSERT_SAFE_MSG(lb_type_graph[inode].type == LB_SINK, "Non-driver must be a sink");

            if (inode == get_lb_type_rr_graph_ext_sink_index(lb_type)) {
                //External sink may have multiple potentially matching atom pins, so it's atom pin is left invalid
                VTR_ASSERT_SAFE_MSG(!atom_pin, "Cluster external sink should have no valid atom pin");
                ++num_extern_sinks;
            } else {
                VTR_ASSERT_SAFE_MSG(atom_pin, "Intra-cluster sink must have an associated atom pin");
                VTR_ASSERT_SAFE_MSG(atom_ctx.nlist.pin_type(atom_pin) == PinType::SINK, "Intra-cluster Sink RR must be associated with a sink pin in atom netlist");
            }
        }
    }
    VTR_ASSERT_SAFE_MSG(num_extern_sinks >= 0 && num_extern_sinks <= 1, "Net must have at most one external sink");
    VTR_ASSERT_SAFE_MSG(num_extern_sources >= 0 && num_extern_sources <= 1, "Net must have at most one external source");
#endif
}



/* Given a pin of a net, remove route tree terminals from it
*/
static void remove_pin_from_rt_terminals(t_lb_router_data *router_data, const AtomPinId pin_id) {
	vector <t_intra_lb_net> & lb_nets = *router_data->intra_lb_nets;
	vector <t_lb_type_rr_node> & lb_type_graph = *router_data->lb_type_graph;
	t_type_ptr lb_type = router_data->lb_type;
	bool found = false;
	unsigned int ipos;
    auto& atom_ctx = g_vpr_ctx.atom();

    const t_pb_graph_pin* pb_graph_pin = find_pb_graph_pin(atom_ctx.nlist, atom_ctx.lookup, pin_id);

    AtomPortId port_id = atom_ctx.nlist.pin_port(pin_id);
    AtomNetId net_id = atom_ctx.nlist.pin_net(pin_id);

	if(!net_id) {
		/* This is not a valid net */
		return;
	}

	/* Find current net in route tree
	   Code assumes that # of nets in cluster is small so a linear search through vector is faster than using more complex data structures
	*/
	for(ipos = 0; ipos < lb_nets.size(); ipos++) {
		if(lb_nets[ipos].atom_net_id == net_id) {
			found = true;
			break;
		}
	}
	VTR_ASSERT(found == true);
	VTR_ASSERT(lb_nets[ipos].atom_net_id == net_id);

    VTR_ASSERT(lb_nets[ipos].atom_pins.size() == lb_nets[ipos].terminals.size());

    auto port_type = atom_ctx.nlist.port_type(port_id);
	if(port_type == PortType::OUTPUT) {
		/* Net driver pin takes 0th position in terminals */
		int sink_terminal;
		VTR_ASSERT(lb_nets[ipos].terminals[0] == pb_graph_pin->pin_count_in_cluster);
		lb_nets[ipos].terminals[0] = get_lb_type_rr_graph_ext_source_index(lb_type);

		/* source terminal is now coming from outside logic block, do not need to route signal out of logic block */
		sink_terminal = get_lb_type_rr_graph_ext_sink_index(lb_type);
		if(lb_nets[ipos].terminals[1] == sink_terminal) {
			lb_nets[ipos].terminals[1] = lb_nets[ipos].terminals.back();
			lb_nets[ipos].terminals.pop_back();

            lb_nets[ipos].atom_pins[1] = lb_nets[ipos].atom_pins.back();
            lb_nets[ipos].atom_pins.pop_back();
		}
	} else {
        VTR_ASSERT(port_type == PortType::INPUT || port_type == PortType::CLOCK);

		/* Remove sink from list of terminals */
		int pin_index = pb_graph_pin->pin_count_in_cluster;
		unsigned int iterm;


		VTR_ASSERT(lb_type_graph[pin_index].num_modes == 1);
		VTR_ASSERT(lb_type_graph[pin_index].num_fanout[0] == 1);
		int sink_index = lb_type_graph[pin_index].outedges[0][0].node_index;
		VTR_ASSERT(lb_type_graph[sink_index].type == LB_SINK);

        int target_index = -1;
        //Search for the sink
		found = false;
		for(iterm = 0; iterm < lb_nets[ipos].terminals.size(); iterm++) {
			if(lb_nets[ipos].terminals[iterm] == sink_index) {
                target_index = sink_index;
				found = true;
				break;
			}
		}
        if(!found) {
            //Search for the pin
            found = false;
            for(iterm = 0; iterm < lb_nets[ipos].terminals.size(); iterm++) {
                if(lb_nets[ipos].terminals[iterm] == pin_index) {
                    target_index = pin_index;
                    found = true;
                    break;
                }
            }

        }
		VTR_ASSERT(found == true);
		VTR_ASSERT(lb_nets[ipos].terminals[iterm] == target_index);
		VTR_ASSERT(iterm > 0);

		/* Drop terminal from list */
		lb_nets[ipos].terminals[iterm] = lb_nets[ipos].terminals.back();
		lb_nets[ipos].terminals.pop_back();

        lb_nets[ipos].atom_pins[iterm] = lb_nets[ipos].atom_pins.back();
        lb_nets[ipos].atom_pins.pop_back();

		if(lb_nets[ipos].terminals.size() == 1 && lb_nets[ipos].terminals[0] != get_lb_type_rr_graph_ext_source_index(lb_type)) {
			/* The removed sink must be driven by an atom found in the cluster, add in special sink outside of cluster to represent this */
			lb_nets[ipos].terminals.push_back(get_lb_type_rr_graph_ext_sink_index(lb_type));
            lb_nets[ipos].atom_pins.push_back(AtomPinId::INVALID());
		}

		if(lb_nets[ipos].terminals.size() > 1 &&
			lb_nets[ipos].terminals[1] != get_lb_type_rr_graph_ext_sink_index(lb_type) &&
			lb_nets[ipos].terminals[0] != get_lb_type_rr_graph_ext_source_index(lb_type)) {

			/* The removed sink must be driven by an atom found in the cluster, add in special sink outside of cluster to represent this */
			int terminal = lb_nets[ipos].terminals[1];
			lb_nets[ipos].terminals.push_back(terminal);
			lb_nets[ipos].terminals[1] = get_lb_type_rr_graph_ext_sink_index(lb_type);

			AtomPinId pin = lb_nets[ipos].atom_pins[1];
			lb_nets[ipos].atom_pins.push_back(pin);
			lb_nets[ipos].atom_pins[1] = AtomPinId::INVALID();

		}
	}
    VTR_ASSERT(lb_nets[ipos].atom_pins.size() == lb_nets[ipos].terminals.size());

	if(lb_nets[ipos].terminals.size() == 1 &&
		lb_nets[ipos].terminals[0] == get_lb_type_rr_graph_ext_source_index(lb_type)) {
		/* This net is not routed, remove from list of nets in lb */
		lb_nets[ipos] = lb_nets.back();
		lb_nets.pop_back();
	}
}

//It is possible that a net may connect multiple times to a logically equivalent set of primitive pins.
//The cluster router will only route one connection for a particular net to the common sink of the
//equivalent pins.
//
//To work around this, we fix all but one of these duplicate connections to route to specific pins,
//(instead of the common sink). This ensures a legal routing is produced and that the duplicate pins
//are not 'missing' in the clustered netlist.
static void fix_duplicate_equivalent_pins(t_lb_router_data *router_data) {
    auto& atom_ctx = g_vpr_ctx.atom();

	vector <t_lb_type_rr_node> & lb_type_graph = *router_data->lb_type_graph;
	vector <t_intra_lb_net> & lb_nets = *router_data->intra_lb_nets;

    for(size_t ilb_net = 0; ilb_net < lb_nets.size(); ++ilb_net) {

        //Collect all the sink terminals indicies which target a particular node
        std::map<int,std::vector<int>> duplicate_terminals;
        for(size_t iterm = 1; iterm < lb_nets[ilb_net].terminals.size(); ++iterm) {
            int node = lb_nets[ilb_net].terminals[iterm];

            duplicate_terminals[node].push_back(iterm);
        }

        for(auto kv : duplicate_terminals) {
            if(kv.second.size() < 2) continue; //Only process duplicates

            //Remap all the duplicate terminals so they target the pin instead of the sink
            for(size_t idup_term = 0; idup_term < kv.second.size(); ++idup_term) {
                int iterm = kv.second[idup_term]; //The index in terminals which is duplicated

                VTR_ASSERT(lb_nets[ilb_net].atom_pins.size() == lb_nets[ilb_net].terminals.size());
                AtomPinId atom_pin = lb_nets[ilb_net].atom_pins[iterm];
                VTR_ASSERT(atom_pin);

                const t_pb_graph_pin* pb_graph_pin = find_pb_graph_pin(atom_ctx.nlist, atom_ctx.lookup, atom_pin);
                VTR_ASSERT(pb_graph_pin);

                if(pb_graph_pin->port->equivalent == PortEquivalence::NONE) continue; //Only need to remap equivalent ports

                //Remap this terminal to an explicit pin instead of the common sink
                int pin_index = pb_graph_pin->pin_count_in_cluster;

                VTR_LOG_WARN(
                            "Found duplicate nets connected to logically equivalent pins. "
                            "Remapping intra lb net %d (atom net %zu '%s') from common sink "
                            "pb_route %d to fixed pin pb_route %d\n",
                            ilb_net, size_t(lb_nets[ilb_net].atom_net_id), atom_ctx.nlist.net_name(lb_nets[ilb_net].atom_net_id).c_str(),
                            kv.first, pin_index);

                VTR_ASSERT(lb_type_graph[pin_index].type == LB_INTERMEDIATE);
                VTR_ASSERT(lb_type_graph[pin_index].num_fanout[0] == 1);
                int sink_index = lb_type_graph[pin_index].outedges[0][0].node_index;
                VTR_ASSERT(lb_type_graph[sink_index].type == LB_SINK);
                VTR_ASSERT_MSG(sink_index == lb_nets[ilb_net].terminals[iterm], "Remapped pin must be connected to original sink");


                //Change the target
                lb_nets[ilb_net].terminals[iterm] = pin_index;
            }
        }
    }
}

/* Commit or remove route tree from currently routed solution */
static void commit_remove_rt(t_lb_trace *rt, t_lb_router_data *router_data, e_commit_remove op) {
	t_lb_rr_node_stats *lb_rr_node_stats;
	t_explored_node_tb *explored_node_tb;
	vector <t_lb_type_rr_node> & lb_type_graph = *router_data->lb_type_graph;
	int inode;
	int incr;

	lb_rr_node_stats = router_data->lb_rr_node_stats;
	explored_node_tb = router_data->explored_node_tb;

	if(rt == nullptr) {
		return;
	}

	inode = rt->current_node;

	/* Determine if node is being used or removed */
	if (op == RT_COMMIT) {
		incr = 1;
		if (lb_rr_node_stats[inode].occ >= lb_type_graph[inode].capacity) {
			lb_rr_node_stats[inode].historical_usage += (lb_rr_node_stats[inode].occ - lb_type_graph[inode].capacity + 1); /* store historical overuse */
		}
	} else {
		incr = -1;
		explored_node_tb[inode].inet = OPEN;
	}

	lb_rr_node_stats[inode].occ += incr;
	VTR_ASSERT(lb_rr_node_stats[inode].occ >= 0);

	/* Recursively update route tree */
	for(unsigned int i = 0; i < rt->next_nodes.size(); i++) {
		commit_remove_rt(&rt->next_nodes[i], router_data, op);
	}
}

/* Should net be skipped?  If the net does not conflict with another net, then skip routing this net */
static bool is_skip_route_net(t_lb_trace *rt, t_lb_router_data *router_data) {
	t_lb_rr_node_stats *lb_rr_node_stats;
	vector <t_lb_type_rr_node> & lb_type_graph = *router_data->lb_type_graph;
	int inode;

	lb_rr_node_stats = router_data->lb_rr_node_stats;

	if (rt == nullptr) {
		return false; /* Net is not routed, therefore must route net */
	}

	inode = rt->current_node;

	/* Determine if node is overused */
	if (lb_rr_node_stats[inode].occ > lb_type_graph[inode].capacity) {
		/* Conflict between this net and another net at this node, reroute net */
		return false;
	}

	/* Recursively check that rest of route tree does not have a conflict */
	for (unsigned int i = 0; i < rt->next_nodes.size(); i++) {
		if (is_skip_route_net(&rt->next_nodes[i], router_data) == false) {
			return false;
		}
	}

	/* No conflict, this net's current route is legal, skip routing this net */
	return true;
}


/* At source mode as starting point to existing route tree */
static void add_source_to_rt(t_lb_router_data *router_data, int inet) {
	VTR_ASSERT((*router_data->intra_lb_nets)[inet].rt_tree == nullptr);
	(*router_data->intra_lb_nets)[inet].rt_tree = new t_lb_trace;
	(*router_data->intra_lb_nets)[inet].rt_tree->current_node = (*router_data->intra_lb_nets)[inet].terminals[0];
}

/* Expand all nodes found in route tree into priority queue */
static void expand_rt(t_lb_router_data *router_data, int inet,
	reservable_pq<t_expansion_node, vector <t_expansion_node>, compare_expansion_node> &pq, int irt_net) {

	vector<t_intra_lb_net> &lb_nets = *router_data->intra_lb_nets;

	VTR_ASSERT(pq.empty());

	expand_rt_rec(lb_nets[inet].rt_tree, OPEN, router_data->explored_node_tb, pq, irt_net, router_data->explore_id_index);
}


/* Expand all nodes found in route tree into priority queue recursively */
static void expand_rt_rec(t_lb_trace *rt, int prev_index, t_explored_node_tb *explored_node_tb,
	reservable_pq<t_expansion_node, vector <t_expansion_node>, compare_expansion_node> &pq, int irt_net, int explore_id_index) {
	t_expansion_node enode;

	/* Perhaps should use a cost other than zero */
	enode.cost = 0;
	enode.node_index = rt->current_node;
	enode.prev_index = prev_index;
	pq.push(enode);
	explored_node_tb[enode.node_index].inet = irt_net;
	explored_node_tb[enode.node_index].explored_id = OPEN;
	explored_node_tb[enode.node_index].enqueue_id = explore_id_index;
	explored_node_tb[enode.node_index].enqueue_cost = 0;
	explored_node_tb[enode.node_index].prev_index = prev_index;


	for(unsigned int i = 0; i < rt->next_nodes.size(); i++) {
		expand_rt_rec(&rt->next_nodes[i], rt->current_node, explored_node_tb, pq, irt_net, explore_id_index);
	}
}


/* Expand all nodes found in route tree into priority queue */
static void expand_node(t_lb_router_data *router_data, t_expansion_node exp_node,
	reservable_pq<t_expansion_node, vector <t_expansion_node>, compare_expansion_node> &pq, int net_fanout) {

	vector <t_lb_type_rr_node> & lb_type_graph = *router_data->lb_type_graph;
	t_lb_rr_node_stats *lb_rr_node_stats = router_data->lb_rr_node_stats;

	auto cur_inode = exp_node.node_index;
	auto cur_cost = exp_node.cost;
	auto cur_mode = lb_rr_node_stats[cur_inode].mode;
	t_lb_router_params params = router_data->params;

	for (int mode = 0; mode < lb_type_graph[cur_inode].num_modes; mode++) {
		/* If a mode has been forced, only add edges from that mode, otherwise add edges from all modes. */
		if (cur_mode != -1 && mode != cur_mode) {
			continue;
		}
		for(int iedge = 0; iedge < lb_type_graph[cur_inode].num_fanout[mode]; iedge++) {
			/* Init new expansion node */
			t_expansion_node enode;
			enode.prev_index = cur_inode;
			enode.node_index = lb_type_graph[cur_inode].outedges[mode][iedge].node_index;
			enode.cost = cur_cost;

			/* Determine incremental cost of using expansion node */
			auto usage = lb_rr_node_stats[enode.node_index].occ + 1 - lb_type_graph[enode.node_index].capacity;
			auto incr_cost = lb_type_graph[enode.node_index].intrinsic_cost;
			incr_cost += lb_type_graph[cur_inode].outedges[mode][iedge].intrinsic_cost;
			incr_cost += params.hist_fac * lb_rr_node_stats[enode.node_index].historical_usage;
			if(usage > 0) {
				incr_cost *= (usage * router_data->pres_con_fac);
			}

			/* Adjust cost so that higher fanout nets prefer higher fanout routing nodes while lower fanout nets prefer lower fanout routing nodes */
			float fanout_factor = 1.0;
			int next_mode = lb_rr_node_stats[enode.node_index].mode;
			/* Assume first mode if a mode hasn't been forced. */
			if (next_mode == -1) {
				next_mode = 0;
			}
			if (lb_type_graph[enode.node_index].num_fanout[next_mode] > 1) {
				fanout_factor = 0.85 + (0.25 / net_fanout);
			} else {
				fanout_factor = 1.15 - (0.25 / net_fanout);
			}

			incr_cost *= fanout_factor;
			enode.cost = cur_cost + incr_cost;

			/* Add to queue if cost is lower than lowest cost path to this enode */
			if(router_data->explored_node_tb[enode.node_index].enqueue_id == router_data->explore_id_index) {
				if(enode.cost < router_data->explored_node_tb[enode.node_index].enqueue_cost) {
					pq.push(enode);
				}
			} else {
				router_data->explored_node_tb[enode.node_index].enqueue_id = router_data->explore_id_index;
				router_data->explored_node_tb[enode.node_index].enqueue_cost = enode.cost;
				pq.push(enode);
			}
		}
    }
}


/* Add new path from existing route tree to target sink */
static void add_to_rt(t_lb_trace *rt, int node_index, t_lb_router_data *router_data, int irt_net) {
    t_explored_node_tb *explored_node_tb = router_data->explored_node_tb;
	vector <int> trace_forward;
	int rt_index, trace_index;
	t_lb_trace *link_node;
	t_lb_trace curr_node;

	/* Store path all the way back to route tree */
	rt_index = node_index;
	while(explored_node_tb[rt_index].inet != irt_net) {
        trace_forward.push_back(rt_index);
		rt_index = explored_node_tb[rt_index].prev_index;
		VTR_ASSERT(rt_index != OPEN);
	}

	/* Find rt_index on the route tree */
	link_node = find_node_in_rt(rt, rt_index);
	VTR_ASSERT(link_node != nullptr);

	/* Add path to root tree */
	while(!trace_forward.empty()) {
		trace_index = trace_forward.back();
        curr_node.current_node = trace_index;
        link_node->next_nodes.push_back(curr_node);
        link_node = &link_node->next_nodes.back();
        trace_forward.pop_back();
	}
}

/* Determine if a completed route is valid.  A successful route has no congestion (ie. no routing resource is used by two nets). */
static bool is_route_success(t_lb_router_data *router_data) {
	vector <t_lb_type_rr_node> & lb_type_graph = *router_data->lb_type_graph;

	for(unsigned int inode = 0; inode < lb_type_graph.size(); inode++) {
		if(router_data->lb_rr_node_stats[inode].occ > lb_type_graph[inode].capacity) {
			return false;
		}
	}

	return true;
}

/* Given a route tree and an index of a node on the route tree, return a pointer to the trace corresponding to that index */
static t_lb_trace *find_node_in_rt(t_lb_trace *rt, int rt_index) {
	t_lb_trace *cur;
	if(rt->current_node == rt_index) {
		return rt;
	} else {
		for(unsigned int i = 0; i < rt->next_nodes.size(); i++) {
			cur = find_node_in_rt(&rt->next_nodes[i], rt_index);
			if(cur != nullptr) {
				return cur;
			}
		}
	}
	return nullptr;
}

#ifdef PRINT_INTRA_LB_ROUTE
/* Debug routine, print out current intra logic block route */
static void print_route(const char *filename, t_lb_router_data *router_data) {
	FILE *fp;
	vector <t_lb_type_rr_node> & lb_type_graph = *router_data->lb_type_graph;

	fp = fopen(filename, "w");
	for(unsigned int inode = 0; inode < lb_type_graph.size(); inode++) {
		fprintf(fp, "node %d occ %d cap %d\n", inode, router_data->lb_rr_node_stats[inode].occ, lb_type_graph[inode].capacity);
	}

	print_route(fp, router_data);
	fclose(fp);
}

static void print_route(FILE *fp, t_lb_router_data *router_data) {
	vector <t_intra_lb_net> & lb_nets = *router_data->intra_lb_nets;
	fprintf(fp, "\n\n----------------------------------------------------\n\n");

    auto& atom_ctx = g_vpr_ctx.atom();

	for(unsigned int inet = 0; inet < lb_nets.size(); inet++) {
		AtomNetId net_id = lb_nets[inet].atom_net_id;
		fprintf(fp, "net %s num targets %d \n", atom_ctx.nlist.net_name(net_id).c_str(), (int)lb_nets[inet].terminals.size());
		fprintf(fp, "\tS");
		print_trace(fp, lb_nets[inet].rt_tree, router_data);
		fprintf(fp, "\n\n");
	}
}
#endif

/* Debug routine, print out trace of net */
static void print_trace(FILE *fp, t_lb_trace *trace, t_lb_router_data *router_data) {
	if(trace == NULL) {
		fprintf(fp, " NULL");
		return;
	}
	for(unsigned int ibranch = 0; ibranch < trace->next_nodes.size(); ibranch++) {
		auto current_node = trace->current_node;
		auto current_str = describe_lb_type_rr_node(current_node, router_data);
		auto next_node = trace->next_nodes[ibranch].current_node;
		auto next_str = describe_lb_type_rr_node(next_node, router_data);
		if(trace->next_nodes.size() > 1) {
			fprintf(fp, "\n\tB");
		}
		fprintf(fp, "(%d:%s-->%d:%s) ", current_node, current_str.c_str(), next_node, next_str.c_str());
		print_trace(fp, &trace->next_nodes[ibranch], router_data);
	}
}

static void reset_explored_node_tb(t_lb_router_data *router_data) {
	vector <t_lb_type_rr_node> & lb_type_graph = *router_data->lb_type_graph;
	for(unsigned int inode = 0; inode < lb_type_graph.size(); inode++) {
		router_data->explored_node_tb[inode].prev_index = OPEN;
		router_data->explored_node_tb[inode].explored_id = OPEN;
		router_data->explored_node_tb[inode].inet = OPEN;
		router_data->explored_node_tb[inode].enqueue_id = OPEN;
		router_data->explored_node_tb[inode].enqueue_cost = 0;
	}
}



/* Save last successful intra-logic block route and reset current traceback */
static void save_and_reset_lb_route(t_lb_router_data *router_data) {
	vector <t_intra_lb_net> & lb_nets = *router_data->intra_lb_nets;

	/* Free old saved lb nets if exist */
	if(router_data->saved_lb_nets != nullptr) {
		free_intra_lb_nets(router_data->saved_lb_nets);
		router_data->saved_lb_nets = nullptr;
	}

	/* Save current routed solution */
	router_data->saved_lb_nets = new vector<t_intra_lb_net> (lb_nets.size());
	vector <t_intra_lb_net> & saved_lb_nets = *router_data->saved_lb_nets;

	for(int inet = 0; inet < (int)saved_lb_nets.size(); inet++) {
		/*
		  Save and reset route tree data
		*/
		saved_lb_nets[inet].atom_net_id = lb_nets[inet].atom_net_id;
		saved_lb_nets[inet].terminals.resize(lb_nets[inet].terminals.size());
		for(int iterm = 0; iterm < (int) lb_nets[inet].terminals.size(); iterm++) {
			saved_lb_nets[inet].terminals[iterm] = lb_nets[inet].terminals[iterm];
		}
		saved_lb_nets[inet].rt_tree = lb_nets[inet].rt_tree;
		lb_nets[inet].rt_tree = nullptr;
	}
}

static std::vector<int> find_congested_rr_nodes(const std::vector<t_lb_type_rr_node>& lb_type_graph,
                                                const t_lb_rr_node_stats* lb_rr_node_stats) {
    std::vector<int> congested_rr_nodes;
    for (size_t inode = 0; inode < lb_type_graph.size(); ++inode) {
        const t_lb_type_rr_node& rr_node = lb_type_graph[inode];
        const t_lb_rr_node_stats& rr_node_stats = lb_rr_node_stats[inode];

        if (rr_node_stats.occ > rr_node.capacity) {
            congested_rr_nodes.push_back(inode);
        }
    }

    return congested_rr_nodes;
}

static std::string describe_lb_type_rr_node(int inode,
                                            const t_lb_router_data* router_data) {
    std::string description;

    const t_lb_type_rr_node& rr_node = (*router_data->lb_type_graph)[inode];
    t_type_ptr lb_type = router_data->lb_type;

    const t_pb_graph_pin* pb_graph_pin = rr_node.pb_graph_pin;

    if (pb_graph_pin) {
        description += "'" + describe_pb_graph_pin(pb_graph_pin) + "'";
    } else if (inode == get_lb_type_rr_graph_ext_source_index(lb_type)) {
        VTR_ASSERT(rr_node.type == LB_SOURCE);
        description = "cluster-external source (LB_SOURCE)";
    } else if (inode == get_lb_type_rr_graph_ext_sink_index(lb_type)) {
        VTR_ASSERT(rr_node.type == LB_SINK);
        description = "cluster-external sink (LB_SINK)";
    } else if (rr_node.type == LB_SINK) {
        description = "cluster-internal sink (LB_SINK accessible via architecture pins: ";

        //To account for equivalent pins multiple pins may route to a single sink.
        //As a result we need to fin all the nodes which connect to this sink in order
        //to give user-friendly pin names
        std::vector<std::string> pin_descriptions;
        std::vector<int> pin_rrs = find_incoming_rr_nodes(inode, router_data);
        for (int pin_rr_idx : pin_rrs) {
            const t_pb_graph_pin* pin_pb_gpin = (*router_data->lb_type_graph)[pin_rr_idx].pb_graph_pin;
            pin_descriptions.push_back(describe_pb_graph_pin(pin_pb_gpin));
        }

        description += vtr::join(pin_descriptions, ", ");
        description += ")";

    } else if (rr_node.type == LB_SOURCE) {
        description = "cluster-internal source (LB_SOURCE)";
    } else if (rr_node.type == LB_INTERMEDIATE) {
        description = "cluster-internal intermediate?";
    } else {
        description = "<unknown lb_type_rr_node>";
    }

    return description;
}

static std::vector<int> find_incoming_rr_nodes(int dst_node, const t_lb_router_data* router_data) {
    std::vector<int> incoming_rr_nodes;
    const auto& lb_rr_graph = *router_data->lb_type_graph;
    for (size_t inode = 0; inode < lb_rr_graph.size(); ++inode) {
        const t_lb_type_rr_node& rr_node = lb_rr_graph[inode];
		for (int mode = 0; mode < rr_node.num_modes; mode++) {
			for (int iedge = 0; iedge < rr_node.num_fanout[mode]; ++iedge) {
				const t_lb_type_rr_node_edge& rr_edge = rr_node.outedges[mode][iedge];

				if (rr_edge.node_index == dst_node) {
					//The current node connects to the destination node
					incoming_rr_nodes.push_back(inode);
				}
			}
		}
    }
    return incoming_rr_nodes;
}

static std::string describe_pb_graph_pin(const t_pb_graph_pin* pb_graph_pin) {
    VTR_ASSERT(pb_graph_pin);
    std::string description;
    description += pb_graph_pin->parent_node->pb_type->name;
    description += "[" + std::to_string(pb_graph_pin->parent_node->placement_index) + "]";
    description += '.';
    description += pb_graph_pin->port->name;
    description += "[" + std::to_string(pb_graph_pin->pin_number) + "]";
    return description;
}

static std::string describe_congested_rr_nodes(const std::vector<int>& congested_rr_nodes,
                                               const t_lb_router_data* router_data) {
    std::string description;

    const auto& lb_nets = *router_data->intra_lb_nets;
    const auto& lb_type_graph = *router_data->lb_type_graph;
    const auto& lb_rr_node_stats = router_data->lb_rr_node_stats;

    std::multimap<size_t,AtomNetId> congested_rr_node_to_nets; //From rr_node to net
    for (unsigned int inet = 0; inet < lb_nets.size(); inet++) {
        AtomNetId atom_net = lb_nets[inet].atom_net_id;

        //Walk the traceback to find congested RR nodes for each net
        std::queue<t_lb_trace> q;

        if (lb_nets[inet].rt_tree) {
            q.push(*lb_nets[inet].rt_tree);
        }
        while (!q.empty()) {
            t_lb_trace curr = q.front();
            q.pop();

            for (const t_lb_trace& next_trace : curr.next_nodes) {
                q.push(next_trace);
            }

            int inode = curr.current_node;
            const t_lb_type_rr_node& rr_node = lb_type_graph[inode];
            const t_lb_rr_node_stats& rr_node_stats = lb_rr_node_stats[inode];

            if (rr_node_stats.occ > rr_node.capacity) {
                //Congested
                congested_rr_node_to_nets.insert({inode, atom_net});
            }
        }
    }

    VTR_ASSERT(!congested_rr_node_to_nets.empty());
    VTR_ASSERT(!congested_rr_nodes.empty());
    auto& atom_ctx = g_vpr_ctx.atom();
    for (int inode : congested_rr_nodes) {
        const t_lb_type_rr_node& rr_node = lb_type_graph[inode];
        const t_lb_rr_node_stats& rr_node_stats = lb_rr_node_stats[inode];
        description += vtr::string_fmt("RR Node %d (%s) is congested (occ: %d > capacity: %d) with the following nets:\n",
                inode,
                describe_lb_type_rr_node(inode, router_data).c_str(),
                rr_node_stats.occ,
                rr_node.capacity);
        auto range = congested_rr_node_to_nets.equal_range(inode);
        for (auto itr = range.first; itr != range.second; ++itr) {
            AtomNetId net = itr->second;
            description += vtr::string_fmt("\tNet: %s\n",
                    atom_ctx.nlist.net_name(net).c_str());
        }

    }

    return description;
}<|MERGE_RESOLUTION|>--- conflicted
+++ resolved
@@ -495,36 +495,22 @@
 	if (is_routed) {
 		save_and_reset_lb_route(router_data);
 	} else {
-		//Unroutable
+        //Unroutable
 #ifdef PRINT_INTRA_LB_ROUTE
 		print_route("intra_lb_failed_route.echo", router_data);
 #endif
-<<<<<<< HEAD
-
-		if (debug_clustering) {
-			if (!is_impossible) {
-				//Report the congested nodes and associated nets
-				auto congested_rr_nodes = find_congested_rr_nodes(lb_type_graph, router_data->lb_rr_node_stats);
-				if (!congested_rr_nodes.empty()) {
-					vtr::printf("%s\n", describe_congested_rr_nodes(congested_rr_nodes, router_data).c_str());
-				}
-			}
-		}
-
-=======
 
 		if (verbosity > 3) {
-			if (!is_impossible) {
-				//Report the congested nodes and associated nets
-				auto congested_rr_nodes = find_congested_rr_nodes(lb_type_graph, router_data->lb_rr_node_stats);
-				if (!congested_rr_nodes.empty()) {
+            if (!is_impossible) {
+                //Report the congested nodes and associated nets
+                auto congested_rr_nodes = find_congested_rr_nodes(lb_type_graph, router_data->lb_rr_node_stats);
+                if (!congested_rr_nodes.empty()) {
 					VTR_LOG("%s\n", describe_congested_rr_nodes(congested_rr_nodes, router_data).c_str());
-				}
-			}
-		}
-
->>>>>>> 6f822dc6
-		//Clean-up
+                }
+            }
+        }
+
+        //Clean-up
 		for (unsigned int inet = 0; inet < lb_nets.size(); inet++) {
 			free_lb_net_rt(lb_nets[inet].rt_tree);
 			lb_nets[inet].rt_tree = nullptr;
@@ -1113,49 +1099,49 @@
 			continue;
 		}
 		for(int iedge = 0; iedge < lb_type_graph[cur_inode].num_fanout[mode]; iedge++) {
-			/* Init new expansion node */
+		/* Init new expansion node */
 			t_expansion_node enode;
 			enode.prev_index = cur_inode;
 			enode.node_index = lb_type_graph[cur_inode].outedges[mode][iedge].node_index;
-			enode.cost = cur_cost;
-
-			/* Determine incremental cost of using expansion node */
+		enode.cost = cur_cost;
+
+		/* Determine incremental cost of using expansion node */
 			auto usage = lb_rr_node_stats[enode.node_index].occ + 1 - lb_type_graph[enode.node_index].capacity;
 			auto incr_cost = lb_type_graph[enode.node_index].intrinsic_cost;
 			incr_cost += lb_type_graph[cur_inode].outedges[mode][iedge].intrinsic_cost;
-			incr_cost += params.hist_fac * lb_rr_node_stats[enode.node_index].historical_usage;
-			if(usage > 0) {
-				incr_cost *= (usage * router_data->pres_con_fac);
-			}
-
-			/* Adjust cost so that higher fanout nets prefer higher fanout routing nodes while lower fanout nets prefer lower fanout routing nodes */
-			float fanout_factor = 1.0;
+		incr_cost += params.hist_fac * lb_rr_node_stats[enode.node_index].historical_usage;
+		if(usage > 0) {
+			incr_cost *= (usage * router_data->pres_con_fac);
+		}
+
+		/* Adjust cost so that higher fanout nets prefer higher fanout routing nodes while lower fanout nets prefer lower fanout routing nodes */
+		float fanout_factor = 1.0;
 			int next_mode = lb_rr_node_stats[enode.node_index].mode;
 			/* Assume first mode if a mode hasn't been forced. */
 			if (next_mode == -1) {
 				next_mode = 0;
 			}
-			if (lb_type_graph[enode.node_index].num_fanout[next_mode] > 1) {
-				fanout_factor = 0.85 + (0.25 / net_fanout);
+		if (lb_type_graph[enode.node_index].num_fanout[next_mode] > 1) {
+			fanout_factor = 0.85 + (0.25 / net_fanout);
 			} else {
-				fanout_factor = 1.15 - (0.25 / net_fanout);
-			}
-
-			incr_cost *= fanout_factor;
-			enode.cost = cur_cost + incr_cost;
-
-			/* Add to queue if cost is lower than lowest cost path to this enode */
-			if(router_data->explored_node_tb[enode.node_index].enqueue_id == router_data->explore_id_index) {
-				if(enode.cost < router_data->explored_node_tb[enode.node_index].enqueue_cost) {
-					pq.push(enode);
-				}
-			} else {
-				router_data->explored_node_tb[enode.node_index].enqueue_id = router_data->explore_id_index;
-				router_data->explored_node_tb[enode.node_index].enqueue_cost = enode.cost;
+			fanout_factor = 1.15 - (0.25 / net_fanout);
+		}
+
+		incr_cost *= fanout_factor;
+		enode.cost = cur_cost + incr_cost;
+
+		/* Add to queue if cost is lower than lowest cost path to this enode */
+		if(router_data->explored_node_tb[enode.node_index].enqueue_id == router_data->explore_id_index) {
+			if(enode.cost < router_data->explored_node_tb[enode.node_index].enqueue_cost) {
 				pq.push(enode);
 			}
-		}
-    }
+		} else {
+			router_data->explored_node_tb[enode.node_index].enqueue_id = router_data->explore_id_index;
+			router_data->explored_node_tb[enode.node_index].enqueue_cost = enode.cost;
+			pq.push(enode);
+		}
+	}
+}
 }
 
 
@@ -1252,7 +1238,7 @@
 /* Debug routine, print out trace of net */
 static void print_trace(FILE *fp, t_lb_trace *trace, t_lb_router_data *router_data) {
 	if(trace == NULL) {
-		fprintf(fp, " NULL");
+		fprintf(fp, "NULL");
 		return;
 	}
 	for(unsigned int ibranch = 0; ibranch < trace->next_nodes.size(); ibranch++) {
@@ -1374,15 +1360,15 @@
     for (size_t inode = 0; inode < lb_rr_graph.size(); ++inode) {
         const t_lb_type_rr_node& rr_node = lb_rr_graph[inode];
 		for (int mode = 0; mode < rr_node.num_modes; mode++) {
-			for (int iedge = 0; iedge < rr_node.num_fanout[mode]; ++iedge) {
-				const t_lb_type_rr_node_edge& rr_edge = rr_node.outedges[mode][iedge];
-
-				if (rr_edge.node_index == dst_node) {
-					//The current node connects to the destination node
-					incoming_rr_nodes.push_back(inode);
-				}
-			}
-		}
+        for (int iedge = 0; iedge < rr_node.num_fanout[mode]; ++iedge) {
+            const t_lb_type_rr_node_edge& rr_edge = rr_node.outedges[mode][iedge];
+
+            if (rr_edge.node_index == dst_node) {
+                //The current node connects to the destination node
+                incoming_rr_nodes.push_back(inode);
+            }
+        }
+    }
     }
     return incoming_rr_nodes;
 }
