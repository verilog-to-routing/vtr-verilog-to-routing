#pragma once

#include <unordered_set>
#include <vector>
#include "cluster_legalizer.h"
#include "logic_types.h"
#include "vtr_vector.h"

class AtomNetId;
class AttractionInfo;
class ClusterBlockId;
class ClusterLegalizer;
class ClusteredNetlist;
struct AtomContext;

/**
 * @file
 * @brief This file includes useful structs and functions for building and modifying clustering
 */

/***********************************/
/*   Clustering helper functions   */
/***********************************/

/*
 * @brief Check clustering legality and output it.
 */
void check_and_output_clustering(ClusterLegalizer& cluster_legalizer,
                                 const t_packer_opts& packer_opts,
                                 const std::unordered_set<AtomNetId>& is_clock,
                                 const t_arch* arch);

/*
 * @brief Print the header for the clustering progress table.
 */
void print_pack_status_header();

/*
 * @brief Incrementally print progress updates during clustering.
 */
void print_pack_status(int tot_num_molecules,
                       int num_molecules_processed,
                       int& mols_since_last_print,
                       int device_width,
                       int device_height,
                       AttractionInfo& attraction_groups,
                       const ClusterLegalizer& cluster_legalizer);

/*
 * @brief Periodically rebuild the attraction groups to reflect which atoms in
 *        them are still available for new clusters (i.e. remove the atoms that
 *        have already been packed from the attraction group).
 */
void rebuild_attraction_groups(AttractionInfo& attraction_groups,
                               const ClusterLegalizer& cluster_legalizer);

vtr::vector<LogicalModelId, std::vector<t_logical_block_type_ptr>> identify_primitive_candidate_block_types();

/**
 * @brief Identify which nets in the atom netlist are driven by the same atom
 *        block that they appear as a receiver (input) pin of.
 */
std::unordered_set<AtomNetId> identify_net_output_feeds_driving_block_input(const AtomNetlist& atom_netlist);

/**
 * @brief This function update the pb_type_count data structure by incrementing
 *        the number of used pb_types in the given packed cluster t_pb
 */
size_t update_pb_type_count(const t_pb* pb, std::map<t_pb_type*, int>& pb_type_count, size_t depth);

/*
 * @brief This function updates the le_count data structure from the given
 *        packed cluster.
 */
void update_le_count(const t_pb* pb,
                     const t_logical_block_type_ptr logic_block_type,
                     const t_pb_type* le_pb_type,
                     int& num_logic_le,
                     int& num_reg_le,
                     int& num_logic_and_reg_le);

void print_pb_type_count_recurr(t_pb_type* type, size_t max_name_chars, size_t curr_depth, std::map<t_pb_type*, int>& pb_type_count);

/**
 * Print the total number of used physical blocks for each pb type in the architecture
 */
void print_pb_type_count(const ClusteredNetlist& clb_nlist);

/*
 * @brief This function identifies the logic block type which is defined by the
 *        block type which has a lut primitive.
 */
<<<<<<< HEAD
t_logical_block_type_ptr identify_logic_block_type(const vtr::vector<LogicalModelId, std::vector<t_logical_block_type_ptr>>& primitive_candidate_block_types,
                                                   const LogicalModels& models);
=======
t_logical_block_type_ptr identify_logic_block_type(const vtr::vector<LogicalModelId, std::vector<t_logical_block_type_ptr>>& primitive_candidate_block_types);
>>>>>>> c8f1161f

/*
 * @brief This function returns the pb_type that is similar to Logic Element (LE)
 *        in an FPGA.
 *
 * The LE is defined as a physical block that contains a LUT primitive and
 * is found by searching a cluster type to find the first pb_type (from the top
 * of the hierarchy clb->LE) that has more than one instance within the cluster.
 */
t_pb_type* identify_le_block_type(t_logical_block_type_ptr logic_block_type);

/*
 * @brief  This function returns true if the given physical block has a primitive
 *         matching the given blif model and is used.
 */
bool pb_used_for_blif_model(const t_pb* pb, const std::string& blif_model_name);

/*
 * @brief Print the LE count data strurture.
 */
void print_le_count(int num_logic_le,
                    int num_reg_le,
                    int num_logic_and_reg_le,
                    const t_pb_type* le_pb_type);

/*
 * @brief Load the mapping between clusters and their atoms.
 */
void init_clb_atoms_lookup(vtr::vector<ClusterBlockId, std::unordered_set<AtomBlockId>>& atoms_lookup,
                           const AtomContext& atom_ctx,
                           const ClusteredNetlist& clb_nlist);<|MERGE_RESOLUTION|>--- conflicted
+++ resolved
@@ -90,12 +90,7 @@
  * @brief This function identifies the logic block type which is defined by the
  *        block type which has a lut primitive.
  */
-<<<<<<< HEAD
-t_logical_block_type_ptr identify_logic_block_type(const vtr::vector<LogicalModelId, std::vector<t_logical_block_type_ptr>>& primitive_candidate_block_types,
-                                                   const LogicalModels& models);
-=======
 t_logical_block_type_ptr identify_logic_block_type(const vtr::vector<LogicalModelId, std::vector<t_logical_block_type_ptr>>& primitive_candidate_block_types);
->>>>>>> c8f1161f
 
 /*
  * @brief This function returns the pb_type that is similar to Logic Element (LE)
