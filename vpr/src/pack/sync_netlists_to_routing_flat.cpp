--- conflicted
+++ resolved
@@ -413,13 +413,8 @@
 
             const t_pb_graph_pin* atom_pbg_pin = pb_route.pb_graph_pin;
             t_pb* atom_pb = clb_pb->find_mutable_pb(atom_pbg_pin->parent_node);
-<<<<<<< HEAD
             AtomBlockId atb = atom_ctx.lookup().atom_pb_bimap().pb_atom(atom_pb);
-            if(!atb)
-=======
-            AtomBlockId atb = atom_ctx.lookup().pb_atom(atom_pb);
             if (!atb)
->>>>>>> d0e656af
                 continue;
 
             /* Find atom port from pbg pin's model port */
