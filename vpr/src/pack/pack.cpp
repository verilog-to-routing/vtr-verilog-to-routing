#include <cstdio>
#include <cstring>
#include <unordered_set>
#include <unordered_map>
#include <fstream>
#include <stdlib.h>
using namespace std;

#include "vtr_assert.h"
#include "vtr_log.h"
#include "vtr_math.h"

#include "vpr_error.h"
#include "vpr_types.h"

#include "read_xml_arch_file.h"
#include "globals.h"
#include "atom_netlist.h"
#include "prepack.h"
#include "pack_types.h"
#include "pack.h"
#include "read_blif.h"
#include "cluster.h"
#include "SetupGrid.h"

#ifdef USE_HMETIS
#include "hmetis_graph_writer.h"
static vtr::vector<AtomBlockId, int> read_hmetis_graph(string &hmetis_output_file_name, const int num_parts);
//TODO: CHANGE THIS HARDCODING
static string hmetis("/cygdrive/c/Source/Repos/vtr-verilog-to-routing/vpr/hmetis-1.5-WIN32/shmetis.exe ");
#endif

/* #define DUMP_PB_GRAPH 1 */
/* #define DUMP_BLIF_INPUT 1 */

static std::unordered_set<AtomNetId> alloc_and_load_is_clock(bool global_clocks);
static bool try_size_device_grid(const t_arch& arch, const std::map<t_type_ptr,size_t>& num_type_instances, float target_device_utilization, std::string device_layout_name);
static t_ext_pin_util_targets parse_target_external_pin_util(std::vector<std::string> specs);
static std::string target_external_pin_util_to_string(const t_ext_pin_util_targets& ext_pin_utils);

bool try_pack(t_packer_opts *packer_opts,
        const t_arch * arch,
		const t_model *user_models,
        const t_model *library_models,
        float interc_delay,
        vector<t_lb_type_rr_node> *lb_type_rr_graphs
#ifdef ENABLE_CLASSIC_VPR_STA
        , t_timing_inf timing_inf
#endif
        ) {
    std::unordered_set<AtomNetId> is_clock;
    std::multimap<AtomBlockId,t_pack_molecule*> atom_molecules; //The molecules associated with each atom block
    std::unordered_map<AtomBlockId,t_pb_graph_node*> expected_lowest_cost_pb_gnode; //The molecules associated with each atom block
	const t_model *cur_model;
	int num_models;
	t_pack_patterns *list_of_packing_patterns;
	int num_packing_patterns;
	t_pack_molecule *list_of_pack_molecules, * cur_pack_molecule;
#ifdef USE_HMETIS
	vtr::vector<AtomBlockId,int> partitions;
#endif
	VTR_LOG("Begin packing '%s'.\n", packer_opts->blif_file_name.c_str());

	/* determine number of models in the architecture */
	num_models = 0;
	cur_model = user_models;
	while (cur_model) {
		num_models++;
		cur_model = cur_model->next;
	}
	cur_model = library_models;
	while (cur_model) {
		num_models++;
		cur_model = cur_model->next;
	}


	is_clock = alloc_and_load_is_clock(packer_opts->global_clocks);

    auto& atom_ctx = g_vpr_ctx.atom();

    size_t num_p_inputs = 0;
    size_t num_p_outputs = 0;
    for(auto blk_id : atom_ctx.nlist.blocks()) {
        auto type = atom_ctx.nlist.block_type(blk_id);
        if(type == AtomBlockType::INPAD) {
            ++num_p_inputs;
        } else if(type == AtomBlockType::OUTPAD) {
            ++num_p_outputs;
        }
    }

	VTR_LOG("\n");
	VTR_LOG("After removing unused inputs...\n");
	VTR_LOG("\ttotal blocks: %zu, total nets: %zu, total inputs: %zu, total outputs: %zu\n",
		atom_ctx.nlist.blocks().size(), atom_ctx.nlist.nets().size(), num_p_inputs, num_p_outputs);

	VTR_LOG("Begin prepacking.\n");
	list_of_packing_patterns = alloc_and_load_pack_patterns(&num_packing_patterns);
	list_of_pack_molecules = alloc_and_load_pack_molecules(list_of_packing_patterns,
                                atom_molecules,
                                expected_lowest_cost_pb_gnode,
<<<<<<< HEAD
                                num_packing_patterns,
                                packer_opts->enable_round_robin_prepacking);
	vtr::printf_info("Finish prepacking.\n");
=======
                                num_packing_patterns);
	VTR_LOG("Finish prepacking.\n");
>>>>>>> 6f822dc6

	if(packer_opts->auto_compute_inter_cluster_net_delay) {
		packer_opts->inter_cluster_net_delay = interc_delay;
		VTR_LOG("Using inter-cluster delay: %g\n", packer_opts->inter_cluster_net_delay);
	}

#ifdef USE_HMETIS
	if (!packer_opts->hmetis_input_file.empty()) {
		/*	hmetis.exe <GraphFile>			 <Nparts> <UBfactor> <Nruns> <Ctype> <RType> <VCycle> <Reconst> <dbglvl>
			  or
			hmetis.exe <GraphFile> <FixFile> <Nparts> <UBfactor> <Nruns> <Ctype> <RType> <VCycle> <Reconst> <dbglvl>
			 GraphFile: name of the hypergraph file
			 FixFile  : name of the file containing pre-assignment of vertices to partitions
			 Nparts   : number of partitions desired
			 UBfactor : balance between the partitions (e.g., use 5 for a 45-55 bisection balance)
			 Nruns    : Number of Iterations (shmetis defaults to 10)
			 CType    : HFC(1), FC(2), GFC(3), HEDGE(4), EDGE(5)
			 RType    : FM(1), 1WayFM(2), EEFM(3)
			 VCycle   : No(0), @End(1), ForMin(2), All(3)
			 Reconst  : NoReconstruct_HE(0), Reconstruct_HE (1)
			 dbglvl   : debug level*/

		VTR_LOG("Writing hmetis hypergraph to %s\n", packer_opts->hmetis_input_file);

		// Write AtomNetlist into hGraph format
		write_hmetis_graph(packer_opts->hmetis_input_file);

		// Set the rest of the arguments
		// For a reference to what the string arguments mean, refer to the manual

		// The number of partitions is determined in one of two methods:
		// 1. Partition tree would result in the size of subcircuits ~= 4 (Elias Vansteenkiste, et al.)
		// 2. Partition depth = 5, i.e. num_parts = 32 (Doris Chen, et al.)
		//int num_parts = atom_ctx.nlist.blocks().size() / 4; // Method 1.
		//TODO: Find an appropriate value (may be from packer_opts) for num_parts
		int num_parts = 32; //Method 2.

		string run_hmetis = hmetis + packer_opts->hmetis_input_file + " " + to_string(num_parts) + " 5";

		// Check if OS is Windows or Linux and run hMetis accordingly
		//TODO: USE HMETIS WITH ALL ARGUMENTS INSTEAD FOR FURTHER REFINEMENT
		//Using shmetis (standard hmetis) to simplify
		system(run_hmetis.c_str());

		/* Parse the output file from hMetis, contains |V| lines, ith line = partition of V_i.
		*  Store the results into a vector.
		*/
		string hmetis_output_file(packer_opts->hmetis_input_file + ".part." + to_string(num_parts));

		partitions = read_hmetis_graph(hmetis_output_file, num_parts);

		// Print each block's partition
		VTR_LOG("Partitioning complete\n");

		vector<vector<AtomBlockId>> print_partitions(num_parts);
		for (auto blk_id : atom_ctx.nlist.blocks()) {
			print_partitions[partitions[blk_id]].push_back(blk_id);
		}
		for (int i = 0; i < (int)print_partitions.size(); i++) {
			VTR_LOG("Blocks in partition %zu:\n\t", i);
			for (int j = 0; j < (int)print_partitions[i].size(); j++)
				VTR_LOG("%zu ", size_t(print_partitions[i][j]));
			VTR_LOG("\n");
		}
	}
#endif

    t_ext_pin_util_targets target_external_pin_util = parse_target_external_pin_util(packer_opts->target_external_pin_util);

    VTR_LOG("Packing with pin utilization targets: %s\n", target_external_pin_util_to_string(target_external_pin_util).c_str());


    bool allow_unrelated_clustering = false;
    if (packer_opts->allow_unrelated_clustering == e_unrelated_clustering::ON) {
        allow_unrelated_clustering = true;
    } else if (packer_opts->allow_unrelated_clustering == e_unrelated_clustering::OFF) {
        allow_unrelated_clustering = false;
    }
    int pack_iteration = 1;

    while (true) {

        //Cluster the netlist
        auto num_type_instances = do_clustering(*packer_opts, arch, list_of_pack_molecules, num_models,
                                    is_clock,
                                    atom_molecules,
                                    expected_lowest_cost_pb_gnode,
                                    allow_unrelated_clustering,
                                    lb_type_rr_graphs,
                                    target_external_pin_util
#ifdef USE_HMETIS
                                    , partitions
#endif
#ifdef ENABLE_CLASSIC_VPR_STA
                                    , timing_inf
#endif
                                    );

        //Try to size/find a device
        bool fits_on_device = try_size_device_grid(*arch, num_type_instances, packer_opts->target_device_utilization, packer_opts->device_layout);

        if (fits_on_device) {
            break; //Done
        } else if (pack_iteration == 1 && packer_opts->allow_unrelated_clustering == e_unrelated_clustering::AUTO) {
            //1st pack attempt was unsucessful (i.e. not dense enough) and we have control of unrelated clustering
            //
            //Turn it on to increase packing density
            VTR_ASSERT(allow_unrelated_clustering == false);
            allow_unrelated_clustering = true;
            VTR_LOG("Packing failed to fit on device. Re-packing with: unrelated_logic_clustering=%s\n", (allow_unrelated_clustering ? "true" : "false"));
        } else {
            //Unable to pack densely enough: Give Up


            //No suitable device found
            std::string resource_reqs;
            std::string resource_avail;
            auto& grid = g_vpr_ctx.device().grid;
            for (auto iter = num_type_instances.begin(); iter != num_type_instances.end(); ++iter) {
                if (iter != num_type_instances.begin()) {
                    resource_reqs += ", ";
                    resource_avail += ", ";
                }

                resource_reqs += std::string(iter->first->name) + ": " + std::to_string(iter->second);
                resource_avail += std::string(iter->first->name) + ": " + std::to_string(grid.num_instances(iter->first));
            }

            VPR_THROW(VPR_ERROR_OTHER, "Failed to find device which satisifies resource requirements required: %s (available %s)", resource_reqs.c_str(), resource_avail.c_str());
        }

        //Reset clustering for re-packing
        g_vpr_ctx.mutable_clustering().clb_nlist = ClusteredNetlist();
        for (auto blk : g_vpr_ctx.atom().nlist.blocks()) {
            g_vpr_ctx.mutable_atom().lookup.set_atom_clb(blk, ClusterBlockId::INVALID());
            g_vpr_ctx.mutable_atom().lookup.set_atom_pb(blk, nullptr);
        }
        for (auto net : g_vpr_ctx.atom().nlist.nets()) {
            g_vpr_ctx.mutable_atom().lookup.set_atom_clb_net(net, ClusterNetId::INVALID());
        }

        ++pack_iteration;
    }

	/*free list_of_pack_molecules*/
	free_list_of_pack_patterns(list_of_packing_patterns, num_packing_patterns);

	cur_pack_molecule = list_of_pack_molecules;
	while (cur_pack_molecule != nullptr){
		cur_pack_molecule = list_of_pack_molecules->next;
		delete list_of_pack_molecules;
		list_of_pack_molecules = cur_pack_molecule;
	}

	VTR_LOG("\n");
	VTR_LOG("Netlist conversion complete.\n");
	VTR_LOG("\n");

    return true;
}

float get_arch_switch_info(short switch_index, int switch_fanin, float &Tdel_switch, float &R_switch, float &Cout_switch){
	/* Fetches delay, resistance and output capacitance of the architecture switch at switch_index.
	Returns the total delay through the switch. Used to calculate inter-cluster net delay. */

	/* The intrinsic delay may depend on fanin to the switch. If the delay map of a
	   switch from the architecture file has multiple (#inputs, delay) entries, we
	   interpolate/extrapolate to get the delay at 'switch_fanin'. */
    auto& device_ctx = g_vpr_ctx.device();

    Tdel_switch = device_ctx.arch_switch_inf[switch_index].Tdel(switch_fanin);
	R_switch = device_ctx.arch_switch_inf[switch_index].R;
	Cout_switch = device_ctx.arch_switch_inf[switch_index].Cout;

	/* The delay through a loaded switch is its intrinsic (unloaded)
	delay plus the product of its resistance and output capacitance. */
	return Tdel_switch + R_switch * Cout_switch;
}

std::unordered_set<AtomNetId> alloc_and_load_is_clock(bool global_clocks) {

	/* Looks through all the atom blocks to find and mark all the clocks, by setting
	 * the corresponding entry by adding the clock to is_clock.
     * global_clocks is used
	 * only for an error check.                                                */

	int num_clocks = 0;
    std::unordered_set<AtomNetId> is_clock;

	/* Want to identify all the clock nets.  */
    auto& atom_ctx = g_vpr_ctx.atom();

    for(auto blk_id : atom_ctx.nlist.blocks()) {
        for(auto pin_id : atom_ctx.nlist.block_clock_pins(blk_id)) {
            auto net_id = atom_ctx.nlist.pin_net(pin_id);
            if (!is_clock.count(net_id)) {
                is_clock.insert(net_id);
                num_clocks++;
            }
        }
	}

	/* If we have multiple clocks and we're supposed to declare them global, *
	 * print a warning message, since it looks like this circuit may have    *
	 * locally generated clocks.                                             */

	if (num_clocks > 1 && global_clocks) {
		VTR_LOG_WARN(
				"All %d clocks will be treated as global.\n", num_clocks);
	}

	return (is_clock);
}

#ifdef USE_HMETIS
/* Reads in the output of the hMetis partitioner and returns
*  A 2-D vector that contains all the blocks in each partition
*/
static vtr::vector<AtomBlockId, int> read_hmetis_graph(string &hmetis_output_file, const int num_parts) {
	ifstream fp(hmetis_output_file.c_str());
	vtr::vector<AtomBlockId, int> partitions;
	string line;
	int block_num = 0; //Indexing for CLB's start at 0

	// Check that # of lines in output file matches # of blocks/vertices
	auto& atom_ctx = g_vpr_ctx.atom();
	VTR_ASSERT((int)atom_ctx.nlist.blocks().size() == count(istreambuf_iterator<char>(fp), istreambuf_iterator<char>(), '\n'));

	partitions.resize(atom_ctx.nlist.blocks().size());

	// Reset the filestream to the beginning and reread
	fp.clear();
	fp.seekg(0, fp.beg);

	while (getline(fp, line)) {
		if (stoi(line) >= num_parts) {
			vpr_throw(VPR_ERROR_OTHER, __FILE__, __LINE__,
				"Partition for line '%s' exceeds the set number of partitions %d" , line, num_parts);
		}

		partitions[AtomBlockId(block_num)] = stoi(line);
		block_num++;
	}

	fp.close();

	return partitions;
}
#endif

static bool try_size_device_grid(const t_arch& arch, const std::map<t_type_ptr,size_t>& num_type_instances, float target_device_utilization, std::string device_layout_name) {
    auto& device_ctx = g_vpr_ctx.mutable_device();

    //Build the device
    auto grid = create_device_grid(device_layout_name, arch.grid_layouts, num_type_instances, target_device_utilization);

    /*
     *Report on the device
     */
    VTR_LOG("FPGA sized to %zu x %zu (%s)\n", grid.width(), grid.height(), grid.name().c_str());

    bool fits_on_device = true;

    float device_utilization = calculate_device_utilization(grid, num_type_instances);
    VTR_LOG("Device Utilization: %.2f (target %.2f)\n", device_utilization, target_device_utilization);
    std::map<t_type_ptr,float> type_util;
    for (int i = 0; i < device_ctx.num_block_types; ++i) {
        auto type = &device_ctx.block_types[i];
        auto itr = num_type_instances.find(type);
        if (itr == num_type_instances.end()) continue;

        float num_instances = itr->second;
        float util = 0.;
        if (num_instances != 0) {
            util = num_instances / device_ctx.grid.num_instances(type);
        }
        type_util[type] = util;

        if (util > 1.) {
            fits_on_device = false;
        }
        VTR_LOG("\tBlock Utilization: %.2f Type: %s\n", util, type->name);
    }
    VTR_LOG("\n");

    return fits_on_device;
}

static t_ext_pin_util_targets parse_target_external_pin_util(std::vector<std::string> specs) {

    t_ext_pin_util_targets targets (1., 1.);

    if (specs.size() == 1 && specs[0] == "auto") {
        //No user-specified pin utilizations, infer them automatically.
        //
        //We set a pin utilization target based on the block type, with
        //the logic block having a lower utilization target and other blocks
        //(e.g. hard blocks) having no limit.

        auto& device_ctx = g_vpr_ctx.device();
        auto& grid = device_ctx.grid;
        t_type_ptr logic_block_type = infer_logic_block_type(grid);

        //Allowing 100% pin utilization of the logic block type can harm
        //routability, since it may allow a few (typically outlier) clusters to
        //use a very large number of pins -- causing routability issues. These
        //clusters can cause failed routings where only a handful of routing
        //resource nodes remain overused (and do not resolve) These can be
        //avoided by putting a (soft) limit on the number of input pins which
        //can be used, effectively clipping off the most egregeous outliers.
        //
        //Experiments show that limiting input utilization produces better quality 
        //than limiting output utilization (limiting input utilization implicitly 
        //also limits output utilization).
        //
        //For relatively high pin utilizations (e.g. > 70%) this has little-to-no
        //impact on the number of clusters required. As a result we set a default 
        //input pin utilization target which is high, but less than 100%.
        constexpr float LOGIC_BLOCK_TYPE_AUTO_INPUT_UTIL = 0.8;
        constexpr float LOGIC_BLOCK_TYPE_AUTO_OUTPUT_UTIL = 1.0;

        t_ext_pin_util logic_block_ext_pin_util(LOGIC_BLOCK_TYPE_AUTO_INPUT_UTIL , LOGIC_BLOCK_TYPE_AUTO_OUTPUT_UTIL);

        targets.set_block_pin_util(logic_block_type->name, logic_block_ext_pin_util);

    } else {
        //Process user specified overrides

        bool default_set = false;
        std::set<std::string> seen_block_types;

        for (auto spec : specs) {
            t_ext_pin_util target_ext_pin_util(1., 1.);

            auto block_values = vtr::split(spec, ":");
            std::string block_type;
            std::string values;
            if (block_values.size() == 2) {
                block_type = block_values[0];
                values = block_values[1];
            } else if (block_values.size() == 1) {
                values = block_values[0];
            } else {
                std::stringstream msg;
                msg << "In valid block pin utilization specification '" << spec << "' (expected at most one ':' between block name and values";
                VPR_THROW(VPR_ERROR_PACK, msg.str().c_str());
            }

            auto elements = vtr::split(values, ",");
            if (elements.size() == 1) {
                target_ext_pin_util.input_pin_util = vtr::atof(elements[0]);
            } else if (elements.size() == 2) {
                target_ext_pin_util.input_pin_util = vtr::atof(elements[0]);
                target_ext_pin_util.output_pin_util = vtr::atof(elements[1]);
            } else {
                std::stringstream msg;
                msg << "Invalid conversion from '" << spec << "' to external pin util (expected either a single float value, or two float values separted by a comma)";
                VPR_THROW(VPR_ERROR_PACK, msg.str().c_str());
            }

            if (target_ext_pin_util.input_pin_util < 0. || target_ext_pin_util.input_pin_util > 1.) {
                std::stringstream msg;
                msg << "Out of range target input pin utilization '" << target_ext_pin_util.input_pin_util << "' (expected within range [0.0, 1.0])";
                VPR_THROW(VPR_ERROR_PACK, msg.str().c_str());
            }
            if (target_ext_pin_util.output_pin_util < 0. || target_ext_pin_util.output_pin_util > 1.) {
                std::stringstream msg;
                msg << "Out of range target output pin utilization '" << target_ext_pin_util.output_pin_util << "' (expected within range [0.0, 1.0])";
                VPR_THROW(VPR_ERROR_PACK, msg.str().c_str());
            }

            if (block_type.empty()) {
                //Default value
                if (default_set) {
                    std::stringstream msg;
                    msg << "Only one default pin utilization should be specified";
                    VPR_THROW(VPR_ERROR_PACK, msg.str().c_str());
                }
                targets.set_default_pin_util(target_ext_pin_util);
                default_set = true;
            } else {
                if (seen_block_types.count(block_type)) {
                    std::stringstream msg;
                    msg << "Only one pin utilization should be specified for block type '" << block_type << "'";
                    VPR_THROW(VPR_ERROR_PACK, msg.str().c_str());
                }

                targets.set_block_pin_util(block_type, target_ext_pin_util);
                seen_block_types.insert(block_type);
            }
        }
    }

    return targets;
}

static std::string target_external_pin_util_to_string(const t_ext_pin_util_targets& ext_pin_utils) {
    std::stringstream ss;

    auto& device_ctx = g_vpr_ctx.device();

    for (int itype = 0; itype < device_ctx.num_block_types; ++itype) {

        if (is_empty_type(&device_ctx.block_types[itype])) continue;

        auto blk_name = device_ctx.block_types[itype].name;

        ss << blk_name << ":";

        auto pin_util = ext_pin_utils.get_pin_util(blk_name);
        ss << pin_util.input_pin_util << ',' << pin_util.output_pin_util;

        if (itype != device_ctx.num_block_types - 1) {
            ss << " ";
        }
    }

    return ss.str();
}<|MERGE_RESOLUTION|>--- conflicted
+++ resolved
@@ -97,17 +97,12 @@
 
 	VTR_LOG("Begin prepacking.\n");
 	list_of_packing_patterns = alloc_and_load_pack_patterns(&num_packing_patterns);
-	list_of_pack_molecules = alloc_and_load_pack_molecules(list_of_packing_patterns,
+    list_of_pack_molecules = alloc_and_load_pack_molecules(list_of_packing_patterns,
                                 atom_molecules,
                                 expected_lowest_cost_pb_gnode,
-<<<<<<< HEAD
                                 num_packing_patterns,
                                 packer_opts->enable_round_robin_prepacking);
-	vtr::printf_info("Finish prepacking.\n");
-=======
-                                num_packing_patterns);
 	VTR_LOG("Finish prepacking.\n");
->>>>>>> 6f822dc6
 
 	if(packer_opts->auto_compute_inter_cluster_net_delay) {
 		packer_opts->inter_cluster_net_delay = interc_delay;
@@ -193,18 +188,18 @@
         //Cluster the netlist
         auto num_type_instances = do_clustering(*packer_opts, arch, list_of_pack_molecules, num_models,
                                     is_clock,
-                                    atom_molecules,
-                                    expected_lowest_cost_pb_gnode,
+            atom_molecules,
+            expected_lowest_cost_pb_gnode,
                                     allow_unrelated_clustering,
-                                    lb_type_rr_graphs,
+            lb_type_rr_graphs,
                                     target_external_pin_util
 #ifdef USE_HMETIS
-                                    , partitions
+			, partitions
 #endif
 #ifdef ENABLE_CLASSIC_VPR_STA
-                                    , timing_inf
-#endif
-                                    );
+            , timing_inf
+#endif
+            );
 
         //Try to size/find a device
         bool fits_on_device = try_size_device_grid(*arch, num_type_instances, packer_opts->target_device_utilization, packer_opts->device_layout);
