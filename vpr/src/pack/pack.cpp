#include <cstdio>
#include <cstring>
#include <unordered_set>
#include <unordered_map>
#include <fstream>
#include <stdlib.h>
using namespace std;

#include "vtr_assert.h"
#include "vtr_log.h"
#include "vtr_math.h"

#include "vpr_error.h"
#include "vpr_types.h"

#include "read_xml_arch_file.h"
#include "globals.h"
#include "atom_netlist.h"
#include "prepack.h"
#include "pack_types.h"
#include "pack.h"
#include "read_blif.h"
#include "cluster.h"
#include "SetupGrid.h"

/* #define DUMP_PB_GRAPH 1 */
/* #define DUMP_BLIF_INPUT 1 */

static std::unordered_set<AtomNetId> alloc_and_load_is_clock(bool global_clocks);
static bool try_size_device_grid(const t_arch& arch, const std::map<t_type_ptr,size_t>& num_type_instances, float target_device_utilization, std::string device_layout_name);
static t_ext_pin_util_targets parse_target_external_pin_util(std::vector<std::string> specs);
static std::string target_external_pin_util_to_string(const t_ext_pin_util_targets& ext_pin_utils);

bool try_pack(t_packer_opts *packer_opts,
        const t_arch * arch,
		const t_model *user_models,
        const t_model *library_models,
        float interc_delay,
        vector<t_lb_type_rr_node> *lb_type_rr_graphs) {
    std::unordered_set<AtomNetId> is_clock;
    std::multimap<AtomBlockId,t_pack_molecule*> atom_molecules; //The molecules associated with each atom block
    std::unordered_map<AtomBlockId,t_pb_graph_node*> expected_lowest_cost_pb_gnode; //The molecules associated with each atom block
	const t_model *cur_model;
	int num_models;
	t_pack_patterns *list_of_packing_patterns;
	int num_packing_patterns;
	t_pack_molecule *list_of_pack_molecules, * cur_pack_molecule;
	VTR_LOG("Begin packing '%s'.\n", packer_opts->blif_file_name.c_str());

	/* determine number of models in the architecture */
	num_models = 0;
	cur_model = user_models;
	while (cur_model) {
		num_models++;
		cur_model = cur_model->next;
	}
	cur_model = library_models;
	while (cur_model) {
		num_models++;
		cur_model = cur_model->next;
	}


	is_clock = alloc_and_load_is_clock(packer_opts->global_clocks);

    auto& atom_ctx = g_vpr_ctx.atom();

    size_t num_p_inputs = 0;
    size_t num_p_outputs = 0;
    for(auto blk_id : atom_ctx.nlist.blocks()) {
        auto type = atom_ctx.nlist.block_type(blk_id);
        if(type == AtomBlockType::INPAD) {
            ++num_p_inputs;
        } else if(type == AtomBlockType::OUTPAD) {
            ++num_p_outputs;
        }
    }

	VTR_LOG("\n");
	VTR_LOG("After removing unused inputs...\n");
	VTR_LOG("\ttotal blocks: %zu, total nets: %zu, total inputs: %zu, total outputs: %zu\n",
		atom_ctx.nlist.blocks().size(), atom_ctx.nlist.nets().size(), num_p_inputs, num_p_outputs);

	VTR_LOG("Begin prepacking.\n");
	list_of_packing_patterns = alloc_and_load_pack_patterns(&num_packing_patterns);
    list_of_pack_molecules = alloc_and_load_pack_molecules(list_of_packing_patterns,
                                atom_molecules,
                                expected_lowest_cost_pb_gnode,
                                num_packing_patterns,
                                packer_opts->enable_round_robin_prepacking);
	VTR_LOG("Finish prepacking.\n");

	if(packer_opts->auto_compute_inter_cluster_net_delay) {
		packer_opts->inter_cluster_net_delay = interc_delay;
		VTR_LOG("Using inter-cluster delay: %g\n", packer_opts->inter_cluster_net_delay);
	}

    t_ext_pin_util_targets target_external_pin_util = parse_target_external_pin_util(packer_opts->target_external_pin_util);

    VTR_LOG("Packing with pin utilization targets: %s\n", target_external_pin_util_to_string(target_external_pin_util).c_str());


    bool allow_unrelated_clustering = false;
    if (packer_opts->allow_unrelated_clustering == e_unrelated_clustering::ON) {
        allow_unrelated_clustering = true;
    } else if (packer_opts->allow_unrelated_clustering == e_unrelated_clustering::OFF) {
        allow_unrelated_clustering = false;
    }
    int pack_iteration = 1;

    while (true) {

        //Cluster the netlist
        auto num_type_instances = do_clustering(*packer_opts, arch, list_of_pack_molecules, num_models,
                                    is_clock,
            atom_molecules,
            expected_lowest_cost_pb_gnode,
                                    allow_unrelated_clustering,
            lb_type_rr_graphs,
                                    target_external_pin_util
<<<<<<< HEAD
#ifdef USE_HMETIS
			, partitions
#endif
#ifdef ENABLE_CLASSIC_VPR_STA
            , timing_inf
#endif
            );
=======
                                    );
>>>>>>> 3aad1f64

        //Try to size/find a device
        bool fits_on_device = try_size_device_grid(*arch, num_type_instances, packer_opts->target_device_utilization, packer_opts->device_layout);

        if (fits_on_device) {
            break; //Done
        } else if (pack_iteration == 1 && packer_opts->allow_unrelated_clustering == e_unrelated_clustering::AUTO) {
            //1st pack attempt was unsucessful (i.e. not dense enough) and we have control of unrelated clustering
            //
            //Turn it on to increase packing density
            VTR_ASSERT(allow_unrelated_clustering == false);
            allow_unrelated_clustering = true;
            VTR_LOG("Packing failed to fit on device. Re-packing with: unrelated_logic_clustering=%s\n", (allow_unrelated_clustering ? "true" : "false"));
        } else {
            //Unable to pack densely enough: Give Up


            //No suitable device found
            std::string resource_reqs;
            std::string resource_avail;
            auto& grid = g_vpr_ctx.device().grid;
            for (auto iter = num_type_instances.begin(); iter != num_type_instances.end(); ++iter) {
                if (iter != num_type_instances.begin()) {
                    resource_reqs += ", ";
                    resource_avail += ", ";
                }

                resource_reqs += std::string(iter->first->name) + ": " + std::to_string(iter->second);
                resource_avail += std::string(iter->first->name) + ": " + std::to_string(grid.num_instances(iter->first));
            }

            VPR_THROW(VPR_ERROR_OTHER, "Failed to find device which satisifies resource requirements required: %s (available %s)", resource_reqs.c_str(), resource_avail.c_str());
        }

        //Reset clustering for re-packing
        g_vpr_ctx.mutable_clustering().clb_nlist = ClusteredNetlist();
        for (auto blk : g_vpr_ctx.atom().nlist.blocks()) {
            g_vpr_ctx.mutable_atom().lookup.set_atom_clb(blk, ClusterBlockId::INVALID());
            g_vpr_ctx.mutable_atom().lookup.set_atom_pb(blk, nullptr);
        }
        for (auto net : g_vpr_ctx.atom().nlist.nets()) {
            g_vpr_ctx.mutable_atom().lookup.set_atom_clb_net(net, ClusterNetId::INVALID());
        }

        ++pack_iteration;
    }

	/*free list_of_pack_molecules*/
	free_list_of_pack_patterns(list_of_packing_patterns, num_packing_patterns);

	cur_pack_molecule = list_of_pack_molecules;
	while (cur_pack_molecule != nullptr){
		cur_pack_molecule = list_of_pack_molecules->next;
		delete list_of_pack_molecules;
		list_of_pack_molecules = cur_pack_molecule;
	}

	VTR_LOG("\n");
	VTR_LOG("Netlist conversion complete.\n");
	VTR_LOG("\n");

    return true;
}

float get_arch_switch_info(short switch_index, int switch_fanin, float &Tdel_switch, float &R_switch, float &Cout_switch){
	/* Fetches delay, resistance and output capacitance of the architecture switch at switch_index.
	Returns the total delay through the switch. Used to calculate inter-cluster net delay. */

	/* The intrinsic delay may depend on fanin to the switch. If the delay map of a
	   switch from the architecture file has multiple (#inputs, delay) entries, we
	   interpolate/extrapolate to get the delay at 'switch_fanin'. */
    auto& device_ctx = g_vpr_ctx.device();

    Tdel_switch = device_ctx.arch_switch_inf[switch_index].Tdel(switch_fanin);
	R_switch = device_ctx.arch_switch_inf[switch_index].R;
	Cout_switch = device_ctx.arch_switch_inf[switch_index].Cout;

	/* The delay through a loaded switch is its intrinsic (unloaded)
	delay plus the product of its resistance and output capacitance. */
	return Tdel_switch + R_switch * Cout_switch;
}

std::unordered_set<AtomNetId> alloc_and_load_is_clock(bool global_clocks) {

	/* Looks through all the atom blocks to find and mark all the clocks, by setting
	 * the corresponding entry by adding the clock to is_clock.
     * global_clocks is used
	 * only for an error check.                                                */

	int num_clocks = 0;
    std::unordered_set<AtomNetId> is_clock;

	/* Want to identify all the clock nets.  */
    auto& atom_ctx = g_vpr_ctx.atom();

    for(auto blk_id : atom_ctx.nlist.blocks()) {
        for(auto pin_id : atom_ctx.nlist.block_clock_pins(blk_id)) {
            auto net_id = atom_ctx.nlist.pin_net(pin_id);
            if (!is_clock.count(net_id)) {
                is_clock.insert(net_id);
                num_clocks++;
            }
        }
	}

	/* If we have multiple clocks and we're supposed to declare them global, *
	 * print a warning message, since it looks like this circuit may have    *
	 * locally generated clocks.                                             */

	if (num_clocks > 1 && global_clocks) {
		VTR_LOG_WARN(
				"All %d clocks will be treated as global.\n", num_clocks);
	}

	return (is_clock);
}

static bool try_size_device_grid(const t_arch& arch, const std::map<t_type_ptr,size_t>& num_type_instances, float target_device_utilization, std::string device_layout_name) {
    auto& device_ctx = g_vpr_ctx.mutable_device();

    //Build the device
    auto grid = create_device_grid(device_layout_name, arch.grid_layouts, num_type_instances, target_device_utilization);

    /*
     *Report on the device
     */
    VTR_LOG("FPGA sized to %zu x %zu (%s)\n", grid.width(), grid.height(), grid.name().c_str());

    bool fits_on_device = true;

    float device_utilization = calculate_device_utilization(grid, num_type_instances);
    VTR_LOG("Device Utilization: %.2f (target %.2f)\n", device_utilization, target_device_utilization);
    std::map<t_type_ptr,float> type_util;
    for (int i = 0; i < device_ctx.num_block_types; ++i) {
        auto type = &device_ctx.block_types[i];
        auto itr = num_type_instances.find(type);
        if (itr == num_type_instances.end()) continue;

        float num_instances = itr->second;
        float util = 0.;
        if (num_instances != 0) {
            util = num_instances / device_ctx.grid.num_instances(type);
        }
        type_util[type] = util;

        if (util > 1.) {
            fits_on_device = false;
        }
        VTR_LOG("\tBlock Utilization: %.2f Type: %s\n", util, type->name);
    }
    VTR_LOG("\n");

    return fits_on_device;
}

static t_ext_pin_util_targets parse_target_external_pin_util(std::vector<std::string> specs) {

    t_ext_pin_util_targets targets (1., 1.);

    if (specs.size() == 1 && specs[0] == "auto") {
        //No user-specified pin utilizations, infer them automatically.
        //
        //We set a pin utilization target based on the block type, with
        //the logic block having a lower utilization target and other blocks
        //(e.g. hard blocks) having no limit.

        auto& device_ctx = g_vpr_ctx.device();
        auto& grid = device_ctx.grid;
        t_type_ptr logic_block_type = infer_logic_block_type(grid);

        //Allowing 100% pin utilization of the logic block type can harm
        //routability, since it may allow a few (typically outlier) clusters to
        //use a very large number of pins -- causing routability issues. These
        //clusters can cause failed routings where only a handful of routing
        //resource nodes remain overused (and do not resolve) These can be
        //avoided by putting a (soft) limit on the number of input pins which
        //can be used, effectively clipping off the most egregeous outliers.
        //
        //Experiments show that limiting input utilization produces better quality 
        //than limiting output utilization (limiting input utilization implicitly 
        //also limits output utilization).
        //
        //For relatively high pin utilizations (e.g. > 70%) this has little-to-no
        //impact on the number of clusters required. As a result we set a default 
        //input pin utilization target which is high, but less than 100%.
        constexpr float LOGIC_BLOCK_TYPE_AUTO_INPUT_UTIL = 0.8;
        constexpr float LOGIC_BLOCK_TYPE_AUTO_OUTPUT_UTIL = 1.0;

        t_ext_pin_util logic_block_ext_pin_util(LOGIC_BLOCK_TYPE_AUTO_INPUT_UTIL , LOGIC_BLOCK_TYPE_AUTO_OUTPUT_UTIL);

        targets.set_block_pin_util(logic_block_type->name, logic_block_ext_pin_util);

    } else {
        //Process user specified overrides

        bool default_set = false;
        std::set<std::string> seen_block_types;

        for (auto spec : specs) {
            t_ext_pin_util target_ext_pin_util(1., 1.);

            auto block_values = vtr::split(spec, ":");
            std::string block_type;
            std::string values;
            if (block_values.size() == 2) {
                block_type = block_values[0];
                values = block_values[1];
            } else if (block_values.size() == 1) {
                values = block_values[0];
            } else {
                std::stringstream msg;
                msg << "In valid block pin utilization specification '" << spec << "' (expected at most one ':' between block name and values";
                VPR_THROW(VPR_ERROR_PACK, msg.str().c_str());
            }

            auto elements = vtr::split(values, ",");
            if (elements.size() == 1) {
                target_ext_pin_util.input_pin_util = vtr::atof(elements[0]);
            } else if (elements.size() == 2) {
                target_ext_pin_util.input_pin_util = vtr::atof(elements[0]);
                target_ext_pin_util.output_pin_util = vtr::atof(elements[1]);
            } else {
                std::stringstream msg;
                msg << "Invalid conversion from '" << spec << "' to external pin util (expected either a single float value, or two float values separted by a comma)";
                VPR_THROW(VPR_ERROR_PACK, msg.str().c_str());
            }

            if (target_ext_pin_util.input_pin_util < 0. || target_ext_pin_util.input_pin_util > 1.) {
                std::stringstream msg;
                msg << "Out of range target input pin utilization '" << target_ext_pin_util.input_pin_util << "' (expected within range [0.0, 1.0])";
                VPR_THROW(VPR_ERROR_PACK, msg.str().c_str());
            }
            if (target_ext_pin_util.output_pin_util < 0. || target_ext_pin_util.output_pin_util > 1.) {
                std::stringstream msg;
                msg << "Out of range target output pin utilization '" << target_ext_pin_util.output_pin_util << "' (expected within range [0.0, 1.0])";
                VPR_THROW(VPR_ERROR_PACK, msg.str().c_str());
            }

            if (block_type.empty()) {
                //Default value
                if (default_set) {
                    std::stringstream msg;
                    msg << "Only one default pin utilization should be specified";
                    VPR_THROW(VPR_ERROR_PACK, msg.str().c_str());
                }
                targets.set_default_pin_util(target_ext_pin_util);
                default_set = true;
            } else {
                if (seen_block_types.count(block_type)) {
                    std::stringstream msg;
                    msg << "Only one pin utilization should be specified for block type '" << block_type << "'";
                    VPR_THROW(VPR_ERROR_PACK, msg.str().c_str());
                }

                targets.set_block_pin_util(block_type, target_ext_pin_util);
                seen_block_types.insert(block_type);
            }
        }
    }

    return targets;
}

static std::string target_external_pin_util_to_string(const t_ext_pin_util_targets& ext_pin_utils) {
    std::stringstream ss;

    auto& device_ctx = g_vpr_ctx.device();

    for (int itype = 0; itype < device_ctx.num_block_types; ++itype) {

        if (is_empty_type(&device_ctx.block_types[itype])) continue;

        auto blk_name = device_ctx.block_types[itype].name;

        ss << blk_name << ":";

        auto pin_util = ext_pin_utils.get_pin_util(blk_name);
        ss << pin_util.input_pin_util << ',' << pin_util.output_pin_util;

        if (itype != device_ctx.num_block_types - 1) {
            ss << " ";
        }
    }

    return ss.str();
}<|MERGE_RESOLUTION|>--- conflicted
+++ resolved
@@ -118,7 +118,6 @@
                                     allow_unrelated_clustering,
             lb_type_rr_graphs,
                                     target_external_pin_util
-<<<<<<< HEAD
 #ifdef USE_HMETIS
 			, partitions
 #endif
@@ -126,9 +125,7 @@
             , timing_inf
 #endif
             );
-=======
                                     );
->>>>>>> 3aad1f64
 
         //Try to size/find a device
         bool fits_on_device = try_size_device_grid(*arch, num_type_instances, packer_opts->target_device_utilization, packer_opts->device_layout);
