--- conflicted
+++ resolved
@@ -57,8 +57,8 @@
 static void free_pack_pattern(t_pack_pattern_block *pattern_block, t_pack_pattern_block **pattern_block_list);
 static t_pack_molecule *try_create_molecule(
 		t_pack_patterns *list_of_pack_patterns,
-		std::multimap<AtomBlockId,t_pack_molecule*>& atom_molecules,
-		const int pack_pattern_index,
+        std::multimap<AtomBlockId,t_pack_molecule*>& atom_molecules,
+        const int pack_pattern_index,
 		AtomBlockId blk_id,
 		int *num_packed_atoms);
 static bool try_expand_molecule(t_pack_molecule *molecule,
@@ -193,28 +193,15 @@
 	for (i = 0; i < pb_graph_node->num_input_ports; i++) {
 		for (j = 0; j < pb_graph_node->num_input_pins[i]; j++) {
 			hasPattern = false;
-<<<<<<< HEAD
-			for (k = 0; k < pb_graph_node->input_pins[i][j].num_output_edges;
-					k++) {
+			for (k = 0; k < pb_graph_node->input_pins[i][j].num_output_edges; k++) {
 				for (m = 0; m < pb_graph_node->input_pins[i][j].output_edges[k]->num_pack_patterns; m++) {
 					hasPattern = true;
 					index =	add_pattern_name_to_hash(nhash,
-						pb_graph_node->input_pins[i][j].output_edges[k]->pack_pattern_names[m],
-						ncount);
-					if (pb_graph_node->input_pins[i][j].output_edges[k]->pack_pattern_indices == nullptr) {
-						pb_graph_node->input_pins[i][j].output_edges[k]->pack_pattern_indices = (int*)
-						vtr::malloc(pb_graph_node->input_pins[i][j].output_edges[k]->num_pack_patterns * sizeof(int));
-=======
-			for (k = 0; k < pb_graph_node->input_pins[i][j].num_output_edges; k++) {
-				for (m = 0; m < pb_graph_node->input_pins[i][j].output_edges[k]->num_pack_patterns; m++) {
-					hasPattern = true;
-					index = add_pattern_name_to_hash(nhash,
                                 pb_graph_node->input_pins[i][j].output_edges[k]->pack_pattern_names[m], ncount);
 					if (pb_graph_node->input_pins[i][j].output_edges[k]->pack_pattern_indices == nullptr) {
 						pb_graph_node->input_pins[i][j].output_edges[k]->pack_pattern_indices =
                             (int*) vtr::malloc(pb_graph_node->input_pins[i][j].output_edges[k]->num_pack_patterns
                                                     * sizeof(int));
->>>>>>> 900f768c
 					}
 					pb_graph_node->input_pins[i][j].output_edges[k]->pack_pattern_indices[m] = index;
 				}
@@ -237,7 +224,7 @@
 					if (pb_graph_node->output_pins[i][j].output_edges[k]->pack_pattern_indices == nullptr) {
 						pb_graph_node->output_pins[i][j].output_edges[k]->pack_pattern_indices =
                             (int*) vtr::malloc(pb_graph_node->output_pins[i][j].output_edges[k]->num_pack_patterns
-                                                * sizeof(int));
+												* sizeof(int));
 					}
 					pb_graph_node->output_pins[i][j].output_edges[k]->pack_pattern_indices[m] = index;
 				}
@@ -260,7 +247,7 @@
 					if (pb_graph_node->clock_pins[i][j].output_edges[k]->pack_pattern_indices == nullptr) {
 						pb_graph_node->clock_pins[i][j].output_edges[k]->pack_pattern_indices =
                             (int*) vtr::malloc(pb_graph_node->clock_pins[i][j].output_edges[k]->num_pack_patterns
-                                                * sizeof(int));
+												* sizeof(int));
 					}
 					pb_graph_node->clock_pins[i][j].output_edges[k]->pack_pattern_indices[m] = index;
 				}
@@ -559,11 +546,11 @@
 									expansion_edge->output_pins[i]->output_edges[j],
 									list_of_packing_patterns,
 									curr_pattern_index, L_num_blocks, make_root_of_chain);
-						} 
+						}
 					}  // End for pack paterns of output edge 
-				}
+					}
 			} // End for number of output edges
-		}
+				}
 	} // End for output pins of expansion edge
 
 }
@@ -827,13 +814,13 @@
  */
 t_pack_molecule *alloc_and_load_pack_molecules(
 		t_pack_patterns *list_of_pack_patterns,
-		std::multimap<AtomBlockId,t_pack_molecule*>& atom_molecules,
-		std::unordered_map<AtomBlockId,t_pb_graph_node*>& expected_lowest_cost_pb_gnode,
+        std::multimap<AtomBlockId,t_pack_molecule*>& atom_molecules,
+        std::unordered_map<AtomBlockId,t_pb_graph_node*>& expected_lowest_cost_pb_gnode,
 		const int num_packing_patterns,
 		bool enable_round_robin_prepacking) {
 	t_pack_molecule *list_of_molecules_head;
 	t_pack_molecule *cur_molecule;
-	auto& atom_ctx = g_vpr_ctx.atom();
+    auto& atom_ctx = g_vpr_ctx.atom();
 	int best_pattern;
 
 	bool *is_used;
@@ -850,9 +837,9 @@
 		for(auto blk_iter = blocks.begin(); blk_iter != blocks.end(); ++blk_iter) {
 			auto blk_id = *blk_iter;
 
-			/* Find forced pack patterns
+	/* Find forced pack patterns
 			 * Simplifying assumptions: Each atom can map to at most one molecule
-			*/
+     */
 			for (int pattern = 0; pattern < num_packing_patterns; pattern++) {
 				feasible_patterns[pattern] = check_atom_feasible_for_pattern(blk_id, &list_of_pack_patterns[pattern]);
 			}
@@ -937,34 +924,34 @@
 		if (list_of_pack_patterns[best_pattern].is_chain == true && enable_round_robin_prepacking)
 			continue;
 
-		for (auto blk_iter = blocks.begin(); blk_iter != blocks.end(); ++blk_iter) {
-			auto blk_id = *blk_iter;
+        for(auto blk_iter = blocks.begin(); blk_iter != blocks.end(); ++blk_iter) {
+            auto blk_id = *blk_iter;
 			int num_packed_atoms;
 			cur_molecule = try_create_molecule(list_of_pack_patterns, atom_molecules, best_pattern, blk_id, &num_packed_atoms);
-			if (cur_molecule != nullptr) {
-				cur_molecule->next = list_of_molecules_head;
-				/* In the event of multiple molecules with the same atom block pattern,
-				 * bias to use the molecule with less costly physical resources first */
-				/* TODO: Need to normalize magical number 100 */
-				cur_molecule->base_gain = cur_molecule->num_blocks - (cur_molecule->pack_pattern->base_cost / 100);
-				list_of_molecules_head = cur_molecule;
-
-				//Note: atom_molecules is an (ordered) multimap so the last molecule
-				//      inserted for a given blk_id will be the last valid element
-				//      in the equal_range
-				auto rng = atom_molecules.equal_range(blk_id); //The range of molecules matching this block
-				bool range_empty = (rng.first == rng.second);
-				bool cur_was_last_inserted = false;
-				if (!range_empty) {
-				    auto last_valid_iter = --rng.second; //Iterator to last element (only valid if range is not empty)
-				    cur_was_last_inserted = (last_valid_iter->second == cur_molecule);
-				}
-				if (range_empty || !cur_was_last_inserted) {
-				    /* molecule did not cover current atom (possibly because molecule created is
-				     * part of a long chain that extends past multiple logic blocks), try again */
-				    --blk_iter;
-				}
-			}
+            if (cur_molecule != nullptr) {
+                cur_molecule->next = list_of_molecules_head;
+                /* In the event of multiple molecules with the same atom block pattern,
+                 * bias to use the molecule with less costly physical resources first */
+                /* TODO: Need to normalize magical number 100 */
+                cur_molecule->base_gain = cur_molecule->num_blocks - (cur_molecule->pack_pattern->base_cost / 100);
+                list_of_molecules_head = cur_molecule;
+
+                //Note: atom_molecules is an (ordered) multimap so the last molecule
+                //      inserted for a given blk_id will be the last valid element
+                //      in the equal_range
+                auto rng = atom_molecules.equal_range(blk_id); //The range of molecules matching this block
+                bool range_empty = (rng.first == rng.second);
+                bool cur_was_last_inserted = false;
+                if (!range_empty) {
+                    auto last_valid_iter = --rng.second; //Iterator to last element (only valid if range is not empty)
+                    cur_was_last_inserted = (last_valid_iter->second == cur_molecule);
+                }
+                if(range_empty || !cur_was_last_inserted) {
+                    /* molecule did not cover current atom (possibly because molecule created is
+                     * part of a long chain that extends past multiple logic blocks), try again */
+                    --blk_iter;
+                }
+            }
 		}
 	}
 
@@ -976,12 +963,12 @@
 	 If a block belongs to a molecule, then carrying the single atoms around can make the packing problem
 	 more difficult because now it needs to consider splitting molecules.
 	 */
-	for(auto blk_id : atom_ctx.nlist.blocks()) {
-
-		expected_lowest_cost_pb_gnode[blk_id] = get_expected_lowest_cost_primitive_for_atom_block(blk_id);
+    for(auto blk_id : atom_ctx.nlist.blocks()) {
+
+        expected_lowest_cost_pb_gnode[blk_id] = get_expected_lowest_cost_primitive_for_atom_block(blk_id);
 		auto rng = atom_molecules.equal_range(blk_id);
 
-		bool rng_empty = (rng.first == rng.second);
+        bool rng_empty = (rng.first == rng.second);
 		if (rng_empty) {
 			cur_molecule = new t_pack_molecule;
 			cur_molecule->valid = true;
@@ -990,13 +977,13 @@
 			cur_molecule->root = 0;
 			cur_molecule->pack_pattern = nullptr;
 
-			cur_molecule->atom_block_ids = {blk_id};
+            cur_molecule->atom_block_ids = {blk_id};
 
 			cur_molecule->next = list_of_molecules_head;
 			cur_molecule->base_gain = 1;
 			list_of_molecules_head = cur_molecule;
 
-			atom_molecules.insert({blk_id, cur_molecule});
+            atom_molecules.insert({blk_id, cur_molecule});
 		}
 	}
 
@@ -1043,8 +1030,8 @@
  */
 static t_pack_molecule *try_create_molecule(
 		t_pack_patterns *list_of_pack_patterns,
-		std::multimap<AtomBlockId,t_pack_molecule*>& atom_molecules,
-		const int pack_pattern_index,
+        std::multimap<AtomBlockId,t_pack_molecule*>& atom_molecules,
+        const int pack_pattern_index,
 		AtomBlockId blk_id,
 		int *num_packed_atoms) {
 	int i;
@@ -1060,7 +1047,7 @@
 		molecule->pack_pattern = &list_of_pack_patterns[pack_pattern_index];
 		if (molecule->pack_pattern == nullptr) {failed = true; goto end_prolog;}
 
-		molecule->atom_block_ids = std::vector<AtomBlockId>(molecule->pack_pattern->num_blocks); //Initializes invalid
+        molecule->atom_block_ids = std::vector<AtomBlockId>(molecule->pack_pattern->num_blocks); //Initializes invalid
 
 		molecule->num_blocks = list_of_pack_patterns[pack_pattern_index].num_blocks;
 		if (molecule->num_blocks == 0) {failed = true; goto end_prolog;}
@@ -1070,7 +1057,7 @@
 
 		if(list_of_pack_patterns[pack_pattern_index].is_chain == true) {
 			/* A chain pattern extends beyond a single logic block so we must find
-		     * the blk_id that matches with the portion of a chain for this particular logic block */
+             * the blk_id that matches with the portion of a chain for this particular logic block */
 			blk_id = find_new_root_atom_for_chain(blk_id, &list_of_pack_patterns[pack_pattern_index], atom_molecules);
 		}
 	}
