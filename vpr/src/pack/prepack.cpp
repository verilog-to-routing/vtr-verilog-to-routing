/*
 * Prepacking: Group together technology-mapped netlist blocks before packing.
 * This gives hints to the packer on what groups of blocks to keep together during packing.
 * Primary purpose:
 *    1) "Forced" packs (eg LUT+FF pair)
 *    2) Carry-chains
 * Duties: Find pack patterns in architecture, find pack patterns in netlist.
 *
 * Author: Jason Luu
 * March 12, 2012
 */

#include "prepack.h"

#include <cstdio>
#include <cstring>
#include <map>
#include <queue>
#include <utility>
#include <vector>

#include "atom_netlist.h"
#include "echo_files.h"
#include "logic_types.h"
#include "physical_types.h"
#include "vpr_error.h"
#include "vpr_types.h"
#include "vpr_utils.h"
#include "vtr_assert.h"
#include "vtr_range.h"
#include "vtr_time.h"
#include "vtr_util.h"
#include "vtr_vector.h"

/*****************************************/
/*Local Function Declaration			 */
/*****************************************/
static std::vector<t_pack_patterns> alloc_and_load_pack_patterns(const std::vector<t_logical_block_type>& logical_block_types);

static void free_list_of_pack_patterns(std::vector<t_pack_patterns>& list_of_pack_patterns);

static void free_pack_pattern(t_pack_patterns* pack_pattern);

static void discover_pattern_names_in_pb_graph_node(t_pb_graph_node* pb_graph_node,
                                                    std::unordered_map<std::string, int>& pattern_names);

static void forward_infer_pattern(t_pb_graph_pin* pb_graph_pin);

static void backward_infer_pattern(t_pb_graph_pin* pb_graph_pin);

static std::vector<t_pack_patterns> alloc_and_init_pattern_list_from_hash(const std::unordered_map<std::string, int>& pattern_names);

static t_pb_graph_edge* find_expansion_edge_of_pattern(const int pattern_index,
                                                       const t_pb_graph_node* pb_graph_node);

static void forward_expand_pack_pattern_from_edge(const t_pb_graph_edge* expansion_edge,
                                                  t_pack_patterns& packing_pattern,
                                                  int* L_num_blocks,
                                                  const bool make_root_of_chain);

static void backward_expand_pack_pattern_from_edge(const t_pb_graph_edge* expansion_edge,
                                                   t_pack_patterns& packing_pattern,
                                                   t_pb_graph_pin* destination_pin,
                                                   t_pack_pattern_block* destination_block,
                                                   int* L_num_blocks);

static int compare_pack_pattern(const t_pack_patterns* pattern_a, const t_pack_patterns* pattern_b);

static void free_pack_pattern_block(t_pack_pattern_block* pattern_block, t_pack_pattern_block** pattern_block_list);

static bool try_expand_molecule(t_pack_molecule& molecule,
                                const AtomBlockId blk_id,
                                const std::multimap<AtomBlockId, PackMoleculeId>& atom_molecules,
                                const AtomNetlist& atom_nlist,
                                const LogicalModels& models);

static void print_pack_molecules(const char* fname,
                                 const std::vector<t_pack_patterns>& list_of_pack_patterns,
                                 const int num_pack_patterns,
                                 const vtr::vector_map<PackMoleculeId, t_pack_molecule>& pack_molecules,
                                 const AtomNetlist& atom_nlist);

static t_pb_graph_node* get_expected_lowest_cost_primitive_for_atom_block(const AtomBlockId blk_id,
                                                                          const std::vector<t_logical_block_type>& logical_block_types);

static t_pb_graph_node* get_expected_lowest_cost_primitive_for_atom_block_in_pb_graph_node(const AtomBlockId blk_id, t_pb_graph_node* curr_pb_graph_node, float* cost);

static AtomBlockId find_new_root_atom_for_chain(const AtomBlockId blk_id,
                                                const t_pack_patterns* list_of_pack_patterns,
                                                const std::multimap<AtomBlockId, PackMoleculeId>& atom_molecules,
                                                const AtomNetlist& atom_nlist);

static std::vector<t_pb_graph_pin*> find_end_of_path(t_pb_graph_pin* input_pin, int pattern_index);

static void expand_search(const t_pb_graph_pin* input_pin, std::queue<t_pb_graph_pin*>& pins_queue, const int pattern_index);

static void find_all_equivalent_chains(t_pack_patterns* chain_pattern, const t_pb_graph_node* root_block);

static void update_chain_root_pins(t_pack_patterns* chain_pattern,
                                   const std::vector<t_pb_graph_pin*>& chain_input_pins);

/**
 * @brief Get all primitive pins connected to the given cluster input pin
 * 
 * @param cluster_input_pin Cluster input pin to get connected primitive pins from
 * @param pattern_blocks Set of pb_types in the pack pattern. Pins on the blocks in this set will 
 * be added to the connected_primitive_pins vector
 * @param connected_primitive_pins Vector to store connected primitive pins
 */
static void get_all_connected_primitive_pins(const t_pb_graph_pin* cluster_input_pin,
                                             const std::unordered_set<t_pb_type*>& pattern_blocks,
                                             std::vector<t_pb_graph_pin*>& connected_primitive_pins);

static void init_molecule_chain_info(const AtomBlockId blk_id,
                                     t_pack_molecule& molecule,
                                     const vtr::vector_map<PackMoleculeId, t_pack_molecule>& pack_molecules,
                                     const std::multimap<AtomBlockId, PackMoleculeId>& atom_molecules,
                                     vtr::vector<MoleculeChainId, t_chain_info>& chain_info,
                                     const AtomNetlist& atom_nlist);

static AtomBlockId get_sink_block(const AtomBlockId block_id,
                                  const t_pack_pattern_connections& connections,
                                  const AtomNetlist& atom_nlist,
                                  const LogicalModels& models);

static AtomBlockId get_driving_block(const AtomBlockId block_id,
                                     const t_pack_pattern_connections& connections,
                                     const AtomNetlist& atom_nlist);

/**
 * @brief Get an unordered set of all pb_types in the given pack pattern
 * 
 * @param pack_pattern Pack pattern to get pb_types from
 * @return std::unordered_set<t_pb_type*> Set of pb_types in the pack pattern
 */
static std::unordered_set<t_pb_type*> get_pattern_blocks(const t_pack_patterns& pack_pattern);

static void print_chain_starting_points(t_pack_patterns* chain_pattern);

/*****************************************/
/*Function Definitions					 */
/*****************************************/

/**
 * Find all packing patterns in architecture
 * [0..num_packing_patterns-1]
 *
 * Limitations: Currently assumes that forced pack nets must be single-fanout
 * as this covers all the reasonable architectures we wanted.
 * More complicated structures should probably be handled either downstream
 * (general packing) or upstream (in tech mapping).
 * If this limitation is too constraining, code is designed so that this limitation can be removed.
 */
static std::vector<t_pack_patterns> alloc_and_load_pack_patterns(const std::vector<t_logical_block_type>& logical_block_types) {
    int L_num_blocks;
    t_pb_graph_edge* expansion_edge;

    /* alloc and initialize array of packing patterns based on architecture complex blocks */
    std::unordered_map<std::string, int> pattern_names;
    for (const t_logical_block_type& type : logical_block_types) {
        discover_pattern_names_in_pb_graph_node(type.pb_graph_head, pattern_names);
    }

    std::vector<t_pack_patterns> packing_patterns = alloc_and_init_pattern_list_from_hash(pattern_names);

    /* load packing patterns by traversing the edges to find edges belonging to pattern */
    for (size_t i = 0; i < pattern_names.size(); i++) {
        for (const t_logical_block_type& type : logical_block_types) {
            // find an edge that belongs to this pattern
            expansion_edge = find_expansion_edge_of_pattern(i, type.pb_graph_head);
            if (!expansion_edge) {
                continue;
            }

            L_num_blocks = 0;
            packing_patterns[i].base_cost = 0;
            // use the found expansion edge to build the pack pattern
            backward_expand_pack_pattern_from_edge(expansion_edge,
                                                   packing_patterns[i], nullptr, nullptr, &L_num_blocks);
            packing_patterns[i].num_blocks = L_num_blocks;

            /* Default settings: A section of a netlist must match all blocks in a pack
             * pattern before it can be made a molecule except for carry-chains.
             * For carry-chains, since carry-chains are typically quite flexible in terms
             * of size, it is optional whether or not an atom in a netlist matches any
             * particular block inside the chain */
            packing_patterns[i].is_block_optional = new bool[L_num_blocks];
            for (int k = 0; k < L_num_blocks; k++) {
                packing_patterns[i].is_block_optional[k] = false;
                if (packing_patterns[i].is_chain && packing_patterns[i].root_block->block_id != k) {
                    packing_patterns[i].is_block_optional[k] = true;
                }
            }

            // if this is a chain pattern (extends between complex blocks), check if there
            // are multiple equivalent chains with different starting and ending points
            if (packing_patterns[i].is_chain) {
                find_all_equivalent_chains(&packing_patterns[i], type.pb_graph_head);
                print_chain_starting_points(&packing_patterns[i]);
            }

            // if pack pattern i is found to belong to current block type, go to next pack pattern
            break;
        }
    }

    //Sanity check, every pattern should have a root block
    for (size_t i = 0; i < pattern_names.size(); ++i) {
        if (packing_patterns[i].root_block == nullptr) {
            VPR_FATAL_ERROR(VPR_ERROR_ARCH, "Failed to find root block for pack pattern %s", packing_patterns[i].name);
        }
    }

    return packing_patterns;
}

/**
 * Locate all pattern names
 * Side-effect: set all pb_graph_node temp_scratch_pad field to NULL
 *				For cases where a pattern inference is "obvious", mark it as obvious.
 */
static void discover_pattern_names_in_pb_graph_node(t_pb_graph_node* pb_graph_node,
                                                    std::unordered_map<std::string, int>& pattern_names) {
    /* Iterate over all edges to discover if an edge in current physical block belongs to a pattern
     * If edge does, then record the name of the pattern in a hash table */

    if (pb_graph_node == nullptr) {
        return;
    }

    pb_graph_node->temp_scratch_pad = nullptr;

    for (int i = 0; i < pb_graph_node->num_input_ports; i++) {
        for (int j = 0; j < pb_graph_node->num_input_pins[i]; j++) {
            bool hasPattern = false;
            for (int k = 0; k < pb_graph_node->input_pins[i][j].num_output_edges; k++) {
                auto output_edge = pb_graph_node->input_pins[i][j].output_edges[k];
                for (int m = 0; m < output_edge->num_pack_patterns; m++) {
                    hasPattern = true;
                    // insert the found pattern name to the hash table. If this pattern is inserted
                    // for the first time, then its index is the current size of the hash table
                    // otherwise the insert function will return an iterator of the previously
                    // inserted element with the index given to that pattern
                    std::string pattern_name(output_edge->pack_pattern_names[m]);
                    int index = (pattern_names.insert({pattern_name, pattern_names.size()}).first)->second;
                    if (!output_edge->pack_pattern_indices) {
                        output_edge->pack_pattern_indices = new int[output_edge->num_pack_patterns];
                    }
                    output_edge->pack_pattern_indices[m] = index;
                    // if this output edges belongs to a pack pattern. Expand forward starting from
                    // all its output pins to check if you need to infer pattern for direct connections
                    for (int ipin = 0; ipin < output_edge->num_output_pins; ipin++) {
                        forward_infer_pattern(output_edge->output_pins[ipin]);
                    }
                }
            }
            // if the output edge to this pin is annotated with a pack pattern
            // trace the inputs to this pin and mark them to infer pattern
            // if they are direct connections (num_input_edges == 1)
            if (hasPattern) {
                backward_infer_pattern(&pb_graph_node->input_pins[i][j]);
            }
        }
    }

    for (int i = 0; i < pb_graph_node->num_output_ports; i++) {
        for (int j = 0; j < pb_graph_node->num_output_pins[i]; j++) {
            bool hasPattern = false;
            for (int k = 0; k < pb_graph_node->output_pins[i][j].num_output_edges; k++) {
                auto output_edge = pb_graph_node->output_pins[i][j].output_edges[k];
                for (int m = 0; m < output_edge->num_pack_patterns; m++) {
                    hasPattern = true;
                    // insert the found pattern name to the hash table. If this pattern is inserted
                    // for the first time, then its index is the current size of the hash table
                    // otherwise the insert function will return an iterator of the previously
                    // inserted element with the index given to that pattern
                    std::string pattern_name(output_edge->pack_pattern_names[m]);
                    int index = (pattern_names.insert({pattern_name, pattern_names.size()}).first)->second;
                    if (!output_edge->pack_pattern_indices) {
                        output_edge->pack_pattern_indices = new int[output_edge->num_pack_patterns];
                    }
                    output_edge->pack_pattern_indices[m] = index;
                    // if this output edges belongs to a pack pattern. Expand forward starting from
                    // all its output pins to check if you need to infer pattern for direct connections
                    for (int ipin = 0; ipin < output_edge->num_output_pins; ipin++) {
                        forward_infer_pattern(output_edge->output_pins[ipin]);
                    }
                }
            }
            // if the output edge to this pin is annotated with a pack pattern
            // trace the inputs to this pin and mark them to infer pattern
            // if they are direct connections (num_input_edges == 1)
            if (hasPattern) {
                backward_infer_pattern(&pb_graph_node->output_pins[i][j]);
            }
        }
    }

    for (int i = 0; i < pb_graph_node->num_clock_ports; i++) {
        for (int j = 0; j < pb_graph_node->num_clock_pins[i]; j++) {
            bool hasPattern = false;
            for (int k = 0; k < pb_graph_node->clock_pins[i][j].num_output_edges; k++) {
                auto& output_edge = pb_graph_node->clock_pins[i][j].output_edges[k];
                for (int m = 0; m < output_edge->num_pack_patterns; m++) {
                    hasPattern = true;
                    // insert the found pattern name to the hash table. If this pattern is inserted
                    // for the first time, then its index is the current size of the hash table
                    // otherwise the insert function will return an iterator of the previously
                    // inserted element with the index given to that pattern
                    std::string pattern_name(output_edge->pack_pattern_names[m]);
                    int index = (pattern_names.insert({pattern_name, pattern_names.size()}).first)->second;
                    if (output_edge->pack_pattern_indices == nullptr) {
                        output_edge->pack_pattern_indices = new int[output_edge->num_pack_patterns];
                    }
                    output_edge->pack_pattern_indices[m] = index;
                    // if this output edges belongs to a pack pattern. Expand forward starting from
                    // all its output pins to check if you need to infer pattern for direct connections
                    for (int ipin = 0; ipin < output_edge->num_output_pins; ipin++) {
                        forward_infer_pattern(output_edge->output_pins[ipin]);
                    }
                }
            }
            // if the output edge to this pin is annotated with a pack pattern
            // trace the inputs to this pin and mark them to infer pattern
            // if they are direct connections (num_input_edges == 1)
            if (hasPattern) {
                backward_infer_pattern(&pb_graph_node->clock_pins[i][j]);
            }
        }
    }

    for (int i = 0; i < pb_graph_node->pb_type->num_modes; i++) {
        for (int j = 0; j < pb_graph_node->pb_type->modes[i].num_pb_type_children; j++) {
            for (int k = 0; k < pb_graph_node->pb_type->modes[i].pb_type_children[j].num_pb; k++) {
                discover_pattern_names_in_pb_graph_node(&pb_graph_node->child_pb_graph_nodes[i][j][k], pattern_names);
            }
        }
    }
}

/**
 * In obvious cases where a pattern edge has only one path to go, set that path to be inferred
 */
static void forward_infer_pattern(t_pb_graph_pin* pb_graph_pin) {
    if (pb_graph_pin->num_output_edges == 1 && pb_graph_pin->output_edges[0]->num_pack_patterns == 0 && pb_graph_pin->output_edges[0]->infer_pattern == false) {
        pb_graph_pin->output_edges[0]->infer_pattern = true;
        if (pb_graph_pin->output_edges[0]->num_output_pins == 1) {
            forward_infer_pattern(pb_graph_pin->output_edges[0]->output_pins[0]);
        }
    }
}
static void backward_infer_pattern(t_pb_graph_pin* pb_graph_pin) {
    if (pb_graph_pin->num_input_edges == 1 && pb_graph_pin->input_edges[0]->num_pack_patterns == 0 && pb_graph_pin->input_edges[0]->infer_pattern == false) {
        pb_graph_pin->input_edges[0]->infer_pattern = true;
        if (pb_graph_pin->input_edges[0]->num_input_pins == 1) {
            backward_infer_pattern(pb_graph_pin->input_edges[0]->input_pins[0]);
        }
    }
}

/**
 * Allocates memory for models and loads the name of the packing pattern
 * so that it can be identified and loaded with more complete information later
 */
static std::vector<t_pack_patterns> alloc_and_init_pattern_list_from_hash(const std::unordered_map<std::string, int>& pattern_names) {
    std::vector<t_pack_patterns> nlist(pattern_names.size());

    for (const auto& curr_pattern : pattern_names) {
        VTR_ASSERT(nlist[curr_pattern.second].name == nullptr);
        nlist[curr_pattern.second].name = vtr::strdup(curr_pattern.first.c_str());
        nlist[curr_pattern.second].root_block = nullptr;
        nlist[curr_pattern.second].is_chain = false;
        nlist[curr_pattern.second].index = curr_pattern.second;
    }

    return nlist;
}

static void free_list_of_pack_patterns(std::vector<t_pack_patterns>& list_of_pack_patterns) {
    for (size_t i = 0; i < list_of_pack_patterns.size(); i++) {
        free_pack_pattern(&list_of_pack_patterns[i]);
    }
}

static void free_pack_pattern(t_pack_patterns* pack_pattern) {
    if (pack_pattern) {
        int num_pack_pattern_blocks = pack_pattern->num_blocks;
        t_pack_pattern_block** pattern_block_list = new t_pack_pattern_block*[num_pack_pattern_blocks];
        for (int i = 0; i < num_pack_pattern_blocks; i++)
            pattern_block_list[i] = nullptr;

        free(pack_pattern->name);
        delete[] pack_pattern->is_block_optional;
        free_pack_pattern_block(pack_pattern->root_block, pattern_block_list);
        for (int j = 0; j < num_pack_pattern_blocks; j++) {
            delete pattern_block_list[j];
        }
        delete[] pattern_block_list;
    }
}

/**
 * Locate first edge that belongs to pattern index
 */
static t_pb_graph_edge* find_expansion_edge_of_pattern(const int pattern_index,
                                                       const t_pb_graph_node* pb_graph_node) {
    int i, j, k, m;
    t_pb_graph_edge* edge;
    /* Iterate over all edges to discover if an edge in current physical block belongs to a pattern
     * If edge does, then return that edge
     */

    if (pb_graph_node == nullptr) {
        return nullptr;
    }

    for (i = 0; i < pb_graph_node->num_input_ports; i++) {
        for (j = 0; j < pb_graph_node->num_input_pins[i]; j++) {
            auto& input_pin = pb_graph_node->input_pins[i][j];
            for (k = 0; k < input_pin.num_output_edges; k++) {
                for (m = 0; m < input_pin.output_edges[k]->num_pack_patterns; m++) {
                    if (input_pin.output_edges[k]->pack_pattern_indices[m] == pattern_index) {
                        return input_pin.output_edges[k];
                    }
                }
            }
        }
    }

    for (i = 0; i < pb_graph_node->num_output_ports; i++) {
        for (j = 0; j < pb_graph_node->num_output_pins[i]; j++) {
            auto& output_pin = pb_graph_node->output_pins[i][j];
            for (k = 0; k < output_pin.num_output_edges; k++) {
                for (m = 0; m < output_pin.output_edges[k]->num_pack_patterns; m++) {
                    if (output_pin.output_edges[k]->pack_pattern_indices[m] == pattern_index) {
                        return output_pin.output_edges[k];
                    }
                }
            }
        }
    }

    for (i = 0; i < pb_graph_node->num_clock_ports; i++) {
        for (j = 0; j < pb_graph_node->num_clock_pins[i]; j++) {
            auto& clock_pin = pb_graph_node->clock_pins[i][j];
            for (k = 0; k < clock_pin.num_output_edges; k++) {
                for (m = 0; m < clock_pin.output_edges[k]->num_pack_patterns; m++) {
                    if (clock_pin.output_edges[k]->pack_pattern_indices[m] == pattern_index) {
                        return clock_pin.output_edges[k];
                    }
                }
            }
        }
    }

    for (i = 0; i < pb_graph_node->pb_type->num_modes; i++) {
        auto& pb_mode = pb_graph_node->pb_type->modes[i];
        for (j = 0; j < pb_mode.num_pb_type_children; j++) {
            for (k = 0; k < pb_mode.pb_type_children[j].num_pb; k++) {
                edge = find_expansion_edge_of_pattern(pattern_index, &pb_graph_node->child_pb_graph_nodes[i][j][k]);
                if (edge != nullptr) {
                    return edge;
                }
            }
        }
    }
    return nullptr;
}

/**
 *  This function expands forward from the given expansion_edge. If a primitive is found that
 *  belongs to the pack pattern we are searching for, create a pack pattern block of using
 *  this primitive to be added later to the pack pattern when creating the pack pattern
 *  connections in the backward_expand_pack_pattern_from_edge function.
 *
 *  expansion_edge: starting edge to expand forward from
 *  list_of_packing_patterns: list of packing patterns in the architecture
 *  curr_pattern_index: current packing pattern that we are building
 *  L_num_blocks: number of primitives found to belong to this pattern so far
 *  make_root_of_chain: flag indicating that the given expansion_edge is connected
 *                      to a primitive that is the root of this packing pattern
 *
 *  Convention: Pack pattern block connections are made on backward expansion only (to make
 *              future multi-fanout support easier) so this function will not update connections
 */
static void forward_expand_pack_pattern_from_edge(const t_pb_graph_edge* expansion_edge,
                                                  t_pack_patterns& packing_pattern,
                                                  int* L_num_blocks,
                                                  bool make_root_of_chain) {
    int i, j, k;
    int iport, ipin, iedge;
    bool found; /* Error checking, ensure only one fan-out for each pattern net */
    t_pack_pattern_block* destination_block = nullptr;
    t_pb_graph_node* destination_pb_graph_node = nullptr;
    int curr_pattern_index = packing_pattern.index;

    found = expansion_edge->infer_pattern;
    // if the pack pattern shouldn't be inferred check if the expansion
    // edge is annotated with the current pack pattern we are expanding
    for (i = 0; !found && i < expansion_edge->num_pack_patterns; i++) {
        if (expansion_edge->pack_pattern_indices[i] == curr_pattern_index) {
            found = true;
        }
    }
    // if this edge isn't annotated with the current pack pattern
    // no need to explore it
    if (!found) {
        return;
    }

    found = false;
    // iterate over the expansion edge output pins
    for (i = 0; i < expansion_edge->num_output_pins; i++) {
        // check if expansion_edge parent node is a primitive (i.e num_nodes = 0)
        if (expansion_edge->output_pins[i]->is_primitive_pin()) {
            destination_pb_graph_node = expansion_edge->output_pins[i]->parent_node;
            VTR_ASSERT(found == false);
            /* Check assumption that each forced net has only one fan-out */
            /* This is the destination node */
            found = true;

            // the temp_scratch_pad points to the last primitive from this pb_graph_node that was added to a packing pattern.
            const auto& destination_pb_temp = (t_pack_pattern_block*)destination_pb_graph_node->temp_scratch_pad;
            // if this pb_graph_node (primitive) is not added to the packing pattern already, add it and expand all its edges
            if (destination_pb_temp == nullptr || destination_pb_temp->pattern_index != curr_pattern_index) {
                // a primitive that belongs to this pack pattern is found: 1) create a new pattern block,
                // 2) assign an id to this pattern block, 3) increment the number of found blocks belonging to this
                // pattern and 4) expand all its edges to find the other primitives that belong to this pattern
                destination_block = new t_pack_pattern_block();
                packing_pattern.base_cost += compute_primitive_base_cost(destination_pb_graph_node);
                destination_block->block_id = *L_num_blocks;
                (*L_num_blocks)++;
                destination_pb_graph_node->temp_scratch_pad = (void*)destination_block;
                destination_block->pattern_index = curr_pattern_index;
                destination_block->pb_type = destination_pb_graph_node->pb_type;

                // explore the inputs to this primitive
                for (iport = 0; iport < destination_pb_graph_node->num_input_ports; iport++) {
                    for (ipin = 0; ipin < destination_pb_graph_node->num_input_pins[iport]; ipin++) {
                        for (iedge = 0; iedge < destination_pb_graph_node->input_pins[iport][ipin].num_input_edges; iedge++) {
                            backward_expand_pack_pattern_from_edge(destination_pb_graph_node->input_pins[iport][ipin].input_edges[iedge],
                                                                   packing_pattern,
                                                                   &destination_pb_graph_node->input_pins[iport][ipin],
                                                                   destination_block, L_num_blocks);
                        }
                    }
                }

                // explore the outputs of this primitive
                for (iport = 0; iport < destination_pb_graph_node->num_output_ports; iport++) {
                    for (ipin = 0; ipin < destination_pb_graph_node->num_output_pins[iport]; ipin++) {
                        for (iedge = 0; iedge < destination_pb_graph_node->output_pins[iport][ipin].num_output_edges; iedge++) {
                            forward_expand_pack_pattern_from_edge(destination_pb_graph_node->output_pins[iport][ipin].output_edges[iedge],
                                                                  packing_pattern, L_num_blocks, false);
                        }
                    }
                }

                // explore the clock pins of this primitive
                for (iport = 0; iport < destination_pb_graph_node->num_clock_ports; iport++) {
                    for (ipin = 0; ipin < destination_pb_graph_node->num_clock_pins[iport]; ipin++) {
                        for (iedge = 0; iedge < destination_pb_graph_node->clock_pins[iport][ipin].num_input_edges; iedge++) {
                            backward_expand_pack_pattern_from_edge(destination_pb_graph_node->clock_pins[iport][ipin].input_edges[iedge],
                                                                   packing_pattern,
                                                                   &destination_pb_graph_node->clock_pins[iport][ipin],
                                                                   destination_block, L_num_blocks);
                        }
                    }
                }
            }

            // if this pb_graph_node (primitive) should be added to the pack pattern blocks
            if (((t_pack_pattern_block*)destination_pb_graph_node->temp_scratch_pad)->pattern_index == curr_pattern_index) {
                // if this pb_graph_node is known to be the root of the chain, update the root block and root pin
                if (make_root_of_chain == true) {
                    packing_pattern.chain_root_pins = {{expansion_edge->output_pins[i]}};
                    packing_pattern.root_block = destination_block;
                }
            }

            // the expansion_edge parent node is not a primitive
        } else {
            // continue expanding forward
            for (j = 0; j < expansion_edge->output_pins[i]->num_output_edges; j++) {
                if (expansion_edge->output_pins[i]->output_edges[j]->infer_pattern == true) {
                    forward_expand_pack_pattern_from_edge(expansion_edge->output_pins[i]->output_edges[j],
                                                          packing_pattern,
                                                          L_num_blocks,
                                                          make_root_of_chain);
                } else {
                    for (k = 0; k < expansion_edge->output_pins[i]->output_edges[j]->num_pack_patterns; k++) {
                        if (expansion_edge->output_pins[i]->output_edges[j]->pack_pattern_indices[k] == curr_pattern_index) {
                            if (found == true) {
                                /* Check assumption that each forced net has only one fan-out */
                                VPR_FATAL_ERROR(VPR_ERROR_PACK,
                                                "Invalid packing pattern defined.  Multi-fanout nets not supported when specifying pack patterns.\n"
                                                "Problem on %s[%d].%s[%d] for pattern %s\n",
                                                expansion_edge->output_pins[i]->parent_node->pb_type->name,
                                                expansion_edge->output_pins[i]->parent_node->placement_index,
                                                expansion_edge->output_pins[i]->port->name,
                                                expansion_edge->output_pins[i]->pin_number,
                                                packing_pattern.name);
                            }
                            found = true;
                            forward_expand_pack_pattern_from_edge(expansion_edge->output_pins[i]->output_edges[j],
                                                                  packing_pattern,
                                                                  L_num_blocks,
                                                                  make_root_of_chain);
                        }
                    } // End for pack patterns of output edge
                }
            } // End for number of output edges
        }
    } // End for output pins of expansion edge
}

/**
 * Find if driver of edge is in the same pattern, if yes, add to pattern
 *  Convention: Connections are made on backward expansion only (to make future multi-
 *               fanout support easier) so this function must update both source and
 *               destination blocks
 */
static void backward_expand_pack_pattern_from_edge(const t_pb_graph_edge* expansion_edge,
                                                   t_pack_patterns& packing_pattern,
                                                   t_pb_graph_pin* destination_pin,
                                                   t_pack_pattern_block* destination_block,
                                                   int* L_num_blocks) {
    int i, j, k;
    int iport, ipin, iedge;
    bool found; /* Error checking, ensure only one fan-out for each pattern net */
    t_pack_pattern_block* source_block = nullptr;
    t_pb_graph_node* source_pb_graph_node = nullptr;
    t_pack_pattern_connections* pack_pattern_connection = nullptr;
    int curr_pattern_index = packing_pattern.index;

    found = expansion_edge->infer_pattern;
    // if the pack pattern shouldn't be inferred check if the expansion
    // edge is annotated with the current pack pattern we are expanding
    for (i = 0; !found && i < expansion_edge->num_pack_patterns; i++) {
        if (expansion_edge->pack_pattern_indices[i] == curr_pattern_index) {
            found = true;
        }
    }

    // if this edge isn't annotated with the current pack pattern
    // no need to explore it
    if (!found) {
        return;
    }

    found = false;
    // iterate over all the drivers of this edge
    for (i = 0; i < expansion_edge->num_input_pins; i++) {
        // check if the expansion_edge parent node is a primitive
        if (expansion_edge->input_pins[i]->is_primitive_pin()) {
            source_pb_graph_node = expansion_edge->input_pins[i]->parent_node;
            VTR_ASSERT(found == false);
            /* Check assumption that each forced net has only one fan-out */
            /* This is the source node for destination */
            found = true;

            /* If this pb_graph_node is part not of the current pattern index, put it in and expand all its edges */
            source_block = (t_pack_pattern_block*)source_pb_graph_node->temp_scratch_pad;
            if (source_block == nullptr || source_block->pattern_index != curr_pattern_index) {
                source_block = new t_pack_pattern_block();
                source_block->block_id = *L_num_blocks;
                (*L_num_blocks)++;
                packing_pattern.base_cost += compute_primitive_base_cost(source_pb_graph_node);
                source_pb_graph_node->temp_scratch_pad = (void*)source_block;
                source_block->pattern_index = curr_pattern_index;
                source_block->pb_type = source_pb_graph_node->pb_type;

                if (packing_pattern.root_block == nullptr) {
                    packing_pattern.root_block = source_block;
                }

                // explore the inputs of this primitive
                for (iport = 0; iport < source_pb_graph_node->num_input_ports; iport++) {
                    for (ipin = 0; ipin < source_pb_graph_node->num_input_pins[iport]; ipin++) {
                        for (iedge = 0; iedge < source_pb_graph_node->input_pins[iport][ipin].num_input_edges; iedge++) {
                            backward_expand_pack_pattern_from_edge(source_pb_graph_node->input_pins[iport][ipin].input_edges[iedge],
                                                                   packing_pattern,
                                                                   &source_pb_graph_node->input_pins[iport][ipin],
                                                                   source_block,
                                                                   L_num_blocks);
                        }
                    }
                }

                // explore the outputs of this primitive
                for (iport = 0; iport < source_pb_graph_node->num_output_ports; iport++) {
                    for (ipin = 0; ipin < source_pb_graph_node->num_output_pins[iport]; ipin++) {
                        for (iedge = 0; iedge < source_pb_graph_node->output_pins[iport][ipin].num_output_edges; iedge++) {
                            forward_expand_pack_pattern_from_edge(source_pb_graph_node->output_pins[iport][ipin].output_edges[iedge],
                                                                  packing_pattern,
                                                                  L_num_blocks,
                                                                  false);
                        }
                    }
                }

                // explore the clock pins of this primitive
                for (iport = 0; iport < source_pb_graph_node->num_clock_ports; iport++) {
                    for (ipin = 0; ipin < source_pb_graph_node->num_clock_pins[iport]; ipin++) {
                        for (iedge = 0; iedge < source_pb_graph_node->clock_pins[iport][ipin].num_input_edges; iedge++) {
                            backward_expand_pack_pattern_from_edge(source_pb_graph_node->clock_pins[iport][ipin].input_edges[iedge],
                                                                   packing_pattern,
                                                                   &source_pb_graph_node->clock_pins[iport][ipin],
                                                                   source_block,
                                                                   L_num_blocks);
                        }
                    }
                }
            }

            if (destination_pin != nullptr) {
                VTR_ASSERT(((t_pack_pattern_block*)source_pb_graph_node->temp_scratch_pad)->pattern_index == curr_pattern_index);
                source_block = (t_pack_pattern_block*)source_pb_graph_node->temp_scratch_pad;
                pack_pattern_connection = new t_pack_pattern_connections();
                pack_pattern_connection->from_block = source_block;
                pack_pattern_connection->from_pin = expansion_edge->input_pins[i];
                pack_pattern_connection->to_block = destination_block;
                pack_pattern_connection->to_pin = destination_pin;
                pack_pattern_connection->next = source_block->connections;
                source_block->connections = pack_pattern_connection;

                pack_pattern_connection = new t_pack_pattern_connections();
                pack_pattern_connection->from_block = source_block;
                pack_pattern_connection->from_pin = expansion_edge->input_pins[i];
                pack_pattern_connection->to_block = destination_block;
                pack_pattern_connection->to_pin = destination_pin;
                pack_pattern_connection->next = destination_block->connections;
                destination_block->connections = pack_pattern_connection;

                if (source_block == destination_block) {
                    VPR_FATAL_ERROR(VPR_ERROR_PACK,
                                    "Invalid packing pattern defined. Source and destination block are the same (%s).\n",
                                    source_block->pb_type->name);
                }
            }

            // expansion edge parent is not a primitive
        } else {
            // check if this input pin of the expansion edge has no driving pin
            if (expansion_edge->input_pins[i]->num_input_edges == 0) {
                // check if this input pin of the expansion edge belongs to a root block (i.e doesn't have a parent block)
                if (expansion_edge->input_pins[i]->parent_node->pb_type->is_root()) {
                    // This pack pattern extends to CLB (root pb block) input pin,
                    // thus it extends across multiple logic blocks, treat as a chain
                    packing_pattern.is_chain = true;
                    // since this input pin has not driving nets, expand in the forward direction instead
                    forward_expand_pack_pattern_from_edge(expansion_edge,
                                                          packing_pattern,
                                                          L_num_blocks,
                                                          true);
                }
                // this input pin of the expansion edge has a driving pin
            } else {
                // iterate over all the driving edges of this input pin
                for (j = 0; j < expansion_edge->input_pins[i]->num_input_edges; j++) {
                    // if pattern should be inferred for this edge continue the expansion backwards
                    if (expansion_edge->input_pins[i]->input_edges[j]->infer_pattern == true) {
                        backward_expand_pack_pattern_from_edge(expansion_edge->input_pins[i]->input_edges[j],
                                                               packing_pattern,
                                                               destination_pin,
                                                               destination_block,
                                                               L_num_blocks);
                        // if pattern shouldn't be inferred
                    } else {
                        // check if this input pin edge is annotated with the current pattern
                        for (k = 0; k < expansion_edge->input_pins[i]->input_edges[j]->num_pack_patterns; k++) {
                            if (expansion_edge->input_pins[i]->input_edges[j]->pack_pattern_indices[k] == curr_pattern_index) {
                                VTR_ASSERT(found == false);
                                /* Check assumption that each forced net has only one fan-out */
                                found = true;
                                backward_expand_pack_pattern_from_edge(expansion_edge->input_pins[i]->input_edges[j],
                                                                       packing_pattern,
                                                                       destination_pin,
                                                                       destination_block,
                                                                       L_num_blocks);
                            }
                        }
                    }
                }
            }
        }
    }
}

/**
 * Pre-pack atoms in netlist to molecules
 * 1.  Single atoms are by definition a molecule.
 * 2.  Forced pack molecules are groupings of atoms that matches a t_pack_pattern definition.
 * 3.  Chained molecules are molecules that follow a carry-chain style pattern,
 *     ie. a single linear chain that can be split across multiple complex blocks
 */
void Prepacker::alloc_and_load_pack_molecules(std::multimap<AtomBlockId, PackMoleculeId>& atom_molecules_multimap,
                                              const AtomNetlist& atom_nlist,
                                              const LogicalModels& models,
                                              const std::vector<t_logical_block_type>& logical_block_types) {
    std::vector<bool> is_used(list_of_pack_patterns.size(), false);

    /* Find forced pack patterns
     * Simplifying assumptions: Each atom can map to at most one molecule,
     *                          use first-fit mapping based on priority of pattern
     * TODO: Need to investigate better mapping strategies than first-fit
     */
    size_t num_packing_patterns = list_of_pack_patterns.size();
    for (size_t i = 0; i < num_packing_patterns; i++) {
        /* Skip pack patterns for modes that are disabled for packing,
         * Ensure no resources in unpackable modes will be mapped during pre-packing stage 
         */
        if ((nullptr != list_of_pack_patterns[i].root_block->pb_type->parent_mode)
            && (true == list_of_pack_patterns[i].root_block->pb_type->parent_mode->disable_packing)) {
            continue;
        }

        size_t best_pattern = 0;
        for (size_t j = 1; j < num_packing_patterns; j++) {
            if (is_used[best_pattern]) {
                best_pattern = j;
            } else if (is_used[j] == false && compare_pack_pattern(&list_of_pack_patterns[j], &list_of_pack_patterns[best_pattern]) == 1) {
                best_pattern = j;
            }
        }
        VTR_ASSERT(is_used[best_pattern] == false);
        is_used[best_pattern] = true;

        auto blocks = atom_nlist.blocks();
        for (auto blk_iter = blocks.begin(); blk_iter != blocks.end(); ++blk_iter) {
            auto blk_id = *blk_iter;

            PackMoleculeId cur_molecule_id = try_create_molecule(best_pattern,
                                                                 blk_id,
                                                                 atom_molecules_multimap,
                                                                 atom_nlist,
                                                                 models);

            // If the molecule could not be created, move to the next block.
            if (!cur_molecule_id.is_valid())
                continue;

            /* In the event of multiple molecules with the same atom block pattern,
             * bias to use the molecule with less costly physical resources first */
            /* TODO: Need to normalize magical number 100 */
            t_pack_molecule& cur_molecule = pack_molecules_[cur_molecule_id];
            cur_molecule.base_gain = cur_molecule.atom_block_ids.size() - (cur_molecule.pack_pattern->base_cost / 100);

            //Note: atom_molecules is an (ordered) multimap so the last molecule
            //      inserted for a given blk_id will be the last valid element
            //      in the equal_range
            auto rng = atom_molecules_multimap.equal_range(blk_id); //The range of molecules matching this block
            bool range_empty = (rng.first == rng.second);
            bool cur_was_last_inserted = false;
            if (!range_empty) {
                auto last_valid_iter = --rng.second; //Iterator to last element (only valid if range is not empty)
                cur_was_last_inserted = (last_valid_iter->second == cur_molecule_id);
            }
            if (range_empty || !cur_was_last_inserted) {
                /* molecule did not cover current atom (possibly because molecule created is
                 * part of a long chain that extends past multiple logic blocks), try again */
                --blk_iter;
            }
        }
    }

    /* List all atom blocks as a molecule for blocks that do not belong to any molecules.
     * This allows the packer to be consistent as it now packs molecules only instead of atoms and molecules
     *
     * If a block belongs to a molecule, then carrying the single atoms around can make the packing problem
     * more difficult because now it needs to consider splitting molecules.
     */
    for (auto blk_id : atom_nlist.blocks()) {
        t_pb_graph_node* best = get_expected_lowest_cost_primitive_for_atom_block(blk_id, logical_block_types);
        if (!best) {
            VPR_FATAL_ERROR(VPR_ERROR_PACK, "Failed to find any location to pack primitive of type '%s' in architecture",
                            models.get_model(atom_nlist.block_model(blk_id)).name);
        }

        VTR_ASSERT_SAFE(nullptr != best);

        expected_lowest_cost_pb_gnode[blk_id] = best;

        auto rng = atom_molecules_multimap.equal_range(blk_id);
        bool rng_empty = (rng.first == rng.second);
        if (rng_empty) {
            PackMoleculeId new_molecule_id = PackMoleculeId(pack_molecules_.size());
            t_pack_molecule new_molecule;
            new_molecule.type = e_pack_pattern_molecule_type::MOLECULE_SINGLE_ATOM;
            new_molecule.root = 0;
            new_molecule.pack_pattern = nullptr;

            new_molecule.atom_block_ids = {blk_id};

            new_molecule.base_gain = 1;
            new_molecule.chain_id = MoleculeChainId::INVALID();

            atom_molecules_multimap.insert({blk_id, new_molecule_id});
            pack_molecules_.push_back(std::move(new_molecule));
            pack_molecule_ids_.push_back(new_molecule_id);
        }
    }

    if (getEchoEnabled() && isEchoFileEnabled(E_ECHO_PRE_PACKING_MOLECULES_AND_PATTERNS)) {
        print_pack_molecules(getEchoFileName(E_ECHO_PRE_PACKING_MOLECULES_AND_PATTERNS),
                             list_of_pack_patterns, num_packing_patterns,
                             pack_molecules_,
                             atom_nlist);
    }
}

static void free_pack_pattern_block(t_pack_pattern_block* pattern_block, t_pack_pattern_block** pattern_block_list) {
    t_pack_pattern_connections *connection, *next;
    if (pattern_block == nullptr || pattern_block->block_id == OPEN) {
        /* already traversed, return */
        return;
    }
    pattern_block_list[pattern_block->block_id] = pattern_block;
    pattern_block->block_id = OPEN;
    connection = pattern_block->connections;
    while (connection) {
        free_pack_pattern_block(connection->from_block, pattern_block_list);
        free_pack_pattern_block(connection->to_block, pattern_block_list);
        next = connection->next;
        delete connection;
        connection = next;
    }
}

/**
 * Given a pattern and an atom block to serve as the root block, determine if
 * the candidate atom block serving as the root node matches the pattern.
 * If yes, return the molecule with this atom block as the root, if not, return NULL
 *
 * Limitations: Currently assumes that forced pack nets must be single-fanout as
 *              this covers all the reasonable architectures we wanted. More complicated
 *              structures should probably be handled either downstream (general packing)
 *              or upstream (in tech mapping).
 *              If this limitation is too constraining, code is designed so that this limitation can be removed
 *
 * Side Effect: If successful, link atom to molecule
 */
PackMoleculeId Prepacker::try_create_molecule(const int pack_pattern_index,
                                              AtomBlockId blk_id,
                                              std::multimap<AtomBlockId, PackMoleculeId>& atom_molecules_multimap,
                                              const AtomNetlist& atom_nlist,
                                              const LogicalModels& models) {
    auto pack_pattern = &list_of_pack_patterns[pack_pattern_index];

    // Check pack pattern validity
    if (pack_pattern == nullptr || pack_pattern->num_blocks == 0 || pack_pattern->root_block == nullptr) {
        return PackMoleculeId::INVALID();
    }

    // If a chain pattern extends beyond a single logic block, we must find
    // the furthest blk_id up the chain that is not mapped to a molecule yet.
    if (pack_pattern->is_chain) {
        blk_id = find_new_root_atom_for_chain(blk_id, pack_pattern, atom_molecules_multimap, atom_nlist);
        if (!blk_id) return PackMoleculeId::INVALID();
    }

    PackMoleculeId new_molecule_id = PackMoleculeId(pack_molecules_.size());
    t_pack_molecule molecule;
    molecule.base_gain = 0.f;
    molecule.type = e_pack_pattern_molecule_type::MOLECULE_FORCED_PACK;
    molecule.pack_pattern = pack_pattern;
    molecule.atom_block_ids = std::vector<AtomBlockId>(pack_pattern->num_blocks); //Initializes invalid
    molecule.root = pack_pattern->root_block->block_id;
    molecule.chain_id = MoleculeChainId::INVALID();

    if (!try_expand_molecule(molecule, blk_id, atom_molecules_multimap, atom_nlist, models)) {
        // Failed to create molecule
        return PackMoleculeId::INVALID();
    }

    // Success! commit molecule

    // update chain info for chain molecules
    if (molecule.pack_pattern->is_chain) {
        init_molecule_chain_info(blk_id, molecule, pack_molecules_, atom_molecules_multimap, chain_info_, atom_nlist);
    }

    // update the atom_molcules with the atoms that are mapped to this molecule
    for (int i = 0; i < molecule.pack_pattern->num_blocks; i++) {
        auto blk_id2 = molecule.atom_block_ids[i];
        if (!blk_id2) {
            VTR_ASSERT(molecule.pack_pattern->is_block_optional[i]);
            continue;
        }

        atom_molecules_multimap.insert({blk_id2, new_molecule_id});
    }

    pack_molecules_.push_back(std::move(molecule));
    pack_molecule_ids_.push_back(new_molecule_id);
    return new_molecule_id;
}

/**
 * Determine if an atom block can match with the pattern to from a molecule.
 *
 * This function takes a molecule that represents a packing pattern. It also
 * takes a (netlist) atom block represented by blk_id which matches the
 * root primitive of this packing pattern. Using this atom block and the structure
 * of the packing pattern, this function tries to fill all the available positions
 * in the packing pattern. If all the non-optional primitive positions in the
 * pattern are filled return true, return false otherwise.
 *      molecule       : the molecule we are trying to expand
 *      atom_molecules : map of atom block ids that are assigned a molecule and a pointer to this molecule
 *      blk_id         : chosen to be the root of this molecule and the code is expanding from
 */
static bool try_expand_molecule(t_pack_molecule& molecule,
                                const AtomBlockId blk_id,
                                const std::multimap<AtomBlockId, PackMoleculeId>& atom_molecules,
                                const AtomNetlist& atom_nlist,
                                const LogicalModels& models) {
    // root block of the pack pattern, which is the starting point of this pattern
    const auto pattern_root_block = molecule.pack_pattern->root_block;
    // bool array indicating whether a position in a pack pattern is optional or should
    // be filled with an atom for legality
    const auto is_block_optional = molecule.pack_pattern->is_block_optional;

    // create a queue of pattern block and atom block id suggested for this block
    std::queue<std::pair<t_pack_pattern_block*, AtomBlockId>> pattern_block_queue;
    // initialize the queue with the pattern root block and the matching atom block
    pattern_block_queue.push(std::make_pair(pattern_root_block, blk_id));

    // do breadth first search by walking through the pack pattern structure along
    // with the atom netlist structure
    while (!pattern_block_queue.empty()) {
        // get the front pattern block, atom block id pair from the queue
        const auto pattern_block_atom_pair = pattern_block_queue.front();
        const auto pattern_block = pattern_block_atom_pair.first;
        const auto block_id = pattern_block_atom_pair.second;

        // remove the front of the queue
        pattern_block_queue.pop();

        // get the atom block id of the atom occupying this primitive position in this molecule
        auto molecule_atom_block_id = molecule.atom_block_ids[pattern_block->block_id];

        // if this primitive position in this molecule is already visited and
        // matches block in the atom netlist go to the next node in the queue
        if (molecule_atom_block_id && molecule_atom_block_id == block_id) {
            continue;
        }

        if (!block_id || !primitive_type_feasible(block_id, pattern_block->pb_type) || (molecule_atom_block_id && molecule_atom_block_id != block_id) || atom_molecules.find(block_id) != atom_molecules.end()) {
            // Stopping conditions, if:
            // 1) this is an invalid atom block (nothing)
            // 2) this atom block cannot fit in this primitive type
            // 3) this primitive is occupied by another block
            // 4) this atom block is already used by another molecule
            // then if the molecule cannot be formed without placing an atom
            // at that primitive position, then creating this molecule has failed
            // otherwise go to the next atom block and its corresponding pattern block
            if (!is_block_optional[pattern_block->block_id]) {
                return false;
            }
            continue;
        }

        // set this node in the molecule as visited
        molecule.atom_block_ids[pattern_block->block_id] = block_id;

        // starting from the first connections, add all the connections of this block to the queue
        auto block_connection = pattern_block->connections;

        while (block_connection != nullptr) {
            // this block is the driver of this connection
            if (block_connection->from_block == pattern_block) {
                // find the block this connection is driving and add it to the queue
                auto sink_blk_id = get_sink_block(block_id, *block_connection, atom_nlist, models);
                // add this sink block id with its corresponding pattern block to the queue
                pattern_block_queue.push(std::make_pair(block_connection->to_block, sink_blk_id));
                // this block is being driven by this connection
            } else if (block_connection->to_block == pattern_block) {
                // find the block that is driving this connection and it to the queue
                auto driver_blk_id = get_driving_block(block_id, *block_connection, atom_nlist);
                // add this driver block id with its corresponding pattern block to the queue
                pattern_block_queue.push(std::make_pair(block_connection->from_block, driver_blk_id));
            }

            // this block should be either driving or driven by the connection
            VTR_ASSERT(block_connection->from_block == pattern_block || block_connection->to_block == pattern_block);
            // go to the next connection of this pattern block
            block_connection = block_connection->next;
        }
    }
    // if all non-optional positions in the pack pattern have atoms
    // mapped to them, then this molecule is valid
    return true;
}

/**
 * Find the atom block in the netlist driven by this pin of the input atom block
 * If doesn't exist return AtomBlockId::INVALID()
 *      TODO: Limitation — For pack patterns other than chains, 
 *            the block should be driven by only one block
 *      block_id   : id of the atom block that is driving the net connected to the sink block
 *      connections : pack pattern connections from the given block
 */
static AtomBlockId get_sink_block(const AtomBlockId block_id,
                                  const t_pack_pattern_connections& connections,
                                  const AtomNetlist& atom_nlist,
                                  const LogicalModels& models) {
    const t_model_ports* from_port_model = connections.from_pin->port->model_port;
    const int from_pin_number = connections.from_pin->pin_number;
    auto from_port_id = atom_nlist.find_atom_port(block_id, from_port_model);

    const t_model_ports* to_port_model = connections.to_pin->port->model_port;
    const int to_pin_number = connections.to_pin->pin_number;
    const auto& to_pb_type = connections.to_block->pb_type;

    if (!from_port_id.is_valid()) {
        return AtomBlockId::INVALID();
    }

    auto net_id = atom_nlist.port_net(from_port_id, from_pin_number);
    if (!net_id.is_valid()) {
        return AtomBlockId::INVALID();
    }

    const auto& net_sinks = atom_nlist.net_sinks(net_id);
    // Iterate through all sink blocks and check whether any of them
    // is compatible with the block specified in the pack pattern.
    bool connected_to_latch = false;
<<<<<<< HEAD
    LogicalModelId latch_model_id = models.get_model_by_name(LogicalModels::MODEL_LATCH);
=======
    LogicalModelId latch_model_id = LogicalModels::MODEL_LATCH_ID;
>>>>>>> c8f1161f
    AtomBlockId pattern_sink_block_id = AtomBlockId::INVALID();
    for (const auto& sink_pin_id : net_sinks) {
        auto sink_block_id = atom_nlist.pin_block(sink_pin_id);
        if (atom_nlist.block_model(sink_block_id) == latch_model_id) {
            connected_to_latch = true;
        }
        if (primitive_type_feasible(sink_block_id, to_pb_type)) {
            auto to_port_id = atom_nlist.find_atom_port(sink_block_id, to_port_model);
            auto to_pin_id = atom_nlist.find_pin(to_port_id, BitIndex(to_pin_number));
            if (to_pin_id == sink_pin_id) {
                pattern_sink_block_id = sink_block_id;
            }
        }
    }
    // If the number of sinks is greater than 1, and one of the connected blocks is a latch,
    // then we drop the block to avoid a situation where only registers or unregistered output
    // of the block can use the output pin.
    // TODO: This is a conservative assumption, and ideally we need to do analysis of the architecture
    // before to determine which pattern is supported by the architecture.
    if (connected_to_latch && net_sinks.size() > 1) {
        pattern_sink_block_id = AtomBlockId::INVALID();
    }
    return pattern_sink_block_id;
}

/**
 * Find the atom block in the netlist driving this pin of the input atom block
 * If doesn't exist return AtomBlockId::INVALID()
 * Limitation: This driving block should be driving only the input block
 *      block_id   : id of the atom block that is connected to a net driven by the driving block
 *      connections : pack pattern connections from the given block
 */
static AtomBlockId get_driving_block(const AtomBlockId block_id,
                                     const t_pack_pattern_connections& connections,
                                     const AtomNetlist& atom_nlist) {
    auto to_port_model = connections.to_pin->port->model_port;
    auto to_pin_number = connections.to_pin->pin_number;
    auto to_port_id = atom_nlist.find_atom_port(block_id, to_port_model);

    if (!to_port_id.is_valid()) {
        return AtomBlockId::INVALID();
    }

    auto net_id = atom_nlist.port_net(to_port_id, to_pin_number);
    if (net_id && atom_nlist.net_sinks(net_id).size() == 1) { /* Single fanout assumption */
        auto driver_blk_id = atom_nlist.net_driver_block(net_id);

        if (to_port_model->is_clock) {
            auto driver_blk_type = atom_nlist.block_type(driver_blk_id);

            // TODO: support multi-clock primitives.
            //       If the driver block is a .input block, this assertion should not
            //       be triggered as the sink block might have only one input pin, which
            //       would be a clock pin in case the sink block primitive is a clock generator,
            //       resulting in a pin_number == 0.
            VTR_ASSERT(to_pin_number == 1 || (to_pin_number == 0 && driver_blk_type == AtomBlockType::INPAD));
        }

        return driver_blk_id;
    }

    return AtomBlockId::INVALID();
}

static std::unordered_set<t_pb_type*> get_pattern_blocks(const t_pack_patterns& pack_pattern) {
    std::unordered_set<t_pb_type*> pattern_blocks;

    t_pack_pattern_connections* connections = pack_pattern.root_block->connections;
    if (connections == nullptr) {
        return pattern_blocks;
    }
    std::unordered_set<t_pb_graph_pin*> visited_from_pins;
    std::unordered_set<t_pb_graph_pin*> visited_to_pins;
    std::queue<t_pack_pattern_block*> pack_pattern_blocks;
    pack_pattern_blocks.push(connections->from_block);

    /** Start from the root block of the pack pattern and add the connected block to the queue */
    while (!pack_pattern_blocks.empty()) {
        t_pack_pattern_block* current_pattern_block = pack_pattern_blocks.front();
        pack_pattern_blocks.pop();
        t_pack_pattern_connections* current_connenction = current_pattern_block->connections;
        /*
         * Iterate through all the connections of the current pattern block to
         * add the connected block to the queue
         */
        while (current_connenction != nullptr) {
            if (visited_from_pins.find(current_connenction->from_pin) != visited_from_pins.end()) {
                if (visited_to_pins.find(current_connenction->to_pin) != visited_to_pins.end()) {
                    /* We've already seen this connection */
                    current_connenction = current_connenction->next;
                    continue;
                }
            }
            /*
             * To avoid visiting the same connection twice, since it is both stored in from_pin and to_pin,
             * add the from_pin and to_pin to the visited sets
             */
            visited_from_pins.insert(current_connenction->from_pin);
            visited_to_pins.insert(current_connenction->to_pin);

            /* The from_pin block belongs to the pattern block */
            pattern_blocks.insert(current_connenction->from_pin->port->parent_pb_type);
            pack_pattern_blocks.push(current_connenction->to_block);
            current_connenction = current_connenction->next;
        }
    }
    return pattern_blocks;
}

static void print_pack_molecules(const char* fname,
                                 const std::vector<t_pack_patterns>& list_of_pack_patterns,
                                 const int num_pack_patterns,
                                 const vtr::vector_map<PackMoleculeId, t_pack_molecule>& pack_molecules,
                                 const AtomNetlist& atom_nlist) {
    int i;
    FILE* fp;

    fp = std::fopen(fname, "w");
    fprintf(fp, "# of pack patterns %d\n", num_pack_patterns);

    for (i = 0; i < num_pack_patterns; i++) {
        VTR_ASSERT(list_of_pack_patterns[i].root_block);
        fprintf(fp, "pack pattern index %d block count %d name %s root %s\n",
                list_of_pack_patterns[i].index,
                list_of_pack_patterns[i].num_blocks,
                list_of_pack_patterns[i].name,
                list_of_pack_patterns[i].root_block->pb_type->name);
    }

    for (const t_pack_molecule& molecule : pack_molecules) {
        if (molecule.type == e_pack_pattern_molecule_type::MOLECULE_SINGLE_ATOM) {
            fprintf(fp, "\nmolecule type: atom\n");
            fprintf(fp, "\tpattern index %d: atom block %s\n", i,
                    atom_nlist.block_name(molecule.atom_block_ids[0]).c_str());
        } else if (molecule.type == e_pack_pattern_molecule_type::MOLECULE_FORCED_PACK) {
            fprintf(fp, "\nmolecule type: %s\n",
                    molecule.pack_pattern->name);
            for (i = 0; i < molecule.pack_pattern->num_blocks;
                 i++) {
                if (!molecule.atom_block_ids[i]) {
                    fprintf(fp, "\tpattern index %d: empty \n", i);
                } else {
                    fprintf(fp, "\tpattern index %d: atom block %s",
                            i,
                            atom_nlist.block_name(molecule.atom_block_ids[i]).c_str());
                    if (molecule.pack_pattern->root_block->block_id == i) {
                        fprintf(fp, " root node\n");
                    } else {
                        fprintf(fp, "\n");
                    }
                }
            }
        } else {
            VTR_ASSERT(0);
        }
    }

    fclose(fp);
}

/* Search through all primitives and return the lowest cost primitive that fits this atom block */
static t_pb_graph_node* get_expected_lowest_cost_primitive_for_atom_block(const AtomBlockId blk_id,
                                                                          const std::vector<t_logical_block_type>& logical_block_types) {
    float cost, best_cost;
    t_pb_graph_node *current, *best;

    best_cost = UNDEFINED;
    best = nullptr;
    current = nullptr;
    for (const t_logical_block_type& type : logical_block_types) {
        cost = UNDEFINED;
        current = get_expected_lowest_cost_primitive_for_atom_block_in_pb_graph_node(blk_id, type.pb_graph_head, &cost);
        if (cost != UNDEFINED) {
            if (best_cost == UNDEFINED || best_cost > cost) {
                best_cost = cost;
                best = current;
            }
        }
    }

    return best;
}

static t_pb_graph_node* get_expected_lowest_cost_primitive_for_atom_block_in_pb_graph_node(const AtomBlockId blk_id, t_pb_graph_node* curr_pb_graph_node, float* cost) {
    t_pb_graph_node *best, *cur;
    float cur_cost, best_cost;
    int i, j;

    best = nullptr;
    best_cost = UNDEFINED;
    if (curr_pb_graph_node == nullptr) {
        return nullptr;
    }

    if (curr_pb_graph_node->pb_type->blif_model != nullptr) {
        if (primitive_type_feasible(blk_id, curr_pb_graph_node->pb_type)) {
            cur_cost = compute_primitive_base_cost(curr_pb_graph_node);
            if (best_cost == UNDEFINED || best_cost > cur_cost) {
                best_cost = cur_cost;
                best = curr_pb_graph_node;
            }
        }
    } else {
        for (i = 0; i < curr_pb_graph_node->pb_type->num_modes; i++) {
            /* Early fail if this primitive for a mode that is disabled for packing */
            if (true == curr_pb_graph_node->pb_type->modes[i].disable_packing) {
                continue;
            }

            for (j = 0; j < curr_pb_graph_node->pb_type->modes[i].num_pb_type_children; j++) {
                *cost = UNDEFINED;
                cur = get_expected_lowest_cost_primitive_for_atom_block_in_pb_graph_node(blk_id, &curr_pb_graph_node->child_pb_graph_nodes[i][j][0], cost);
                if (cur != nullptr) {
                    if (best == nullptr || best_cost > *cost) {
                        best = cur;
                        best_cost = *cost;
                    }
                }
            }
        }
    }

    *cost = best_cost;
    return best;
}

/* Determine which of two pack pattern should take priority */
static int compare_pack_pattern(const t_pack_patterns* pattern_a, const t_pack_patterns* pattern_b) {
    float base_gain_a, base_gain_b, diff;

    /* Bigger patterns should take higher priority than smaller patterns because they are harder to fit */
    if (pattern_a->num_blocks > pattern_b->num_blocks) {
        return 1;
    } else if (pattern_a->num_blocks < pattern_b->num_blocks) {
        return -1;
    }

    base_gain_a = pattern_a->base_cost;
    base_gain_b = pattern_b->base_cost;
    diff = base_gain_a - base_gain_b;

    /* Less costly patterns should be used before more costly patterns */
    if (diff < 0) {
        return 1;
    }
    if (diff > 0) {
        return -1;
    }
    return 0;
}

/* A chain can extend across multiple atom blocks.  Must segment the chain to fit in an atom
 * block by identifying the actual atom that forms the root of the new chain.
 * Returns AtomBlockId::INVALID() if this block_index doesn't match up with any chain
 *
 * Assumes that the root of a chain is the primitive that starts the chain or is driven from outside the logic block
 * block_index: index of current atom
 * list_of_pack_pattern: ptr to current chain pattern
 */
static AtomBlockId find_new_root_atom_for_chain(const AtomBlockId blk_id,
                                                const t_pack_patterns* list_of_pack_patterns,
                                                const std::multimap<AtomBlockId, PackMoleculeId>& atom_molecules,
                                                const AtomNetlist& atom_nlist) {
    AtomBlockId new_root_blk_id;
    t_pb_graph_pin* root_ipin;
    t_pb_graph_node* root_pb_graph_node;
    t_model_ports* model_port;

    VTR_ASSERT(list_of_pack_patterns->is_chain == true);
    VTR_ASSERT(list_of_pack_patterns->chain_root_pins.size());
    root_ipin = list_of_pack_patterns->chain_root_pins[0][0];
    root_pb_graph_node = root_ipin->parent_node;

    if (primitive_type_feasible(blk_id, root_pb_graph_node->pb_type) == false) {
        return AtomBlockId::INVALID();
    }

    /* Assign driver furthest up the chain that matches the root node and is unassigned to a molecule as the root */
    model_port = root_ipin->port->model_port;

    // find the block id of the atom block driving the input of this block
    AtomBlockId driver_blk_id = atom_nlist.find_atom_pin_driver(blk_id, model_port, root_ipin->pin_number);

    // if there is no driver block for this net
    // then it is the furthest up the chain
    if (!driver_blk_id) {
        return blk_id;
    }
    // check if driver atom is already packed
    auto rng = atom_molecules.equal_range(driver_blk_id);
    bool rng_empty = (rng.first == rng.second);
    if (!rng_empty) {
        /* Driver is used/invalid, so current block is the furthest up the chain, return it */
        return blk_id;
    }

    // didn't find furthest atom up the chain, keep searching further up the chain
    new_root_blk_id = find_new_root_atom_for_chain(driver_blk_id, list_of_pack_patterns, atom_molecules, atom_nlist);

    if (!new_root_blk_id) {
        return blk_id;
    } else {
        return new_root_blk_id;
    }
}

/**
 * This function takes an input pin to a root (has no parent block) pb_graph_node
 * an returns a vector of all the output pins that are reachable from this input
 * pin and have the same packing pattern
 */

static std::vector<t_pb_graph_pin*> find_end_of_path(t_pb_graph_pin* input_pin, int pattern_index) {
    // Enforce some constraints on the function

    // 1) the start of the path should be at the input of the root block
    VTR_ASSERT(input_pin->is_root_block_pin());

    // 2) this pin is an input pin to the root block
    VTR_ASSERT(input_pin->num_input_edges == 0);

    // create a queue of pin pointers for the breadth first search
    std::queue<t_pb_graph_pin*> pins_queue;

    // add the input pin to the queue
    pins_queue.push(input_pin);

    // found reachable output pins
    std::vector<t_pb_graph_pin*> reachable_pins;

    // do breadth first search till all connected
    // pins are explored
    while (!pins_queue.empty()) {
        // get the first pin in the queue
        auto current_pin = pins_queue.front();

        // remove pin from queue
        pins_queue.pop();

        // expand search from current pin
        expand_search(current_pin, pins_queue, pattern_index);

        // if this is an output pin of a root block
        // add to reachable output pins
        if (current_pin->is_root_block_pin()
            && current_pin->num_output_edges == 0) {
            reachable_pins.push_back(current_pin);
        }
    }

    return reachable_pins;
}

static void expand_search(const t_pb_graph_pin* input_pin, std::queue<t_pb_graph_pin*>& pins_queue, const int pattern_index) {
    // If not a primitive input pin (has output edges)
    // -----------------------------------------------

    // iterate over all output edges at this pin
    for (int iedge = 0; iedge < input_pin->num_output_edges; iedge++) {
        const auto& pin_edge = input_pin->output_edges[iedge];
        // if this edge is not anotated with this pattern and its pattern cannot be inferred, ignore it.
        if (!pin_edge->annotated_with_pattern(pattern_index) && !pin_edge->infer_pattern) {
            continue;
        }

        // this edge either matched the pack pattern or its pack pattern could be inferred
        // iterate over all the pins of that edge and add them to the pins_queue
        for (int ipin = 0; ipin < pin_edge->num_output_pins; ipin++) {
            pins_queue.push(pin_edge->output_pins[ipin]);
        }

    } // End for pin edges

    // If a primitive input pin
    // ------------------------

    // if this is an input pin to a primitive, it won't have
    // output edges so the previous for loop won't be entered
    if (input_pin->is_primitive_pin() && input_pin->num_output_edges == 0) {
        // iterate over the output ports of the primitive
        const auto& pin_pb_graph_node = input_pin->parent_node;
        for (int iport = 0; iport < pin_pb_graph_node->num_output_ports; iport++) {
            // iterate over the pins of each port
            const auto& port_pins = pin_pb_graph_node->num_output_pins[iport];
            for (int ipin = 0; ipin < port_pins; ipin++) {
                // add primitive output pins to pins_queue to be explored
                pins_queue.push(&pin_pb_graph_node->output_pins[iport][ipin]);
            }
        }
    }

    // If this is a root block output pin
    // ----------------------------------

    // No expansion will happen in this case
}

/**
 *  This function takes a chain pack pattern and a root pb_block
 *  containing this pattern. Then searches for all the input pins of this
 *  pb_block that are annotated with this pattern. The function then
 *  identifies whether those inputs represent different starting point for
 *  this pattern or are all required for building this pattern.
 *
 *  If this inputs represent different starting point for this pattern, it
 *  means that in this pb_block there exist multiple chains that are exactly
 *  the same. For example an architecture that has two separate adder chains
 *  behaving exactly the same but are totally separate from each other.
 *
 *                        cin[0] cin[1]
 *                       ---|------|---
 *                       | ---    --- |
 *                       | | |    | |<|---- Full Adder
 *                       | ---    --- |
 *   Pb_block ---------> |  |      |<-|---- Second Adder chain
 *                       |  .      .  |
 *                       |  .      .  |
 *                       |  |<-----|--|---- First Adder chain
 *                       | ---    --- |
 *                       | | |    | | |
 *                       | ---    --- |
 *                       ---|------|---
 *                       cout[0] cout[1]
 *
 *  In this case, the chain_root_pin array of the pack pattern is updated
 *  with all the pin that represent a starting point for this pattern.
 */
static void find_all_equivalent_chains(t_pack_patterns* chain_pattern, const t_pb_graph_node* root_block) {
    // this vector will be updated with all root_block input
    // pins that are annotated with this chain pattern
    std::vector<t_pb_graph_pin*> chain_input_pins;

    // iterate over all the input pins of the root_block and populate
    // the chain_input_pins vector
    for (int iports = 0; iports < root_block->num_input_ports; iports++) {
        for (int ipins = 0; ipins < root_block->num_input_pins[iports]; ipins++) {
            auto& input_pin = root_block->input_pins[iports][ipins];
            for (int iedge = 0; iedge < input_pin.num_output_edges; iedge++) {
                if (input_pin.output_edges[iedge]->belongs_to_pattern(chain_pattern->index)) {
                    chain_input_pins.push_back(&input_pin);
                }
            }
        }
    }

    // if this chain has only one cluster input, then
    // there is no need to proceed with the search
    if (chain_input_pins.size() == 1) {
        update_chain_root_pins(chain_pattern, chain_input_pins);
        return;
    }

    // find the root block output pins reachable when starting from the chain_input_pins
    // found before following the edges that are annotated with the given pack_pattern
    std::vector<std::vector<t_pb_graph_pin*>> reachable_pins;

    for (const auto& pin_ptr : chain_input_pins) {
        auto reachable_output_pins = find_end_of_path(pin_ptr, chain_pattern->index);
        // sort the reachable output pins to compare them later using set_intersection
        std::stable_sort(reachable_output_pins.begin(), reachable_output_pins.end());
        reachable_pins.push_back(reachable_output_pins);
    }

    // Search for intersections between reachable pins. Intersection
    // between reachable indicates that found chain_input_pins
    // represent a single chain pattern and not multiple similar
    // chain patterns with multiple starting locations.
    std::vector<t_pb_graph_pin*> intersection;
    for (size_t i = 0; i < reachable_pins.size() - 1; i++) {
        for (size_t j = 1; j < reachable_pins.size(); j++) {
            std::set_intersection(reachable_pins[i].begin(), reachable_pins[i].end(),
                                  reachable_pins[j].begin(), reachable_pins[j].end(),
                                  std::back_inserter(intersection));
            if (intersection.size()) break;
        }
        if (intersection.size()) break;
    }

    // if there are no intersections between the reachable pins,
    // this each input pin represents a separate chain of type
    // chain_pattern. Else, they are all representing the same
    // chain.
    if (intersection.empty()) {
        // update the chain_root_pin array of the chain_pattern
        // with all the possible starting points of the chain.
        update_chain_root_pins(chain_pattern, chain_input_pins);
    }
}

/**
 *  This function takes a chain pack pattern and a vector of pin
 *  pointers that represent the root pb block input pins that can connect
 *  a chain to the previous pb block. The function uses the pin pointers
 *  to find the primitive input pin connected to them and updates
 *  the chain_root_pin array with this those pointers
 *  Side Effect: Updates the chain_root_pins array of the input chain_pattern
 */
static void update_chain_root_pins(t_pack_patterns* chain_pattern,
                                   const std::vector<t_pb_graph_pin*>& chain_input_pins) {
    std::vector<std::vector<t_pb_graph_pin*>> primitive_input_pins;

    std::unordered_set<t_pb_type*> pattern_blocks = get_pattern_blocks(*chain_pattern);
    for (const auto pin_ptr : chain_input_pins) {
        std::vector<t_pb_graph_pin*> connected_primitive_pins;
        get_all_connected_primitive_pins(pin_ptr, pattern_blocks, connected_primitive_pins);

        /**
         * It is required that the chain pins are connected inside a complex
         * block. Although it is allowed to have them disconnected in some
         * modes of the block provided that there is always at least one mode
         * that has them connected inside. The following assert checks for
         * that.
         */
        VTR_ASSERT(connected_primitive_pins.size());

        primitive_input_pins.push_back(connected_primitive_pins);
    }

    chain_pattern->chain_root_pins = primitive_input_pins;
}

/**
 *  This function takes a pin as an input an does a depth first search on all the output edges
 *  of this pin till it finds all the primitive input pins connected to this pin. For example,
 *  if the input pin given to this function is the Cin pin of the cluster. This pin will return
 *  the Cin pin of all the adder primitives connected to this pin. Which is for typical architectures
 *  will be only one pin connected to the very first adder in the cluster.
 */
static void get_all_connected_primitive_pins(const t_pb_graph_pin* cluster_input_pin,
                                             const std::unordered_set<t_pb_type*>& pattern_blocks,
                                             std::vector<t_pb_graph_pin*>& connected_primitive_pins) {
    /* Skip pins for modes that are disabled for packing*/
    if ((nullptr != cluster_input_pin->parent_node->pb_type->parent_mode)
        && (true == cluster_input_pin->parent_node->pb_type->parent_mode->disable_packing)) {
        return;
    }

    for (int iedge = 0; iedge < cluster_input_pin->num_output_edges; iedge++) {
        const auto& output_edge = cluster_input_pin->output_edges[iedge];
        for (int ipin = 0; ipin < output_edge->num_output_pins; ipin++) {
            if (output_edge->output_pins[ipin]->is_primitive_pin()) {
                /** Add the output pin to the vector only if it belongs to a pb_type registered in the pattern_blocks set */
                if (pattern_blocks.find(output_edge->output_pins[ipin]->parent_node->pb_type) != pattern_blocks.end()) {
                    connected_primitive_pins.push_back(output_edge->output_pins[ipin]);
                }
            } else {
                get_all_connected_primitive_pins(output_edge->output_pins[ipin], pattern_blocks, connected_primitive_pins);
            }
        }
    }
}

/**
 * This function initializes the chain info data structure of the molecule.
 * If this is the furthest molecule up the chain, the chain_info data
 * structure is created. Otherwise, the input pack_molecule is set to
 * point to the same chain_info of the molecule feeding it
 *
 * Limitation: This function assumes that the molecules of a chain are
 * created and fed to this function in order. Meaning the first molecule
 * fed to the function should be the furthest molecule up the chain.
 * The second one should should be the molecule directly after that one
 * and so on.
 */
static void init_molecule_chain_info(const AtomBlockId blk_id,
                                     t_pack_molecule& molecule,
                                     const vtr::vector_map<PackMoleculeId, t_pack_molecule>& pack_molecules,
                                     const std::multimap<AtomBlockId, PackMoleculeId>& atom_molecules,
                                     vtr::vector<MoleculeChainId, t_chain_info>& chain_info,
                                     const AtomNetlist& atom_nlist) {
    // the input molecule to this function should have a pack
    // pattern assigned to it and the input block should be valid
    VTR_ASSERT(molecule.pack_pattern && blk_id);

    auto root_ipin = molecule.pack_pattern->chain_root_pins[0][0];
    auto model_pin = root_ipin->port->model_port;
    auto pin_bit = root_ipin->pin_number;

    // find the atom driving the chain input pin of this atom
    auto driver_atom_id = atom_nlist.find_atom_pin_driver(blk_id, model_pin, pin_bit);

    // find the molecule this driver atom is mapped to
    auto itr = atom_molecules.find(driver_atom_id);

    // if this is the first molecule to be created for this chain
    // initialize the chain info data structure. This is the case
    // if either there is no driver to the block input pin or
    // if the driver is not part of a molecule
    if (!driver_atom_id || itr == atom_molecules.end()) {
        MoleculeChainId new_chain_id = MoleculeChainId(chain_info.size());
        t_chain_info new_chain_info;
        new_chain_info.is_long_chain = false;
        chain_info.push_back(std::move(new_chain_info));
        molecule.chain_id = new_chain_id;
    } else {
        // this is not the first molecule to be created for this chain
        // molecule driving blk_id
        PackMoleculeId prev_molecule_id = itr->second;
        VTR_ASSERT(prev_molecule_id.is_valid());
        const t_pack_molecule& prev_molecule = pack_molecules[prev_molecule_id];
        // molecule should have chain_info associated with it
        VTR_ASSERT(prev_molecule.chain_id.is_valid());
        // this molecule is now known to belong to a long chain
        chain_info[prev_molecule.chain_id].is_long_chain = true;
        // this new molecule should share the same chain
        molecule.chain_id = prev_molecule.chain_id;
    }
}

/**
 * This function prints all the starting points of the carry chains in the architecture
 */
static void print_chain_starting_points(t_pack_patterns* chain_pattern) {
    const auto& chain_root_pins = chain_pattern->chain_root_pins;

    VTR_LOGV(chain_root_pins.size() > 1, "\nThere are %zu independent chains for chain pattern \"%s\":\n",
             chain_pattern->chain_root_pins.size(), chain_pattern->name);
    VTR_LOGV(chain_root_pins.size() == 1, "\nThere is one chain in this architecture called \"%s\" with the following starting points:\n", chain_pattern->name);

    size_t chainId = 0;
    for (const auto& chain : chain_root_pins) {
        VTR_LOGV(chain_root_pins.size() > 1 && chain.size() > 1, "\n There are %zu starting points for chain id #%zu:\n", chain.size(), chainId++);
        VTR_LOGV(chain_root_pins.size() > 1 && chain.size() == 1, "\n There is 1 starting point for chain id #%zu:\n", chainId++);
        for (const auto& pin_ptr : chain) {
            VTR_LOG("\t%s\n", pin_ptr->to_string().c_str());
        }
    }

    VTR_LOG("\n");
}

Prepacker::Prepacker(const AtomNetlist& atom_nlist,
                     const LogicalModels& models,
                     const std::vector<t_logical_block_type>& logical_block_types) {
    vtr::ScopedStartFinishTimer prepacker_timer("Prepacker");

    // Allocate the pack patterns from the logical block types.
    list_of_pack_patterns = alloc_and_load_pack_patterns(logical_block_types);
    // Use the pack patterns to allocate and load the pack molecules.
    std::multimap<AtomBlockId, PackMoleculeId> atom_molecules_multimap;
    expected_lowest_cost_pb_gnode.resize(atom_nlist.blocks().size(), nullptr);
    alloc_and_load_pack_molecules(atom_molecules_multimap,
                                  atom_nlist,
                                  models,
                                  logical_block_types);

    // The multimap is a legacy thing. Since blocks can be part of multiple pack
    // patterns, during prepacking a block may be contained within multiple
    // molecules. However, by the end of prepacking, molecules should be
    // combined such that each block is contained in one and only one molecule.
    atom_molecule_.resize(atom_nlist.blocks().size(), PackMoleculeId::INVALID());
    for (AtomBlockId blk_id : atom_nlist.blocks()) {
        // Every atom block should be packed into a single molecule (no more
        // or less).
        VTR_ASSERT(atom_molecules_multimap.count(blk_id) == 1);
        atom_molecule_[blk_id] = atom_molecules_multimap.find(blk_id)->second;
    }
}

// TODO: Since this is constant per molecule, it may make sense to precompute
//       this information and store it in the prepacker class. This may be
//       expensive to calculate for large molecules.
t_molecule_stats Prepacker::calc_molecule_stats(PackMoleculeId molecule_id,
                                                const AtomNetlist& atom_nlist,
                                                const LogicalModels& models) const {
    VTR_ASSERT(molecule_id.is_valid());
    t_molecule_stats molecule_stats;

    const t_pack_molecule& molecule = pack_molecules_[molecule_id];

    //Calculate the number of available pins on primitives within the molecule
    for (auto blk : molecule.atom_block_ids) {
        if (!blk) continue;

        ++molecule_stats.num_blocks; //Record number of valid blocks in molecule

        LogicalModelId model_id = atom_nlist.block_model(blk);
        const t_model& model = models.get_model(model_id);

        for (const t_model_ports* input_port = model.inputs; input_port != nullptr; input_port = input_port->next) {
            molecule_stats.num_input_pins += input_port->size;
        }

        for (const t_model_ports* output_port = model.outputs; output_port != nullptr; output_port = output_port->next) {
            molecule_stats.num_output_pins += output_port->size;
        }
    }
    molecule_stats.num_pins = molecule_stats.num_input_pins + molecule_stats.num_output_pins;

    //Calculate the number of externally used pins
    std::set<AtomBlockId> molecule_atoms(molecule.atom_block_ids.begin(), molecule.atom_block_ids.end());
    for (auto blk : molecule.atom_block_ids) {
        if (!blk) continue;

        for (auto pin : atom_nlist.block_pins(blk)) {
            auto net = atom_nlist.pin_net(pin);

            auto pin_type = atom_nlist.pin_type(pin);
            if (pin_type == PinType::SINK) {
                auto driver_blk = atom_nlist.net_driver_block(net);

                if (molecule_atoms.count(driver_blk)) {
                    //Pin driven by a block within the molecule
                    //Does not count as an external connection
                } else {
                    //Pin driven by a block outside the molecule
                    ++molecule_stats.num_used_ext_inputs;
                }

            } else {
                VTR_ASSERT(pin_type == PinType::DRIVER);

                bool net_leaves_molecule = false;
                for (auto sink_pin : atom_nlist.net_sinks(net)) {
                    auto sink_blk = atom_nlist.pin_block(sink_pin);

                    if (!molecule_atoms.count(sink_blk)) {
                        //There is at least one sink outside of the current molecule
                        net_leaves_molecule = true;
                        break;
                    }
                }

                //We assume that any fanout occurs outside of the molecule, hence we only
                //count one used output (even if there are multiple sinks outside the molecule)
                if (net_leaves_molecule) {
                    ++molecule_stats.num_used_ext_outputs;
                }
            }
        }
    }
    molecule_stats.num_used_ext_pins = molecule_stats.num_used_ext_inputs + molecule_stats.num_used_ext_outputs;

    return molecule_stats;
}

t_molecule_stats Prepacker::calc_max_molecule_stats(const AtomNetlist& atom_nlist, const LogicalModels& models) const {
    t_molecule_stats max_molecules_stats;
    for (PackMoleculeId molecule_id : molecules()) {
        //Calculate per-molecule statistics
        t_molecule_stats cur_molecule_stats = calc_molecule_stats(molecule_id, atom_nlist, models);

        //Record the maximums (member-wise) over all molecules
        max_molecules_stats.num_blocks = std::max(max_molecules_stats.num_blocks, cur_molecule_stats.num_blocks);

        max_molecules_stats.num_pins = std::max(max_molecules_stats.num_pins, cur_molecule_stats.num_pins);
        max_molecules_stats.num_input_pins = std::max(max_molecules_stats.num_input_pins, cur_molecule_stats.num_input_pins);
        max_molecules_stats.num_output_pins = std::max(max_molecules_stats.num_output_pins, cur_molecule_stats.num_output_pins);

        max_molecules_stats.num_used_ext_pins = std::max(max_molecules_stats.num_used_ext_pins, cur_molecule_stats.num_used_ext_pins);
        max_molecules_stats.num_used_ext_inputs = std::max(max_molecules_stats.num_used_ext_inputs, cur_molecule_stats.num_used_ext_inputs);
        max_molecules_stats.num_used_ext_outputs = std::max(max_molecules_stats.num_used_ext_outputs, cur_molecule_stats.num_used_ext_outputs);
    }

    return max_molecules_stats;
}

Prepacker::~Prepacker() {
    // When the prepacker is reset (or destroyed), clean up the internal data
    // members.
    free_list_of_pack_patterns(list_of_pack_patterns);
}<|MERGE_RESOLUTION|>--- conflicted
+++ resolved
@@ -1125,11 +1125,7 @@
     // Iterate through all sink blocks and check whether any of them
     // is compatible with the block specified in the pack pattern.
     bool connected_to_latch = false;
-<<<<<<< HEAD
-    LogicalModelId latch_model_id = models.get_model_by_name(LogicalModels::MODEL_LATCH);
-=======
     LogicalModelId latch_model_id = LogicalModels::MODEL_LATCH_ID;
->>>>>>> c8f1161f
     AtomBlockId pattern_sink_block_id = AtomBlockId::INVALID();
     for (const auto& sink_pin_id : net_sinks) {
         auto sink_block_id = atom_nlist.pin_block(sink_pin_id);
