#ifndef RR_GRAPH_BUILDER_H
#define RR_GRAPH_BUILDER_H

/**
 * @file 
 * @brief This file defines the RRGraphBuilder data structure which allows data modification on a routing resource graph 
 *
 * The builder does not own the storage but it serves a virtual protocol for
 *   - node_storage: store the node list 
 *   - node_lookup: store a fast look-up for the nodes
 *
 * @note
 * - This is the only data structure allowed to modify a routing resource graph
 *
 */
#include "rr_graph_storage.h"
#include "rr_spatial_lookup.h"

class RRGraphBuilder {
    /* -- Constructors -- */
  public:
    /* See detailed comments about the data structures in the internal data storage section of this file */
    RRGraphBuilder(t_rr_graph_storage* node_storage);

    /* Disable copy constructors and copy assignment operator
     * This is to avoid accidental copy because it could be an expensive operation considering that the 
     * memory footprint of the data structure could ~ Gb
     * Using the following syntax, we prohibit accidental 'pass-by-value' which can be immediately caught 
     * by compiler
     */
    RRGraphBuilder(const RRGraphBuilder&) = delete;
    void operator=(const RRGraphBuilder&) = delete;

    /* -- Mutators -- */
  public:
    /** @brief Return a writable object for rr_nodes */
    t_rr_graph_storage& node_storage();
    /** @brief Return a writable object for update the fast look-up of rr_node */
    RRSpatialLookup& node_lookup();
    /**
     * @brief Add an existing rr_node in the node storage to the node look-up
     *
     * The node will be added to the lookup for every side it is on (for OPINs and IPINs) 
     * and for every (x,y) location at which it exists (for wires that span more than one (x,y)).
     *
     * This function requires a valid node which has already been allocated in the node storage, with
     *   - a valid node id
     *   - valid geometry information: xlow/ylow/xhigh/yhigh
     *   - a valid node type
     *   - a valid node ptc number
     *   - a valid side (applicable to OPIN and IPIN nodes only
     */
    void add_node_to_all_locs(RRNodeId node);

    /** @brief Clear all the underlying data storage */
    void clear();

<<<<<<< HEAD
    /** @brief Set the nod direction  */
    void set_node_direction(RRNodeId, Direction new_direction);
=======
    /** @brief Set the node coordinate */
    void set_node_coordinates(RRNodeId id, short x1, short y1, short x2, short y2);
>>>>>>> 616b31f0

    /* -- Internal data storage -- */
  private:
    /* TODO: When the refactoring effort finishes, 
     * the builder data structure will be the owner of the data storages. 
     * That is why the reference to storage/lookup is used here.
     * It can avoid a lot of code changes once the refactoring is finished 
     * (there is no function get data directly through the node_storage in DeviceContext).
     * If pointers are used, it may cause many codes in client functions 
     * or inside the data structures to be changed later.
     * That explains why the reference is used here temporarily
     */
    /* node-level storage including edge storages */
    t_rr_graph_storage& node_storage_;
    /* Fast look-up for rr nodes */
    RRSpatialLookup node_lookup_;
};

#endif<|MERGE_RESOLUTION|>--- conflicted
+++ resolved
@@ -55,13 +55,11 @@
     /** @brief Clear all the underlying data storage */
     void clear();
 
-<<<<<<< HEAD
-    /** @brief Set the nod direction  */
+    /** @brief Set the node direction  */
     void set_node_direction(RRNodeId, Direction new_direction);
-=======
-    /** @brief Set the node coordinate */
+
+  /** @brief Set the node coordinate */
     void set_node_coordinates(RRNodeId id, short x1, short y1, short x2, short y2);
->>>>>>> 616b31f0
 
     /* -- Internal data storage -- */
   private:
