#ifndef RR_GRAPH_BUILDER_H
#define RR_GRAPH_BUILDER_H

/**
 * @file 
 * @brief This file defines the RRGraphBuilder data structure which allows data modification on a routing resource graph 
 *
 * The builder does not own the storage but it serves a virtual protocol for
 *   - node_storage: store the node list 
 *   - node_lookup: store a fast look-up for the nodes
 *
 * @note
 * - This is the only data structure allowed to modify a routing resource graph
 *
 */
#include "rr_graph_storage.h"
#include "rr_spatial_lookup.h"

class RRGraphBuilder {
    /* -- Constructors -- */
  public:
    /* See detailed comments about the data structures in the internal data storage section of this file */
    RRGraphBuilder(t_rr_graph_storage* node_storage);

    /* Disable copy constructors and copy assignment operator
     * This is to avoid accidental copy because it could be an expensive operation considering that the 
     * memory footprint of the data structure could ~ Gb
     * Using the following syntax, we prohibit accidental 'pass-by-value' which can be immediately caught 
     * by compiler
     */
    RRGraphBuilder(const RRGraphBuilder&) = delete;
    void operator=(const RRGraphBuilder&) = delete;

    /* -- Mutators -- */
  public:
    /** @brief Return a writable object for rr_nodes */
    t_rr_graph_storage& node_storage();
    /** @brief Return a writable object for update the fast look-up of rr_node */
    RRSpatialLookup& node_lookup();
    /** @brief Set the type of a node with a given valid id */
    inline void set_node_type(RRNodeId id, t_rr_type type) {
        node_storage_.set_node_type(id, type);
    }
    /**
     * @brief Add an existing rr_node in the node storage to the node look-up
     *
     * The node will be added to the lookup for every side it is on (for OPINs and IPINs) 
     * and for every (x,y) location at which it exists (for wires that span more than one (x,y)).
     *
     * This function requires a valid node which has already been allocated in the node storage, with
     *   - a valid node id
     *   - valid geometry information: xlow/ylow/xhigh/yhigh
     *   - a valid node type
     *   - a valid node ptc number
     *   - a valid side (applicable to OPIN and IPIN nodes only
     */
    void add_node_to_all_locs(RRNodeId node);

    /** @brief Clear all the underlying data storage */
    void clear();

    /** @brief Set capacity of this node (number of routes that can use it). */
    inline void set_node_capacity(RRNodeId id, short new_capacity) {
        node_storage_.set_node_capacity(id, new_capacity);
    }

    /** @brief Set the node coordinate */
    inline void set_node_coordinates(RRNodeId id, short x1, short y1, short x2, short y2) {
        node_storage_.set_node_coordinates(id, x1, y1, x2, y2);
    }

<<<<<<< HEAD
    inline void set_node_track_num(RRNodeId id, short new_track_num) {
        node_storage_.set_node_track_num(id, new_track_num);
    }

    inline void set_node_pin_num(RRNodeId id, short new_pin_num) {
        node_storage_.set_node_pin_num(id, new_pin_num);
    }

    inline void set_node_class_num(RRNodeId id, short new_class_num) {
        node_storage_.set_node_class_num(id, new_class_num);
    }

    inline void set_node_ptc_num(RRNodeId id, short new_ptc_num) {
        node_storage_.set_node_ptc_num(id, new_ptc_num);
=======
    /** @brief Set the node direction; The node direction is only available of routing channel nodes, such as x-direction routing tracks (CHANX) and y-direction routing tracks (CHANY). For other nodes types, this value is not meaningful and should be set to NONE. */
    inline void set_node_direction(RRNodeId id, Direction new_direction) {
        node_storage_.set_node_direction(id, new_direction);
>>>>>>> 37d5576d
    }
    /* -- Internal data storage -- */
  private:
    /* TODO: When the refactoring effort finishes, 
     * the builder data structure will be the owner of the data storages. 
     * That is why the reference to storage/lookup is used here.
     * It can avoid a lot of code changes once the refactoring is finished 
     * (there is no function get data directly through the node_storage in DeviceContext).
     * If pointers are used, it may cause many codes in client functions 
     * or inside the data structures to be changed later.
     * That explains why the reference is used here temporarily
     */
    /* node-level storage including edge storages */
    t_rr_graph_storage& node_storage_;
    /* Fast look-up for rr nodes */
    RRSpatialLookup node_lookup_;
};

#endif<|MERGE_RESOLUTION|>--- conflicted
+++ resolved
@@ -69,7 +69,6 @@
         node_storage_.set_node_coordinates(id, x1, y1, x2, y2);
     }
 
-<<<<<<< HEAD
     inline void set_node_track_num(RRNodeId id, short new_track_num) {
         node_storage_.set_node_track_num(id, new_track_num);
     }
@@ -84,12 +83,13 @@
 
     inline void set_node_ptc_num(RRNodeId id, short new_ptc_num) {
         node_storage_.set_node_ptc_num(id, new_ptc_num);
-=======
+    }
+
     /** @brief Set the node direction; The node direction is only available of routing channel nodes, such as x-direction routing tracks (CHANX) and y-direction routing tracks (CHANY). For other nodes types, this value is not meaningful and should be set to NONE. */
     inline void set_node_direction(RRNodeId id, Direction new_direction) {
         node_storage_.set_node_direction(id, new_direction);
->>>>>>> 37d5576d
     }
+
     /* -- Internal data storage -- */
   private:
     /* TODO: When the refactoring effort finishes, 
