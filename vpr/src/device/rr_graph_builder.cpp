--- conflicted
+++ resolved
@@ -51,11 +51,9 @@
     node_lookup_.clear();
 }
 
-<<<<<<< HEAD
 void RRGraphBuilder::set_node_direction(RRNodeId id, Direction new_direction) {
     node_storage_.set_node_direction(id, new_direction);
-=======
+}
 void RRGraphBuilder::set_node_coordinates(RRNodeId id, short x1, short y1, short x2, short y2) {
     node_storage_.set_node_coordinates(id, x1, y1, x2, y2);
->>>>>>> 616b31f0
 }