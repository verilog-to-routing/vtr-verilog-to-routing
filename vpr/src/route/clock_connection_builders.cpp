#include "clock_connection_builders.h"

#include "globals.h"
#include "arch_util.h"
#include "rr_graph2.h"

#include "vtr_assert.h"
#include "vtr_log.h"
#include "vtr_error.h"

#include <random>
#include <math.h>

/*
 * RoutingToClockConnection (setters)
 */

void RoutingToClockConnection::set_clock_name_to_connect_to(std::string clock_name) {
    clock_to_connect_to = clock_name;
}

void RoutingToClockConnection::set_clock_switch_point_name(std::string clock_switch_point_name) {
    switch_point_name = clock_switch_point_name;
}

void RoutingToClockConnection::set_switch_location(int x, int y) {
    switch_location.x = x;
    switch_location.y = y;
}

void RoutingToClockConnection::set_switch(int arch_switch_index) {
    arch_switch_idx = arch_switch_index;
}

void RoutingToClockConnection::set_fc_val(float fc_val) {
    fc = fc_val;
}

/*
 * RoutingToClockConnection (member functions)
 */

size_t RoutingToClockConnection::estimate_additional_nodes() {
    // 1 rr node is being added as the virtual clock sink.
    return 1;
}

void RoutingToClockConnection::create_switches(const ClockRRGraphBuilder& clock_graph, t_rr_edge_info_set* rr_edges_to_create) {
    // Initialize random seed
    // Must be done during every call in order for restored rr_graphs after a binary
    // search to be consistent
    std::srand(seed);

    auto& device_ctx = g_vpr_ctx.device();
    const auto& node_lookup = device_ctx.rr_graph.node_lookup();

    RRNodeId virtual_clock_network_root_idx = create_virtual_clock_network_sink_node(switch_location.x, switch_location.y);
    {
        auto& mut_device_ctx = g_vpr_ctx.mutable_device();
        mut_device_ctx.virtual_clock_network_root_idx = size_t(virtual_clock_network_root_idx);
    }

    // rr_node indices for x and y channel routing wires and clock wires to connect to
    auto x_wire_indices = node_lookup.find_channel_nodes(switch_location.x, switch_location.y, CHANX);
    auto y_wire_indices = node_lookup.find_channel_nodes(switch_location.x, switch_location.y, CHANY);
    auto clock_indices = clock_graph.get_rr_node_indices_at_switch_location(
        clock_to_connect_to, switch_point_name, switch_location.x, switch_location.y);

    for (auto clock_index : clock_indices) {
        // Select wires to connect to at random
        std::random_shuffle(x_wire_indices.begin(), x_wire_indices.end());
        std::random_shuffle(y_wire_indices.begin(), y_wire_indices.end());

        // Connect to x-channel wires
        unsigned num_wires_x = x_wire_indices.size() * fc;
        for (size_t i = 0; i < num_wires_x; i++) {
            clock_graph.add_edge(rr_edges_to_create, x_wire_indices[i], RRNodeId(clock_index), arch_switch_idx);
        }

        // Connect to y-channel wires
        unsigned num_wires_y = y_wire_indices.size() * fc;
        for (size_t i = 0; i < num_wires_y; i++) {
            clock_graph.add_edge(rr_edges_to_create, y_wire_indices[i], RRNodeId(clock_index), arch_switch_idx);
        }

        // Connect to virtual clock sink node
        // used by the two stage router
        clock_graph.add_edge(rr_edges_to_create, RRNodeId(clock_index), virtual_clock_network_root_idx, arch_switch_idx);
    }
}

RRNodeId RoutingToClockConnection::create_virtual_clock_network_sink_node(int x, int y) {
    auto& device_ctx = g_vpr_ctx.mutable_device();
    auto& rr_graph = device_ctx.rr_nodes;
    auto& rr_graph_builder = device_ctx.rr_graph_builder;
    auto& node_lookup = device_ctx.rr_graph_builder.node_lookup();
    rr_graph.emplace_back();
    RRNodeId node_index = RRNodeId(rr_graph.size() - 1);

    //Determine the a valid PTC
    std::vector<RRNodeId> nodes_at_loc = node_lookup.find_grid_nodes_at_all_sides(x, y, SINK);

    int max_ptc = 0;
    for (RRNodeId inode : nodes_at_loc) {
        max_ptc = std::max<int>(max_ptc, rr_graph.node_ptc_num(inode));
    }
    int ptc = max_ptc + 1;

    rr_graph.set_node_ptc_num(node_index, ptc);
<<<<<<< HEAD
    rr_graph.set_node_coordinates(node_index, x, y, x, y);
    rr_graph.set_node_capacity(node_index, 1);
    rr_graph.set_node_cost_index(node_index, RRIndexedDataId(SINK_COST_INDEX));
=======
    rr_graph_builder.set_node_coordinates(node_index, x, y, x, y);
    rr_graph_builder.set_node_capacity(node_index, 1);
    rr_graph.set_node_cost_index(node_index, SINK_COST_INDEX);
>>>>>>> e82ecbb2
    rr_graph.set_node_type(node_index, SINK);
    float R = 0.;
    float C = 0.;
    rr_graph.set_node_rc_index(node_index, find_create_rr_rc_data(R, C));

    // Use a generic way when adding nodes to lookup.
    // However, since the SINK node has the same xhigh/xlow as well as yhigh/ylow, we can probably use a shortcut
    for (int ix = rr_graph.node_xlow(node_index); ix <= rr_graph.node_xhigh(node_index); ++ix) {
        for (int iy = rr_graph.node_ylow(node_index); iy <= rr_graph.node_yhigh(node_index); ++iy) {
            node_lookup.add_node(node_index, ix, iy, rr_graph.node_type(node_index), rr_graph.node_ptc_num(node_index));
        }
    }

    return node_index;
}

/*
 * ClockToClockConneciton (setters)
 */

void ClockToClockConneciton::set_from_clock_name(std::string clock_name) {
    from_clock = clock_name;
}

void ClockToClockConneciton::set_from_clock_switch_point_name(std::string switch_point_name) {
    from_switch = switch_point_name;
}

void ClockToClockConneciton::set_to_clock_name(std::string clock_name) {
    to_clock = clock_name;
}

void ClockToClockConneciton::set_to_clock_switch_point_name(std::string switch_point_name) {
    to_switch = switch_point_name;
}

void ClockToClockConneciton::set_switch(int arch_switch_index) {
    arch_switch_idx = arch_switch_index;
}

void ClockToClockConneciton::set_fc_val(float fc_val) {
    fc = fc_val;
}

/*
 * ClockToClockConneciton (member functions)
 */

size_t ClockToClockConneciton::estimate_additional_nodes() {
    return 0;
}

void ClockToClockConneciton::create_switches(const ClockRRGraphBuilder& clock_graph, t_rr_edge_info_set* rr_edges_to_create) {
    auto& grid = clock_graph.grid();

    auto to_locations = clock_graph.get_switch_locations(to_clock, to_switch);

    for (auto location : to_locations) {
        auto x = location.first;
        auto y = location.second;

        auto to_rr_node_indices = clock_graph.get_rr_node_indices_at_switch_location(
            to_clock,
            to_switch,
            x,
            y);

        // boundary conditions:
        // y at gird height and height -1 connections share the same drive point
        if (y == int(grid.height() - 2)) {
            y = y - 1;
        }
        // y at 0 and y at 1 share the same drive point
        if (y == 0) {
            y = 1;
        }

        auto from_rr_node_indices = clock_graph.get_rr_node_indices_at_switch_location(
            from_clock,
            from_switch,
            x,
            y);

        auto from_itter = from_rr_node_indices.begin();
        size_t num_connections = ceil(from_rr_node_indices.size() * fc);

        // Create a one to one connection from each chanx wire to the chany wire
        // or vice versa. If there are more chanx wire than chany wire or vice versa
        // then wrap around and start a one to one connection starting with the first node.
        // This ensures that each wire gets a connection.
        for (auto to_index : to_rr_node_indices) {
            for (size_t i = 0; i < num_connections; i++) {
                if (from_itter == from_rr_node_indices.end()) {
                    from_itter = from_rr_node_indices.begin();
                }
                clock_graph.add_edge(rr_edges_to_create, RRNodeId(*from_itter), RRNodeId(to_index), arch_switch_idx);
                from_itter++;
            }
        }
    }
}

/*
 * ClockToPinsConnection (setters)
 */

void ClockToPinsConnection::set_clock_name_to_connect_from(std::string clock_name) {
    clock_to_connect_from = clock_name;
}

void ClockToPinsConnection::set_clock_switch_point_name(
    std::string connection_switch_point_name) {
    switch_point_name = connection_switch_point_name;
}

void ClockToPinsConnection::set_switch(int arch_switch_index) {
    arch_switch_idx = arch_switch_index;
}

void ClockToPinsConnection::set_fc_val(float fc_val) {
    fc = fc_val;
}

/*
 * ClockToPinsConnection (member functions)
 */

size_t ClockToPinsConnection::estimate_additional_nodes() {
    return 0;
}

void ClockToPinsConnection::create_switches(const ClockRRGraphBuilder& clock_graph, t_rr_edge_info_set* rr_edges_to_create) {
    auto& device_ctx = g_vpr_ctx.device();
    const auto& node_lookup = device_ctx.rr_graph.node_lookup();
    auto& grid = clock_graph.grid();

    for (size_t x = 0; x < grid.width(); x++) {
        for (size_t y = 0; y < grid.height(); y++) {
            //Avoid boundary
            if ((y == 0 && x == 0) || (x == grid.width() - 1 && y == grid.height() - 1)) {
                continue;
            }

            auto type = grid[x][y].type;

            // Skip EMPTY type
            if (is_empty_type(type)) {
                continue;
            }

            auto width_offset = grid[x][y].width_offset;
            auto height_offset = grid[x][y].height_offset;

            // Ignore grid locations that do not have blocks
            bool has_pb_type = false;
            auto equivalent_sites = get_equivalent_sites_set(type);
            for (auto logical_block : equivalent_sites) {
                if (logical_block->pb_type) {
                    has_pb_type = true;
                    break;
                }
            }

            if (!has_pb_type) {
                continue;
            }

            for (e_side side : SIDES) {
                //Don't connect pins which are not adjacent to channels around the perimeter
                if ((x == 0 && side != RIGHT) || (x == grid.width() - 1 && side != LEFT) || (y == 0 && side != TOP) || (y == grid.height() - 1 && side != BOTTOM)) {
                    continue;
                }

                for (auto clock_pin_idx : type->get_clock_pins_indices()) {
                    //Can't do anything if pin isn't at this location
                    if (0 == type->pinloc[width_offset][height_offset][side][clock_pin_idx]) {
                        continue;
                    }

                    //Adjust boundary connections (TODO: revisit if chany connections)
                    int clock_x_offset = 0;
                    int clock_y_offset = 0;
                    if (x == 0) {
                        clock_x_offset = 1;  // chanx clock always starts at 1 offset
                        clock_y_offset = -1; // pick the chanx below the block
                    } else if (x == grid.width() - 1) {
                        clock_x_offset = -1; // chanx clock always ends at 1 offset
                        clock_y_offset = -1; // pick the chanx below the block
                    } else if (y == 0) {
                        clock_y_offset = 0; // pick chanx above the block, no offset needed
                    } else {
                        clock_y_offset = -1; // pick the chanx below the block
                    }

                    auto clock_pin_node_idx = node_lookup.find_node(x,
                                                                    y,
                                                                    IPIN,
                                                                    clock_pin_idx,
                                                                    side);

                    auto clock_network_indices = clock_graph.get_rr_node_indices_at_switch_location(
                        clock_to_connect_from,
                        switch_point_name,
                        x + clock_x_offset,
                        y + clock_y_offset);

                    //Create edges depending on Fc
                    for (size_t i = 0; i < clock_network_indices.size() * fc; i++) {
                        clock_graph.add_edge(rr_edges_to_create, RRNodeId(clock_network_indices[i]), RRNodeId(clock_pin_node_idx), arch_switch_idx);
                    }
                }
            }
        }
    }
}<|MERGE_RESOLUTION|>--- conflicted
+++ resolved
@@ -107,16 +107,11 @@
     int ptc = max_ptc + 1;
 
     rr_graph.set_node_ptc_num(node_index, ptc);
-<<<<<<< HEAD
-    rr_graph.set_node_coordinates(node_index, x, y, x, y);
-    rr_graph.set_node_capacity(node_index, 1);
-    rr_graph.set_node_cost_index(node_index, RRIndexedDataId(SINK_COST_INDEX));
-=======
     rr_graph_builder.set_node_coordinates(node_index, x, y, x, y);
     rr_graph_builder.set_node_capacity(node_index, 1);
-    rr_graph.set_node_cost_index(node_index, SINK_COST_INDEX);
->>>>>>> e82ecbb2
+    rr_graph.set_node_cost_index(node_index, RRIndexedDataId(SINK_COST_INDEX));
     rr_graph.set_node_type(node_index, SINK);
+
     float R = 0.;
     float C = 0.;
     rr_graph.set_node_rc_index(node_index, find_create_rr_rc_data(R, C));
