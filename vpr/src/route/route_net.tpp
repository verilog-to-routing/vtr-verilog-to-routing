--- conflicted
+++ resolved
@@ -140,40 +140,14 @@
     t_conn_cost_params cost_params;
     cost_params.astar_fac = router_opts.astar_fac;
     cost_params.astar_offset = router_opts.astar_offset;
-<<<<<<< HEAD
     cost_params.post_target_prune_fac = router_opts.post_target_prune_fac;
     cost_params.post_target_prune_offset = router_opts.post_target_prune_offset;
-=======
->>>>>>> 6405610b
     cost_params.bend_cost = router_opts.bend_cost;
     cost_params.pres_fac = pres_fac;
     cost_params.delay_budget = ((budgeting_inf.if_set()) ? &conn_delay_budget : nullptr);
 
     // Pre-route to clock source for clock nets (marked as global nets)
     if (net_list.net_is_global(net_id) && router_opts.two_stage_clock_routing) {
-<<<<<<< HEAD
-        //VTR_ASSERT(router_opts.clock_modeling == DEDICATED_NETWORK);
-        RRNodeId sink_node(device_ctx.virtual_clock_network_root_idx);
-
-        enable_router_debug(router_opts, net_id, sink_node, itry, router);
-
-        VTR_LOGV_DEBUG(f_router_debug, "Pre-routing global net %zu\n", size_t(net_id));
-
-        // Set to the max timing criticality which should intern minimize clock insertion
-        // delay by selecting a direct route from the clock source to the virtual sink
-        cost_params.criticality = router_opts.max_criticality;
-
-        return pre_route_to_clock_root(router,
-                                       net_id,
-                                       net_list,
-                                       sink_node,
-                                       cost_params,
-                                       router_opts.high_fanout_threshold,
-                                       tree,
-                                       spatial_route_tree_lookup,
-                                       router_stats,
-                                       is_flat);
-=======
         auto& route_constraints = route_ctx.constraints;
         std::string net_name = net_list.net_name(net_id);
 
@@ -196,7 +170,7 @@
 
             RRNodeId sink_node = rr_graph.virtual_clock_network_root_idx(clock_network_name.c_str());
 
-            enable_router_debug(router_opts, net_id, sink_node, itry, &router);
+            enable_router_debug(router_opts, net_id, sink_node, itry, router);
 
             VTR_LOGV_DEBUG(f_router_debug, "Pre-routing global net %zu\n", size_t(net_id));
 
@@ -222,7 +196,6 @@
             if (flags.success == false)
                 return flags;
         }
->>>>>>> 6405610b
     }
 
     if (budgeting_inf.if_set()) {
