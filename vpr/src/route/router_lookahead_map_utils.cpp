#include "router_lookahead_map_utils.h"

/** @file This file contains utility functions that can be shared among different
 * lookahead computation strategies.
 *
 * In general, this utility library contains:
 *
 * - Different dijkstra expansion algorithms used to perform specific tasks, such as computing the SOURCE/OPIN --> CHAN lookup tables
 * - Cost Entries definitions used when generating and querying the lookahead
 *
 * To access the utility functions, the util namespace needs to be used. */

#include <fstream>
#include "globals.h"
#include "physical_types_util.h"
#include "vpr_context.h"
#include "vtr_math.h"
#include "vtr_time.h"
#include "route_common.h"
#include "route_debug.h"

/**
 * We will profile delay/congestion using this many tracks for each wire type.
 * Larger values increase the time to compute the lookahead, but may give
 * more accurate lookahead estimates during routing.
 */
static constexpr int MAX_TRACK_OFFSET = 1;

static void dijkstra_flood_to_wires(int itile, RRNodeId inode, util::t_src_opin_delays& src_opin_delays);

static void dijkstra_flood_to_ipins(RRNodeId node, util::t_chan_ipins_delays& chan_ipins_delays);

/**
 * @param itile
 * @return Return the maximum ptc number of the SOURCE/OPINs of a tile type
 */
static int get_tile_src_opin_max_ptc(int itile);

static t_physical_tile_loc pick_sample_tile(int layer_num, t_physical_tile_type_ptr tile_type, t_physical_tile_loc prev);

static void run_intra_tile_dijkstra(const RRGraphView& rr_graph,
                                    util::t_ipin_primitive_sink_delays& pin_delays,
                                    t_physical_tile_type_ptr physical_tile,
                                    RRNodeId starting_node_id);

/* runs Dijkstra's algorithm from specified node until all nodes have been visited. Each time a pin is visited, the delay/congestion information
 * to that pin is stored is added to an entry in the routing_cost_map */
static void run_dijkstra(RRNodeId start_node,
                         int start_x,
                         int start_y,
                         util::t_routing_cost_map& routing_cost_map,
                         util::t_dijkstra_data& data,
                         const std::unordered_map<int, std::unordered_set<int>>& sample_locs,
                         bool sample_all_locs);

/* iterates over the children of the specified node and selectively pushes them onto the priority queue */
static void expand_dijkstra_neighbours(util::PQ_Entry parent_entry,
                                       vtr::vector<RRNodeId, float>& node_visited_costs,
                                       vtr::vector<RRNodeId, bool>& node_expanded,
                                       std::priority_queue<util::PQ_Entry>& pq);

/**
 * @brief Computes the adjusted position of an RR graph node.
 * This function does not modify the position of the given node.
 * It only returns the computed adjusted position.
 * @param rr The ID of the node whose adjusted position is desired.
 * @return The adjusted position (x, y).
 */
static std::pair<int, int> get_adjusted_rr_position(RRNodeId rr);

/**
 * @brief Computes the adjusted location of a pin to match the position of
 * the channel it can reach based on which side of the block it is at.
 * @param rr The corresponding node of a pin whose adjusted positions
 * is desired.
 * @return The adjusted position (x, y).
 */
static std::pair<int, int> get_adjusted_rr_pin_position(RRNodeId rr);

/**
 * @brief Computed the adjusted position of a node of type
 * CHANX or CHANY. For uni-directional wires, return the position
 * of the driver, and for bi-directional wires, compute the middle point.
 * @param rr The ID of the node whose adjusted position is desired.
 * @return The adjusted position (x, y).
 */
static std::pair<int, int> get_adjusted_rr_wire_position(RRNodeId rr);

/**
 * @brief Computes the adjusted position and source and sink nodes.
 * SOURCE/SINK nodes assume the full dimensions of their associated block/
 * This function computes the average position for the given node.
 * @param rr SOURCE or SINK node whose adjusted position is needed.
 * @return The adjusted position (x, y).
 */
static std::pair<int, int> get_adjusted_rr_src_sink_position(RRNodeId rr);

// Constants needed to reduce the bounding box when expanding CHAN wires to reach the IPINs.
// These are used when finding all the delays to get to the IPINs of all the different tile types
// of the device.
//
// The node expansions to get to the center of the bounding box (where the IPINs are located) start from
// the edge of the bounding box defined by these constants.
//
// E.g.: IPIN locations is found at (3,5). A bounding box around (3, 5) is generated with the following
//       corners.
//          x_min: 1 (x - X_OFFSET)
//          x_max: 5 (x + X_OFFSET)
//          y_min: 3 (y - Y_OFFSET)
//          y_max: 7 (y + Y_OFFSET)
#define X_OFFSET 2
#define Y_OFFSET 2

// Maximum dijkstra expansions when exploring the CHAN --> IPIN connections
// This sets a limit on the dijkstra expansions to reach an IPIN connection. Given that we
// want to have the data on the last delay to get to an IPIN, we do not want to have an unbounded
// number of hops to get to the IPIN, as this would result in high run-times.
//
// E.g.: if the constant value is set to 2, the following expansions are perfomed:
//          - CHANX --> CHANX --> exploration interrupted: Maximum expansion level reached
//          - CHANX --> IPIN --> exploration interrupted: IPIN found, no need to expand further
#define MAX_EXPANSION_LEVEL 1

// The special segment type index used to identify a direct connection between an OPIN to IPIN that
// does not go through the CHANX/CHANY nodes.
//
// This is used when building the SROURCE/OPIN --> CHAN lookup table that contains additional delay and
// congestion data to reach the CHANX/CHANY nodes which is not present in the lookahead cost map.
static constexpr int DIRECT_CONNECT_SPECIAL_SEG_TYPE = -1;

namespace util {

PQ_Entry::PQ_Entry(RRNodeId set_rr_node, int /*switch_ind*/, float parent_delay, float parent_R_upstream, float parent_congestion_upstream, bool starting_node) {
    this->rr_node = set_rr_node;

    auto& device_ctx = g_vpr_ctx.device();
    const auto& rr_graph = device_ctx.rr_graph;
    this->delay = parent_delay;
    this->congestion_upstream = parent_congestion_upstream;
    this->R_upstream = parent_R_upstream;
    if (!starting_node) {
        auto cost_index = rr_graph.node_cost_index(RRNodeId(set_rr_node));
        //this->delay += rr_graph.node_C(RRNodeId(set_rr_node)) * (g_rr_switch_inf[switch_ind].R + 0.5*rr_graph.node_R(RRNodeId(set_rr_node))) +
        //              g_rr_switch_inf[switch_ind].Tdel;

        //FIXME going to use the delay data that the VPR7 lookahead uses. For some reason the delay calculation above calculates
        //    a value that's just a little smaller compared to what VPR7 lookahead gets. While the above calculation should be more accurate,
        //    I have found that it produces the same CPD results but with worse runtime.
        //
        //    TODO: figure out whether anything's wrong with the calculation above and use that instead. If not, add the other
        //          terms like T_quadratic and R_upstream to the calculation below (they are == 0 or UNDEFINED for buffered archs I think)

        //NOTE: We neglect the T_quadratic and C_load terms and Switch R, so this lookahead is likely
        //      less accurate on unbuffered (e.g. pass-gate) architectures

        this->delay += device_ctx.rr_indexed_data[cost_index].T_linear;

        this->congestion_upstream += device_ctx.rr_indexed_data[cost_index].base_cost;
    }

    if (this->delay < 0) {
        VTR_LOG("NEGATIVE DELAY!\n");
    }

    /* set the cost of this node */
    this->cost = this->delay;
}

PQ_Entry_Delay::PQ_Entry_Delay(
    RRNodeId set_rr_node,
    int switch_ind,
    const PQ_Entry_Delay* parent) {
    this->rr_node = set_rr_node;

    if (parent != nullptr) {
        auto& device_ctx = g_vpr_ctx.device();
        const auto& rr_graph = device_ctx.rr_graph;
        float Tsw = rr_graph.rr_switch_inf(RRSwitchId(switch_ind)).Tdel;
        float Rsw = rr_graph.rr_switch_inf(RRSwitchId(switch_ind)).R;
        float Cnode = rr_graph.node_C(set_rr_node);
        float Rnode = rr_graph.node_R(set_rr_node);

        float T_linear = 0.f;
        if (rr_graph.rr_switch_inf(RRSwitchId(switch_ind)).buffered()) {
            T_linear = Tsw + Rsw * Cnode + 0.5 * Rnode * Cnode;
        } else { /* Pass transistor */
            T_linear = Tsw + 0.5 * Rsw * Cnode;
        }

        VTR_ASSERT(T_linear >= 0.);
        this->delay_cost = parent->delay_cost + T_linear;
    } else {
        this->delay_cost = 0.f;
    }
}

PQ_Entry_Base_Cost::PQ_Entry_Base_Cost(
    RRNodeId set_rr_node,
    int switch_ind,
    const PQ_Entry_Base_Cost* parent) {
    this->rr_node = set_rr_node;

    if (parent != nullptr) {
        auto& device_ctx = g_vpr_ctx.device();
        const auto& rr_graph = device_ctx.rr_graph;
        if (rr_graph.rr_switch_inf(RRSwitchId(switch_ind)).configurable()) {
            this->base_cost = parent->base_cost + get_single_rr_cong_base_cost(set_rr_node);
        } else {
            this->base_cost = parent->base_cost;
        }
    } else {
        this->base_cost = 0.f;
    }
}

/* returns cost entry with the smallest delay */
Cost_Entry Expansion_Cost_Entry::get_smallest_entry() const {
    Cost_Entry smallest_entry;

    for (auto entry : this->cost_vector) {
        if (!smallest_entry.valid() || entry.delay < smallest_entry.delay) {
            smallest_entry = entry;
        }
    }

    return smallest_entry;
}

/* returns a cost entry that represents the average of all the recorded entries */
Cost_Entry Expansion_Cost_Entry::get_average_entry() const {
    float avg_delay = 0;
    float avg_congestion = 0;

    for (auto cost_entry : this->cost_vector) {
        avg_delay += cost_entry.delay;
        avg_congestion += cost_entry.congestion;
    }

    avg_delay /= (float)this->cost_vector.size();
    avg_congestion /= (float)this->cost_vector.size();

    return Cost_Entry(avg_delay, avg_congestion);
}

/* returns a cost entry that represents the geomean of all the recorded entries */
Cost_Entry Expansion_Cost_Entry::get_geomean_entry() const {
    float geomean_delay = 0;
    float geomean_cong = 0;
    for (auto cost_entry : this->cost_vector) {
        geomean_delay += log(cost_entry.delay);
        geomean_cong += log(cost_entry.congestion);
    }

    geomean_delay = exp(geomean_delay / (float)this->cost_vector.size());
    geomean_cong = exp(geomean_cong / (float)this->cost_vector.size());

    return Cost_Entry(geomean_delay, geomean_cong);
}

/* returns a cost entry that represents the medial of all recorded entries */
Cost_Entry Expansion_Cost_Entry::get_median_entry() const {
    /* find median by binning the delays of all entries and then chosing the bin
     * with the largest number of entries */

    // This is code that needs to be revisited. For the time being, if the median entry
    // method calculation is used an assertion is thrown.
    VTR_ASSERT_MSG(false, "Get median entry calculation method is not implemented!");

    int num_bins = 10;

    /* find entries with smallest and largest delays */
    Cost_Entry min_del_entry;
    Cost_Entry max_del_entry;
    for (auto entry : this->cost_vector) {
        if (!min_del_entry.valid() || entry.delay < min_del_entry.delay) {
            min_del_entry = entry;
        }
        if (!max_del_entry.valid() || entry.delay > max_del_entry.delay) {
            max_del_entry = entry;
        }
    }

    /* get the bin size */
    float delay_diff = max_del_entry.delay - min_del_entry.delay;
    float bin_size = delay_diff / (float)num_bins;

    /* sort the cost entries into bins */
    std::vector<std::vector<Cost_Entry>> entry_bins(num_bins, std::vector<Cost_Entry>());
    for (auto entry : this->cost_vector) {
        float bin_num = floor((entry.delay - min_del_entry.delay) / bin_size);

        VTR_ASSERT(vtr::nint(bin_num) >= 0 && vtr::nint(bin_num) <= num_bins);
        if (vtr::nint(bin_num) == num_bins) {
            /* largest entry will otherwise have an out-of-bounds bin number */
            bin_num -= 1;
        }
        entry_bins[vtr::nint(bin_num)].push_back(entry);
    }

    /* find the bin with the largest number of elements */
    int largest_bin = 0;
    int largest_size = 0;
    for (int ibin = 0; ibin < num_bins; ibin++) {
        if (entry_bins[ibin].size() > (unsigned)largest_size) {
            largest_bin = ibin;
            largest_size = (unsigned)entry_bins[ibin].size();
        }
    }

    /* get the representative delay of the largest bin */
    Cost_Entry representative_entry = entry_bins[largest_bin][0];

    return representative_entry;
}

template<typename Entry>
void expand_dijkstra_neighbours(const RRGraphView& rr_graph,
                                const Entry& parent_entry,
                                std::vector<Search_Path>* paths,
                                std::vector<bool>* node_expanded,
                                std::priority_queue<Entry,
                                                    std::vector<Entry>,
                                                    std::greater<Entry>>* pq) {
    RRNodeId parent = parent_entry.rr_node;

    for (int iedge = 0; iedge < rr_graph.num_edges(parent); iedge++) {
        int child_node_ind = size_t(rr_graph.edge_sink_node(RRNodeId(parent), iedge));
        int switch_ind = rr_graph.edge_switch(parent, iedge);

        /* skip this child if it has already been expanded from */
        if ((*node_expanded)[child_node_ind]) {
            continue;
        }

        Entry child_entry(RRNodeId(child_node_ind), switch_ind, &parent_entry);
        VTR_ASSERT(child_entry.cost() >= 0);

        /* Create (if it doesn't exist) or update (if the new cost is lower)
         * to specified node */
        Search_Path path_entry = {child_entry.cost(), size_t(parent), iedge};
        auto& path = (*paths)[child_node_ind];
        if (path_entry.cost < path.cost) {
            pq->push(child_entry);
            path = path_entry;
        }
    }
}

template void expand_dijkstra_neighbours(const RRGraphView& rr_graph,
                                         const PQ_Entry_Delay& parent_entry,
                                         std::vector<Search_Path>* paths,
                                         std::vector<bool>* node_expanded,
                                         std::priority_queue<PQ_Entry_Delay,
                                                             std::vector<PQ_Entry_Delay>,
                                                             std::greater<PQ_Entry_Delay>>* pq);
template void expand_dijkstra_neighbours(const RRGraphView& rr_graph,
                                         const PQ_Entry_Base_Cost& parent_entry,
                                         std::vector<Search_Path>* paths,
                                         std::vector<bool>* node_expanded,
                                         std::priority_queue<PQ_Entry_Base_Cost,
                                                             std::vector<PQ_Entry_Base_Cost>,
                                                             std::greater<PQ_Entry_Base_Cost>>* pq);

t_src_opin_delays compute_router_src_opin_lookahead(bool is_flat) {
    vtr::ScopedStartFinishTimer timer("Computing src/opin lookahead");
    auto& device_ctx = g_vpr_ctx.device();
    auto& rr_graph = device_ctx.rr_graph;

    int num_layers = device_ctx.grid.get_num_layers();

    t_src_opin_delays src_opin_delays;
    src_opin_delays.resize(num_layers);
    std::vector<int> tile_max_ptc(device_ctx.physical_tile_types.size(), OPEN);

    // Get the maximum OPIN ptc for each tile type to reserve src_opin_delays
    for (int itile = 0; itile < (int)device_ctx.physical_tile_types.size(); itile++) {
        tile_max_ptc[itile] = get_tile_src_opin_max_ptc(itile);
    }

    // Resize src_opin_delays to accommodate enough ptc and layer
    for (int layer_num = 0; layer_num < num_layers; layer_num++) {
        src_opin_delays[layer_num].resize(device_ctx.physical_tile_types.size());
        for (int itile = 0; itile < (int)device_ctx.physical_tile_types.size(); itile++) {
            src_opin_delays[layer_num][itile].resize(tile_max_ptc[itile] + 1);
            for (int ptc_num = 0; ptc_num <= tile_max_ptc[itile]; ptc_num++) {
                src_opin_delays[layer_num][itile][ptc_num].resize(num_layers);
            }
        }
    }

    //We assume that the routing connectivity of each instance of a physical tile is the same,
    //and so only measure one instance of each type
    for (int from_layer_num = 0; from_layer_num < num_layers; from_layer_num++) {
        for (size_t itile = 0; itile < device_ctx.physical_tile_types.size(); ++itile) {
            if (device_ctx.grid.num_instances(&device_ctx.physical_tile_types[itile], from_layer_num) == 0) {
                continue;
            }
            for (e_rr_type rr_type : {e_rr_type::SOURCE, e_rr_type::OPIN}) {
                t_physical_tile_loc sample_loc(OPEN, OPEN, OPEN);

                size_t num_sampled_locs = 0;
                bool ptcs_with_no_delays = true;
                while (ptcs_with_no_delays) { //Haven't found wire connected to ptc
                    ptcs_with_no_delays = false;

                    sample_loc = pick_sample_tile(from_layer_num,
                                                  &device_ctx.physical_tile_types[itile],
                                                  sample_loc);

                    if (sample_loc.x == OPEN && sample_loc.y == OPEN && sample_loc.layer_num == OPEN) {
                        //No untried instances of the current tile type left
                        VTR_LOG_WARN("Found no %ssample locations for %s in %s\n",
                                     (num_sampled_locs == 0) ? "" : "more ",
                                     rr_node_typename[rr_type],
                                     device_ctx.physical_tile_types[itile].name.c_str());
                        break;
                    }

                    //VTR_LOG("Sampling %s at (%d,%d)\n", device_ctx.physical_tile_types[itile].name, sample_loc.x(), sample_loc.y());
                    const std::vector<RRNodeId>& rr_nodes_at_loc = device_ctx.rr_graph.node_lookup().find_grid_nodes_at_all_sides(sample_loc.layer_num, sample_loc.x, sample_loc.y, rr_type);
                    for (RRNodeId node_id : rr_nodes_at_loc) {
                        int ptc = rr_graph.node_ptc_num(node_id);
                        const VibInf* vib;
                        if (!device_ctx.arch->vib_infs.empty()) {
                            vib = device_ctx.vib_grid.get_vib(sample_loc.layer_num, sample_loc.x, sample_loc.y);
                        } else {
                            vib = nullptr;
                        }
                        //const t_vib_inf* vib = device_ctx.vib_grid[sample_loc.layer_num][sample_loc.x][sample_loc.y];
                        // For the time being, we decide to not let the lookahead explore the node inside the clusters

                        if (!is_inter_cluster_node(&device_ctx.physical_tile_types[itile],
                                                   vib,
                                                   rr_type,
                                                   ptc)) {

                            continue;
                        }

                        VTR_ASSERT(ptc < int(src_opin_delays[from_layer_num][itile].size()));

                        //Find the wire types which are reachable from inode and record them and
                        //the cost to reach them
                        dijkstra_flood_to_wires(itile,
                                                node_id,
                                                src_opin_delays);

                        bool reachable_wire_found = false;
                        for (int to_layer_num = 0; to_layer_num < num_layers; to_layer_num++) {
                            if (!src_opin_delays[from_layer_num][itile][ptc][to_layer_num].empty()) {
                                reachable_wire_found = true;
                                break;
                            }
                        }
                        if (reachable_wire_found) {
                            VTR_LOGV_DEBUG(f_router_debug, "Found no reachable wires from %s (%s) at (%d,%d,%d)\n",
                                           rr_node_typename[rr_type],
                                           rr_node_arch_name(node_id, is_flat).c_str(),
                                           sample_loc.x,
                                           sample_loc.y,
                                           sample_loc.layer_num,
                                           is_flat);

                            ptcs_with_no_delays = true;
                        }
                    }

                    ++num_sampled_locs;
                }
                if (ptcs_with_no_delays) {
                    VPR_ERROR(VPR_ERROR_ROUTE, "Some SOURCE/OPINs have no reachable wires\n");
                }
            }
        }
    }

    return src_opin_delays;
}

t_chan_ipins_delays compute_router_chan_ipin_lookahead() {
    vtr::ScopedStartFinishTimer timer("Computing chan/ipin lookahead");
    auto& device_ctx = g_vpr_ctx.device();
    const auto& node_lookup = device_ctx.rr_graph.node_lookup();

    t_chan_ipins_delays chan_ipins_delays;

    chan_ipins_delays.resize(device_ctx.grid.get_num_layers());
    for (int layer_num = 0; layer_num < device_ctx.grid.get_num_layers(); layer_num++) {
        chan_ipins_delays[layer_num].resize(device_ctx.physical_tile_types.size());
    }

    //We assume that the routing connectivity of each instance of a physical tile is the same,
    //and so only measure one instance of each type
    for (int layer_num = 0; layer_num < device_ctx.grid.get_num_layers(); layer_num++) {
        for (auto tile_type : device_ctx.physical_tile_types) {
            if (device_ctx.grid.num_instances(&tile_type, layer_num) == 0) {
                continue;
            }
            t_physical_tile_loc sample_loc(OPEN, OPEN, OPEN);

            sample_loc = pick_sample_tile(layer_num, &tile_type, sample_loc);

            if (sample_loc.x == OPEN && sample_loc.y == OPEN && sample_loc.layer_num == OPEN) {
                //No untried instances of the current tile type left
                VTR_LOG_WARN("Found no sample locations for %s\n",
                             tile_type.name.c_str());
                continue;
            }

            int min_x = std::max(0, sample_loc.x - X_OFFSET);
            int min_y = std::max(0, sample_loc.y - Y_OFFSET);
            int max_x = std::min(int(device_ctx.grid.width()), sample_loc.x + X_OFFSET);
            int max_y = std::min(int(device_ctx.grid.height()), sample_loc.y + Y_OFFSET);

            for (int ix = min_x; ix < max_x; ix++) {
                for (int iy = min_y; iy < max_y; iy++) {
                    for (auto rr_type : {e_rr_type::CHANX, e_rr_type::CHANY}) {
                        for (const RRNodeId& node_id : node_lookup.find_channel_nodes(sample_loc.layer_num, ix, iy, rr_type)) {
                            //Find the IPINs which are reachable from the wires within the bounding box
                            //around the selected tile location
                            dijkstra_flood_to_ipins(node_id, chan_ipins_delays);
                        }
                    }
                }
            }
        }
    }

    return chan_ipins_delays;
}

t_ipin_primitive_sink_delays compute_intra_tile_dijkstra(const RRGraphView& rr_graph,
                                                         t_physical_tile_type_ptr physical_tile,
                                                         int layer,
                                                         int x,
                                                         int y) {
    auto tile_pins_vec = get_flat_tile_pins(physical_tile);
    int max_ptc_num = get_tile_pin_max_ptc(physical_tile, true);

    t_ipin_primitive_sink_delays pin_delays;
    pin_delays.resize(max_ptc_num);

    for (int pin_physical_num : tile_pins_vec) {
        RRNodeId pin_node_id = get_pin_rr_node_id(rr_graph.node_lookup(),
                                                  physical_tile,
                                                  layer,
                                                  x,
                                                  y,
                                                  pin_physical_num);
        VTR_ASSERT(pin_node_id != RRNodeId::INVALID());

        run_intra_tile_dijkstra(rr_graph, pin_delays, physical_tile, pin_node_id);
    }

    return pin_delays;
}

/* returns index of a node from which to start routing */
RRNodeId get_start_node(int layer, int start_x, int start_y, int target_x, int target_y, e_rr_type rr_type, int seg_index, int track_offset) {
    auto& device_ctx = g_vpr_ctx.device();
    const auto& rr_graph = device_ctx.rr_graph;
    const auto& node_lookup = rr_graph.node_lookup();

    RRNodeId result = RRNodeId::INVALID();

    if (rr_type != e_rr_type::CHANX && rr_type != e_rr_type::CHANY) {
        VPR_FATAL_ERROR(VPR_ERROR_ROUTE, "Must start lookahead routing from CHANX or CHANY node\n");
    }

    /* determine which direction the wire should go in based on the start & target coordinates */
    Direction direction = Direction::INC;
    if ((rr_type == e_rr_type::CHANX && target_x < start_x) || (rr_type == e_rr_type::CHANY && target_y < start_y)) {
        direction = Direction::DEC;
    }

    int start_lookup_x = start_x;
    int start_lookup_y = start_y;

    /* find first node in channel that has specified segment index and goes in the desired direction */
    for (const RRNodeId& node_id : node_lookup.find_channel_nodes(layer, start_lookup_x, start_lookup_y, rr_type)) {
        VTR_ASSERT(rr_graph.node_type(node_id) == rr_type);

        Direction node_direction = rr_graph.node_direction(node_id);
        auto node_cost_ind = rr_graph.node_cost_index(node_id);
        int node_seg_ind = device_ctx.rr_indexed_data[node_cost_ind].seg_index;

        if ((node_direction == direction || node_direction == Direction::BIDIR) && node_seg_ind == seg_index) {
            /* found first track that has the specified segment index and goes in the desired direction */
            result = node_id;
            if (track_offset == 0) {
                break;
            }
            track_offset -= 2;
        }
    }

    return result;
}

std::pair<int, int> get_xy_deltas(RRNodeId from_node, RRNodeId to_node) {
    auto& device_ctx = g_vpr_ctx.device();
    const auto& rr_graph = device_ctx.rr_graph;

    e_rr_type from_type = rr_graph.node_type(from_node);
    e_rr_type to_type = rr_graph.node_type(to_node);

    int delta_x, delta_y;

    if (!is_chan(from_type) && !is_chan(to_type)) {
        //Alternate formulation for non-channel types
        auto [from_x, from_y] = get_adjusted_rr_position(from_node);
        auto [to_x, to_y] = get_adjusted_rr_position(to_node);

        delta_x = to_x - from_x;
        delta_y = to_y - from_y;
    } else {
        //Traditional formulation

        /* get chan/seg coordinates of the from/to nodes. seg coordinate is along the wire,
         * chan coordinate is orthogonal to the wire */
        int from_seg_low;
        int from_seg_high;
        int from_chan;
        int to_seg;
        int to_chan;
        if (from_type == e_rr_type::CHANY) {
            from_seg_low = rr_graph.node_ylow(from_node);
            from_seg_high = rr_graph.node_yhigh(from_node);
            from_chan = rr_graph.node_xlow(from_node);
            to_seg = rr_graph.node_ylow(to_node);
            to_chan = rr_graph.node_xlow(to_node);
        } else {
            from_seg_low = rr_graph.node_xlow(from_node);
            from_seg_high = rr_graph.node_xhigh(from_node);
            from_chan = rr_graph.node_ylow(from_node);
            to_seg = rr_graph.node_xlow(to_node);
            to_chan = rr_graph.node_ylow(to_node);
        }

        /* now we want to count the minimum number of *channel segments* between the from and to nodes */
        int delta_seg, delta_chan;

        /* orthogonal to wire */
        int no_need_to_pass_by_clb = 0; //if we need orthogonal wires then we don't need to pass by the target CLB along the current wire direction
        if (to_chan > from_chan + 1) {
            /* above */
            delta_chan = to_chan - from_chan;
            no_need_to_pass_by_clb = 1;
        } else if (to_chan < from_chan) {
            /* below */
            delta_chan = from_chan - to_chan + 1;
            no_need_to_pass_by_clb = 1;
        } else {
            /* adjacent to current channel */
            delta_chan = 0;
            no_need_to_pass_by_clb = 0;
        }

        /* along same direction as wire. */
        if (to_seg > from_seg_high) {
            /* ahead */
            delta_seg = to_seg - from_seg_high - no_need_to_pass_by_clb;
        } else if (to_seg < from_seg_low) {
            /* behind */
            delta_seg = from_seg_low - to_seg - no_need_to_pass_by_clb;
        } else {
            /* along the span of the wire */
            delta_seg = 0;
        }

        /* account for wire direction. lookahead map was computed by looking up and to the right starting at INC wires. for targets
         * that are opposite of the wire direction, let's add 1 to delta_seg */
        Direction from_dir = rr_graph.node_direction(from_node);
        if (is_chan(from_type)
            && ((to_seg < from_seg_low && from_dir == Direction::INC) || (to_seg > from_seg_high && from_dir == Direction::DEC))) {
            // If the routing channel starts from the perimeter of the grid,
            // and it is heading towards the outside of the grid, we should
            // not increment the delta_seg by 1.
            int max_seg_index = -1;
            if (from_type == CHANX) {
                max_seg_index = static_cast<int>(device_ctx.grid.width()) - 1;
            } else {
                max_seg_index = static_cast<int>(device_ctx.grid.height()) - 1;
            }
            if (!((from_seg_low == 0 && from_dir == Direction::DEC) || (from_seg_low == max_seg_index && from_dir == Direction::INC))) {
                delta_seg++;
            }
        }

        if (from_type == e_rr_type::CHANY) {
            delta_x = delta_chan;
            delta_y = delta_seg;
        } else {
            delta_x = delta_seg;
            delta_y = delta_chan;
        }
    }

    VTR_ASSERT_SAFE(std::abs(delta_x) < (int)device_ctx.grid.width());
    VTR_ASSERT_SAFE(std::abs(delta_y) < (int)device_ctx.grid.height());

    return {delta_x, delta_y};
}

t_routing_cost_map get_routing_cost_map(int longest_seg_length,
                                        int from_layer_num,
                                        const e_rr_type& chan_type,
                                        const t_segment_inf& segment_inf,
                                        const std::unordered_map<int, std::unordered_set<int>>& sample_locs,
                                        bool sample_all_locs) {
    const auto& device_ctx = g_vpr_ctx.device();
    const auto& rr_graph = device_ctx.rr_graph;
    const auto& grid = device_ctx.grid;

    //Start sampling at the lower left non-corner
    int ref_x = 1;
    int ref_y = 1;

    //Sample from locations near the reference location (to capture maximum distance paths)
    //Also sample from locations at least the longest wire length away from the edge (to avoid
    //edge effects for shorter distances)
    std::vector<int> ref_increments = {0,
                                       1,
                                       longest_seg_length,
                                       longest_seg_length + 1};

    //Uniquify the increments (avoid sampling the same locations repeatedly if they happen to
    //overlap)
    std::stable_sort(ref_increments.begin(), ref_increments.end());
    ref_increments.erase(std::unique(ref_increments.begin(), ref_increments.end()), ref_increments.end());

    //Upper right non-corner
    int target_x = device_ctx.grid.width() - 2;
    int target_y = device_ctx.grid.height() - 2;

    //if arch file specifies die_number="layer_num" doesn't require inter-cluster
    //programmable routing resources, then we shouldn't profile wire segment types in
    //the current layer
    if (!device_ctx.inter_cluster_prog_routing_resources[from_layer_num]) {
        return t_routing_cost_map();
    }

    //First try to pick good representative sample locations for each type
    std::vector<RRNodeId> sample_nodes;
    std::vector<e_rr_type> chan_types;
    if (segment_inf.parallel_axis == X_AXIS)
        chan_types.push_back(e_rr_type::CHANX);
    else if (segment_inf.parallel_axis == Y_AXIS)
        chan_types.push_back(e_rr_type::CHANY);
    else //Both for BOTH_AXIS segments and special segments such as clock_networks we want to search in both directions.
        chan_types.insert(chan_types.end(), {e_rr_type::CHANX, e_rr_type::CHANY});

    for (int ref_inc : ref_increments) {
        int sample_x = ref_x + ref_inc;
        int sample_y = ref_y + ref_inc;

        if (sample_x >= int(grid.width())) continue;
        if (sample_y >= int(grid.height())) continue;

        for (int track_offset = 0; track_offset < MAX_TRACK_OFFSET; track_offset += 2) {
            /* get the rr node index from which to start routing */
            RRNodeId start_node = get_start_node(from_layer_num, sample_x, sample_y,
                                                 target_x, target_y, //non-corner upper right
                                                 chan_type, segment_inf.seg_index, track_offset);

            if (!start_node) {
                continue;
            }
            // TODO: Temporary - After testing benchmarks this can be deleted
            VTR_ASSERT(rr_graph.node_layer(start_node) == from_layer_num);

            sample_nodes.emplace_back(start_node);
        }
    }

    //If we failed to find any representative sample locations, search exhaustively
    //
    //This is to ensure we sample 'unusual' wire types which may not exist in all channels
    //(e.g. clock routing)
    if (sample_nodes.empty()) {
        //Try an exhaustive search to find a suitable sample point
        for (RRNodeId rr_node : rr_graph.nodes()) {
            auto rr_type = rr_graph.node_type(rr_node);
            if (rr_type != chan_type) continue;
            if (rr_graph.node_layer(rr_node) != from_layer_num) continue;

            auto cost_index = rr_graph.node_cost_index(rr_node);
            VTR_ASSERT(cost_index != RRIndexedDataId(OPEN));

            int seg_index = device_ctx.rr_indexed_data[cost_index].seg_index;

            if (seg_index == segment_inf.seg_index) {
                sample_nodes.push_back(rr_node);
            }

            if (sample_nodes.size() >= ref_increments.size()) {
                break;
            }
        }
    }

    //Finally, now that we have a list of sample locations, run a Dijkstra flood from
    //each sample location to profile the routing network from this type

    t_routing_cost_map routing_cost_map({static_cast<unsigned long>(device_ctx.grid.get_num_layers()), device_ctx.grid.width(), device_ctx.grid.height()});

    if (sample_nodes.empty()) {
        VTR_LOG_WARN("Unable to find any sample location for segment %s type '%s' (length %d)\n",
                     rr_node_typename[chan_type],
                     segment_inf.name.c_str(),
                     segment_inf.length);
    } else {
        //reset cost for this segment
        routing_cost_map.fill(Expansion_Cost_Entry());

        // to avoid multiple memory allocation and de-allocations in run_dijkstra()
        // dijkstra_data is created outside the for loop and passed by reference to dijkstra_data()
        t_dijkstra_data dijkstra_data;

        for (RRNodeId sample_node : sample_nodes) {
            int sample_x = rr_graph.node_xlow(sample_node);
            int sample_y = rr_graph.node_ylow(sample_node);

            if (rr_graph.node_direction(sample_node) == Direction::DEC) {
                sample_x = rr_graph.node_xhigh(sample_node);
                sample_y = rr_graph.node_yhigh(sample_node);
            }

            run_dijkstra(sample_node,
                         sample_x,
                         sample_y,
                         routing_cost_map,
                         dijkstra_data,
                         sample_locs,
                         sample_all_locs);
        }
    }

    return routing_cost_map;
}

std::pair<float, float> get_cost_from_src_opin(const std::map<int, util::t_reachable_wire_inf>& src_opin_delay_map,
                                               int delta_x,
                                               int delta_y,
                                               int to_layer_num,
                                               WireCostFunc wire_cost_func) {
    float expected_delay_cost = std::numeric_limits<float>::infinity();
    float expected_cong_cost = std::numeric_limits<float>::infinity();
    if (src_opin_delay_map.empty()) {
        //During lookahead profiling we were unable to find any wires which connected
        //to this PTC.
        //
        //This can sometimes occur at very low channel widths (e.g. during min W search on
        //small designs) where W discretization combined with fraction Fc may cause some
        //pins/sources to be left disconnected.
        //
        //Such RR graphs are of course unroutable, but that should be determined by the
        //router. So just return an arbitrary value here rather than error.

        //We choose to return the largest (non-infinite) value possible, but scaled
        //down by a large factor to maintain some dynamic range in case this value ends
        //up being processed (e.g. by the timing analyzer).
        //
        //The cost estimate should still be *extremely* large compared to a typical delay, and
        //so should ensure that the router de-prioritizes exploring this path, but does not
        //forbid the router from trying.
        expected_delay_cost = std::numeric_limits<float>::max() / 1e12;
        expected_cong_cost = std::numeric_limits<float>::max() / 1e12;
    } else {
        //From the current SOURCE/OPIN we look-up the wiretypes which are reachable
        //and then add the estimates from those wire types for the distance of interest.
        //If there are multiple options we use the minimum value.
        for (const auto& [_, reachable_wire_inf] : src_opin_delay_map) {

            util::Cost_Entry wire_cost_entry;
            if (reachable_wire_inf.wire_rr_type == e_rr_type::SINK) {
                //Some pins maybe reachable via a direct (OPIN -> IPIN) connection.
                //In the lookahead, we treat such connections as 'special' wire types
                //with no delay/congestion cost
                wire_cost_entry.delay = 0;
                wire_cost_entry.congestion = 0;
            } else {
                //For an actual accessible wire, we query the wire look-up to get its
                //delay and congestion cost estimates
                wire_cost_entry = wire_cost_func(reachable_wire_inf.wire_rr_type,
                                                 reachable_wire_inf.wire_seg_index,
                                                 reachable_wire_inf.layer_number,
                                                 delta_x,
                                                 delta_y,
                                                 to_layer_num);
            }

            float this_delay_cost = reachable_wire_inf.delay + wire_cost_entry.delay;
            float this_cong_cost = reachable_wire_inf.congestion + wire_cost_entry.congestion;

            expected_delay_cost = std::min(expected_delay_cost, this_delay_cost);
            expected_cong_cost = std::min(expected_cong_cost, this_cong_cost);
        }
    }

    return std::make_pair(expected_delay_cost, expected_cong_cost);
}

void dump_readable_router_lookahead_map(const std::string& file_name, const std::vector<int>& dim_sizes, WireCostCallBackFunction wire_cost_func) {
    VTR_ASSERT(vtr::check_file_name_extension(file_name, ".csv"));
    const auto& grid = g_vpr_ctx.device().grid;

    int num_layers = grid.get_num_layers();
    int grid_width = static_cast<int>(grid.width());
    int grid_height = static_cast<int>(grid.height());

    std::ofstream ofs(file_name);
    if (!ofs.good()) {
        VPR_FATAL_ERROR(VPR_ERROR_ROUTE, "Unable to open file '%s' for writing\n", file_name.c_str());
    }

    VTR_ASSERT(dim_sizes[0] == num_layers);
    VTR_ASSERT(dim_sizes[1] == num_layers);
    VTR_ASSERT(dim_sizes[2] == 2);
    VTR_ASSERT(dim_sizes.size() == 5 || (dim_sizes.size() == 6 && dim_sizes[4] == grid_width && dim_sizes[5] == grid_height));

    ofs << "from_layer,"
           "to_layer,"
           "chan_type,"
           "seg_type,"
           "delta_x,"
           "delta_y,"
           "cong_cost,"
           "delay_cost\n";

    for (int from_layer_num = 0; from_layer_num < num_layers; from_layer_num++) {
        for (int to_layer_num = 0; to_layer_num < num_layers; to_layer_num++) {
            for (e_rr_type chan_type : {e_rr_type::CHANX, e_rr_type::CHANY}) {
                for (int seg_index = 0; seg_index < dim_sizes[3]; seg_index++) {
                    for (int dx = 0; dx < grid_width; dx++) {
                        for (int dy = 0; dy < grid_height; dy++) {
                            auto cost = wire_cost_func(chan_type, seg_index, from_layer_num, dx, dy, to_layer_num);
                            ofs << from_layer_num << ","
                                << to_layer_num << ","
                                << rr_node_typename[chan_type] << ","
                                << seg_index << ","
                                << dx << ","
                                << dy << ","
                                << cost.congestion << ","
                                << cost.delay << "\n";
                        }
                    }
                }
            }
        }
    }
}

} // namespace util

static void dijkstra_flood_to_wires(int itile,
                                    RRNodeId node,
                                    util::t_src_opin_delays& src_opin_delays) {
    auto& device_ctx = g_vpr_ctx.device();
    const auto& rr_graph = device_ctx.rr_graph;

    struct t_pq_entry {
        float delay;
        float congestion;
        RRNodeId node;

        bool operator<(const t_pq_entry& rhs) const {
            return this->delay < rhs.delay;
        }
    };

    std::priority_queue<t_pq_entry> pq;

    t_pq_entry root;
    root.congestion = 0.;
    root.delay = 0.;
    root.node = node;

    int ptc = rr_graph.node_ptc_num(node);
    int root_layer_num = rr_graph.node_layer(node);

    /*
     * Perform Dijkstra from the SOURCE/OPIN of interest, stopping at the first
     * reachable wires (i.e. until we hit the inter-block routing network), or a SINK
     * (via a direct-connect).
     *
     * Note that typical RR graphs are structured :
     *
     *      SOURCE ---> OPIN --> CHANX/CHANY
     *              |
     *              --> OPIN --> CHANX/CHANY
     *              |
     *             ...
     *
     *   possibly with direct-connects of the form:
     *
     *      SOURCE --> OPIN --> IPIN --> SINK
     *
     * and there is a small number of fixed hops from SOURCE/OPIN to CHANX/CHANY or
     * to a SINK (via a direct-connect), so this runs very fast (i.e. O(1))
     */
    pq.push(root);
    while (!pq.empty()) {
        t_pq_entry curr = pq.top();
        pq.pop();

        e_rr_type curr_rr_type = rr_graph.node_type(curr.node);
        int curr_layer_num = rr_graph.node_layer(curr.node);
        if (curr_rr_type == e_rr_type::CHANX || curr_rr_type == e_rr_type::CHANY || curr_rr_type == e_rr_type::SINK) {
            //We stop expansion at any CHANX/CHANY/SINK
            int seg_index;
            if (curr_rr_type != e_rr_type::SINK) {
                //It's a wire, figure out its type
                auto cost_index = rr_graph.node_cost_index(curr.node);
                seg_index = device_ctx.rr_indexed_data[cost_index].seg_index;
            } else {
                //This is a direct-connect path between an IPIN and OPIN,
                //which terminated at a SINK.
                //
                //We treat this as a 'special' wire type.
                //When the src_opin_delays data structure is queried and a SINK rr_type
                //is found, the lookahead is not accessed to get the cost entries
                //as this is a special case of direct connections between OPIN and IPIN.
                seg_index = DIRECT_CONNECT_SPECIAL_SEG_TYPE;
            }

            //Keep costs of the best path to reach each wire type
            if (!src_opin_delays[root_layer_num][itile][ptc][curr_layer_num].count(seg_index)
                || curr.delay < src_opin_delays[root_layer_num][itile][ptc][curr_layer_num][seg_index].delay) {
                src_opin_delays[root_layer_num][itile][ptc][curr_layer_num][seg_index].wire_rr_type = curr_rr_type;
                src_opin_delays[root_layer_num][itile][ptc][curr_layer_num][seg_index].wire_seg_index = seg_index;
                src_opin_delays[root_layer_num][itile][ptc][curr_layer_num][seg_index].layer_number = curr_layer_num;
                src_opin_delays[root_layer_num][itile][ptc][curr_layer_num][seg_index].delay = curr.delay;
                src_opin_delays[root_layer_num][itile][ptc][curr_layer_num][seg_index].congestion = curr.congestion;
            }

<<<<<<< HEAD
        } else if (curr_rr_type == SOURCE || curr_rr_type == OPIN || curr_rr_type == IPIN || curr_rr_type == MEDIUM) {
=======
        } else if (curr_rr_type == e_rr_type::SOURCE || curr_rr_type == e_rr_type::OPIN || curr_rr_type == e_rr_type::IPIN) {
>>>>>>> aabed104
            //We allow expansion through SOURCE/OPIN/IPIN types
            auto cost_index = rr_graph.node_cost_index(curr.node);
            float incr_cong = device_ctx.rr_indexed_data[cost_index].base_cost; //Current nodes congestion cost

            for (RREdgeId edge : rr_graph.edge_range(curr.node)) {
                int iswitch = rr_graph.rr_nodes().edge_switch(edge);
                float incr_delay = rr_graph.rr_switch_inf(RRSwitchId(iswitch)).Tdel;

                RRNodeId next_node = rr_graph.rr_nodes().edge_sink_node(edge);
                // For the time being, we decide to not let the lookahead explore the node inside the clusters

                t_physical_tile_type_ptr physical_type = device_ctx.grid.get_physical_type({rr_graph.node_xlow(next_node),
                                                                                            rr_graph.node_ylow(next_node),
                                                                                            rr_graph.node_layer(next_node)});
                const VibInf* vib;
                if (!device_ctx.arch->vib_infs.empty()) {
                    vib = device_ctx.vib_grid.get_vib(rr_graph.node_layer(next_node), rr_graph.node_xlow(next_node), rr_graph.node_ylow(next_node));
                } else {
                    vib = nullptr;
                }
                //const t_vib_inf* vib = device_ctx.vib_grid[rr_graph.node_layer(next_node)][rr_graph.node_xlow(next_node)][rr_graph.node_ylow(next_node)];
                if (!is_inter_cluster_node(physical_type,
                                           vib,
                                           rr_graph.node_type(next_node),
                                           rr_graph.node_ptc_num(next_node))) {

                    // Don't go inside the clusters
                    continue;
                }

                t_pq_entry next;
                next.congestion = curr.congestion + incr_cong; //Of current node
                next.delay = curr.delay + incr_delay;          //To reach next node
                next.node = next_node;

                pq.push(next);
            }
        } else {
            VPR_ERROR(VPR_ERROR_ROUTE, "Unrecognized RR type");
        }
    }
}

static void dijkstra_flood_to_ipins(RRNodeId node, util::t_chan_ipins_delays& chan_ipins_delays) {
    auto& device_ctx = g_vpr_ctx.device();
    auto& rr_graph = device_ctx.rr_graph;

    struct t_pq_entry {
        float delay;
        float congestion;
        RRNodeId node;
        int level;

        bool operator<(const t_pq_entry& rhs) const {
            return this->delay < rhs.delay;
        }
    };

    std::priority_queue<t_pq_entry> pq;

    t_pq_entry root;
    root.congestion = 0.;
    root.delay = 0.;
    root.node = node;
    root.level = 0;

    int root_layer = rr_graph.node_layer(node);

    /*
     * Perform Djikstra from the CHAN of interest, stopping at the the first
     * reachable IPIN
     *
     * Note that typical RR graphs are structured :
     *
     *      CHANX/CHANY --> CHANX/CHANY --> ... --> CHANX/CHANY --> IPIN --> SINK
     *                  |
     *                  --> CHANX/CHANY --> ... --> CHANX/CHANY --> IPIN --> SINK
     *                  |
     *                  ...
     *
     * and there is a variable number of hops from a given CHANX/CHANY  to IPIN.
     * To avoid impacting on run-time, a fixed number of hops is performed. This
     * should be enough to find the delay from the last CAHN to IPIN connection.
     */
    pq.push(root);

    float site_pin_delay = std::numeric_limits<float>::infinity();

    while (!pq.empty()) {
        t_pq_entry curr = pq.top();
        pq.pop();

        e_rr_type curr_rr_type = rr_graph.node_type(curr.node);
        if (curr_rr_type == e_rr_type::IPIN) {
            int node_x = rr_graph.node_xlow(curr.node);
            int node_y = rr_graph.node_ylow(curr.node);
            int node_layer = rr_graph.node_layer(curr.node);

            auto tile_type = device_ctx.grid.get_physical_type({node_x, node_y, node_layer});
            int itile = tile_type->index;

            int ptc = rr_graph.node_ptc_num(curr.node);

            if (ptc >= int(chan_ipins_delays[root_layer][itile].size())) {
                chan_ipins_delays[root_layer][itile].resize(ptc + 1); //Inefficient but functional...
            }

            site_pin_delay = std::min(curr.delay, site_pin_delay);
            //Keep costs of the best path to reach each wire type
            chan_ipins_delays[root_layer][itile][ptc].wire_rr_type = curr_rr_type;
            chan_ipins_delays[root_layer][itile][ptc].delay = site_pin_delay;
            chan_ipins_delays[root_layer][itile][ptc].congestion = curr.congestion;
        } else if (curr_rr_type == e_rr_type::CHANX || curr_rr_type == e_rr_type::CHANY) {
            if (curr.level >= MAX_EXPANSION_LEVEL) {
                continue;
            }

            //We allow expansion through SOURCE/OPIN/IPIN types
            auto cost_index = rr_graph.node_cost_index(curr.node);
            float new_cong = device_ctx.rr_indexed_data[cost_index].base_cost; //Current nodes congestion cost

            for (RREdgeId edge : rr_graph.edge_range(curr.node)) {
                int iswitch = rr_graph.rr_nodes().edge_switch(edge);
                float new_delay = rr_graph.rr_switch_inf(RRSwitchId(iswitch)).Tdel;

                RRNodeId next_node = rr_graph.rr_nodes().edge_sink_node(edge);

                if (rr_graph.node_layer(next_node) != root_layer) {
                    //Don't change the layer
                    continue;
                }

                t_pq_entry next;
                next.congestion = new_cong; //Of current node
                next.delay = new_delay;     //To reach next node
                next.node = next_node;
                next.level = curr.level + 1;

                pq.push(next);
            }
        } else {
            VPR_ERROR(VPR_ERROR_ROUTE, "Unrecognized RR type");
        }
    }
}

static int get_tile_src_opin_max_ptc(int itile) {
    const auto& device_ctx = g_vpr_ctx.device();
    const auto& physical_tile = device_ctx.physical_tile_types[itile];
    int max_ptc = 0;

    // Output pin
    for (const auto& class_inf : physical_tile.class_inf) {
        if (class_inf.type != e_pin_type::DRIVER) {
            continue;
        }
        for (const auto& pin_ptc : class_inf.pinlist) {
            if (pin_ptc > max_ptc) {
                max_ptc = pin_ptc;
            }
        }
    }

    return max_ptc;
}

static t_physical_tile_loc pick_sample_tile(int layer_num, t_physical_tile_type_ptr tile_type, t_physical_tile_loc prev) {
    //Very simple for now, just pick the fist matching tile found
    t_physical_tile_loc loc(OPEN, OPEN, OPEN);

    //VTR_LOG("Prev: %d,%d\n", prev.x, prev.y);

    auto& device_ctx = g_vpr_ctx.device();
    auto& grid = device_ctx.grid;

    int y_init = prev.y + 1; //Start searching next element above prev

    if (device_ctx.grid.num_instances(tile_type, layer_num) == 0) {
        return loc;
    }
    for (int x = prev.x; x < int(grid.width()); ++x) {
        if (x < 0) continue;

        //VTR_LOG("  x: %d\n", x);

        for (int y = y_init; y < int(grid.height()); ++y) {
            if (y < 0) continue;

            //VTR_LOG("   y: %d\n", y);
            if (grid.get_physical_type(t_physical_tile_loc(x, y, layer_num)) == tile_type) {
                loc.x = x;
                loc.y = y;
                loc.layer_num = layer_num;
                break;
            }
        }

        if (loc.x != OPEN && loc.y != OPEN && loc.layer_num != OPEN) {
            break;
        } else {
            y_init = 0; //Prepare to search next column
        }
    }

    //VTR_LOG("Next: %d,%d\n", loc.x, loc.y);

    return loc;
}

static void run_intra_tile_dijkstra(const RRGraphView& rr_graph,
                                    util::t_ipin_primitive_sink_delays& pin_delays,
                                    t_physical_tile_type_ptr /*physical_tile*/,
                                    RRNodeId starting_node_id) {
    // device_ctx should not be used to access rr_graph, since the graph get from device_ctx is not the intra-tile graph
    const auto& device_ctx = g_vpr_ctx.device();

    vtr::vector<RRNodeId, bool> node_expanded;
    node_expanded.resize(rr_graph.num_nodes());
    std::fill(node_expanded.begin(), node_expanded.end(), false);

    vtr::vector<RRNodeId, float> node_seen_cost(rr_graph.num_nodes(), -1.f);

    struct t_pq_entry {
        float delay;
        float congestion;
        RRNodeId node;

        bool operator<(const t_pq_entry& rhs) const {
            return this->delay < rhs.delay;
        }

        bool operator>(const t_pq_entry& rhs) const {
            return this->delay > rhs.delay;
        }
    };

    std::priority_queue<t_pq_entry, std::vector<t_pq_entry>, std::greater<t_pq_entry>> pq;

    t_pq_entry root;
    root.congestion = 0.;
    root.delay = 0.;
    root.node = starting_node_id;

    int root_ptc = rr_graph.node_ptc_num(root.node);
    std::unordered_map<int, util::Cost_Entry>& starting_pin_delay_map = pin_delays.at(root_ptc);
    pq.push(root);

    while (!pq.empty()) {
        t_pq_entry curr = pq.top();
        pq.pop();
        if (node_expanded[curr.node]) {
            continue;
        } else {
            node_expanded[curr.node] = true;
        }
        auto curr_type = rr_graph.node_type(curr.node);
        VTR_ASSERT(curr_type != e_rr_type::CHANX && curr_type != e_rr_type::CHANY);
        if (curr_type != e_rr_type::SINK) {
            for (RREdgeId edge : rr_graph.edge_range(curr.node)) {
                RRNodeId next_node = rr_graph.rr_nodes().edge_sink_node(edge);
                auto cost_index = rr_graph.node_cost_index(next_node);
                int iswitch = rr_graph.rr_nodes().edge_switch(edge);

                float incr_delay = rr_graph.rr_switch_inf(RRSwitchId(iswitch)).Tdel;
                float incr_cong = device_ctx.rr_indexed_data[cost_index].base_cost;

                t_pq_entry next;
                next.congestion = curr.congestion + incr_cong; //Of current node
                next.delay = curr.delay + incr_delay;          //To reach next node
                next.node = next_node;

                if (node_seen_cost[next_node] < 0. || node_seen_cost[next_node] > next.delay) {
                    node_seen_cost[next_node] = next.delay;
                    pq.push(next);
                }
            }
        } else {
            int curr_ptc = rr_graph.node_ptc_num(curr.node);
            if (starting_pin_delay_map.find(curr_ptc) == starting_pin_delay_map.end() || starting_pin_delay_map.at(curr_ptc).delay > curr.delay) {
                starting_pin_delay_map[curr_ptc] = util::Cost_Entry(curr.delay, curr.congestion);
            }
        }
    }
}

/* runs Dijkstra's algorithm from specified node until all nodes have been visited. Each time a pin is visited, the delay/congestion information
 * to that pin is stored is added to an entry in the routing_cost_map */
static void run_dijkstra(RRNodeId start_node,
                         int start_x,
                         int start_y,
                         util::t_routing_cost_map& routing_cost_map,
                         util::t_dijkstra_data& data,
                         const std::unordered_map<int, std::unordered_set<int>>& sample_locs,
                         bool sample_all_locs) {
    auto& device_ctx = g_vpr_ctx.device();
    const auto& rr_graph = device_ctx.rr_graph;

    auto& node_expanded = data.node_expanded;
    node_expanded.resize(rr_graph.num_nodes());
    std::fill(node_expanded.begin(), node_expanded.end(), false);

    auto& node_visited_costs = data.node_visited_costs;
    node_visited_costs.resize(rr_graph.num_nodes());
    std::fill(node_visited_costs.begin(), node_visited_costs.end(), -1.0);

    /* a priority queue for expansion */
    std::priority_queue<util::PQ_Entry>& pq = data.pq;

    //Clear priority queue if non-empty
    while (!pq.empty()) {
        pq.pop();
    }

    /* first entry has no upstream delay or congestion */
    pq.emplace(start_node, UNDEFINED, 0, 0, 0, true);

    /* now do routing */
    while (!pq.empty()) {
        util::PQ_Entry current = pq.top();
        pq.pop();

        RRNodeId curr_node = current.rr_node;

        /* check that we haven't already expanded from this node */
        if (node_expanded[curr_node]) {
            continue;
        }

        //VTR_LOG("Expanding with delay=%10.3g cong=%10.3g (%s)\n", current.delay, current.congestion_upstream, describe_rr_node(rr_graph, device_ctx.grid, device_ctx.rr_indexed_data, curr_node).c_str());

        /* if this node is an ipin record its congestion/delay in the routing_cost_map */
        if (rr_graph.node_type(curr_node) == e_rr_type::IPIN) {
            VTR_ASSERT_SAFE(rr_graph.node_xlow(curr_node) == rr_graph.node_xhigh(curr_node));
            VTR_ASSERT_SAFE(rr_graph.node_ylow(curr_node) == rr_graph.node_yhigh(curr_node));
            int ipin_x = rr_graph.node_xlow(curr_node);
            int ipin_y = rr_graph.node_ylow(curr_node);
            int ipin_layer = rr_graph.node_layer(curr_node);

            if (ipin_x >= start_x && ipin_y >= start_y) {
                auto [delta_x, delta_y] = util::get_xy_deltas(start_node, curr_node);
                delta_x = std::abs(delta_x);
                delta_y = std::abs(delta_y);

                bool store_this_pin = true;
                if (!sample_all_locs) {
                    if (sample_locs.find(delta_x) == sample_locs.end()) {
                        store_this_pin = false;
                    } else {
                        if (sample_locs.at(delta_x).find(delta_y) == sample_locs.at(delta_x).end()) {
                            store_this_pin = false;
                        }
                    }
                }

                if (store_this_pin) {
                    routing_cost_map[ipin_layer][delta_x][delta_y].add_cost_entry(util::e_representative_entry_method::SMALLEST,
                                                                                  current.delay,
                                                                                  current.congestion_upstream);
                }
            }
        }

        expand_dijkstra_neighbours(current, node_visited_costs, node_expanded, pq);
        node_expanded[curr_node] = true;
    }
}

/* iterates over the children of the specified node and selectively pushes them onto the priority queue */
static void expand_dijkstra_neighbours(util::PQ_Entry parent_entry,
                                       vtr::vector<RRNodeId, float>& node_visited_costs,
                                       vtr::vector<RRNodeId, bool>& node_expanded,
                                       std::priority_queue<util::PQ_Entry>& pq) {
    auto& device_ctx = g_vpr_ctx.device();
    const auto& rr_graph = device_ctx.rr_graph;

    RRNodeId parent = parent_entry.rr_node;

    for (t_edge_size edge : rr_graph.edges(parent)) {
        RRNodeId child_node = rr_graph.edge_sink_node(parent, edge);
        // For the time being, we decide to not let the lookahead explore the node inside the clusters
        t_physical_tile_type_ptr physical_type = device_ctx.grid.get_physical_type({rr_graph.node_xlow(child_node),
                                                                                    rr_graph.node_ylow(child_node),
                                                                                    rr_graph.node_layer(child_node)});
        const VibInf* vib;
        if (!device_ctx.arch->vib_infs.empty()) {
            vib = device_ctx.vib_grid.get_vib(rr_graph.node_layer(child_node), rr_graph.node_xlow(child_node), rr_graph.node_ylow(child_node));
        } else {
            vib = nullptr;
        }

        if (!is_inter_cluster_node(physical_type,
                                   vib,
                                   rr_graph.node_type(child_node),
                                   rr_graph.node_ptc_num(child_node))) {

            continue;
        }
        int switch_ind = size_t(rr_graph.edge_switch(parent, edge));

        if (rr_graph.node_type(child_node) == e_rr_type::SINK) return;

        /* skip this child if it has already been expanded from */
        if (node_expanded[child_node]) {
            continue;
        }

        util::PQ_Entry child_entry(child_node, switch_ind, parent_entry.delay,
                                   parent_entry.R_upstream, parent_entry.congestion_upstream, false);

        //VTR_ASSERT(child_entry.cost >= 0); //Asertion fails in practise. TODO: debug

        /* skip this child if it has been visited with smaller cost */
        if (node_visited_costs[child_node] >= 0 && node_visited_costs[child_node] < child_entry.cost) {
            continue;
        }

        /* finally, record the cost with which the child was visited and put the child entry on the queue */
        node_visited_costs[child_node] = child_entry.cost;
        pq.push(child_entry);
    }
}

static std::pair<int, int> get_adjusted_rr_position(const RRNodeId rr) {
    auto& device_ctx = g_vpr_ctx.device();
    const auto& rr_graph = device_ctx.rr_graph;

    e_rr_type rr_type = rr_graph.node_type(rr);

    if (is_chan(rr_type)) {
        return get_adjusted_rr_wire_position(rr);
    } else if (is_pin(rr_type)) {
        return get_adjusted_rr_pin_position(rr);
    } else {
        VTR_ASSERT_SAFE(is_src_sink(rr_type));
        return get_adjusted_rr_src_sink_position(rr);
    }
}

static std::pair<int, int> get_adjusted_rr_pin_position(const RRNodeId rr) {
    /*
     * VPR uses a co-ordinate system where wires above and to the right of a block
     * are at the same location as the block:
     *
     *
     *       <-----------C
     *    D
     *    |  +---------+  ^
     *    |  |         |  |
     *    |  |  (1,1)  |  |
     *    |  |         |  |
     *    V  +---------+  |
     *                    A
     *     B----------->
     *
     * So wires are located as follows:
     *
     *      A: (1, 1) CHANY
     *      B: (1, 0) CHANX
     *      C: (1, 1) CHANX
     *      D: (0, 1) CHANY
     *
     * But all pins incident on the surrounding channels
     * would be at (1,1) along with a relevant side.
     *
     * In the following, we adjust the positions of pins to
     * account for the channel they are incident too.
     *
     * Note that blocks at (0,*) such as IOs, may have (unconnected)
     * pins on the left side, so we also clip the minimum x to zero.
     * Similarly for blocks at (*,0) we clip the minimum y to zero.
     */
    auto& device_ctx = g_vpr_ctx.device();
    auto& rr_graph = device_ctx.rr_graph;

    VTR_ASSERT_SAFE(is_pin(rr_graph.node_type(rr)));
    VTR_ASSERT_SAFE(rr_graph.node_xlow(rr) == rr_graph.node_xhigh(rr));
    VTR_ASSERT_SAFE(rr_graph.node_ylow(rr) == rr_graph.node_yhigh(rr));

    int x = rr_graph.node_xlow(rr);
    int y = rr_graph.node_ylow(rr);

    /* Use the first side we can find
     * Note that this may NOT return an accurate coordinate
     * when a rr node appears on different sides
     * However, current test show that the simple strategy provides
     * a good trade-off between runtime and quality of results
     */
    auto it = std::find_if(TOTAL_2D_SIDES.begin(), TOTAL_2D_SIDES.end(), [&](const e_side candidate_side) {
        return rr_graph.is_node_on_specific_side(rr, candidate_side);
    });
    e_side rr_side = (it != TOTAL_2D_SIDES.end()) ? *it : NUM_2D_SIDES;
    VTR_ASSERT_SAFE(NUM_2D_SIDES != rr_side);

    if (rr_side == LEFT) {
        x -= 1;
        x = std::max(x, 0);
    } else if (rr_side == BOTTOM && y > 0) {
        y -= 1;
        y = std::max(y, 0);
    }

    return {x, y};
}

static std::pair<int, int> get_adjusted_rr_wire_position(const RRNodeId rr) {
    auto& device_ctx = g_vpr_ctx.device();
    const auto& rr_graph = device_ctx.rr_graph;

    VTR_ASSERT_SAFE(is_chan(rr_graph.node_type(rr)));

    Direction rr_dir = rr_graph.node_direction(rr);

    if (rr_dir == Direction::DEC) {
        return {rr_graph.node_xhigh(rr),
                rr_graph.node_yhigh(rr)};
    } else if (rr_dir == Direction::INC) {
        return {rr_graph.node_xlow(rr),
                rr_graph.node_ylow(rr)};
    } else {
        VTR_ASSERT_SAFE(rr_dir == Direction::BIDIR);
        //Not sure what to do here...
        //Try average for now.
        return {vtr::nint((rr_graph.node_xlow(rr) + rr_graph.node_xhigh(rr)) / 2.),
                vtr::nint((rr_graph.node_ylow(rr) + rr_graph.node_yhigh(rr)) / 2.)};
    }
}

static std::pair<int, int> get_adjusted_rr_src_sink_position(const RRNodeId rr) {
    //SOURCE/SINK nodes assume the full dimensions of their
    //associated block

    //Use the average position.
    auto& device_ctx = g_vpr_ctx.device();
    const auto& rr_graph = device_ctx.rr_graph;

    VTR_ASSERT_SAFE(is_src_sink(rr_graph.node_type(rr)));

    return {vtr::nint((rr_graph.node_xlow(rr) + rr_graph.node_xhigh(rr)) / 2.),
            vtr::nint((rr_graph.node_ylow(rr) + rr_graph.node_yhigh(rr)) / 2.)};
}<|MERGE_RESOLUTION|>--- conflicted
+++ resolved
@@ -677,7 +677,7 @@
             // and it is heading towards the outside of the grid, we should
             // not increment the delta_seg by 1.
             int max_seg_index = -1;
-            if (from_type == CHANX) {
+            if (from_type == e_rr_type::CHANX) {
                 max_seg_index = static_cast<int>(device_ctx.grid.width()) - 1;
             } else {
                 max_seg_index = static_cast<int>(device_ctx.grid.height()) - 1;
@@ -1034,11 +1034,7 @@
                 src_opin_delays[root_layer_num][itile][ptc][curr_layer_num][seg_index].congestion = curr.congestion;
             }
 
-<<<<<<< HEAD
-        } else if (curr_rr_type == SOURCE || curr_rr_type == OPIN || curr_rr_type == IPIN || curr_rr_type == MEDIUM) {
-=======
-        } else if (curr_rr_type == e_rr_type::SOURCE || curr_rr_type == e_rr_type::OPIN || curr_rr_type == e_rr_type::IPIN) {
->>>>>>> aabed104
+        } else if (curr_rr_type == e_rr_type::SOURCE || curr_rr_type == e_rr_type::OPIN || curr_rr_type == e_rr_type::IPIN || curr_rr_type == e_rr_type::MEDIUM) {
             //We allow expansion through SOURCE/OPIN/IPIN types
             auto cost_index = rr_graph.node_cost_index(curr.node);
             float incr_cong = device_ctx.rr_indexed_data[cost_index].base_cost; //Current nodes congestion cost
