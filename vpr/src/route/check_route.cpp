--- conflicted
+++ resolved
@@ -355,11 +355,7 @@
 
         case e_rr_type::OPIN:
             from_grid_type = device_ctx.grid.get_physical_type({from_xlow, from_ylow, from_layer});
-<<<<<<< HEAD
-            if (to_type == CHANX || to_type == CHANY || to_type == MEDIUM) {
-=======
-            if (to_type == e_rr_type::CHANX || to_type == e_rr_type::CHANY) {
->>>>>>> aabed104
+            if (to_type == e_rr_type::CHANX || to_type == e_rr_type::CHANY || to_type == e_rr_type::MEDIUM) {
                 num_adj += 1; //adjacent
             } else if (is_flat) {
                 VTR_ASSERT(to_type == e_rr_type::OPIN || to_type == e_rr_type::IPIN); // If pin is located inside a cluster
@@ -434,7 +430,7 @@
                 }
             } else if (to_type == e_rr_type::CHANY) {
                 num_adj += chanx_chany_adjacent(from_node, to_node);
-            } else if (to_type == MEDIUM) {
+            } else if (to_type == e_rr_type::MEDIUM) {
                 num_adj += 1;
             } else {
                 VPR_FATAL_ERROR(VPR_ERROR_ROUTE,
@@ -468,7 +464,7 @@
                 }
             } else if (to_type == e_rr_type::CHANX) {
                 num_adj += chanx_chany_adjacent(to_node, from_node);
-            } else if (to_type == MEDIUM) {
+            } else if (to_type == e_rr_type::MEDIUM) {
                 num_adj += 1;
             } else {
                 VPR_FATAL_ERROR(VPR_ERROR_ROUTE,
@@ -476,15 +472,15 @@
             }
             break;
 
-        case MEDIUM:
+        case e_rr_type::MEDIUM:
             //from_grid_type = device_ctx.grid.get_physical_type({from_xlow, from_ylow, from_layer});
-            if (to_type == CHANX || to_type == CHANY || to_type == MEDIUM) {
+            if (to_type == e_rr_type::CHANX || to_type == e_rr_type::CHANY || to_type == e_rr_type::MEDIUM) {
                 num_adj += 1; //adjacent
             } else if (is_flat) {
-                VTR_ASSERT(to_type == OPIN || to_type == IPIN); // If pin is located inside a cluster
+                VTR_ASSERT(to_type == e_rr_type::OPIN || to_type == e_rr_type::IPIN); // If pin is located inside a cluster
                 return true;
             } else {
-                VTR_ASSERT(to_type == IPIN);
+                VTR_ASSERT(to_type == e_rr_type::IPIN);
                 num_adj += 1;
             }
 
