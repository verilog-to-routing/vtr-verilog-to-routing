
#include "check_route.h"

#include "describe_rr_node.h"
#include "physical_types_util.h"
#include "route_common.h"
#include "vpr_utils.h"
#include "vtr_assert.h"
#include "vtr_log.h"
#include "vtr_time.h"

#include "vpr_types.h"
#include "vpr_error.h"

#include "globals.h"

#include "rr_graph.h"
#include "check_rr_graph.h"
#include "route_tree.h"

/******************** Subroutines local to this module **********************/
static void check_node_and_range(RRNodeId inode,
                                 enum e_route_type route_type,
                                 bool is_flat);
static void check_source(const Netlist<>& net_list,
                         RRNodeId inode,
                         ParentNetId net_id,
                         bool is_flat);
static void check_sink(const Netlist<>& net_list,
                       RRNodeId inode,
                       int net_pin_index,
                       ParentNetId net_id,
                       bool* pin_done);

static void check_switch(const RouteTreeNode& rt_node, size_t num_switch);
static bool check_adjacent(RRNodeId from_node, RRNodeId to_node, bool is_flat);
static int chanx_chany_adjacent(RRNodeId chanx_node, RRNodeId chany_node);

static void check_locally_used_clb_opins(const t_clb_opins_used& clb_opins_used_locally,
                                         enum e_route_type route_type,
                                         bool is_flat);

/**
 * Checks that all non-configurable edges are in a legal configuration.
 * @param net_list The netlist whose routing is to be checked.
 * @param is_flat True if flat routing is enabled; otherwise false.
 */
static void check_all_non_configurable_edges(const Netlist<>& net_list, bool is_flat);

/**
 * @brief Checks that the specified routing is legal with respect to non-configurable edges.
 * For routing to be valid, if any non-configurable edge is used, all  nodes in the same set
 * and the required connecting edges in the set must also be used.
 *
 * @param net_list A reference to the netlist.
 * @param net The net id for which the check is done.
 * @param non_configurable_rr_sets Node and edge sets that constitute non-configurable RR sets.
 * @param rrnode_set_id Specifies which RR sets each RR node is part of. These indices can be used to
 * access elements of node_sets and edge_sets in non_configurable_rr_sets.
 * @param is_flat Indicates whether flat routing is enabled.
 * @return True if check is done successfully; otherwise false.
 */
static bool check_non_configurable_edges(const Netlist<>& net_list,
                                         ParentNetId net,
                                         const t_non_configurable_rr_sets& non_configurable_rr_sets,
                                         const vtr::vector<RRNodeId, int>& rrnode_set_id,
                                         bool is_flat);

static void check_net_for_stubs(const Netlist<>& net_list,
                                ParentNetId net,
                                bool is_flat);

/************************ Subroutine definitions ****************************/

void check_route(const Netlist<>& net_list,
                 enum e_route_type route_type,
                 e_check_route_option check_route_option,
                 bool is_flat) {
    /* This routine checks that a routing:  (1) Describes a properly         *
     * connected path for each net, (2) this path connects all the           *
     * pins spanned by that net, and (3) that no routing resources are       *
     * oversubscribed (the occupancy of everything is recomputed from        *
     * scratch).                                                             */

    if (check_route_option == e_check_route_option::OFF) {
        VTR_LOG_WARN("The user disabled the check route step.");
        return;
    }

    const auto& device_ctx = g_vpr_ctx.device();
    const auto& rr_graph = device_ctx.rr_graph;
    const auto& route_ctx = g_vpr_ctx.routing();

    const size_t num_switches = rr_graph.num_rr_switches();

    VTR_LOG("\n");
    VTR_LOG("Checking to ensure routing is legal...\n");

    /* Recompute the occupancy from scratch and check for overuse of routing *
     * resources.  This was already checked in order to determine that this  *
     * is a successful routing, but I want to double check it here.          */

    recompute_occupancy_from_scratch(net_list, is_flat);
    const bool valid = feasible_routing();
    if (!valid) {
        VPR_ERROR(VPR_ERROR_ROUTE,
                  "Error in check_route -- routing resources are overused.\n");
    }

    if (!is_flat) {
        check_locally_used_clb_opins(route_ctx.clb_opins_used_locally,
                                     route_type,
                                     is_flat);
    }

    int max_pins = 0;
    for (auto net_id : net_list.nets())
        max_pins = std::max(max_pins, (int)net_list.net_pins(net_id).size());

    auto pin_done = std::make_unique<bool[]>(max_pins);

    /* Now check that all nets are indeed connected. */
    for (auto net_id : net_list.nets()) {
        if (net_list.net_is_ignored(net_id) || net_list.net_sinks(net_id).size() == 0) /* Skip ignored nets. */
            continue;

        std::fill_n(pin_done.get(), net_list.net_pins(net_id).size(), false);

        if (!route_ctx.route_trees[net_id]) {
            VPR_FATAL_ERROR(VPR_ERROR_ROUTE,
                            "in check_route: net %d has no routing.\n", size_t(net_id));
        }

        /* Check the SOURCE of the net. */
        RRNodeId source_inode = route_ctx.route_trees[net_id].value().root().inode;
        check_node_and_range(source_inode, route_type, is_flat);
        check_source(net_list, source_inode, net_id, is_flat);

        pin_done[0] = true;

        /* Check the rest of the net */
        size_t num_sinks = 0;
        for (auto& rt_node : route_ctx.route_trees[net_id].value().all_nodes()) {
            RRNodeId inode = rt_node.inode;
            int net_pin_index = rt_node.net_pin_index;
            check_node_and_range(inode, route_type, is_flat);
            check_switch(rt_node, num_switches);

            if (rt_node.parent()) {
                bool connects = check_adjacent(rt_node.parent()->inode, rt_node.inode, is_flat);
                if (!connects) {
                    VPR_ERROR(VPR_ERROR_ROUTE,
                              "in check_route: found non-adjacent segments in traceback while checking net %d:\n"
                              "  %s\n"
                              "  %s\n",
                              size_t(net_id),
                              describe_rr_node(rr_graph, device_ctx.grid, device_ctx.rr_indexed_data, rt_node.parent()->inode, is_flat).c_str(),
                              describe_rr_node(rr_graph, device_ctx.grid, device_ctx.rr_indexed_data, inode, is_flat).c_str());
                }
            }

            if (rr_graph.node_type(inode) == e_rr_type::SINK) {
                check_sink(net_list, inode, net_pin_index, net_id, pin_done.get());
                num_sinks += 1;
            }
        }

        if (num_sinks != net_list.net_sinks(net_id).size()) {
            VPR_FATAL_ERROR(VPR_ERROR_ROUTE,
                            "in check_route: net %zu (%s) has %zu SINKs (expected %zu).\n",
                            size_t(net_id), net_list.net_name(net_id).c_str(),
                            num_sinks, net_list.net_sinks(net_id).size());
        }

        for (size_t ipin = 0; ipin < net_list.net_pins(net_id).size(); ipin++) {
            if (!pin_done[ipin]) {
                VPR_FATAL_ERROR(VPR_ERROR_ROUTE,
                                "in check_route: net %zu does not connect to pin %d.\n", size_t(net_id), ipin);
            }
        }

        check_net_for_stubs(net_list, net_id, is_flat);
    } /* End for each net */

    if (check_route_option == e_check_route_option::FULL) {
        check_all_non_configurable_edges(net_list, is_flat);
    } else {
        VTR_ASSERT(check_route_option == e_check_route_option::QUICK);
    }

    VTR_LOG("Completed routing consistency check successfully.\n");
    VTR_LOG("\n");
}

/* Checks that this SINK node is one of the terminals of inet, and marks   *
 * the appropriate pin as being reached.                                   */
static void check_sink(const Netlist<>& net_list,
                       RRNodeId inode,
                       int net_pin_index,
                       ParentNetId net_id,
                       bool* pin_done) {
    auto& device_ctx = g_vpr_ctx.device();
    const auto& rr_graph = device_ctx.rr_graph;

    VTR_ASSERT(rr_graph.node_type(inode) == e_rr_type::SINK);

    if (net_pin_index == OPEN) { /* If there is no legal net pin index associated with this sink node */
        VPR_FATAL_ERROR(VPR_ERROR_ROUTE,
                        "in check_sink: node %d does not connect to any terminal of net %s #%lu.\n"
                        "This error is usually caused by incorrectly specified logical equivalence in your architecture file.\n"
                        "You should try to respecify what pins are equivalent or turn logical equivalence off.\n",
                        inode, net_list.net_name(net_id).c_str(), size_t(net_id));
    }

    VTR_ASSERT(!pin_done[net_pin_index]); /* Should not have found a routed connection to it before */
    pin_done[net_pin_index] = true;
}

/* Checks that the node passed in is a valid source for this net. */
static void check_source(const Netlist<>& net_list,
                         RRNodeId inode,
                         ParentNetId net_id,
                         bool is_flat) {
    auto& device_ctx = g_vpr_ctx.device();
    const auto& rr_graph = device_ctx.rr_graph;

    e_rr_type rr_type = rr_graph.node_type(inode);
    if (rr_type != e_rr_type::SOURCE) {
        VPR_FATAL_ERROR(VPR_ERROR_ROUTE,
                        "in check_source: net %d begins with a node of type %d.\n", size_t(net_id), rr_type);
    }

    int i = rr_graph.node_xlow(inode);
    int j = rr_graph.node_ylow(inode);
    /* for sinks and sources, ptc_num is class */
    int ptc_num = rr_graph.node_class_num(inode);
    /* First node_block for net is the source */
    ParentBlockId blk_id = net_list.net_driver_block(net_id);

    t_block_loc blk_loc;
    blk_loc = get_block_loc(blk_id, is_flat);
    if (blk_loc.loc.x != i || blk_loc.loc.y != j) {
        VPR_FATAL_ERROR(VPR_ERROR_ROUTE,
                        "in check_source: net SOURCE is in wrong location (%d,%d).\n", i, j);
    }

    //Get the driver pin's index in the block
    int iclass = get_block_pin_class_num(blk_id, net_list.net_pin(net_id, 0), is_flat);

    if (ptc_num != iclass) {
        VPR_FATAL_ERROR(VPR_ERROR_ROUTE,
                        "in check_source: net SOURCE is of wrong class (%d).\n", ptc_num);
    }
}

static void check_switch(const RouteTreeNode& rt_node, size_t num_switch) {
    /* Checks that the switch leading to this rt_node is a legal switch type. */
    if (!rt_node.parent())
        return;

    if (size_t(rt_node.parent_switch) >= num_switch) {
        VPR_FATAL_ERROR(VPR_ERROR_ROUTE,
                        "in check_switch: rr_node %d left via switch type %d.\n"
                        "\tSwitch type is out of range.\n",
                        size_t(rt_node.inode), size_t(rt_node.parent_switch));
    }
}

static bool check_adjacent(RRNodeId from_node, RRNodeId to_node, bool is_flat) {
    /* This routine checks if the rr_node to_node is reachable from from_node.   *
     * It returns true if is reachable and false if it is not.  Check_node has   *
     * already been used to verify that both nodes are valid rr_nodes, so only   *
     * adjacency is checked here.
     * Special case: direct OPIN to IPIN connections need not be adjacent.  These
     * represent specially-crafted connections such as carry-chains or more advanced
     * blocks where adjacency is overridden by the architect */

    int from_layer, from_xlow, from_ylow, to_layer, to_xlow, to_ylow, from_ptc, to_ptc, iclass;
    int num_adj, to_xhigh, to_yhigh, from_xhigh, from_yhigh;
    bool reached;
    e_rr_type from_type, to_type;
    t_physical_tile_type_ptr from_grid_type, to_grid_type;

    auto& device_ctx = g_vpr_ctx.device();
    const auto& rr_graph = device_ctx.rr_graph;

    reached = false;

    for (t_edge_size iconn = 0; iconn < rr_graph.num_edges(RRNodeId(from_node)); iconn++) {
        if (size_t(rr_graph.edge_sink_node(from_node, iconn)) == size_t(to_node)) {
            reached = true;
            break;
        }
    }

    if (!reached)
        return (false);

    /* Now we know the rr graph says these two nodes are adjacent.  Double  *
     * check that this makes sense, to verify the rr graph.                 */
    VTR_ASSERT(reached);

    num_adj = 0;

    auto from_rr = RRNodeId(from_node);
    auto to_rr = RRNodeId(to_node);
    from_type = rr_graph.node_type(from_rr);
    from_layer = rr_graph.node_layer(from_rr);
    from_xlow = rr_graph.node_xlow(from_rr);
    from_ylow = rr_graph.node_ylow(from_rr);
    from_xhigh = rr_graph.node_xhigh(from_rr);
    from_yhigh = rr_graph.node_yhigh(from_rr);
    from_ptc = rr_graph.node_ptc_num(from_rr);
    to_type = rr_graph.node_type(to_rr);
    to_layer = rr_graph.node_layer(to_rr);
    to_xlow = rr_graph.node_xlow(to_rr);
    to_ylow = rr_graph.node_ylow(to_rr);
    to_xhigh = rr_graph.node_xhigh(to_rr);
    to_yhigh = rr_graph.node_yhigh(to_rr);
    to_ptc = rr_graph.node_ptc_num(to_rr);

    // If to_node is a SINK, it could be anywhere within its containing device grid tile, and it is reasonable for
    // any input pins or within-cluster pins to reach it. Hence, treat its size as that of its containing tile.
    if (to_type == e_rr_type::SINK) {
        vtr::Rect<int> tile_bb = device_ctx.grid.get_tile_bb({to_xlow, to_ylow, to_layer});

        to_xlow = tile_bb.xmin();
        to_ylow = tile_bb.ymin();
        to_xhigh = tile_bb.xmax();
        to_yhigh = tile_bb.ymax();
    }

    // Layer numbers are should not be more than one layer apart for connected nodes
    VTR_ASSERT(abs(from_layer - to_layer) <= 1);
    switch (from_type) {
        case e_rr_type::SOURCE:
            VTR_ASSERT(to_type == e_rr_type::OPIN);

            //The OPIN should be contained within the bounding box of it's connected source
            if (from_xlow <= to_xlow
                && from_ylow <= to_ylow
                && from_xhigh >= to_xhigh
                && from_yhigh >= to_yhigh) {
                from_grid_type = device_ctx.grid.get_physical_type({from_xlow, from_ylow, from_layer});
                to_grid_type = device_ctx.grid.get_physical_type({to_xlow, to_ylow, to_layer});
                VTR_ASSERT(from_grid_type == to_grid_type);

                iclass = get_class_num_from_pin_physical_num(to_grid_type, to_ptc);
                if (iclass == from_ptc)
                    num_adj++;
            }
            break;

        case e_rr_type::SINK:
            /* SINKS are adjacent to not connected */
            break;

        case e_rr_type::OPIN:
            from_grid_type = device_ctx.grid.get_physical_type({from_xlow, from_ylow, from_layer});
<<<<<<< HEAD
            if (to_type == e_rr_type::CHANX || to_type == e_rr_type::CHANY || to_type == e_rr_type::MEDIUM) {
=======
            if (to_type == e_rr_type::CHANX || to_type == e_rr_type::CHANY) {
>>>>>>> c8f1161f
                num_adj += 1; //adjacent
            } else if (is_flat) {
                VTR_ASSERT(to_type == e_rr_type::OPIN || to_type == e_rr_type::IPIN); // If pin is located inside a cluster
                return true;
            } else {
                VTR_ASSERT(to_type == e_rr_type::IPIN); /* direct OPIN to IPIN connections not necessarily adjacent */
                return true;                            /* Special case, direct OPIN to IPIN connections need not be adjacent */
            }

            break;

        case e_rr_type::IPIN:
            from_grid_type = device_ctx.grid.get_physical_type({from_xlow, from_ylow, from_layer});
            if (is_flat) {
                VTR_ASSERT(to_type == e_rr_type::OPIN || to_type == e_rr_type::IPIN || to_type == e_rr_type::SINK);
            } else {
                VTR_ASSERT(to_type == e_rr_type::SINK);
            }

            //An IPIN should be contained within the bounding box of its connected sink's tile
            if (to_type == e_rr_type::SINK) {
                if (from_xlow >= to_xlow
                    && from_ylow >= to_ylow
                    && from_xhigh <= to_xhigh
                    && from_yhigh <= to_yhigh) {
                    from_grid_type = device_ctx.grid.get_physical_type({from_xlow, from_ylow, from_layer});
                    to_grid_type = device_ctx.grid.get_physical_type({to_xlow, to_ylow, to_layer});
                    VTR_ASSERT(from_grid_type == to_grid_type);
                    iclass = get_class_num_from_pin_physical_num(from_grid_type, from_ptc);
                    if (iclass == to_ptc)
                        num_adj++;
                }
            } else {
                from_grid_type = device_ctx.grid.get_physical_type({from_xlow, from_ylow, from_layer});
                to_grid_type = device_ctx.grid.get_physical_type({to_xlow, to_ylow, to_layer});
                VTR_ASSERT(from_grid_type == to_grid_type);
                int from_root_x = from_xlow - device_ctx.grid.get_width_offset({from_xlow, from_ylow, from_layer});
                int from_root_y = from_ylow - device_ctx.grid.get_height_offset({from_xlow, from_ylow, from_layer});
                int to_root_x = to_xlow - device_ctx.grid.get_width_offset({to_xlow, to_ylow, to_layer});
                int to_root_y = to_ylow - device_ctx.grid.get_height_offset({to_xlow, to_ylow, to_layer});

                if (from_root_x == to_root_x && from_root_y == to_root_y) {
                    num_adj++;
                }
            }
            break;

        case e_rr_type::CHANX:
            if (to_type == e_rr_type::IPIN) {
                num_adj += 1; //adjacent
            } else if (to_type == e_rr_type::CHANX) {
                from_xhigh = rr_graph.node_xhigh(from_node);
                to_xhigh = rr_graph.node_xhigh(to_node);
                if (from_ylow == to_ylow) {
                    /* UDSD Modification by WMF Begin */
                    /*For Fs > 3, can connect to overlapping wire segment */
                    if (to_xhigh == from_xlow - 1 || from_xhigh == to_xlow - 1) {
                        num_adj++;
                    }
                    /* Overlapping */
                    else {
                        int i;

                        for (i = from_xlow; i <= from_xhigh; i++) {
                            if (i >= to_xlow && i <= to_xhigh) {
                                num_adj++;
                                break;
                            }
                        }
                    }
                    /* UDSD Modification by WMF End */
                }
            } else if (to_type == e_rr_type::CHANY) {
                num_adj += chanx_chany_adjacent(from_node, to_node);
            } else if (to_type == e_rr_type::MEDIUM) {
                num_adj += 1;
            } else {
                VPR_FATAL_ERROR(VPR_ERROR_ROUTE,
                                "in check_adjacent: %d and %d are not adjacent", from_node, to_node);
            }
            break;

        case e_rr_type::CHANY:
            if (to_type == e_rr_type::IPIN) {
                num_adj += 1; //adjacent
            } else if (to_type == e_rr_type::CHANY) {
                from_yhigh = rr_graph.node_yhigh(from_node);
                to_yhigh = rr_graph.node_yhigh(to_node);
                if (from_xlow == to_xlow) {
                    /* UDSD Modification by WMF Begin */
                    if (to_yhigh == from_ylow - 1 || from_yhigh == to_ylow - 1) {
                        num_adj++;
                    }
                    /* Overlapping */
                    else {
                        int j;

                        for (j = from_ylow; j <= from_yhigh; j++) {
                            if (j >= to_ylow && j <= to_yhigh) {
                                num_adj++;
                                break;
                            }
                        }
                    }
                    /* UDSD Modification by WMF End */
                }
            } else if (to_type == e_rr_type::CHANX) {
                num_adj += chanx_chany_adjacent(to_node, from_node);
            } else if (to_type == e_rr_type::MEDIUM) {
                num_adj += 1;
            } else {
                VPR_FATAL_ERROR(VPR_ERROR_ROUTE,
                                "in check_adjacent: %d and %d are not adjacent", from_node, to_node);
            }
            break;

        case e_rr_type::MEDIUM:
            //from_grid_type = device_ctx.grid.get_physical_type({from_xlow, from_ylow, from_layer});
            if (to_type == e_rr_type::CHANX || to_type == e_rr_type::CHANY || to_type == e_rr_type::MEDIUM) {
                num_adj += 1; //adjacent
            } else if (is_flat) {
                VTR_ASSERT(to_type == e_rr_type::OPIN || to_type == e_rr_type::IPIN); // If pin is located inside a cluster
                return true;
            } else {
                VTR_ASSERT(to_type == e_rr_type::IPIN);
                num_adj += 1;
            }

            break;

        default:
            break;
    }

    if (num_adj == 1)
        return (true);
    else if (num_adj == 0)
        return (false);

    VPR_ERROR(VPR_ERROR_ROUTE,
              "in check_adjacent: num_adj = %d. Expected 0 or 1.\n", num_adj);
    return false; //Should not reach here once thrown
}

static int chanx_chany_adjacent(RRNodeId chanx_node, RRNodeId chany_node) {
    /* Returns 1 if the specified CHANX and CHANY nodes are adjacent, 0         *
     * otherwise.                                                               */

    auto& device_ctx = g_vpr_ctx.device();
    const auto& rr_graph = device_ctx.rr_graph;

    if (rr_graph.nodes_are_adjacent(chanx_node, chany_node)) {
        return (1);
    } else {
        return (0);
    }
}

void recompute_occupancy_from_scratch(const Netlist<>& net_list, bool is_flat) {
    /*
     * This routine updates the occ field in the route_ctx.rr_node_route_inf structure
     * according to the resource usage of the current routing.  It does a
     * brute force recompute from scratch that is useful for sanity checking.
     */
    auto& route_ctx = g_vpr_ctx.mutable_routing();
    auto& device_ctx = g_vpr_ctx.device();
    auto& block_locs = g_vpr_ctx.placement().block_locs();

    /* First set the occupancy of everything to zero. */
    for (RRNodeId inode : device_ctx.rr_graph.nodes())
        route_ctx.rr_node_route_inf[inode].set_occ(0);

    /* Now go through each net and count the tracks and pins used everywhere */

    for (auto net_id : net_list.nets()) {
        if (!route_ctx.route_trees[net_id])
            continue;

        if (net_list.net_is_ignored(net_id)) /* Skip ignored nets. */
            continue;

        for (auto& rt_node : route_ctx.route_trees[net_id].value().all_nodes()) {
            RRNodeId inode = rt_node.inode;
            route_ctx.rr_node_route_inf[inode].set_occ(route_ctx.rr_node_route_inf[inode].occ() + 1);
        }
    }

    /* We only need to reserve output pins if flat routing is not enabled */
    if (!is_flat) {
        /* Now update the occupancy of each of the "locally used" OPINs on each CLB *
         * (CLB outputs used up by being directly wired to subblocks used only      *
         * locally).                                                                */
        for (auto blk_id : net_list.blocks()) {
            ClusterBlockId cluster_blk_id = convert_to_cluster_block_id(blk_id);
            t_pl_loc block_loc = block_locs[cluster_blk_id].loc;
            for (int iclass = 0; iclass < (int)physical_tile_type(block_loc)->class_inf.size(); iclass++) {
                int num_local_opins = route_ctx.clb_opins_used_locally[cluster_blk_id][iclass].size();
                /* Will always be 0 for pads or SINK classes. */
                for (int ipin = 0; ipin < num_local_opins; ipin++) {
                    RRNodeId inode = route_ctx.clb_opins_used_locally[cluster_blk_id][iclass][ipin];
                    VTR_ASSERT(inode && size_t(inode) < device_ctx.rr_graph.num_nodes());
                    route_ctx.rr_node_route_inf[inode].set_occ(route_ctx.rr_node_route_inf[inode].occ() + 1);
                }
            }
        }
    }
}

static void check_locally_used_clb_opins(const t_clb_opins_used& clb_opins_used_locally,
                                         enum e_route_type route_type,
                                         bool is_flat) {
    /* Checks that enough OPINs on CLBs have been set aside (used up) to make a *
     * legal routing if subblocks connect to OPINs directly.                    */
    e_rr_type rr_type;

    auto& cluster_ctx = g_vpr_ctx.clustering();
    auto& device_ctx = g_vpr_ctx.device();
    const auto& rr_graph = device_ctx.rr_graph;
    auto& block_locs = g_vpr_ctx.placement().block_locs();

    for (ClusterBlockId blk_id : cluster_ctx.clb_nlist.blocks()) {
        t_pl_loc block_loc = block_locs[blk_id].loc;
        for (int iclass = 0; iclass < (int)physical_tile_type(block_loc)->class_inf.size(); iclass++) {
            int num_local_opins = clb_opins_used_locally[blk_id][iclass].size();
            /* Always 0 for pads and for SINK classes */

            for (int ipin = 0; ipin < num_local_opins; ipin++) {
                RRNodeId inode = clb_opins_used_locally[blk_id][iclass][ipin];
                check_node_and_range(RRNodeId(inode), route_type, is_flat); /* Node makes sense? */

                /* Now check that node is an OPIN of the right type. */

                rr_type = rr_graph.node_type(RRNodeId(inode));
                if (rr_type != e_rr_type::OPIN) {
                    VPR_FATAL_ERROR(VPR_ERROR_ROUTE,
                                    "in check_locally_used_opins: block #%lu (%s)\n"
                                    "\tClass %d local OPIN is wrong rr_type -- rr_node #%d of type %d.\n",
                                    size_t(blk_id), cluster_ctx.clb_nlist.block_name(blk_id).c_str(), iclass, inode, rr_type);
                }

                ipin = rr_graph.node_pin_num(RRNodeId(inode));
                if (get_class_num_from_pin_physical_num(physical_tile_type(block_loc), ipin) != iclass) {
                    VPR_FATAL_ERROR(VPR_ERROR_ROUTE,
                                    "in check_locally_used_opins: block #%lu (%s):\n"
                                    "\tExpected class %d local OPIN has class %d -- rr_node #: %d.\n",
                                    size_t(blk_id), cluster_ctx.clb_nlist.block_name(blk_id).c_str(), iclass, get_class_num_from_pin_physical_num(physical_tile_type(block_loc), ipin), inode);
                }
            }
        }
    }
}

static void check_node_and_range(RRNodeId inode,
                                 enum e_route_type route_type,
                                 bool is_flat) {
    /* Checks that inode is within the legal range, then calls check_node to    *
     * check that everything else about the node is OK.                         */

    auto& device_ctx = g_vpr_ctx.device();

    if (size_t(inode) >= device_ctx.rr_graph.num_nodes()) {
        VPR_FATAL_ERROR(VPR_ERROR_ROUTE,
                        "in check_node_and_range: rr_node #%zu is out of legal range (0 to %d).\n", size_t(inode), device_ctx.rr_graph.num_nodes() - 1);
    }
    check_rr_node(device_ctx.rr_graph,
                  device_ctx.rr_indexed_data,
                  device_ctx.grid,
                  device_ctx.vib_grid,
                  device_ctx.chan_width,
                  route_type,
                  size_t(inode),
                  is_flat);
}

static void check_all_non_configurable_edges(const Netlist<>& net_list, bool is_flat) {
    const auto& rr_graph = g_vpr_ctx.device().rr_graph;

    vtr::ScopedStartFinishTimer timer("Checking to ensure non-configurable edges are legal");
    const t_non_configurable_rr_sets non_configurable_rr_sets = identify_non_configurable_rr_sets();

    // Specifies which RR set each node is part of.
    vtr::vector<RRNodeId, int> rrnode_set_ids(rr_graph.num_nodes(), -1);

    const size_t num_non_cfg_rr_sets = non_configurable_rr_sets.node_sets.size();

    // Populate rrnode_set_ids
    for (size_t non_cfg_rr_set_id = 0; non_cfg_rr_set_id < num_non_cfg_rr_sets; non_cfg_rr_set_id++) {
        const std::set<RRNodeId>& node_set = non_configurable_rr_sets.node_sets[non_cfg_rr_set_id];
        for (const RRNodeId node_id : node_set) {
            VTR_ASSERT_SAFE(rrnode_set_ids[node_id] == -1);
            rrnode_set_ids[node_id] = (int)non_cfg_rr_set_id;
        }
    }

    for (auto net_id : net_list.nets()) {
        check_non_configurable_edges(net_list,
                                     net_id,
                                     non_configurable_rr_sets,
                                     rrnode_set_ids,
                                     is_flat);
    }
}

static bool check_non_configurable_edges(const Netlist<>& net_list,
                                         ParentNetId net,
                                         const t_non_configurable_rr_sets& non_configurable_rr_sets,
                                         const vtr::vector<RRNodeId, int>& rrnode_set_id,
                                         bool is_flat) {
    const auto& device_ctx = g_vpr_ctx.device();
    const auto& route_ctx = g_vpr_ctx.routing();

    if (!route_ctx.route_trees[net]) // no routing
        return true;

    // Collect all the nodes, edges, and non-configurable RR set ids used by this net's routing
    std::set<t_node_edge> routing_edges;
    std::set<RRNodeId> routing_nodes;
    std::set<int> routing_non_configurable_rr_set_ids;
    for (const RouteTreeNode& rt_node : route_ctx.route_trees[net].value().all_nodes()) {
        routing_nodes.insert(rt_node.inode);
        if (!rt_node.parent())
            continue;
        t_node_edge edge = {rt_node.parent()->inode, rt_node.inode};
        routing_edges.insert(edge);

        if (rrnode_set_id[rt_node.inode] >= 0) { // The node belongs to a non-configurable RR set
            routing_non_configurable_rr_set_ids.insert(rrnode_set_id[rt_node.inode]);
        }
    }

    // Copy used non-configurable RR sets
    // This is done to check legality only for used non-configurable RR sets. If a non-configurable RR set
    // is not used by a net's routing, it cannot violate the requirements of using that non-configurable RR set.
    t_non_configurable_rr_sets used_non_configurable_rr_sets;
    used_non_configurable_rr_sets.node_sets.reserve(routing_non_configurable_rr_set_ids.size());
    used_non_configurable_rr_sets.edge_sets.reserve(routing_non_configurable_rr_set_ids.size());
    for (const int set_idx : routing_non_configurable_rr_set_ids) {
        used_non_configurable_rr_sets.node_sets.emplace_back(non_configurable_rr_sets.node_sets[set_idx]);
        used_non_configurable_rr_sets.edge_sets.emplace_back(non_configurable_rr_sets.edge_sets[set_idx]);
    }

    //We need to perform two types of checks:
    //
    // 1) That all nodes in a non-configurable set are included
    // 2) That all (required) non-configurable edges are used
    //
    //We need to check (2) in addition to (1) to ensure that (1) did not pass
    //because the nodes 'happened' to be connected together by configurable
    //routing (to be legal, by definition, they must be connected by
    //non-configurable routing).

    //Check that all nodes in each non-configurable set are fully included if any element
    //within a set is used by the routing
    for (const auto& rr_nodes : used_non_configurable_rr_sets.node_sets) {
        //Compute the intersection of the routing and current non-configurable nodes set
        std::vector<RRNodeId> intersection;
        std::set_intersection(routing_nodes.begin(), routing_nodes.end(),
                              rr_nodes.begin(), rr_nodes.end(),
                              std::back_inserter(intersection));

        //If the intersection is non-empty then the current routing uses
        //at least one non-configurable edge in this set
        if (!intersection.empty()) {
            //To be legal *all* the nodes must be included in the routing
            if (intersection.size() != rr_nodes.size()) {
                //Illegal

                //Compute the difference to identify the missing nodes
                //for detailed error reporting -- the nodes
                //which are in rr_nodes but not in routing_nodes.
                std::vector<RRNodeId> difference;
                std::set_difference(rr_nodes.begin(), rr_nodes.end(),
                                    routing_nodes.begin(), routing_nodes.end(),
                                    std::back_inserter(difference));

                VTR_ASSERT(!difference.empty());
                std::string msg = vtr::string_fmt(
                    "Illegal routing for net '%s' (#%zu) some "
                    "required non-configurably connected nodes are missing:\n",
                    net_list.net_name(net).c_str(), size_t(net));

                for (auto inode : difference) {
                    msg += vtr::string_fmt("  Missing %s\n", describe_rr_node(device_ctx.rr_graph, device_ctx.grid, device_ctx.rr_indexed_data, inode, is_flat).c_str());
                }

                VPR_FATAL_ERROR(VPR_ERROR_ROUTE, msg.c_str());
            }
        }
    }

    //Check that any sets of non-configurable RR graph edges are fully included
    //in the routing, if any of a set's edges are used
    for (const auto& rr_edges : used_non_configurable_rr_sets.edge_sets) {
        //Compute the intersection of the routing and current non-configurable edge set
        std::vector<t_node_edge> intersection;
        std::set_intersection(routing_edges.begin(), routing_edges.end(),
                              rr_edges.begin(), rr_edges.end(),
                              std::back_inserter(intersection));

        //If the intersection is non-empty then the current routing uses
        //at least one non-configurable edge in this set
        if (!intersection.empty()) {
            //Since at least one non-configurable edge is used, to be legal
            //the full set of non-configurably connected edges must be used.
            //
            //This is somewhat complicated by the fact that non-configurable edges
            //are sometimes bi-directional (e.g. electrical shorts) and so appear
            //in rr_edges twice (once forward, once backward). Only one of the
            //paired edges need appear to be correct.

            //To figure out which edges are missing we compute
            //the difference from rr_edges to routing_edges -- the nodes
            //which are in rr_edges but not in routing_edges.
            std::vector<t_node_edge> difference;
            std::set_difference(rr_edges.begin(), rr_edges.end(),
                                routing_edges.begin(), routing_edges.end(),
                                std::back_inserter(difference));

            //Next we remove edges in the difference if there is a reverse
            //edge in rr_edges and the forward edge is found in routing (or vice-versa).
            //It is OK if there is an unused reverse/forward edge provided the
            //forward/reverse edge is used.
            std::vector<t_node_edge> dedupped_difference;
            std::copy_if(difference.begin(), difference.end(),
                         std::back_inserter(dedupped_difference),
                         [&](t_node_edge forward_edge) {
                             VTR_ASSERT_MSG(!routing_edges.count(forward_edge), "Difference should not contain used routing edges");

                             t_node_edge reverse_edge = {forward_edge.to_node, forward_edge.from_node};

                             //Check whether the reverse edge was used
                             if (rr_edges.count(reverse_edge) && routing_edges.count(reverse_edge)) {
                                 //The reverse edge exists in the set of rr_edges, and was used
                                 //by the routing.
                                 //
                                 //We can therefore safely ignore the fact that this (forward) edge is un-used
                                 return false; //Drop from difference
                             } else {
                                 return true; //Keep, this edge should have been used
                             }
                         });

            //At this point only valid missing node pairs are in the set
            if (!dedupped_difference.empty()) {
                std::string msg = vtr::string_fmt("Illegal routing for net '%s' (#%zu) some required non-configurable edges are missing:\n",
                                                  net_list.net_name(net).c_str(), size_t(net));

                for (t_node_edge missing_edge : dedupped_difference) {
                    msg += vtr::string_fmt("  Expected RR Node: %d and RR Node: %d to be non-configurably connected, but edge missing from routing:\n",
                                           missing_edge.from_node, missing_edge.to_node);
                    msg += vtr::string_fmt("    %s\n", describe_rr_node(device_ctx.rr_graph,
                                                                        device_ctx.grid,
                                                                        device_ctx.rr_indexed_data,
                                                                        RRNodeId(missing_edge.from_node),
                                                                        is_flat)
                                                           .c_str());
                    msg += vtr::string_fmt("    %s\n", describe_rr_node(device_ctx.rr_graph,
                                                                        device_ctx.grid,
                                                                        device_ctx.rr_indexed_data,
                                                                        RRNodeId(missing_edge.to_node),
                                                                        is_flat)
                                                           .c_str());
                }

                VPR_FATAL_ERROR(VPR_ERROR_ROUTE, msg.c_str());
            }

            //TODO: verify that the switches used in trace are actually non-configurable
        }
    }

    return true;
}

// StubFinder traverses a net definition and find ensures that all nodes that
// are children of a configurable node have at least one sink.
class StubFinder {
  public:
    StubFinder() {}

    // Checks specified net for stubs, return true if at least one stub is
    // found.
    bool CheckNet(ParentNetId net);

    // Returns set of stub nodes.
    const std::set<int>& stub_nodes() {
        return stub_nodes_;
    }

  private:
    bool RecurseTree(const RouteTreeNode& rt_node);

    // Set of stub nodes
    // Note this is an ordered set so that node output is sorted by node
    // id.
    std::set<int> stub_nodes_;
};

//Checks for stubs in a net's routing.
//
//Stubs (routing branches which don't connect to SINKs) serve no purpose, and only chew up wiring unnecessarily.
//The only exception are stubs required by non-configurable switches (e.g. shorts).
//
//We treat any configurable stubs as an error.
void check_net_for_stubs(const Netlist<>& net_list,
                         ParentNetId net,
                         bool is_flat) {
    StubFinder stub_finder;

    bool any_stubs = stub_finder.CheckNet(net);
    if (any_stubs) {
        const auto& device_ctx = g_vpr_ctx.device();
        std::string msg = vtr::string_fmt("Route tree for net '%s' (#%zu) contains stub branches rooted at:\n",
                                          net_list.net_name(net).c_str(), size_t(net));
        for (int inode : stub_finder.stub_nodes()) {
            msg += vtr::string_fmt("    %s\n", describe_rr_node(device_ctx.rr_graph,
                                                                device_ctx.grid,
                                                                device_ctx.rr_indexed_data,
                                                                RRNodeId(inode),
                                                                is_flat)
                                                   .c_str());
        }

        VPR_THROW(VPR_ERROR_ROUTE, msg.c_str());
    }
}

bool StubFinder::CheckNet(ParentNetId net) {
    auto& route_ctx = g_vpr_ctx.mutable_routing();
    stub_nodes_.clear();

    if (!route_ctx.route_trees[net])
        return false;

    RecurseTree(route_ctx.route_trees[net].value().root());

    return !stub_nodes_.empty();
}

// Returns true if this node is a stub.
bool StubFinder::RecurseTree(const RouteTreeNode& rt_node) {
    auto& device_ctx = g_vpr_ctx.device();
    const auto& rr_graph = device_ctx.rr_graph;

    if (rt_node.is_leaf()) {
        //If a leaf of the route tree is not a SINK, then it is a stub
        if (rr_graph.node_type(rt_node.inode) != e_rr_type::SINK) {
            return true; //It is the current root of this stub
        } else {
            return false;
        }
    }

    bool is_stub = true;
    for (auto& child_node : rt_node.child_nodes()) {
        bool driver_switch_configurable = rr_graph.rr_switch_inf(child_node.parent_switch).configurable();
        bool child_is_stub = RecurseTree(child_node);
        if (!child_is_stub) {
            // Because the child was not a stub, this node is not a stub.
            is_stub = false;
        } else if (driver_switch_configurable) {
            // This child was stub, and we drove it from a configurable
            // edge, this is an error.
            stub_nodes_.insert(size_t(child_node.inode));
        }
    }

    return is_stub;
}<|MERGE_RESOLUTION|>--- conflicted
+++ resolved
@@ -357,11 +357,7 @@
 
         case e_rr_type::OPIN:
             from_grid_type = device_ctx.grid.get_physical_type({from_xlow, from_ylow, from_layer});
-<<<<<<< HEAD
             if (to_type == e_rr_type::CHANX || to_type == e_rr_type::CHANY || to_type == e_rr_type::MEDIUM) {
-=======
-            if (to_type == e_rr_type::CHANX || to_type == e_rr_type::CHANY) {
->>>>>>> c8f1161f
                 num_adj += 1; //adjacent
             } else if (is_flat) {
                 VTR_ASSERT(to_type == e_rr_type::OPIN || to_type == e_rr_type::IPIN); // If pin is located inside a cluster
