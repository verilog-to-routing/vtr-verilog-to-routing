#include <cstdio>
#include <cstring>
#include <cmath>
#include <ctime>
#include <algorithm>
#include <vector>
#include "vtr_assert.h"

#include "vtr_util.h"
#include "vtr_memory.h"
#include "vtr_math.h"
#include "vtr_log.h"
#include "vtr_time.h"

#include "vpr_types.h"
#include "vpr_utils.h"
#include "vpr_error.h"

#include "globals.h"
#include "rr_graph_util.h"
#include "rr_graph.h"
#include "rr_graph_area.h"
#include "rr_graph2.h"
#include "rr_graph_sbox.h"
#include "rr_graph_timing_params.h"
#include "rr_graph_indexed_data.h"
#include "check_rr_graph.h"
#include "read_xml_arch_file.h"
#include "echo_files.h"
#include "cb_metrics.h"
#include "build_switchblocks.h"
#include "rr_graph_writer.h"
#include "rr_graph_reader.h"
#include "router_lookahead_map.h"
#include "rr_graph_clock.h"
#include "edge_groups.h"

#include "rr_types.h"

//#define VERBOSE

struct t_mux {
    int size;
    t_mux* next;
};

struct t_mux_size_distribution {
    int mux_count;
    int max_index;
    int* distr;
    t_mux_size_distribution* next;
};

struct t_clb_to_clb_directs {
    t_physical_tile_type_ptr from_clb_type;
    int from_clb_pin_start_index;
    int from_clb_pin_end_index;
    t_physical_tile_type_ptr to_clb_type;
    int to_clb_pin_start_index;
    int to_clb_pin_end_index;
    int switch_index; //The switch type used by this direct connection
};

struct t_pin_loc {
    int pin_index;
    int width_offset;
    int height_offset;
    e_side side;
};

/******************* Variables local to this module. ***********************/

/********************* Subroutines local to this module. *******************/
void print_rr_graph_stats();

bool channel_widths_unchanged(const t_chan_width& current, const t_chan_width& proposed);

static vtr::NdMatrix<std::vector<int>, 4> alloc_and_load_pin_to_track_map(const e_pin_type pin_type,
                                                                          const vtr::Matrix<int>& Fc,
                                                                          const t_physical_tile_type_ptr Type,
                                                                          const std::vector<bool>& perturb_switch_pattern,
                                                                          const e_directionality directionality,
                                                                          const int num_seg_types,
                                                                          const int* sets_per_seg_type);

static vtr::NdMatrix<int, 5> alloc_and_load_pin_to_seg_type(const e_pin_type pin_type,
                                                            const int seg_type_tracks,
                                                            const int Fc,
                                                            const t_physical_tile_type_ptr Type,
                                                            const bool perturb_switch_pattern,
                                                            const e_directionality directionality);

static void advance_to_next_block_side(t_physical_tile_type_ptr Type, int& width_offset, int& height_offset, e_side& side);

static vtr::NdMatrix<std::vector<int>, 4> alloc_and_load_track_to_pin_lookup(vtr::NdMatrix<std::vector<int>, 4> pin_to_track_map,
                                                                             const vtr::Matrix<int>& Fc,
                                                                             const int width,
                                                                             const int height,
                                                                             const int num_pins,
                                                                             const int max_chan_width,
                                                                             const int num_seg_types);

static void build_bidir_rr_opins(RRGraphBuilder& rr_graph_builder,
                                 const int i,
                                 const int j,
                                 const e_side side,
                                 const t_rr_node_indices& L_rr_node_indices,
                                 const t_rr_graph_storage& rr_nodes,
                                 const t_pin_to_track_lookup& opin_to_track_map,
                                 const std::vector<vtr::Matrix<int>>& Fc_out,
                                 t_rr_edge_info_set& created_rr_edges,
                                 const t_chan_details& chan_details_x,
                                 const t_chan_details& chan_details_y,
                                 const DeviceGrid& grid,
                                 const t_direct_inf* directs,
                                 const int num_directs,
                                 const t_clb_to_clb_directs* clb_to_clb_directs,
                                 const int num_seg_types,
                                 t_opin_connections_scratchpad* scratchpad);

static void build_unidir_rr_opins(RRGraphBuilder& rr_graph_builder,
                                  const int i,
                                  const int j,
                                  const e_side side,
                                  const DeviceGrid& grid,
                                  const std::vector<vtr::Matrix<int>>& Fc_out,
                                  const int max_chan_width,
                                  const int* sets_per_seg_type_x,
                                  const int* sets_per_seg_type_y,
                                  const t_chan_width& chan_width,
                                  const enum e_directionality directionality,
                                  const t_chan_details& chan_details_x,
                                  const t_chan_details& chan_details_y,
                                  vtr::NdMatrix<int, 3>& Fc_xofs,
                                  vtr::NdMatrix<int, 3>& Fc_yofs,
                                  t_rr_edge_info_set& created_rr_edges,
                                  bool* Fc_clipped,
                                  const t_rr_node_indices& L_rr_node_indices,
                                  const t_rr_graph_storage& rr_nodes,
                                  const t_direct_inf* directs,
                                  const int num_directs,
                                  const t_clb_to_clb_directs* clb_to_clb_directs,
                                  const int num_seg_types,
                                  t_opin_connections_scratchpad* scratchpad);

static int get_opin_direct_connections(RRGraphBuilder& rr_graph_builder,
                                       int x,
                                       int y,
                                       e_side side,
                                       int opin,
                                       RRNodeId from_rr_node,
                                       t_rr_edge_info_set& rr_edges_to_create,
                                       const t_rr_node_indices& L_rr_node_indices,
                                       const t_rr_graph_storage& rr_nodes,
                                       const t_direct_inf* directs,
                                       const int num_directs,
                                       const t_clb_to_clb_directs* clb_to_clb_directs,
                                       t_opin_connections_scratchpad* scratchpad);

static std::function<void(t_chan_width*)> alloc_and_load_rr_graph(RRGraphBuilder& rr_graph_builder,
                                                                  t_rr_graph_storage& L_rr_node,
                                                                  const int num_seg_types,
                                                                  const t_chan_details& chan_details_x,
                                                                  const t_chan_details& chan_details_y,
                                                                  const t_track_to_pin_lookup& track_to_pin_lookup,
                                                                  const t_pin_to_track_lookup& opin_to_track_map,
                                                                  const vtr::NdMatrix<std::vector<int>, 3>& switch_block_conn,
                                                                  t_sb_connection_map* sb_conn_map,
                                                                  const DeviceGrid& grid,
                                                                  const int Fs,
                                                                  t_sblock_pattern& sblock_pattern,
                                                                  const std::vector<vtr::Matrix<int>>& Fc_out,
                                                                  vtr::NdMatrix<int, 3>& Fc_xofs,
                                                                  vtr::NdMatrix<int, 3>& Fc_yofs,
                                                                  t_rr_node_indices& L_rr_node_indices,
                                                                  const int max_chan_width,
                                                                  const int* sets_per_seg_type_x,
                                                                  const int* sets_per_seg_type_y,
                                                                  const t_chan_width& chan_width,
                                                                  const int wire_to_ipin_switch,
                                                                  const int delayless_switch,
                                                                  const enum e_directionality directionality,
                                                                  bool* Fc_clipped,
                                                                  const t_direct_inf* directs,
                                                                  const int num_directs,
                                                                  const t_clb_to_clb_directs* clb_to_clb_directs,
                                                                  bool is_global_graph,
                                                                  const enum e_clock_modeling clock_modeling);

static float pattern_fmod(float a, float b);
static void load_uniform_connection_block_pattern(vtr::NdMatrix<int, 5>& tracks_connected_to_pin,
                                                  const std::vector<t_pin_loc>& pin_locations,
                                                  const int x_chan_width,
                                                  const int y_chan_width,
                                                  const int Fc,
                                                  const enum e_directionality directionality);

static void load_perturbed_connection_block_pattern(vtr::NdMatrix<int, 5>& tracks_connected_to_pin,
                                                    const std::vector<t_pin_loc>& pin_locations,
                                                    const int x_chan_width,
                                                    const int y_chan_width,
                                                    const int Fc,
                                                    const enum e_directionality directionality);

static std::vector<bool> alloc_and_load_perturb_opins(const t_physical_tile_type_ptr type, const vtr::Matrix<int>& Fc_out, const int max_chan_width, const std::vector<t_segment_inf>& segment_inf);

#ifdef ENABLE_CHECK_ALL_TRACKS
static void check_all_tracks_reach_pins(t_logical_block_type_ptr type,
                                        int***** tracks_connected_to_pin,
                                        int max_chan_width,
                                        int Fc,
                                        enum e_pin_type ipin_or_opin);
#endif

static std::vector<std::vector<bool>> alloc_and_load_perturb_ipins(const int L_num_types,
                                                                   const int num_seg_types,
                                                                   const int* sets_per_seg_type,
                                                                   const std::vector<vtr::Matrix<int>>& Fc_in,
                                                                   const std::vector<vtr::Matrix<int>>& Fc_out,
                                                                   const enum e_directionality directionality);

static void build_rr_sinks_sources(RRGraphBuilder& rr_graph_builder,
                                   const int i,
                                   const int j,
                                   t_rr_graph_storage& L_rr_node,
                                   t_rr_edge_info_set& rr_edges_to_create,
                                   const t_rr_node_indices& L_rr_node_indices,
                                   const int delayless_switch,
                                   const DeviceGrid& grid,
                                   t_opin_connections_scratchpad* scratchpad);

static void build_rr_chan(RRGraphBuilder& rr_graph_builder,
                          const int i,
                          const int j,
                          const t_rr_type chan_type,
                          const t_track_to_pin_lookup& track_to_pin_lookup,
                          t_sb_connection_map* sb_conn_map,
                          const vtr::NdMatrix<std::vector<int>, 3>& switch_block_conn,
                          const int cost_index_offset,
                          const int max_chan_width,
                          const DeviceGrid& grid,
                          const int tracks_per_chan,
                          t_sblock_pattern& sblock_pattern,
                          const int Fs_per_side,
                          const t_chan_details& chan_details_x,
                          const t_chan_details& chan_details_y,
                          t_rr_edge_info_set& created_rr_edges,
                          t_rr_graph_storage& L_rr_node,
                          const int wire_to_ipin_switch,
                          const enum e_directionality directionality,
                          t_opin_connections_scratchpad* scratchpad);

void uniquify_edges(t_rr_edge_info_set& rr_edges_to_create);

void alloc_and_load_edges(t_rr_graph_storage& L_rr_node,
                          const t_rr_edge_info_set& rr_edges_to_create);

static void alloc_and_load_rr_switch_inf(const int num_arch_switches,
                                         const float R_minW_nmos,
                                         const float R_minW_pmos,
                                         const int wire_to_arch_ipin_switch,
                                         int* wire_to_rr_ipin_switch);

static void remap_rr_node_switch_indices(const t_arch_switch_fanin& switch_fanin);

static void load_rr_switch_inf(const int num_arch_switches, const float R_minW_nmos, const float R_minW_pmos, const t_arch_switch_fanin& switch_fanin);

static void alloc_rr_switch_inf(t_arch_switch_fanin& switch_fanin);

static void rr_graph_externals(const std::vector<t_segment_inf>& segment_inf,
                               int wire_to_rr_ipin_switch,
                               enum e_base_cost_type base_cost_type);

static t_clb_to_clb_directs* alloc_and_load_clb_to_clb_directs(const t_direct_inf* directs, const int num_directs, const int delayless_switch);

static void free_type_track_to_pin_map(t_track_to_pin_lookup& track_to_pin_map,
                                       const std::vector<t_physical_tile_type>& types,
                                       int max_chan_width);

static t_seg_details* alloc_and_load_global_route_seg_details(const int global_route_switch,
                                                              int* num_seg_details = nullptr);

static std::vector<vtr::Matrix<int>> alloc_and_load_actual_fc(const std::vector<t_physical_tile_type>& types,
                                                              const int max_pins,
                                                              const std::vector<t_segment_inf>& segment_inf,
                                                              const int* sets_per_seg_type_x,
                                                              const int* sets_per_seg_type_y,
                                                              t_chan_width nodes_per_chan,
                                                              const int max_chan_width,
                                                              const e_fc_type fc_type,
                                                              const enum e_directionality directionality,
                                                              bool* Fc_clipped);

static RRNodeId pick_best_direct_connect_target_rr_node(const t_rr_graph_storage& rr_nodes,
                                                        RRNodeId from_rr,
                                                        const std::vector<int>& candidate_rr_nodes);

static void process_non_config_sets();

static void build_rr_graph(const t_graph_type graph_type,
                           const std::vector<t_physical_tile_type>& types,
                           const DeviceGrid& grid,
                           t_chan_width nodes_per_chan,
                           const enum e_switch_block_type sb_type,
                           const int Fs,
                           const std::vector<t_switchblock_inf> switchblocks,
                           const int num_arch_switches,
                           const std::vector<t_segment_inf>& segment_inf,
                           const int global_route_switch,
                           const int wire_to_arch_ipin_switch,
                           const int delayless_switch,
                           const float R_minW_nmos,
                           const float R_minW_pmos,
                           const enum e_base_cost_type base_cost_type,
                           const enum e_clock_modeling clock_modeling,
                           const t_direct_inf* directs,
                           const int num_directs,
                           int* wire_to_rr_ipin_switch,
                           int* Warnings);

std::vector<t_pin_loc> get_pin_loc(const e_pin_type pin_type, const t_physical_tile_type_ptr Type);

/******************* Subroutine definitions *******************************/

void create_rr_graph(const t_graph_type graph_type,
                     const std::vector<t_physical_tile_type>& block_types,
                     const DeviceGrid& grid,
                     const t_chan_width nodes_per_chan,
                     const int num_arch_switches,
                     t_det_routing_arch* det_routing_arch,
                     const std::vector<t_segment_inf>& segment_inf,
                     const t_router_opts& router_opts,
                     const t_direct_inf* directs,
                     const int num_directs,
                     int* Warnings) {
    const auto& device_ctx = g_vpr_ctx.device();

    if (!det_routing_arch->read_rr_graph_filename.empty()) {
        if (device_ctx.read_rr_graph_filename != det_routing_arch->read_rr_graph_filename) {
            free_rr_graph();

            load_rr_file(graph_type,
                         grid,
                         segment_inf,
                         router_opts.base_cost_type,
                         &det_routing_arch->wire_to_rr_ipin_switch,
                         det_routing_arch->read_rr_graph_filename.c_str(),
                         router_opts.read_rr_edge_metadata,
                         router_opts.do_check_rr_graph);

            reorder_rr_graph_nodes(router_opts);
        }
    } else {
        if (channel_widths_unchanged(device_ctx.chan_width, nodes_per_chan) && !device_ctx.rr_nodes.empty()) {
            //No change in channel width, so skip re-building RR graph
            VTR_LOG("RR graph channel widths unchanged, skipping RR graph rebuild\n");
            return;
        }

        free_rr_graph();

        build_rr_graph(graph_type,
                       block_types,
                       grid,
                       nodes_per_chan,
                       det_routing_arch->switch_block_type,
                       det_routing_arch->Fs,
                       det_routing_arch->switchblocks,
                       num_arch_switches,
                       segment_inf,
                       det_routing_arch->global_route_switch,
                       det_routing_arch->wire_to_arch_ipin_switch,
                       det_routing_arch->delayless_switch,
                       det_routing_arch->R_minW_nmos,
                       det_routing_arch->R_minW_pmos,
                       router_opts.base_cost_type,
                       router_opts.clock_modeling,
                       directs, num_directs,
                       &det_routing_arch->wire_to_rr_ipin_switch,
                       Warnings);
        reorder_rr_graph_nodes(router_opts);
    }

    process_non_config_sets();

    verify_rr_node_indices(grid, device_ctx.rr_node_indices, device_ctx.rr_nodes);

    print_rr_graph_stats();

    //Write out rr graph file if needed
    if (!det_routing_arch->write_rr_graph_filename.empty()) {
        write_rr_graph(det_routing_arch->write_rr_graph_filename.c_str());
    }
}

void print_rr_graph_stats() {
    auto& device_ctx = g_vpr_ctx.device();

    size_t num_rr_edges = 0;
    for (auto& rr_node : device_ctx.rr_nodes) {
        num_rr_edges += rr_node.edges().size();
    }

    VTR_LOG("  RR Graph Nodes: %zu\n", device_ctx.rr_nodes.size());
    VTR_LOG("  RR Graph Edges: %zu\n", num_rr_edges);
}

bool channel_widths_unchanged(const t_chan_width& current, const t_chan_width& proposed) {
    if (current.max != proposed.max
        || current.x_max != proposed.x_max
        || current.y_max != proposed.y_max
        || current.x_min != proposed.x_min
        || current.y_min != proposed.y_min
        || current.x_list != proposed.x_list
        || current.y_list != proposed.y_list) {
        return false; //Different max/min or channel widths
    }

    return true; //Identical
}

static void build_rr_graph(const t_graph_type graph_type,
                           const std::vector<t_physical_tile_type>& types,
                           const DeviceGrid& grid,
                           t_chan_width nodes_per_chan,
                           const enum e_switch_block_type sb_type,
                           const int Fs,
                           const std::vector<t_switchblock_inf> switchblocks,
                           const int num_arch_switches,
                           const std::vector<t_segment_inf>& segment_inf,
                           const int global_route_switch,
                           const int wire_to_arch_ipin_switch,
                           const int delayless_switch,
                           const float R_minW_nmos,
                           const float R_minW_pmos,
                           const enum e_base_cost_type base_cost_type,
                           const enum e_clock_modeling clock_modeling,
                           const t_direct_inf* directs,
                           const int num_directs,
                           int* wire_to_rr_ipin_switch,
                           int* Warnings) {
    vtr::ScopedStartFinishTimer timer("Build routing resource graph");

    /* Reset warning flag */
    *Warnings = RR_GRAPH_NO_WARN;

    /* Decode the graph_type */
    bool is_global_graph = ((GRAPH_GLOBAL == graph_type) ? true : false);
    bool use_full_seg_groups = ((GRAPH_UNIDIR_TILEABLE == graph_type) ? true : false);
    enum e_directionality directionality = ((GRAPH_BIDIR == graph_type) ? BI_DIRECTIONAL : UNI_DIRECTIONAL);
    if (is_global_graph) {
        directionality = BI_DIRECTIONAL;
    }

    /* Global routing uses a single longwire track */
    int max_chan_width = (is_global_graph ? 1 : nodes_per_chan.max);
    VTR_ASSERT(max_chan_width > 0);

    auto& device_ctx = g_vpr_ctx.mutable_device();
    const auto& rr_graph = device_ctx.rr_graph;

    t_clb_to_clb_directs* clb_to_clb_directs = nullptr;
    if (num_directs > 0) {
        clb_to_clb_directs = alloc_and_load_clb_to_clb_directs(directs, num_directs, delayless_switch);
    }

    /* START SEG_DETAILS */
    device_ctx.rr_segments = segment_inf;
    int num_seg_details = 0;
    t_seg_details* seg_details = nullptr;

    if (is_global_graph) {
        /* Sets up a single unit length segment type for global routing. */
        seg_details = alloc_and_load_global_route_seg_details(global_route_switch, &num_seg_details);
    } else {
        /* Setup segments including distrubuting tracks and staggering.
         * If use_full_seg_groups is specified, max_chan_width may be
         * changed. Warning should be singled to caller if this happens. */
        size_t max_dim = std::max(grid.width(), grid.height()) - 2; //-2 for no perim channels

        seg_details = alloc_and_load_seg_details(&max_chan_width,
                                                 max_dim, segment_inf,
                                                 use_full_seg_groups, is_global_graph, directionality,
                                                 &num_seg_details);
        if (nodes_per_chan.max != max_chan_width) {
            nodes_per_chan.max = max_chan_width;
            *Warnings |= RR_GRAPH_WARN_CHAN_WIDTH_CHANGED;
        }

        //TODO: Fix
        //if (getEchoEnabled() && isEchoFileEnabled(E_ECHO_SEG_DETAILS)) {
        //dump_seg_details(seg_details, max_chan_width,
        //getEchoFileName(E_ECHO_SEG_DETAILS));
        //}
    }
    /* END SEG_DETAILS */

    /* START CHAN_DETAILS */
    t_chan_details chan_details_x;
    t_chan_details chan_details_y;

    alloc_and_load_chan_details(grid, &nodes_per_chan,
                                num_seg_details, seg_details,
                                chan_details_x, chan_details_y);

    if (getEchoEnabled() && isEchoFileEnabled(E_ECHO_CHAN_DETAILS)) {
        dump_chan_details(chan_details_x, chan_details_y, max_chan_width, grid,
                          getEchoFileName(E_ECHO_CHAN_DETAILS));
    }
    /* END CHAN_DETAILS */

    /* START FC */
    /* Contains the actual Fc value for a particular block type, pin, and segment combination */
    std::vector<vtr::Matrix<int>> Fc_in;  /* [0..device_ctx.num_block_types-1][0..num_pins-1][0..num_segments-1] */
    std::vector<vtr::Matrix<int>> Fc_out; /* [0..device_ctx.num_block_types-1][0..num_pins-1][0..num_segments-1] */

    /* get maximum number of pins across all blocks */
    int max_pins = types[0].num_pins;
    for (const auto& type : types) {
        if (is_empty_type(&type)) {
            continue;
        }

        if (type.num_pins > max_pins) {
            max_pins = type.num_pins;
        }
    }

    /* get the number of 'sets' for each segment type -- unidirectial architectures have two tracks in a set, bidirectional have one */
    int total_sets_x;
    if (is_global_graph) {
        total_sets_x = max_chan_width;
    } else {
        total_sets_x = nodes_per_chan.x_max;
    }
    int total_sets_y = nodes_per_chan.y_max;
    if (directionality == UNI_DIRECTIONAL) {
        VTR_ASSERT(nodes_per_chan.x_max % 2 == 0);
        VTR_ASSERT(nodes_per_chan.y_max % 2 == 0);
        total_sets_x /= 2;
        total_sets_y /= 2;
    }
    auto sets_per_seg_type_x = get_seg_track_counts(total_sets_x, segment_inf, use_full_seg_groups);
    auto sets_per_seg_type_y = get_seg_track_counts(total_sets_y, segment_inf, use_full_seg_groups);

    if (is_global_graph) {
        //All pins can connect during global routing
        auto ones = vtr::Matrix<int>({size_t(max_pins), segment_inf.size()}, 1);
        Fc_in = std::vector<vtr::Matrix<int>>(types.size(), ones);
        Fc_out = std::vector<vtr::Matrix<int>>(types.size(), ones);
    } else {
        bool Fc_clipped = false;
        Fc_in = alloc_and_load_actual_fc(types, max_pins, segment_inf, sets_per_seg_type_x.get(), sets_per_seg_type_y.get(), nodes_per_chan, max_chan_width,
                                         e_fc_type::IN, directionality, &Fc_clipped);
        if (Fc_clipped) {
            *Warnings |= RR_GRAPH_WARN_FC_CLIPPED;
        }
        Fc_clipped = false;
        Fc_out = alloc_and_load_actual_fc(types, max_pins, segment_inf, sets_per_seg_type_x.get(), sets_per_seg_type_y.get(), nodes_per_chan, max_chan_width,
                                          e_fc_type::OUT, directionality, &Fc_clipped);
        if (Fc_clipped) {
            *Warnings |= RR_GRAPH_WARN_FC_CLIPPED;
        }

        for (const auto& type : types) {
            int i = type.index;

            /* Skip "EMPTY" */
            if (is_empty_type(&type)) {
                continue;
            }

            for (int j = 0; j < type.num_pins; ++j) {
                for (size_t k = 0; k < segment_inf.size(); k++) {
#ifdef VERBOSE
                    VTR_LOG(
                        "Fc Actual Values: type = %s, pin = %d (%s), "
                        "seg = %d (%s), Fc_out = %d, Fc_in = %d.\n",
                        type.name,
                        j,
                        block_type_pin_index_to_name(&type, j).c_str(),
                        k,
                        segment_inf[k].name.c_str(),
                        Fc_out[i][j][k],
                        Fc_in[i][j][k]);
#endif /* VERBOSE */
                    VTR_ASSERT_MSG(Fc_out[i][j][k] == 0 || Fc_in[i][j][k] == 0,
                                   "Pins must be inputs or outputs (i.e. can not have both non-zero Fc_out and Fc_in)");
                }
            }
        }
    }

    // Not sure what perturbation is. This may also need to be modified since it uses sets_per_seg_type.
    auto perturb_ipins = alloc_and_load_perturb_ipins(types.size(), segment_inf.size(),
                                                      sets_per_seg_type_x.get(), Fc_in, Fc_out, directionality);
    /* END FC */

    /* Alloc node lookups, count nodes, alloc rr nodes */
    int num_rr_nodes = 0;

    // Might need to be modifed because it uses the chan width.
    alloc_and_load_rr_node_indices(device_ctx.rr_graph_builder,
                                   max_chan_width, grid,
                                   &num_rr_nodes, chan_details_x, chan_details_y);

    size_t expected_node_count = num_rr_nodes;
    if (clock_modeling == DEDICATED_NETWORK) {
        expected_node_count += ClockRRGraphBuilder::estimate_additional_nodes(grid);
        device_ctx.rr_nodes.reserve(expected_node_count);
    }
    device_ctx.rr_nodes.resize(num_rr_nodes);

    /* These are data structures used by the the unidir opin mapping. They are used
     * to spread connections evenly for each segment type among the available
     * wire start points */
    vtr::NdMatrix<int, 3> Fc_xofs({grid.height() - 1,
                                   grid.width() - 1,
                                   segment_inf.size()},
                                  0); //[0..grid.height()-2][0..grid.width()-2][0..num_seg_types-1]
    vtr::NdMatrix<int, 3> Fc_yofs({grid.width() - 1,
                                   grid.height() - 1,
                                   segment_inf.size()},
                                  0); //[0..grid.width()-2][0..grid.height()-2][0..num_seg_types-1]

    /* START SB LOOKUP */
    /* Alloc and load the switch block lookup */
    vtr::NdMatrix<std::vector<int>, 3> switch_block_conn;
    t_sblock_pattern unidir_sb_pattern;
    t_sb_connection_map* sb_conn_map = nullptr; //for custom switch blocks

    //We are careful to use a single seed each time build_rr_graph is called
    //to initialize the random number generator (RNG) which is (potentially)
    //used when creating custom switchblocks. This ensures that build_rr_graph()
    //is deterministic -- always producing the same RR graph.
    constexpr unsigned SWITCHPOINT_RNG_SEED = 1;
    vtr::RandState switchpoint_rand_state = SWITCHPOINT_RNG_SEED;

    if (is_global_graph) {
        switch_block_conn = alloc_and_load_switch_block_conn(1, SUBSET, 3);
    } else if (BI_DIRECTIONAL == directionality) {
        if (sb_type == CUSTOM) {
            sb_conn_map = alloc_and_load_switchblock_permutations(chan_details_x, chan_details_y,
                                                                  grid,
                                                                  switchblocks, &nodes_per_chan, directionality,
                                                                  switchpoint_rand_state);
        } else {
            switch_block_conn = alloc_and_load_switch_block_conn(max_chan_width, sb_type, Fs);
        }
    } else {
        VTR_ASSERT(UNI_DIRECTIONAL == directionality);

        if (sb_type == CUSTOM) {
            sb_conn_map = alloc_and_load_switchblock_permutations(chan_details_x, chan_details_y,
                                                                  grid,
                                                                  switchblocks, &nodes_per_chan, directionality,
                                                                  switchpoint_rand_state);
        } else {
            /* it looks like we get unbalanced muxing from this switch block code with Fs > 3 */
            VTR_ASSERT(Fs == 3);
            t_opin_connections_scratchpad scratchpad;

            unidir_sb_pattern = alloc_sblock_pattern_lookup(grid, max_chan_width);
            for (size_t i = 0; i < grid.width() - 1; i++) {
                for (size_t j = 0; j < grid.height() - 1; j++) {
                    load_sblock_pattern_lookup(i, j, grid, &nodes_per_chan,
                                               chan_details_x, chan_details_y,
                                               Fs, sb_type, unidir_sb_pattern,
                                               &scratchpad);
                }
            }

            if (getEchoEnabled() && isEchoFileEnabled(E_ECHO_SBLOCK_PATTERN)) {
                dump_sblock_pattern(unidir_sb_pattern, max_chan_width, grid,
                                    getEchoFileName(E_ECHO_SBLOCK_PATTERN));
            }
        }
    }
    /* END SB LOOKUP */

    /* START IPIN MAP */
    /* Create ipin map lookups */

    t_pin_to_track_lookup ipin_to_track_map(types.size());   /* [0..device_ctx.physical_tile_types.size()-1][0..num_pins-1][0..width][0..height][0..3][0..Fc-1] */
    t_track_to_pin_lookup track_to_pin_lookup(types.size()); /* [0..device_ctx.physical_tile_types.size()-1][0..max_chan_width-1][0..width][0..height][0..3] */

    for (unsigned int itype = 0; itype < types.size(); ++itype) {
        if ((nodes_per_chan.x_max == nodes_per_chan.y_max) || (nodes_per_chan.x_max > nodes_per_chan.y_max) || is_global_graph) {
            ipin_to_track_map[itype] = alloc_and_load_pin_to_track_map(RECEIVER,
                                                                       Fc_in[itype], &types[itype], perturb_ipins[itype], directionality,
                                                                       segment_inf.size(), sets_per_seg_type_x.get());
        } else {
            ipin_to_track_map[itype] = alloc_and_load_pin_to_track_map(RECEIVER,
                                                                       Fc_in[itype], &types[itype], perturb_ipins[itype], directionality,
                                                                       segment_inf.size(), sets_per_seg_type_y.get());
        }
        track_to_pin_lookup[itype] = alloc_and_load_track_to_pin_lookup(ipin_to_track_map[itype], Fc_in[itype], types[itype].width, types[itype].height,
                                                                        types[itype].num_pins, max_chan_width, segment_inf.size());
    }
    /* END IPIN MAP */

    /* START OPIN MAP */
    /* Create opin map lookups */
    t_pin_to_track_lookup opin_to_track_map(types.size()); /* [0..device_ctx.physical_tile_types.size()-1][0..num_pins-1][0..width][0..height][0..3][0..Fc-1] */

    if (BI_DIRECTIONAL == directionality) {
        for (unsigned int itype = 0; itype < types.size(); ++itype) {
            auto perturb_opins = alloc_and_load_perturb_opins(&types[itype], Fc_out[itype],
                                                              max_chan_width, segment_inf);
            opin_to_track_map[itype] = alloc_and_load_pin_to_track_map(DRIVER,
                                                                       Fc_out[itype], &types[itype], perturb_opins, directionality,
                                                                       segment_inf.size(), sets_per_seg_type_x.get());
        }
    }
    /* END OPIN MAP */

    bool Fc_clipped = false;
    auto update_chan_width = alloc_and_load_rr_graph(
        device_ctx.rr_graph_builder,
        device_ctx.rr_nodes, segment_inf.size(),
        chan_details_x, chan_details_y,
        track_to_pin_lookup, opin_to_track_map,
        switch_block_conn, sb_conn_map, grid, Fs, unidir_sb_pattern,
        Fc_out, Fc_xofs, Fc_yofs, device_ctx.rr_node_indices,
        max_chan_width,
        sets_per_seg_type_x.get(),
        sets_per_seg_type_y.get(),
        nodes_per_chan,
        wire_to_arch_ipin_switch,
        delayless_switch,
        directionality,
        &Fc_clipped,
        directs, num_directs, clb_to_clb_directs,
        is_global_graph,
        clock_modeling);

    // Verify no incremental node allocation.
    if (device_ctx.rr_nodes.size() > expected_node_count) {
        VTR_LOG_ERROR("Expected no more than %zu nodes, have %zu nodes\n",
                      expected_node_count, device_ctx.rr_nodes.size());
    }

    /* Update rr_nodes capacities if global routing */
    if (graph_type == GRAPH_GLOBAL) {
        // Using num_rr_nodes here over device_ctx.rr_nodes.size() because
        // clock_modeling::DEDICATED_NETWORK will append some rr nodes after
        // the regular graph.
        for (int i = 0; i < num_rr_nodes; i++) {
            if (rr_graph.node_type(RRNodeId(i)) == CHANX) {
                int ylow = device_ctx.rr_nodes[i].ylow();
                device_ctx.rr_nodes[i].set_capacity(nodes_per_chan.x_list[ylow]);
            }
            if (rr_graph.node_type(RRNodeId(i)) == CHANY) {
                int xlow = device_ctx.rr_nodes[i].xlow();
                device_ctx.rr_nodes[i].set_capacity(nodes_per_chan.y_list[xlow]);
            }
        }
    }

    update_chan_width(&nodes_per_chan);

    /* Allocate and load routing resource switches, which are derived from the switches from the architecture file,
     * based on their fanin in the rr graph. This routine also adjusts the rr nodes to point to these new rr switches */
    alloc_and_load_rr_switch_inf(num_arch_switches, R_minW_nmos, R_minW_pmos, wire_to_arch_ipin_switch, wire_to_rr_ipin_switch);

    //Partition the rr graph edges for efficient access to configurable/non-configurable
    //edge subsets. Must be done after RR switches have been allocated
    device_ctx.rr_nodes.partition_edges();

    //Save the channel widths for the newly constructed graph
    device_ctx.chan_width = nodes_per_chan;

    rr_graph_externals(segment_inf, *wire_to_rr_ipin_switch, base_cost_type);

    check_rr_graph(graph_type, grid, types);

    /* Free all temp structs */
    if (seg_details) {
        delete[] seg_details;
        seg_details = nullptr;
    }
    if (!chan_details_x.empty() || !chan_details_y.empty()) {
        free_chan_details(chan_details_x, chan_details_y);
    }
    if (sb_conn_map) {
        free_switchblock_permutations(sb_conn_map);
        sb_conn_map = nullptr;
    }

    free_type_track_to_pin_map(track_to_pin_lookup, types, max_chan_width);
    if (clb_to_clb_directs != nullptr) {
        free(clb_to_clb_directs);
    }
}

/* Allocates and loads the global rr_switch_inf array based on the global
 * arch_switch_inf array and the fan-ins used by the rr nodes.
 * Also changes switch indices of rr_nodes to index into rr_switch_inf
 * instead of arch_switch_inf.
 *
 * Returns the number of rr switches created.
 * Also returns, through a pointer, the index of a representative ipin cblock switch.
 * - Currently we're not allowing a designer to specify an ipin cblock switch with
 * multiple fan-ins, so there's just one of these switches in the device_ctx.rr_switch_inf array.
 * But in the future if we allow this, we can return an index to a representative switch
 *
 * The rr_switch_inf switches are derived from the arch_switch_inf switches
 * (which were read-in from the architecture file) based on fan-in. The delays of
 * the rr switches depend on their fan-in, so we first go through the rr_nodes
 * and count how many different fan-ins exist for each arch switch.
 * Then we create these rr switches and update the switch indices
 * of rr_nodes to index into the rr_switch_inf array. */
static void alloc_and_load_rr_switch_inf(const int num_arch_switches, const float R_minW_nmos, const float R_minW_pmos, const int wire_to_arch_ipin_switch, int* wire_to_rr_ipin_switch) {
    /* we will potentially be creating a couple of versions of each arch switch where
     * each version corresponds to a different fan-in. We will need to fill device_ctx.rr_switch_inf
     * with this expanded list of switches.
     *
     * To do this we will use arch_switch_fanins, which is indexed as:
     *      arch_switch_fanins[i_arch_switch][fanin] -> new_switch_id
     */
    t_arch_switch_fanin arch_switch_fanins(num_arch_switches);

    /* Determine what the different fan-ins are for each arch switch, and also
     * how many entries the rr_switch_inf array should have */
    alloc_rr_switch_inf(arch_switch_fanins);

    /* create the rr switches. also keep track of, for each arch switch, what index of the rr_switch_inf
     * array each version of its fanin has been mapped to */
    load_rr_switch_inf(num_arch_switches, R_minW_nmos, R_minW_pmos, arch_switch_fanins);

    /* next, walk through rr nodes again and remap their switch indices to rr_switch_inf */
    remap_rr_node_switch_indices(arch_switch_fanins);

    /* now we need to set the wire_to_rr_ipin_switch variable which points the detailed routing architecture
     * to the representative ipin cblock switch. currently we're not allowing the specification of an ipin cblock switch
     * with multiple fan-ins, so right now there's just one. May change in the future, in which case we'd need to
     * return a representative switch */
    if (arch_switch_fanins[wire_to_arch_ipin_switch].count(UNDEFINED)) {
        /* only have one ipin cblock switch. OK. */
        (*wire_to_rr_ipin_switch) = arch_switch_fanins[wire_to_arch_ipin_switch][UNDEFINED];
    } else if (arch_switch_fanins[wire_to_arch_ipin_switch].size() != 0) {
        VPR_FATAL_ERROR(VPR_ERROR_ARCH,
                        "Not currently allowing an ipin cblock switch to have multiple fan-ins");
    } else {
        //This likely indicates that no connection block has been constructed, indicating significant issues with
        //the generated RR graph.
        //
        //Instead of throwing an error we issue a warning. This means that check_rr_graph() etc. will run to give more information
        //and allow graphics to be brought up for users to debug their architectures.
        (*wire_to_rr_ipin_switch) = OPEN;
        VTR_LOG_WARN("No switch found for the ipin cblock in RR graph. Check if there is an error in arch file, or if no connection blocks are being built in RR graph\n");
    }
}

/* Allocates space for the global device_ctx.rr_switch_inf variable and returns the
 * number of rr switches that were allocated */
static void alloc_rr_switch_inf(t_arch_switch_fanin& arch_switch_fanins) {
    auto& device_ctx = g_vpr_ctx.mutable_device();

    /* allocate space for the rr_switch_inf array */
    size_t num_rr_switches = device_ctx.rr_nodes.count_rr_switches(
        device_ctx.num_arch_switches,
        device_ctx.arch_switch_inf,
        arch_switch_fanins);
    device_ctx.rr_switch_inf.resize(num_rr_switches);
}

/* load the global device_ctx.rr_switch_inf variable. also keep track of, for each arch switch, what
 * index of the rr_switch_inf array each version of its fanin has been mapped to (through switch_fanin map) */
static void load_rr_switch_inf(const int num_arch_switches, const float R_minW_nmos, const float R_minW_pmos, const t_arch_switch_fanin& arch_switch_fanins) {
    auto& device_ctx = g_vpr_ctx.mutable_device();

    if (!device_ctx.switch_fanin_remap.empty()) {
        // at this stage, we rebuild the rr_graph (probably in binary search)
        // so old device_ctx.switch_fanin_remap is obsolete
        device_ctx.switch_fanin_remap.clear();
    }

    device_ctx.switch_fanin_remap.resize(num_arch_switches);
    for (int i_arch_switch = 0; i_arch_switch < num_arch_switches; i_arch_switch++) {
        std::map<int, int>::iterator it;
        for (auto fanin_rrswitch : arch_switch_fanins[i_arch_switch]) {
            /* the fanin value is in it->first, and we'll need to set what index this i_arch_switch/fanin
             * combination maps to (within rr_switch_inf) in it->second) */
            int fanin;
            int i_rr_switch;
            std::tie(fanin, i_rr_switch) = fanin_rrswitch;

            // setup device_ctx.switch_fanin_remap, for future swich usage analysis
            device_ctx.switch_fanin_remap[i_arch_switch][fanin] = i_rr_switch;

            load_rr_switch_from_arch_switch(i_arch_switch, i_rr_switch, fanin, R_minW_nmos, R_minW_pmos);
        }
    }
}

void load_rr_switch_from_arch_switch(int arch_switch_idx,
                                     int rr_switch_idx,
                                     int fanin,
                                     const float R_minW_nmos,
                                     const float R_minW_pmos) {
    auto& device_ctx = g_vpr_ctx.mutable_device();

    /* figure out, by looking at the arch switch's Tdel map, what the delay of the new
     * rr switch should be */
    double rr_switch_Tdel = device_ctx.arch_switch_inf[arch_switch_idx].Tdel(fanin);

    /* copy over the arch switch to rr_switch_inf[rr_switch_idx], but with the changed Tdel value */
    device_ctx.rr_switch_inf[rr_switch_idx].set_type(device_ctx.arch_switch_inf[arch_switch_idx].type());
    device_ctx.rr_switch_inf[rr_switch_idx].R = device_ctx.arch_switch_inf[arch_switch_idx].R;
    device_ctx.rr_switch_inf[rr_switch_idx].Cin = device_ctx.arch_switch_inf[arch_switch_idx].Cin;
    device_ctx.rr_switch_inf[rr_switch_idx].Cinternal = device_ctx.arch_switch_inf[arch_switch_idx].Cinternal;
    device_ctx.rr_switch_inf[rr_switch_idx].Cout = device_ctx.arch_switch_inf[arch_switch_idx].Cout;
    device_ctx.rr_switch_inf[rr_switch_idx].Tdel = rr_switch_Tdel;
    device_ctx.rr_switch_inf[rr_switch_idx].mux_trans_size = device_ctx.arch_switch_inf[arch_switch_idx].mux_trans_size;
    if (device_ctx.arch_switch_inf[arch_switch_idx].buf_size_type == BufferSize::AUTO) {
        //Size based on resistance
        device_ctx.rr_switch_inf[rr_switch_idx].buf_size = trans_per_buf(device_ctx.arch_switch_inf[arch_switch_idx].R, R_minW_nmos, R_minW_pmos);
    } else {
        VTR_ASSERT(device_ctx.arch_switch_inf[arch_switch_idx].buf_size_type == BufferSize::ABSOLUTE);
        //Use the specified size
        device_ctx.rr_switch_inf[rr_switch_idx].buf_size = device_ctx.arch_switch_inf[arch_switch_idx].buf_size;
    }
    device_ctx.rr_switch_inf[rr_switch_idx].name = device_ctx.arch_switch_inf[arch_switch_idx].name;
    device_ctx.rr_switch_inf[rr_switch_idx].power_buffer_type = device_ctx.arch_switch_inf[arch_switch_idx].power_buffer_type;
    device_ctx.rr_switch_inf[rr_switch_idx].power_buffer_size = device_ctx.arch_switch_inf[arch_switch_idx].power_buffer_size;
}

/* switch indices of each rr_node original point into the global device_ctx.arch_switch_inf array.
 * now we want to remap these indices to point into the global device_ctx.rr_switch_inf array
 * which contains switch info at different fan-in values */
static void remap_rr_node_switch_indices(const t_arch_switch_fanin& switch_fanin) {
    auto& device_ctx = g_vpr_ctx.mutable_device();

    device_ctx.rr_nodes.remap_rr_node_switch_indices(switch_fanin);
}

static void rr_graph_externals(const std::vector<t_segment_inf>& segment_inf,
                               int wire_to_rr_ipin_switch,
                               enum e_base_cost_type base_cost_type) {
    auto& device_ctx = g_vpr_ctx.device();

    add_rr_graph_C_from_switches(device_ctx.rr_switch_inf[wire_to_rr_ipin_switch].Cin);
    alloc_and_load_rr_indexed_data(segment_inf, wire_to_rr_ipin_switch, base_cost_type);
    load_rr_index_segments(segment_inf.size());
}

static std::vector<std::vector<bool>> alloc_and_load_perturb_ipins(const int L_num_types,
                                                                   const int num_seg_types,
                                                                   const int* sets_per_seg_type,
                                                                   const std::vector<vtr::Matrix<int>>& Fc_in,
                                                                   const std::vector<vtr::Matrix<int>>& Fc_out,
                                                                   const enum e_directionality directionality) {
    std::vector<std::vector<bool>> result(L_num_types);
    for (auto& seg_type_bools : result) {
        seg_type_bools.resize(num_seg_types, false);
    }

    /* factor to account for unidir vs bidir */
    int fac = 1;
    if (directionality == UNI_DIRECTIONAL) {
        fac = 2;
    }

    if (BI_DIRECTIONAL == directionality) {
        for (int iseg = 0; iseg < num_seg_types; ++iseg) {
            result[0][iseg] = false;

            int tracks_in_seg_type = sets_per_seg_type[iseg] * fac;

            for (int itype = 1; itype < L_num_types; ++itype) {
                result[itype][iseg] = false;

                float Fc_ratio;
                if (Fc_in[itype][0][iseg] > Fc_out[itype][0][iseg]) {
                    Fc_ratio = (float)Fc_in[itype][0][iseg] / (float)Fc_out[itype][0][iseg];
                } else {
                    Fc_ratio = (float)Fc_out[itype][0][iseg] / (float)Fc_in[itype][0][iseg];
                }

                if ((Fc_in[itype][0][iseg] <= tracks_in_seg_type - 2)
                    && (fabs(Fc_ratio - vtr::nint(Fc_ratio))
                        < (0.5 / (float)tracks_in_seg_type))) {
                    result[itype][iseg] = true;
                }
            }
        }
    } else {
        /* Unidirectional routing uses mux balancing patterns and
         * thus shouldn't need perturbation. */
        VTR_ASSERT(UNI_DIRECTIONAL == directionality);
        for (int itype = 0; itype < L_num_types; ++itype) {
            for (int iseg = 0; iseg < num_seg_types; ++iseg) {
                result[itype][iseg] = false;
            }
        }
    }
    return result;
}

static t_seg_details* alloc_and_load_global_route_seg_details(const int global_route_switch,
                                                              int* num_seg_details) {
    t_seg_details* seg_details = new t_seg_details[1];

    seg_details->index = 0;
    seg_details->length = 1;
    seg_details->arch_wire_switch = global_route_switch;
    seg_details->arch_opin_switch = global_route_switch;
    seg_details->longline = false;
    seg_details->direction = Direction::BIDIR;
    seg_details->Cmetal = 0.0;
    seg_details->Rmetal = 0.0;
    seg_details->start = 1;
    seg_details->cb = std::make_unique<bool[]>(1);
    seg_details->cb[0] = true;
    seg_details->sb = std::make_unique<bool[]>(2);
    seg_details->sb[0] = true;
    seg_details->sb[1] = true;
    seg_details->group_size = 1;
    seg_details->group_start = 0;
    seg_details->seg_start = -1;
    seg_details->seg_end = -1;

    if (num_seg_details) {
        *num_seg_details = 1;
    }
    return seg_details;
}

/**
 * @brief Calculates the number of track connections from each block pin to each segment type.
 * 
 *   @param types               Vector containing all block types (Empty, io, clb, memory, etc)
 *   @param max_pins            Number of io pins of the type with the most pins
 *   @param segment_inf         Vector containing each type of segment
 *   @param sets_per_seg_type_x Number of wire sets for each type of segment in the x direction (Ex: If unidir, one segment, channel width 100, there will be 50 sets with 2 wires each)
 *   @param sets_per_seg_type_y Number of wire sets for each type of segment in the y direction (Ex: If unidir, one segment, channel width 100, there will be 50 sets with 2 wires each)
 *   @param nodes_per_chan      Data structure containing the channel widths in the x and y directions
 *   @param max_chan_width      Max channel width (Number of wires in channel)
<<<<<<< HEAD
 *   @param fc_type             Describes if the fc specification is for an input or output pin
=======
 *   @param fc_type             Describes if the fc specification for an input or output pin
>>>>>>> 8391cb9b
 *   @param directionality      Graph directionality (Unidirectional or bidirectional)
 *   @param Fc_clipped          Returns if the matrix was clipped to the max number of wires
 */
static std::vector<vtr::Matrix<int>> alloc_and_load_actual_fc(const std::vector<t_physical_tile_type>& types,
                                                              const int max_pins,
                                                              const std::vector<t_segment_inf>& segment_inf,
                                                              const int* sets_per_seg_type_x,
                                                              const int* sets_per_seg_type_y,
                                                              t_chan_width nodes_per_chan,
                                                              const int max_chan_width,
                                                              const e_fc_type fc_type,
                                                              const enum e_directionality directionality,
                                                              bool* Fc_clipped) {
    //Initialize Fc of all blocks to zero
    auto zeros = vtr::Matrix<int>({size_t(max_pins), segment_inf.size()}, 0);
    std::vector<vtr::Matrix<int>> Fc(types.size(), zeros);

    *Fc_clipped = false;

    /* Unidir tracks formed in pairs, otherwise no effect. */
    int fac = 1;
    if (UNI_DIRECTIONAL == directionality) {
        fac = 2;
    }

    VTR_ASSERT((max_chan_width % fac) == 0);

    for (const auto& type : types) { // Determine the Fc values for each block type, skipping EMPTY
        int itype = type.index;

        for (const t_fc_specification& fc_spec : type.fc_specs) {
            // We determine the Fc values for input and output pins separately
            if (fc_type != fc_spec.fc_type) continue;

            VTR_ASSERT(fc_spec.pins.size() > 0);

            int iseg = fc_spec.seg_index;

            if (fc_spec.fc_value == 0) {
                /* Special case indicating that this pin does not connect to general-purpose routing */
                for (int ipin : fc_spec.pins) {
                    Fc[itype][ipin][iseg] = 0;
                }
            } else {
<<<<<<< HEAD
                /* General case indicating that this pin connects to general-purpose routing           *
                 * Calculate how many connections there should be across all the pins in this fc_spec  */
                int total_connections = 0;
                int total_x_connections = 0;
                int total_y_connections = 0;
                int total_x_y_connections = 0;

                /* If the Fc values for different segments were specified by the user as percentages,  *
                 * they need to be calculated based on the available tracks for each segment           */
                if (fc_spec.fc_value_type == e_fc_value_type::FRACTIONAL) {
                    float x_conns_per_pin = 0;
                    float y_conns_per_pin = 0;
                    /* Cycle through the pins that this fc spec applies to and determine connections based on *
                     * the location of the pin on the block                                                   */
                    for (int ipin : fc_spec.pins) {
                        for (int width_offset = 0; width_offset < type.width; ++width_offset) {
                            for (int height_offset = 0; height_offset < type.height; ++height_offset) {
                                // Special case for logic blocks with pins that connect to both the horizontal and vertical channels
=======
                /* General case indicating that this pin connects to general-purpose routing */
                //Calculate how many connections there should be accross all the pins in this fc_spec
                int total_connections = 0;
                int total_x_connections = 0;
                int total_y_connections = 0;
                if (fc_spec.fc_value_type == e_fc_value_type::FRACTIONAL) {
                    float x_conns_per_pin = 0;
                    float y_conns_per_pin = 0;
                    for (int width_offset = 0; width_offset < type.width; ++width_offset) {
                        for (int height_offset = 0; height_offset < type.height; ++height_offset) {
                            for (int ipin : fc_spec.pins) {
>>>>>>> 8391cb9b
                                if (type.pinloc[width_offset][height_offset][BOTTOM][ipin] && type.pinloc[width_offset][height_offset][LEFT][ipin] && (nodes_per_chan.x_max > nodes_per_chan.y_max)) {
                                    x_conns_per_pin += fac * sets_per_seg_type_x[iseg] * fc_spec.fc_value;
                                } else if (type.pinloc[width_offset][height_offset][BOTTOM][ipin] && type.pinloc[width_offset][height_offset][LEFT][ipin] && (nodes_per_chan.y_max > nodes_per_chan.x_max)) {
                                    y_conns_per_pin += fac * sets_per_seg_type_y[iseg] * fc_spec.fc_value;
                                } else {
<<<<<<< HEAD
                                    // General case for logic blocks with pins that only connect to either the horizontal or the vertical channel
=======
>>>>>>> 8391cb9b
                                    if (type.pinloc[width_offset][height_offset][BOTTOM][ipin] || type.pinloc[width_offset][height_offset][TOP][ipin]) {
                                        x_conns_per_pin += fac * sets_per_seg_type_x[iseg] * fc_spec.fc_value;
                                    } else if (type.pinloc[width_offset][height_offset][LEFT][ipin] || type.pinloc[width_offset][height_offset][RIGHT][ipin]) {
                                        y_conns_per_pin += fac * sets_per_seg_type_y[iseg] * fc_spec.fc_value;
                                    }
                                }
                            }
                        }
                    }
<<<<<<< HEAD
                    /* Determine the total number of connections to ensure that there is no rounding error when *
                     * totaling the number of x and y connections individually                                  */
=======
>>>>>>> 8391cb9b
                    float conns_per_pin = fac * sets_per_seg_type_x[iseg] * fc_spec.fc_value;
                    float flt_total_connections = conns_per_pin * fc_spec.pins.size();
                    total_connections = vtr::nint(flt_total_connections); //Round to integer

                    total_x_connections = vtr::nint(x_conns_per_pin); //Round to integer
                    total_y_connections = vtr::nint(y_conns_per_pin); //Round to integer
<<<<<<< HEAD

                    // Ensure total is evenly divided by the number of wires in a pair by adding the remainder
                    total_x_connections += (total_x_connections % fac);
                    total_y_connections += (total_y_connections % fac);
                    total_connections += (total_connections % fac);

                    total_x_y_connections = total_x_connections + total_y_connections;

                    // Ensure that there are at least fac connections, this ensures that low Fc ports
                    // targeting small sets of segs get connection(s), even if flt_total_connections < fac.
                    total_x_y_connections = std::max(total_x_y_connections, fac);
                    total_connections = std::max(total_connections, fac);

                    int x_connections_remaining = total_x_connections;
                    int y_connections_remaining = total_y_connections;

                    // If there is a low Fc port, clear the calculated connections and assign a connection to
                    // the first pin in the Fc spec.
                    if (total_x_y_connections == fac) {
                        x_connections_remaining = 0;
                        y_connections_remaining = 0;
                        for (int ipin : fc_spec.pins) {
                            if (total_x_y_connections == fac) {
                                Fc[itype][ipin][iseg] += fac;
                            } else {
                                break;
                            }
                        }
                    }

                    // If there was a rounding error when totaling the number of x and y connections individually that
                    // resulted in too many connections, reduce the number of connections to match the expected total
                    if (total_x_y_connections > total_connections) {
                        if (y_connections_remaining > fac) {
                            y_connections_remaining -= fac;
                            total_x_y_connections -= fac;
                        } else if (x_connections_remaining > fac) {
                            x_connections_remaining -= fac;
                            total_x_y_connections -= fac;
                        }
                    }

                    //We walk through all the pins this fc_spec applies to, adding fac connections
                    //to each pin, until we run out of connections. This should distribute the connections
                    //as evenly as possible (if total_connections % pins.size() != 0, there will be
                    //some inevitable imbalance). We also consider what channel a pin connects to when
                    //determining if it should get a connection.
                    while (x_connections_remaining != 0 || y_connections_remaining != 0) {
                        /* Cycle through the pins that this fc spec applies to and assign connections based on *
                         * the location of the pin on the block                                                */
                        for (int ipin : fc_spec.pins) {
                            for (int width_offset = 0; width_offset < type.width; ++width_offset) {
                                for (int height_offset = 0; height_offset < type.height; ++height_offset) {
                                    // Special case for logic blocks with pins that connect to both the horizontal and vertical channels
                                    if (type.pinloc[width_offset][height_offset][BOTTOM][ipin] && type.pinloc[width_offset][height_offset][LEFT][ipin] && (nodes_per_chan.x_max > nodes_per_chan.y_max)) {
                                        if (x_connections_remaining >= fac) {
                                            Fc[itype][ipin][iseg] += fac;
                                            x_connections_remaining -= fac;
                                        }
                                    } else if (type.pinloc[width_offset][height_offset][BOTTOM][ipin] && type.pinloc[width_offset][height_offset][LEFT][ipin] && (nodes_per_chan.y_max > nodes_per_chan.x_max)) {
                                        if (y_connections_remaining >= fac) {
                                            Fc[itype][ipin][iseg] += fac;
                                            y_connections_remaining -= fac;
                                        }
                                    } else {
                                        // General case for logic blocks with pins that only connect to either the horizontal or the vertical channel
                                        if (type.pinloc[width_offset][height_offset][BOTTOM][ipin] || type.pinloc[width_offset][height_offset][TOP][ipin]) {
                                            if (x_connections_remaining >= fac) {
                                                Fc[itype][ipin][iseg] += fac;
                                                x_connections_remaining -= fac;
                                            }
                                        } else if (type.pinloc[width_offset][height_offset][LEFT][ipin] || type.pinloc[width_offset][height_offset][RIGHT][ipin]) {
                                            if (y_connections_remaining >= fac) {
                                                Fc[itype][ipin][iseg] += fac;
                                                y_connections_remaining -= fac;
                                            }
                                        }
                                    }
                                }
                            }
                            // If there was a rounding error when totaling the number of x and y connections individually that
                            // resulted in too few connections, add an additional connection to the next pin.
                            if ((x_connections_remaining == 0) && (y_connections_remaining == 0) && (total_x_y_connections < total_connections)) {
                                Fc[itype][ipin++][iseg] += fac;
                                total_x_y_connections += fac;
                            }
                        }
                    }

                    //It is possible that we may want more connections that wires of this type exist;
                    //clip to the maximum number of wires
                    for (int width_offset = 0; width_offset < type.width; ++width_offset) {
                        for (int height_offset = 0; height_offset < type.height; ++height_offset) {
                            for (int ipin : fc_spec.pins) {
                                // Special case for logic blocks with pins that connect to both the horizontal and vertical channels
                                if (type.pinloc[width_offset][height_offset][BOTTOM][ipin] && type.pinloc[width_offset][height_offset][LEFT][ipin] && (nodes_per_chan.x_max > nodes_per_chan.y_max)) {
                                    if (Fc[itype][ipin][iseg] > sets_per_seg_type_x[iseg] * fac) {
                                        *Fc_clipped = true;
                                        Fc[itype][ipin][iseg] = sets_per_seg_type_x[iseg] * fac;
                                    }
                                } else if (type.pinloc[width_offset][height_offset][BOTTOM][ipin] && type.pinloc[width_offset][height_offset][LEFT][ipin] && (nodes_per_chan.y_max > nodes_per_chan.x_max)) {
                                    if (Fc[itype][ipin][iseg] > sets_per_seg_type_y[iseg] * fac) {
                                        *Fc_clipped = true;
                                        Fc[itype][ipin][iseg] = sets_per_seg_type_y[iseg] * fac;
                                    }
                                } else {
                                    // General case for logic blocks with pins that only connect to either the horizontal or the vertical channel
                                    if (type.pinloc[width_offset][height_offset][BOTTOM][ipin] || type.pinloc[width_offset][height_offset][TOP][ipin]) {
                                        if (Fc[itype][ipin][iseg] > sets_per_seg_type_x[iseg] * fac) {
                                            *Fc_clipped = true;
                                            Fc[itype][ipin][iseg] = sets_per_seg_type_x[iseg] * fac;
                                        }
                                    } else if (type.pinloc[width_offset][height_offset][LEFT][ipin] || type.pinloc[width_offset][height_offset][RIGHT][ipin]) {
                                        if (Fc[itype][ipin][iseg] > sets_per_seg_type_y[iseg] * fac) {
                                            *Fc_clipped = true;
                                            Fc[itype][ipin][iseg] = sets_per_seg_type_y[iseg] * fac;
                                        }
                                    }
                                }
                            }
                        }
                    }
=======
>>>>>>> 8391cb9b
                } else {
                    /* If the Fc values for different segments were not specified by the user as percentages,  *
                     * they do not need to be calculated based on the available tracks for each segment        */
                    VTR_ASSERT(fc_spec.fc_value_type == e_fc_value_type::ABSOLUTE);

                    if (std::fmod(fc_spec.fc_value, fac) != 0.) {
                        VPR_FATAL_ERROR(VPR_ERROR_ROUTE, "Absolute Fc value must be a multiple of %d (was %f) between block pin '%s' and wire segment '%s'",
                                        fac, fc_spec.fc_value,
                                        block_type_pin_index_to_name(&type, fc_spec.pins[0]).c_str(),
                                        segment_inf[iseg].name.c_str());
                    }

                    if (fc_spec.fc_value < fac) {
                        VPR_FATAL_ERROR(VPR_ERROR_ROUTE, "Absolute Fc value must be at least %d (was %f) between block pin '%s' to wire segment %s",
                                        fac, fc_spec.fc_value,
                                        block_type_pin_index_to_name(&type, fc_spec.pins[0]).c_str(),
                                        segment_inf[iseg].name.c_str());
                    }

                    total_connections = vtr::nint(fc_spec.fc_value) * fc_spec.pins.size();

                    //Ensure that there are at least fac connections, this ensures that low Fc ports
                    //targeting small sets of segs get connection(s), even if flt_total_connections < fac.
                    total_connections = std::max(total_connections, fac);

<<<<<<< HEAD
                    //Ensure total evenly divides fac by adding the remainder
                    total_connections += (total_connections % fac);
                    VTR_ASSERT(total_connections > 0);
                    VTR_ASSERT(total_connections % fac == 0);
=======
                //Ensure total evenly divides fac by adding the remainder
                total_connections += (total_connections % fac);
                total_x_connections += (total_x_connections % fac);
                total_y_connections += (total_y_connections % fac);
>>>>>>> 8391cb9b

                    int connections_remaining = total_connections;

<<<<<<< HEAD
=======
                //We walk through all the pins this fc_spec applies to, adding fac connections
                //to each pin, until we run out of connections. This should distribute the connections
                //as evenly as possible (if total_connections % pins.size() != 0, there will be
                //some inevitable imbalance).
                int connections_remaining = total_connections;
                int x_connections_remaining = total_x_connections;
                int y_connections_remaining = total_y_connections;

                //Use one set of connections if horizontal and vertical channel widths are the same
                if (nodes_per_chan.x_max == nodes_per_chan.y_max) {
>>>>>>> 8391cb9b
                    while (connections_remaining != 0) {
                        //Add one set of connections to each pin while there are connections remaining
                        for (int ipin : fc_spec.pins) {
                            if (connections_remaining >= fac) {
                                Fc[itype][ipin][iseg] += fac;
                                connections_remaining -= fac;
                            } else {
                                VTR_ASSERT(connections_remaining == 0);
                                break;
                            }
                        }
                    }
                    for (int ipin : fc_spec.pins) {
                        //It is possible that we may want more connections that wires of this type exist;
                        //clip to the maximum number of wires
                        if (Fc[itype][ipin][iseg] > sets_per_seg_type_x[iseg] * fac) {
                            *Fc_clipped = true;
                            Fc[itype][ipin][iseg] = sets_per_seg_type_x[iseg] * fac;
                        }

                        VTR_ASSERT_MSG(Fc[itype][ipin][iseg] >= 0, "Calculated absolute Fc must be positive");
                        VTR_ASSERT_MSG(Fc[itype][ipin][iseg] % fac == 0, "Calculated absolute Fc must be divisible by 1 (bidir architecture) or 2 (unidir architecture)"); //Required by connection block construction code
<<<<<<< HEAD
=======
                    }
                } else {
                    while (x_connections_remaining != 0 || y_connections_remaining != 0) {
                        for (int width_offset = 0; width_offset < type.width; ++width_offset) {
                            for (int height_offset = 0; height_offset < type.height; ++height_offset) {
                                for (int ipin : fc_spec.pins) {
                                    if (type.pinloc[width_offset][height_offset][BOTTOM][ipin] && type.pinloc[width_offset][height_offset][LEFT][ipin] && (nodes_per_chan.x_max > nodes_per_chan.y_max)) {
                                        if (x_connections_remaining >= fac) {
                                            Fc[itype][ipin][iseg] += fac;
                                            x_connections_remaining -= fac;
                                        }
                                    } else if (type.pinloc[width_offset][height_offset][BOTTOM][ipin] && type.pinloc[width_offset][height_offset][LEFT][ipin] && (nodes_per_chan.y_max > nodes_per_chan.x_max)) {
                                        if (y_connections_remaining >= fac) {
                                            Fc[itype][ipin][iseg] += fac;
                                            y_connections_remaining -= fac;
                                        }
                                    } else {
                                        if (type.pinloc[width_offset][height_offset][BOTTOM][ipin] || type.pinloc[width_offset][height_offset][TOP][ipin]) {
                                            if (x_connections_remaining >= fac) {
                                                Fc[itype][ipin][iseg] += fac;
                                                x_connections_remaining -= fac;
                                            }
                                        } else if (type.pinloc[width_offset][height_offset][LEFT][ipin] || type.pinloc[width_offset][height_offset][RIGHT][ipin]) {
                                            if (y_connections_remaining >= fac) {
                                                Fc[itype][ipin][iseg] += fac;
                                                y_connections_remaining -= fac;
                                            }
                                        }
                                    }
                                }
                            }
                        }
>>>>>>> 8391cb9b
                    }
                }
            }
        }
    }

    return Fc;
}

/* frees the track to ipin mapping for each physical grid type */
static void free_type_track_to_pin_map(t_track_to_pin_lookup& track_to_pin_map,
                                       const std::vector<t_physical_tile_type>& types,
                                       int max_chan_width) {
    auto& device_ctx = g_vpr_ctx.device();

    for (unsigned int i = 0; i < device_ctx.physical_tile_types.size(); i++) {
        if (!track_to_pin_map[i].empty()) {
            for (int track = 0; track < max_chan_width; ++track) {
                for (int width = 0; width < types[i].width; ++width) {
                    for (int height = 0; height < types[i].height; ++height) {
                        for (int side = 0; side < 4; ++side) {
                            if (!track_to_pin_map[i][track][width][height][side].empty()) {
                                track_to_pin_map[i][track][width][height][side].clear();
                            }
                        }
                    }
                }
            }
        }
    }
}

/* Does the actual work of allocating the rr_graph and filling all the *
 * appropriate values.  Everything up to this was just a prelude!      */
static std::function<void(t_chan_width*)> alloc_and_load_rr_graph(RRGraphBuilder& rr_graph_builder,
                                                                  t_rr_graph_storage& L_rr_node,
                                                                  const int num_seg_types,
                                                                  const t_chan_details& chan_details_x,
                                                                  const t_chan_details& chan_details_y,
                                                                  const t_track_to_pin_lookup& track_to_pin_lookup,
                                                                  const t_pin_to_track_lookup& opin_to_track_map,
                                                                  const vtr::NdMatrix<std::vector<int>, 3>& switch_block_conn,
                                                                  t_sb_connection_map* sb_conn_map,
                                                                  const DeviceGrid& grid,
                                                                  const int Fs,
                                                                  t_sblock_pattern& sblock_pattern,
                                                                  const std::vector<vtr::Matrix<int>>& Fc_out,
                                                                  vtr::NdMatrix<int, 3>& Fc_xofs,
                                                                  vtr::NdMatrix<int, 3>& Fc_yofs,
                                                                  t_rr_node_indices& L_rr_node_indices,
                                                                  const int max_chan_width,
                                                                  const int* sets_per_seg_type_x,
                                                                  const int* sets_per_seg_type_y,
                                                                  const t_chan_width& chan_width,
                                                                  const int wire_to_ipin_switch,
                                                                  const int delayless_switch,
                                                                  const enum e_directionality directionality,
                                                                  bool* Fc_clipped,
                                                                  const t_direct_inf* directs,
                                                                  const int num_directs,
                                                                  const t_clb_to_clb_directs* clb_to_clb_directs,
                                                                  bool is_global_graph,
                                                                  const enum e_clock_modeling clock_modeling) {
    //We take special care when creating RR graph edges (there are typically many more
    //edges than nodes in an RR graph).
    //
    //In particular, all the following build_*() functions do not create the edges, but
    //instead record the edges they wish to create in rr_edges_to_create.
    //
    //We uniquify the edges to be created (avoiding any duplicates), and create
    //the edges in alloc_and_load_edges().
    //
    //By doing things in this manner we ensure we know exactly how many edges leave each RR
    //node, which avoids resizing the RR edge arrays (which can cause significant memory
    //fragmentation, and significantly increasing peak memory usage). This is important since
    //RR graph creation is the high-watermark of VPR's memory use.
    t_rr_edge_info_set rr_edges_to_create;

    t_opin_connections_scratchpad scratchpad;

    /* If Fc gets clipped, this will be flagged to true */
    *Fc_clipped = false;

    /* Connection SINKS and SOURCES to their pins. */
    for (size_t i = 0; i < grid.width(); ++i) {
        for (size_t j = 0; j < grid.height(); ++j) {
            build_rr_sinks_sources(rr_graph_builder, i, j, L_rr_node, rr_edges_to_create, L_rr_node_indices,
                                   delayless_switch, grid, &scratchpad);

            //Create the actual SOURCE->OPIN, IPIN->SINK edges
            uniquify_edges(rr_edges_to_create);
            alloc_and_load_edges(L_rr_node, rr_edges_to_create);
            rr_edges_to_create.clear();
        }
    }

    /* Build opins */
    for (size_t i = 0; i < grid.width(); ++i) {
        for (size_t j = 0; j < grid.height(); ++j) {
            for (e_side side : SIDES) {
                if (BI_DIRECTIONAL == directionality) {
                    build_bidir_rr_opins(rr_graph_builder, i, j, side, L_rr_node_indices, L_rr_node,
                                         opin_to_track_map, Fc_out, rr_edges_to_create, chan_details_x, chan_details_y,
                                         grid,
                                         directs, num_directs, clb_to_clb_directs, num_seg_types, &scratchpad);
                } else {
                    VTR_ASSERT(UNI_DIRECTIONAL == directionality);
                    bool clipped;
                    build_unidir_rr_opins(rr_graph_builder, i, j, side, grid, Fc_out, max_chan_width, sets_per_seg_type_x, sets_per_seg_type_y, chan_width,
                                          directionality, chan_details_x, chan_details_y, Fc_xofs, Fc_yofs,
                                          rr_edges_to_create, &clipped, L_rr_node_indices, L_rr_node,
                                          directs, num_directs, clb_to_clb_directs, num_seg_types, &scratchpad);
                    if (clipped) {
                        *Fc_clipped = true;
                    }
                }

                //Create the actual OPIN->CHANX/CHANY edges
                uniquify_edges(rr_edges_to_create);
                alloc_and_load_edges(L_rr_node, rr_edges_to_create);
                rr_edges_to_create.clear();
            }
        }
    }

    /* Build channels */
    VTR_ASSERT(Fs % 3 == 0);
    for (size_t i = 0; i < grid.width() - 1; ++i) {
        for (size_t j = 0; j < grid.height() - 1; ++j) {
            if (i > 0) {
                int tracks_per_chan = ((is_global_graph) ? 1 : chan_width.x_list[j]);
                build_rr_chan(rr_graph_builder, i, j, CHANX, track_to_pin_lookup, sb_conn_map, switch_block_conn,
                              CHANX_COST_INDEX_START,
                              max_chan_width, grid, tracks_per_chan,
                              sblock_pattern, Fs / 3, chan_details_x, chan_details_y,
                              rr_edges_to_create, L_rr_node,
                              wire_to_ipin_switch,
                              directionality, &scratchpad);

                //Create the actual CHAN->CHAN edges
                uniquify_edges(rr_edges_to_create);
                alloc_and_load_edges(L_rr_node, rr_edges_to_create);
                rr_edges_to_create.clear();
            }
            if (j > 0) {
                int tracks_per_chan = ((is_global_graph) ? 1 : chan_width.y_list[i]);
                build_rr_chan(rr_graph_builder, i, j, CHANY, track_to_pin_lookup, sb_conn_map, switch_block_conn,
                              CHANX_COST_INDEX_START + num_seg_types,
                              max_chan_width, grid, tracks_per_chan,
                              sblock_pattern, Fs / 3, chan_details_x, chan_details_y,
                              rr_edges_to_create, L_rr_node,
                              wire_to_ipin_switch,
                              directionality, &scratchpad);

                //Create the actual CHAN->CHAN edges
                uniquify_edges(rr_edges_to_create);
                alloc_and_load_edges(L_rr_node, rr_edges_to_create);
                rr_edges_to_create.clear();
            }
        }
    }

    std::function<void(t_chan_width*)> update_chan_width = [](t_chan_width*) {
    };
    if (clock_modeling == DEDICATED_NETWORK) {
        ClockRRGraphBuilder builder(chan_width, grid, &L_rr_node, &rr_graph_builder);
        builder.create_and_append_clock_rr_graph(num_seg_types, &rr_edges_to_create);
        uniquify_edges(rr_edges_to_create);
        alloc_and_load_edges(L_rr_node, rr_edges_to_create);
        rr_edges_to_create.clear();
        update_chan_width = [builder](t_chan_width* c) {
            builder.update_chan_width(c);
        };
    }

    L_rr_node.init_fan_in();

    return update_chan_width;
}

static void build_bidir_rr_opins(RRGraphBuilder& rr_graph_builder,
                                 const int i,
                                 const int j,
                                 const e_side side,
                                 const t_rr_node_indices& L_rr_node_indices,
                                 const t_rr_graph_storage& rr_nodes,
                                 const t_pin_to_track_lookup& opin_to_track_map,
                                 const std::vector<vtr::Matrix<int>>& Fc_out,
                                 t_rr_edge_info_set& rr_edges_to_create,
                                 const t_chan_details& chan_details_x,
                                 const t_chan_details& chan_details_y,
                                 const DeviceGrid& grid,
                                 const t_direct_inf* directs,
                                 const int num_directs,
                                 const t_clb_to_clb_directs* clb_to_clb_directs,
                                 const int num_seg_types,
                                 t_opin_connections_scratchpad* scratchpad) {
    //Don't connect pins which are not adjacent to channels around the perimeter
    if ((i == 0 && side != RIGHT)
        || (i == int(grid.width() - 1) && side != LEFT)
        || (j == 0 && side != TOP)
        || (j == int(grid.width() - 1) && side != BOTTOM)) {
        return;
    }

    auto type = grid[i][j].type;
    int width_offset = grid[i][j].width_offset;
    int height_offset = grid[i][j].height_offset;

    const vtr::Matrix<int>& Fc = Fc_out[type->index];

    for (int pin_index = 0; pin_index < type->num_pins; ++pin_index) {
        /* We only are working with opins so skip non-drivers */
        if (type->class_inf[type->pin_class[pin_index]].type != DRIVER) {
            continue;
        }

        /* Can't do anything if pin isn't at this location */
        if (0 == type->pinloc[width_offset][height_offset][side][pin_index]) {
            continue;
        }

        /* get number of tracks that this pin connects to */
        int total_pin_Fc = 0;
        for (int iseg = 0; iseg < num_seg_types; iseg++) {
            total_pin_Fc += Fc[pin_index][iseg];
        }

        RRNodeId node_index = rr_graph_builder.node_lookup().find_node(i, j, OPIN, pin_index, side);
        VTR_ASSERT(node_index);

        if (total_pin_Fc > 0) {
            get_bidir_opin_connections(rr_graph_builder, i, j, pin_index,
                                       node_index, rr_edges_to_create, opin_to_track_map,
                                       chan_details_x,
                                       chan_details_y);
        }

        /* Add in direct connections */
        get_opin_direct_connections(rr_graph_builder, i, j, side, pin_index,
                                    node_index, rr_edges_to_create, L_rr_node_indices, rr_nodes,
                                    directs, num_directs, clb_to_clb_directs, scratchpad);
    }
}

void free_rr_graph() {
    /* Frees all the routing graph data structures, if they have been       *
     * allocated.  I use rr_mem_chunk_list_head as a flag to indicate       *
     * whether or not the graph has been allocated -- if it is not NULL,    *
     * a routing graph exists and can be freed.  Hence, you can call this   *
     * routine even if you're not sure of whether a rr_graph exists or not. */

    /* Before adding any more free calls here, be sure the data is NOT chunk *
     * allocated, as ALL the chunk allocated data is already free!           */
    auto& device_ctx = g_vpr_ctx.mutable_device();

    device_ctx.read_rr_graph_filename.clear();

    for (auto& data : device_ctx.rr_node_indices) {
        data.clear();
    }

    device_ctx.rr_nodes.clear();

    device_ctx.rr_indexed_data.clear();

    device_ctx.rr_switch_inf.clear();

    device_ctx.switch_fanin_remap.clear();

    device_ctx.rr_node_metadata.clear();

    device_ctx.rr_edge_metadata.clear();

    invalidate_router_lookahead_cache();
}

static void build_rr_sinks_sources(RRGraphBuilder& rr_graph_builder,
                                   const int i,
                                   const int j,
                                   t_rr_graph_storage& L_rr_node,
                                   t_rr_edge_info_set& rr_edges_to_create,
                                   const t_rr_node_indices& L_rr_node_indices,
                                   const int delayless_switch,
                                   const DeviceGrid& grid,
                                   t_opin_connections_scratchpad* scratchpad) {
    /* Loads IPIN, SINK, SOURCE, and OPIN.
     * Loads IPIN to SINK edges, and SOURCE to OPIN edges */

    /* Since we share nodes within a large block, only
     * start tile can initialize sinks, sources, and pins */
    if (grid[i][j].width_offset > 0 || grid[i][j].height_offset > 0)
        return;

    auto type = grid[i][j].type;
    int num_class = (int)type->class_inf.size();
    const std::vector<t_class>& class_inf = type->class_inf;
    int num_pins = type->num_pins;
    const std::vector<int>& pin_class = type->pin_class;

    /* SINK and SOURCE-to-OPIN edges */
    for (int iclass = 0; iclass < num_class; ++iclass) {
        RRNodeId inode = RRNodeId::INVALID();
        if (class_inf[iclass].type == DRIVER) { /* SOURCE */
            inode = rr_graph_builder.node_lookup().find_node(i, j, SOURCE, iclass);
            VTR_ASSERT(inode);

            //Retrieve all the physical OPINs associated with this source, this includes
            //those at different grid tiles of this block
            std::vector<int> opin_nodes;
            for (int width_offset = 0; width_offset < type->width; ++width_offset) {
                for (int height_offset = 0; height_offset < type->height; ++height_offset) {
                    for (int ipin = 0; ipin < class_inf[iclass].num_pins; ++ipin) {
                        int pin_num = class_inf[iclass].pinlist[ipin];
                        /* TODO: scratchpad should be reworked to use RRNodeId */
                        std::vector<int>& physical_pins = scratchpad->scratch[0];
                        get_rr_node_indices(L_rr_node_indices, i + width_offset, j + height_offset, OPIN, pin_num, &physical_pins);
                        opin_nodes.insert(opin_nodes.end(), physical_pins.begin(), physical_pins.end());
                    }
                }
            }

            //Connect the SOURCE to each OPIN
            //TODO: rr_edges_to_create should be adapted to use RRNodeId
            for (size_t iedge = 0; iedge < opin_nodes.size(); ++iedge) {
                rr_edges_to_create.emplace_back(size_t(inode), opin_nodes[iedge], delayless_switch);
            }

            L_rr_node.set_node_cost_index(inode, SOURCE_COST_INDEX);
            L_rr_node.set_node_type(inode, SOURCE);
        } else { /* SINK */
            VTR_ASSERT(class_inf[iclass].type == RECEIVER);
            inode = rr_graph_builder.node_lookup().find_node(i, j, SINK, iclass);

            VTR_ASSERT(inode);

            /* NOTE:  To allow route throughs through clbs, change the lines below to  *
             * make an edge from the input SINK to the output SOURCE.  Do for just the *
             * special case of INPUTS = class 0 and OUTPUTS = class 1 and see what it  *
             * leads to.  If route throughs are allowed, you may want to increase the  *
             * base cost of OPINs and/or SOURCES so they aren't used excessively.      */

            /* TODO: The casting will be removed when RRGraphBuilder has the following APIs:
             * - set_node_cost_index(RRNodeId, int);
             * - set_node_type(RRNodeId, t_rr_type);
             */
            L_rr_node.set_node_cost_index(inode, SINK_COST_INDEX);
            L_rr_node.set_node_type(inode, SINK);
        }

        /* Things common to both SOURCEs and SINKs.   */
        L_rr_node.set_node_capacity(inode, class_inf[iclass].num_pins);
        L_rr_node.set_node_coordinates(inode, i, j, i + type->width - 1, j + type->height - 1);
        float R = 0.;
        float C = 0.;
        L_rr_node.set_node_rc_index(inode, find_create_rr_rc_data(R, C));
        L_rr_node.set_node_ptc_num(inode, iclass);
    }

    /* Connect IPINS to SINKS and initialize OPINS */
    //We loop through all the pin locations on the block to initialize the IPINs/OPINs,
    //and hook-up the IPINs to sinks.
    for (int ipin = 0; ipin < num_pins; ++ipin) {
        for (e_side side : SIDES) {
            for (int width_offset = 0; width_offset < type->width; ++width_offset) {
                for (int height_offset = 0; height_offset < type->height; ++height_offset) {
                    if (type->pinloc[width_offset][height_offset][side][ipin]) {
                        RRNodeId inode = RRNodeId::INVALID();
                        int iclass = pin_class[ipin];

                        if (class_inf[iclass].type == RECEIVER) {
                            //Connect the input pin to the sink
                            inode = rr_graph_builder.node_lookup().find_node(i + width_offset, j + height_offset, IPIN, ipin, side);

                            /* Input pins are uniquified, we may not always find one */
                            if (inode) {
                                RRNodeId to_node = rr_graph_builder.node_lookup().find_node(i, j, SINK, iclass);

                                //Add info about the edge to be created
                                //TODO: rr_edges_to_create should be adapted to use RRNodeId
                                rr_edges_to_create.emplace_back(size_t(inode), size_t(to_node), delayless_switch);

                                L_rr_node.set_node_cost_index(inode, IPIN_COST_INDEX);
                                L_rr_node.set_node_type(inode, IPIN);
                            }
                        } else {
                            VTR_ASSERT(class_inf[iclass].type == DRIVER);
                            //Initialize the output pin
                            // Note that we leave it's out-going edges unconnected (they will be hooked up to global routing later)
                            inode = rr_graph_builder.node_lookup().find_node(i + width_offset, j + height_offset, OPIN, ipin, side);

                            /* Output pins may not exist on some sides, we may not always find one */
                            if (inode) {
                                //Initially left unconnected
                                L_rr_node.set_node_cost_index(inode, OPIN_COST_INDEX);
                                L_rr_node.set_node_type(inode, OPIN);
                            }
                        }

                        /* Common to both DRIVERs and RECEIVERs */
                        if (inode) {
                            L_rr_node.set_node_capacity(inode, 1);
                            float R = 0.;
                            float C = 0.;
                            L_rr_node.set_node_rc_index(inode, find_create_rr_rc_data(R, C));
                            L_rr_node.set_node_ptc_num(inode, ipin);

                            //Note that we store the grid tile location and side where the pin is located,
                            //which greatly simplifies the drawing code
                            //For those pins located on multiple sides, we save the rr node index
                            //for the pin on all sides at which it exists
                            //As such, multipler driver problem can be avoided.
                            L_rr_node.set_node_coordinates(inode, i + width_offset, j + height_offset, i + width_offset, j + height_offset);
                            L_rr_node.add_node_side(inode, side);

                            // Sanity check
                            VTR_ASSERT(L_rr_node.is_node_on_specific_side(inode, side));
                            VTR_ASSERT(type->pinloc[width_offset][height_offset][side][L_rr_node.node_pin_num(inode)]);
                        }
                    }
                }
            }
        }
    }

    //Create the actual edges
}

/* Allocates/loads edges for nodes belonging to specified channel segment and initializes
 * node properties such as cost, occupancy and capacity */
static void build_rr_chan(RRGraphBuilder& rr_graph_builder,
                          const int x_coord,
                          const int y_coord,
                          const t_rr_type chan_type,
                          const t_track_to_pin_lookup& track_to_pin_lookup,
                          t_sb_connection_map* sb_conn_map,
                          const vtr::NdMatrix<std::vector<int>, 3>& switch_block_conn,
                          const int cost_index_offset,
                          const int max_chan_width,
                          const DeviceGrid& grid,
                          const int tracks_per_chan,
                          t_sblock_pattern& sblock_pattern,
                          const int Fs_per_side,
                          const t_chan_details& chan_details_x,
                          const t_chan_details& chan_details_y,
                          t_rr_edge_info_set& rr_edges_to_create,
                          t_rr_graph_storage& L_rr_node,
                          const int wire_to_ipin_switch,
                          const enum e_directionality directionality,
                          t_opin_connections_scratchpad* scratchpad) {
    /* this function builds both x and y-directed channel segments, so set up our
     * coordinates based on channel type */

    auto& device_ctx = g_vpr_ctx.device();

    //Initally a assumes CHANX
    int seg_coord = x_coord;                           //The absolute coordinate of this segment within the channel
    int chan_coord = y_coord;                          //The absolute coordinate of this channel within the device
    int seg_dimension = device_ctx.grid.width() - 2;   //-2 for no perim channels
    int chan_dimension = device_ctx.grid.height() - 2; //-2 for no perim channels
    const t_chan_details& from_chan_details = (chan_type == CHANX) ? chan_details_x : chan_details_y;
    const t_chan_details& opposite_chan_details = (chan_type == CHANX) ? chan_details_y : chan_details_x;
    t_rr_type opposite_chan_type = CHANY;
    if (chan_type == CHANY) {
        //Swap values since CHANX was assumed above
        std::swap(seg_coord, chan_coord);
        std::swap(seg_dimension, chan_dimension);
        opposite_chan_type = CHANX;
    }

    const t_chan_seg_details* seg_details = from_chan_details[x_coord][y_coord].data();

    /* figure out if we're generating switch block edges based on a custom switch block
     * description */
    bool custom_switch_block = false;
    if (sb_conn_map != nullptr) {
        VTR_ASSERT(sblock_pattern.empty() && switch_block_conn.empty());
        custom_switch_block = true;
    }

    /* Loads up all the routing resource nodes in the current channel segment */
    for (int track = 0; track < tracks_per_chan; ++track) {
        if (seg_details[track].length() == 0)
            continue;

        //Start and end coordinates of this segment along the length of the channel
        //Note that these values are in the VPR coordinate system (and do not consider
        //wire directionality), so start correspond to left/bottom and end corresponds to right/top
        int start = get_seg_start(seg_details, track, chan_coord, seg_coord);
        int end = get_seg_end(seg_details, track, start, chan_coord, seg_dimension);

        if (seg_coord > start)
            continue; /* Only process segments which start at this location */
        VTR_ASSERT(seg_coord == start);

        const t_chan_seg_details* from_seg_details = nullptr;
        if (chan_type == CHANY) {
            from_seg_details = chan_details_y[x_coord][start].data();
        } else {
            from_seg_details = chan_details_x[start][y_coord].data();
        }

        RRNodeId node = rr_graph_builder.node_lookup().find_node(x_coord, y_coord, chan_type, track);

        if (!node) {
            continue;
        }

        /* Add the edges from this track to all it's connected pins into the list */
        int num_edges = 0;
        num_edges += get_track_to_pins(rr_graph_builder, start, chan_coord, track, tracks_per_chan, node, rr_edges_to_create,
                                       track_to_pin_lookup, seg_details, chan_type, seg_dimension,
                                       wire_to_ipin_switch, directionality);

        /* get edges going from the current track into channel segments which are perpendicular to it */
        if (chan_coord > 0) {
            const t_chan_seg_details* to_seg_details;
            if (chan_type == CHANX) {
                to_seg_details = chan_details_y[start][y_coord].data();
            } else {
                VTR_ASSERT(chan_type == CHANY);
                to_seg_details = chan_details_x[x_coord][start].data();
            }
            if (to_seg_details->length() > 0) {
                num_edges += get_track_to_tracks(rr_graph_builder, chan_coord, start, track, chan_type, chan_coord,
                                                 opposite_chan_type, seg_dimension, max_chan_width, grid,
                                                 Fs_per_side, sblock_pattern, node, rr_edges_to_create,
                                                 from_seg_details, to_seg_details, opposite_chan_details,
                                                 directionality,
                                                 switch_block_conn, sb_conn_map, scratchpad);
            }
        }
        if (chan_coord < chan_dimension) {
            const t_chan_seg_details* to_seg_details;
            if (chan_type == CHANX) {
                to_seg_details = chan_details_y[start][y_coord + 1].data();
            } else {
                VTR_ASSERT(chan_type == CHANY);
                to_seg_details = chan_details_x[x_coord + 1][start].data();
            }
            if (to_seg_details->length() > 0) {
                num_edges += get_track_to_tracks(rr_graph_builder, chan_coord, start, track, chan_type, chan_coord + 1,
                                                 opposite_chan_type, seg_dimension, max_chan_width, grid,
                                                 Fs_per_side, sblock_pattern, node, rr_edges_to_create,
                                                 from_seg_details, to_seg_details, opposite_chan_details,
                                                 directionality,
                                                 switch_block_conn, sb_conn_map, scratchpad);
            }
        }

        /* walk over the switch blocks along the source track and implement edges from this track to other tracks
         * in the same channel (i.e. straight-through connections) */
        for (int target_seg = start - 1; target_seg <= end + 1; target_seg++) {
            if (target_seg != start - 1 && target_seg != end + 1) {
                /* skip straight-through connections from midpoint if non-custom switch block.
                 * currently non-custom switch blocks don't properly describe connections from the mid-point of a wire segment
                 * to other segments in the same channel (i.e. straight-through connections) */
                if (!custom_switch_block) {
                    continue;
                }
            }
            if (target_seg > 0 && target_seg < seg_dimension + 1) {
                const t_chan_seg_details* to_seg_details;
                if (chan_type == CHANX) {
                    to_seg_details = chan_details_x[target_seg][y_coord].data();
                } else {
                    VTR_ASSERT(chan_type == CHANY);
                    to_seg_details = chan_details_y[x_coord][target_seg].data();
                }
                if (to_seg_details->length() > 0) {
                    num_edges += get_track_to_tracks(rr_graph_builder, chan_coord, start, track, chan_type, target_seg,
                                                     chan_type, seg_dimension, max_chan_width, grid,
                                                     Fs_per_side, sblock_pattern, node, rr_edges_to_create,
                                                     from_seg_details, to_seg_details, from_chan_details,
                                                     directionality,
                                                     switch_block_conn, sb_conn_map, scratchpad);
                }
            }
        }

        /* Edge arrays have now been built up.  Do everything else.  */
        L_rr_node.set_node_cost_index(node, cost_index_offset + seg_details[track].index());
        L_rr_node.set_node_capacity(node, 1); /* GLOBAL routing handled elsewhere */

        if (chan_type == CHANX) {
            L_rr_node.set_node_coordinates(node, start, y_coord, end, y_coord);
        } else {
            VTR_ASSERT(chan_type == CHANY);
            L_rr_node.set_node_coordinates(node, x_coord, start, x_coord, end);
        }

        int length = end - start + 1;
        float R = length * seg_details[track].Rmetal();
        float C = length * seg_details[track].Cmetal();
        L_rr_node.set_node_rc_index(node, find_create_rr_rc_data(R, C));

        L_rr_node.set_node_ptc_num(node, track);
        L_rr_node.set_node_type(node, chan_type);
        L_rr_node.set_node_direction(node, seg_details[track].direction());
    }
}

void uniquify_edges(t_rr_edge_info_set& rr_edges_to_create) {
    std::sort(rr_edges_to_create.begin(), rr_edges_to_create.end());
    rr_edges_to_create.erase(std::unique(rr_edges_to_create.begin(), rr_edges_to_create.end()), rr_edges_to_create.end());
}

void alloc_and_load_edges(t_rr_graph_storage& L_rr_node,
                          const t_rr_edge_info_set& rr_edges_to_create) {
    L_rr_node.alloc_and_load_edges(&rr_edges_to_create);
}

/**
 * @brief allocate pin to track map for each segment type individually and then combine into a single vector
 * 
 *   @param pin_type                A pin may be unconnected (OPEN), driving a net (DRIVER), or in the fanout (RECEIVER)
 *   @param Fc                      Specifies the actual Fc value for a particular block type, pin, and segment combination
 *   @param Type                    Block type (Empty, io, clb, memory, etc)
 *   @param perturb_switch_pattern  
 *   @param directionality          Graph directionality (Unidirectional or bidirectional)
 *   @param num_seg_types           Number of different segment types specified in architecture
 *   @param sets_per_seg_type       Number of wire sets for each type of segment (Ex: If unidir, one segment, channel width 100, there will be 50 sets with 2 wires each)
 */
static vtr::NdMatrix<std::vector<int>, 4> alloc_and_load_pin_to_track_map(const e_pin_type pin_type,
                                                                          const vtr::Matrix<int>& Fc,
                                                                          const t_physical_tile_type_ptr Type,
                                                                          const std::vector<bool>& perturb_switch_pattern,
                                                                          const e_directionality directionality,
                                                                          const int num_seg_types,
                                                                          const int* sets_per_seg_type) {
    /* allocate 'result' matrix and initialize entries to OPEN. also allocate and intialize matrix which will be
     * used to index into the correct entries when loading up 'result' */

    auto result = vtr::NdMatrix<std::vector<int>, 4>({
        size_t(Type->num_pins), //[0..num_pins-1]
        size_t(Type->width),    //[0..width-1]
        size_t(Type->height),   //[0..height-1]
        4,                      //[0..sides-1]
    });

    /* multiplier for unidirectional vs bidirectional architectures */
    int fac = 1;
    if (directionality == UNI_DIRECTIONAL) {
        fac = 2;
    }

    /* load the pin to track matrix by looking at each segment type in turn */
    int seg_type_start_track = 0;
    for (int iseg = 0; iseg < num_seg_types; iseg++) {
        int num_seg_type_tracks = fac * sets_per_seg_type[iseg];

        /* determine the maximum Fc to this segment type across all pins */
        int max_Fc = 0;
        for (int pin_index = 0; pin_index < Type->num_pins; ++pin_index) {
            int pin_class = Type->pin_class[pin_index];
            if (Fc[pin_index][iseg] > max_Fc && Type->class_inf[pin_class].type == pin_type) {
                max_Fc = Fc[pin_index][iseg];
            }
        }

        /* get pin connections to tracks of the current segment type */
        auto pin_to_seg_type_map = alloc_and_load_pin_to_seg_type(pin_type,
                                                                  num_seg_type_tracks, max_Fc, Type, perturb_switch_pattern[iseg], directionality);

        /* connections in pin_to_seg_type_map are within that seg type -- i.e. in the [0,num_seg_type_tracks-1] range.
         * now load up 'result' array with these connections, but offset them so they are relative to the channel
         * as a whole */
        for (int ipin = 0; ipin < Type->num_pins; ipin++) {
            for (int iwidth = 0; iwidth < Type->width; iwidth++) {
                for (int iheight = 0; iheight < Type->height; iheight++) {
                    for (int iside = 0; iside < 4; iside++) {
                        for (int iconn = 0; iconn < max_Fc; iconn++) {
                            int relative_track_ind = pin_to_seg_type_map[ipin][iwidth][iheight][iside][iconn];

                            if (relative_track_ind == OPEN) continue;

                            int absolute_track_ind = relative_track_ind + seg_type_start_track;

                            VTR_ASSERT(absolute_track_ind >= 0);
                            result[ipin][iwidth][iheight][iside].push_back(absolute_track_ind);
                        }
                    }
                }
            }
        }

        /* next seg type will start at this track index */
        seg_type_start_track += num_seg_type_tracks;
    }

    return result;
}

static vtr::NdMatrix<int, 5> alloc_and_load_pin_to_seg_type(const e_pin_type pin_type,
                                                            const int num_seg_type_tracks,
                                                            const int Fc,
                                                            const t_physical_tile_type_ptr Type,
                                                            const bool perturb_switch_pattern,
                                                            const e_directionality directionality) {
    /* Note: currently a single value of Fc is used across each pin. In the future
     * the looping below will have to be modified if we want to account for pin-based
     * Fc values */

    /* NB:  This wastes some space.  Could set tracks_..._pin[ipin][ioff][iside] =
     * NULL if there is no pin on that side, or that pin is of the wrong type.
     * Probably not enough memory to worry about, esp. as it's temporary.
     * If pin ipin on side iside does not exist or is of the wrong type,
     * tracks_connected_to_pin[ipin][iside][0] = OPEN.                               */

    if (Type->num_pins < 1) {
        return vtr::NdMatrix<int, 5>();
    }

    auto tracks_connected_to_pin = vtr::NdMatrix<int, 5>({
                                                             size_t(Type->num_pins), //[0..num_pins-1]
                                                             size_t(Type->width),    //[0..width-1]
                                                             size_t(Type->height),   //[0..height-1]
                                                             NUM_SIDES,              //[0..NUM_SIDES-1]
                                                             size_t(Fc)              //[0..Fc-1]
                                                         },
                                                         OPEN); //Unconnected

    //Number of *physical* pins on each side.
    //Note that his may be more than the logical number of pins (i.e.
    //Type->num_pins) if a logical pin has multiple specified physical
    //pinlocations (i.e. appears on multiple sides of the block)
    auto num_dir = vtr::NdMatrix<int, 3>({
                                             size_t(Type->width),  //[0..width-1]
                                             size_t(Type->height), //[0..height-1]
                                             NUM_SIDES             //[0..NUM_SIDES-1]
                                         },
                                         0);

    //List of *physical* pins of the correct type on each side of the current
    //block type. For a specific width/height/side the valid enteries in the
    //last dimension are [0 .. num_dir[width][height][side]-1]
    //
    //Max possible space alloced for simplicity
    auto dir_list = vtr::NdMatrix<int, 4>({
                                              size_t(Type->width),   //[0..width-1]
                                              size_t(Type->height),  //[0..height-1]
                                              NUM_SIDES,             //[0..NUM_SIDES-1]
                                              size_t(Type->num_pins) //[0..num_pins-1]
                                          },
                                          -1); //Defensive coding: Initialize to invalid

    //Number of currently assigned physical pins
    auto num_done_per_dir = vtr::NdMatrix<int, 3>({
                                                      size_t(Type->width),  //[0..width-1]
                                                      size_t(Type->height), //[0..height-1]
                                                      NUM_SIDES             //[0..NUM_SIDES-1]
                                                  },
                                                  0);

    //Record the physical pin locations and counts per side/offsets combination
    for (int pin = 0; pin < Type->num_pins; ++pin) {
        int pin_class = Type->pin_class[pin];
        if (Type->class_inf[pin_class].type != pin_type) /* Doing either ipins OR opins */
            continue;

        /* Pins connecting only to global resources get no switches -> keeps area model accurate. */
        if (Type->is_ignored_pin[pin])
            continue;

        for (int width = 0; width < Type->width; ++width) {
            for (int height = 0; height < Type->height; ++height) {
                for (e_side side : SIDES) {
                    if (Type->pinloc[width][height][side][pin] == 1) {
                        dir_list[width][height][side][num_dir[width][height][side]] = pin;
                        num_dir[width][height][side]++;
                    }
                }
            }
        }
    }

    //Total the number of physical pins
    int num_phys_pins = 0;
    for (int width = 0; width < Type->width; ++width) {
        for (int height = 0; height < Type->height; ++height) {
            for (e_side side : SIDES) {
                num_phys_pins += num_dir[width][height][side]; /* Num. physical pins per type */
            }
        }
    }

    std::vector<t_pin_loc> pin_ordering;

    /* Connection block I use distributes pins evenly across the tracks      *
     * of ALL sides of the clb at once.  Ensures that each pin connects      *
     * to spaced out tracks in its connection block, and that the other      *
     * pins (potentially in other C blocks) connect to the remaining tracks  *
     * first.  Doesn't matter for large Fc, but should make a fairly         *
     * good low Fc block that leverages the fact that usually lots of pins   *
     * are logically equivalent.                                             */

    const e_side init_side = LEFT;
    const int init_width = 0;
    const int init_height = 0;

    e_side side = init_side;
    int width = init_width;
    int height = init_height;
    int pin = 0;
    int pin_index = -1;

    //Determine the order in which physical pins will be considered while building
    //the connection block. This generally tries to order the pins so they are 'spread'
    //out (in hopes of yielding good connection diversity)
    while (pin < num_phys_pins) {
        if (height == init_height && width == init_width && side == init_side) {
            //Completed one loop through all the possible offsets/side combinations
            pin_index++;
        }

        advance_to_next_block_side(Type, width, height, side);

        VTR_ASSERT_MSG(pin_index < num_phys_pins, "Physical block pins bound number of logical block pins");

        if (num_done_per_dir[width][height][side] >= num_dir[width][height][side]) {
            continue;
        }

        int pin_num = dir_list[width][height][side][pin_index];
        VTR_ASSERT(pin_num >= 0);
        VTR_ASSERT(Type->pinloc[width][height][side][pin_num]);

        t_pin_loc pin_loc;
        pin_loc.pin_index = pin_num;
        pin_loc.width_offset = width;
        ;
        pin_loc.height_offset = height;
        pin_loc.side = side;

        pin_ordering.push_back(pin_loc);

        num_done_per_dir[width][height][side]++;
        pin++;
    }

    VTR_ASSERT(pin == num_phys_pins);
    VTR_ASSERT(pin_ordering.size() == size_t(num_phys_pins));

    if (perturb_switch_pattern) {
        load_perturbed_connection_block_pattern(tracks_connected_to_pin,
                                                pin_ordering,
                                                num_seg_type_tracks, num_seg_type_tracks, Fc, directionality);
    } else {
        load_uniform_connection_block_pattern(tracks_connected_to_pin,
                                              pin_ordering,
                                              num_seg_type_tracks, num_seg_type_tracks, Fc, directionality);
    }

#ifdef ENABLE_CHECK_ALL_TRACKS
    check_all_tracks_reach_pins(Type, tracks_connected_to_pin, num_seg_type_tracks,
                                Fc, pin_type);
#endif

    return tracks_connected_to_pin;
}

static void advance_to_next_block_side(t_physical_tile_type_ptr Type, int& width_offset, int& height_offset, e_side& side) {
    //State-machine transitions for advancing around all sides of a block

    //This state-machine transitions in the following order:
    //
    //                           TOP
    //                           --->
    //
    //            **********************************
    //            *    10    |    11    |    12    *
    //            * 3     25 | 6     22 | 9     19 *
    //            *    36    |    35    |    34    *
    //            *----------|----------|----------*
    //       ^    *    13    |    14    |    15    *    |
    //  LEFT |    * 2     26 | 5     23 | 8     20 *    | RIGHT
    //       |    *    33    |    32    |    31    *    v
    //            *----------|----------|----------*
    //            *    16    |    17    |    18    *
    //            * 1     27 | 4     24 | 7     21 *
    //            *    30    |    29    |    28    *
    //            **********************************
    //
    //                           <---
    //                          BOTTOM
    //
    // where each 'square' in the above diagram corresponds to a grid tile of
    // the block of width=3 and height=3. The numbers correspond to the visiting order starting
    // from '1' (width_offset=0, height_offset=0, side=LEFT).
    //
    // Note that for blocks of width == 1 and height == 1 this iterates through the sides
    // in clock-wise order:
    //
    //      ***********
    //      *    2    *
    //      * 1     3 *
    //      *    4    *
    //      ***********
    //

    //Validate current state
    VTR_ASSERT(width_offset >= 0 && width_offset < Type->width);
    VTR_ASSERT(height_offset >= 0 && height_offset < Type->height);
    VTR_ASSERT(side == LEFT || side == RIGHT || side == BOTTOM || side == TOP);

    if (side == LEFT) {
        if (height_offset == Type->height - 1 && width_offset == Type->width - 1) {
            //Finished the last left edge column
            side = TOP; //Turn clockwise
            width_offset = 0;
            height_offset = Type->height - 1;
        } else if (height_offset == Type->height - 1) {
            //Finished the current left edge column
            VTR_ASSERT(width_offset != Type->width - 1);

            //Move right to the next left edge column
            width_offset++;
            height_offset = 0;
        } else {
            height_offset++; //Advance up current left edge column
        }
    } else if (side == TOP) {
        if (height_offset == 0 && width_offset == Type->width - 1) {
            //Finished the last top edge row
            side = RIGHT; //Turn clockwise
            width_offset = Type->width - 1;
            height_offset = Type->height - 1;
        } else if (width_offset == Type->width - 1) {
            //Finished the current top edge row
            VTR_ASSERT(height_offset != 0);

            //Move down to the next top edge row
            height_offset--;
            width_offset = 0;
        } else {
            width_offset++; //Advance right along current top edge row
        }
    } else if (side == RIGHT) {
        if (height_offset == 0 && width_offset == 0) {
            //Finished the last right edge column
            side = BOTTOM; //Turn clockwise
            width_offset = Type->width - 1;
            height_offset = 0;
        } else if (height_offset == 0) {
            //Finished the current right edge column
            VTR_ASSERT(width_offset != 0);

            //Move left to the next right edge column
            width_offset--;
            height_offset = Type->height - 1;
        } else {
            height_offset--; //Advance down current right edge column
        }
    } else {
        VTR_ASSERT(side == BOTTOM);
        if (height_offset == Type->height - 1 && width_offset == 0) {
            //Finished the last bottom edge row
            side = LEFT; //Turn clockwise
            width_offset = 0;
            height_offset = 0;
        } else if (width_offset == 0) {
            //Finished the current bottom edge row
            VTR_ASSERT(height_offset != Type->height - 1);

            //Move up to the next bottom edge row
            height_offset++;
            width_offset = Type->width - 1;
        } else {
            width_offset--; //Advance left along current bottom edge row
        }
    }

    //Validate next state
    VTR_ASSERT(width_offset >= 0 && width_offset < Type->width);
    VTR_ASSERT(height_offset >= 0 && height_offset < Type->height);
    VTR_ASSERT(side == LEFT || side == RIGHT || side == BOTTOM || side == TOP);
}

static float pattern_fmod(float a, float b) {
    /* Compute a modulo b. */
    float raw_result = a - (int)(a / b) * b;

    if (raw_result < 0.0f) {
        return 0.0f;
    }

    if (raw_result >= b) {
        return 0.0f;
    }

    return raw_result;
}

static void load_uniform_connection_block_pattern(vtr::NdMatrix<int, 5>& tracks_connected_to_pin,
                                                  const std::vector<t_pin_loc>& pin_locations,
                                                  const int x_chan_width,
                                                  const int y_chan_width,
                                                  const int Fc,
                                                  enum e_directionality directionality) {
    /* Loads the tracks_connected_to_pin array with an even distribution of     *
     * switches across the tracks for each pin.  For example, each pin connects *
     * to every 4.3rd track in a channel, with exactly which tracks a pin       *
     * connects to staggered from pin to pin.                                   */

    /* Uni-directional drive is implemented to ensure no directional bias and this means
     * two important comments noted below                                                */
    /* 1. Spacing should be (W/2)/(Fc/2), and step_size should be spacing/(num_phys_pins),
     *    and lay down 2 switches on an adjacent pair of tracks at a time to ensure
     *    no directional bias. Basically, treat W (even) as W/2 pairs of tracks, and
     *    assign switches to a pair at a time. Can do this because W is guaranteed to
     *    be even-numbered; however same approach cannot be applied to Fc_out pattern
     *    when L > 1 and W <> 2L multiple.
     *
     * 2. This generic pattern should be considered the tileable physical layout,
     *    meaning all track # here are physical #'s,
     *    so later must use vpr_to_phy conversion to find actual logical #'s to connect.
     *    This also means I will not use get_output_block_companion_track to ensure
     *    no bias, since that describes a logical # -> that would confuse people.  */

    int max_width = 0;
    int max_height = 0;

    int num_phys_pins = pin_locations.size();

    /* Keep a record of how many times each track is selected at each
     * (side, dx, dy) of the block. This is used to ensure a diversity of tracks are
     * assigned to pins that might be related. For a given (side, dx, dy), the counts will be
     * decremented after all the tracks have been selected at least once, so the
     * counts will not get too big.
     */
    std::vector<std::vector<std::vector<std::vector<char>>>> excess_tracks_selected;
    excess_tracks_selected.resize(NUM_SIDES);

    for (int i = 0; i < num_phys_pins; ++i) {
        int width = pin_locations[i].width_offset;
        int height = pin_locations[i].height_offset;

        max_width = std::max(max_width, width);
        max_height = std::max(max_height, height);
    }

    for (int iside = 0; iside < NUM_SIDES; iside++) {
        excess_tracks_selected[iside].resize(max_width + 1);

        for (int dx = 0; dx <= max_width; dx++) {
            excess_tracks_selected[iside][dx].resize(max_height + 1);

            for (int dy = 0; dy <= max_height; dy++) {
                int max_chan_width = (((iside == TOP) || (iside == BOTTOM)) ? x_chan_width : y_chan_width);
                excess_tracks_selected[iside][dx][dy].resize(max_chan_width);
            }
        }
    }

    for (int i = 0; i < num_phys_pins; ++i) {
        e_side side = pin_locations[i].side;
        int width = pin_locations[i].width_offset;
        int height = pin_locations[i].height_offset;

        int max_chan_width = (((side == TOP) || (side == BOTTOM)) ? x_chan_width : y_chan_width);

        for (int j = 0; j < max_chan_width; j++) {
            excess_tracks_selected[side][width][height][j] = 0;
        }
    }

    int group_size;

    if (directionality == BI_DIRECTIONAL) {
        group_size = 1;
    } else {
        VTR_ASSERT(directionality == UNI_DIRECTIONAL);
        group_size = 2;
    }

    VTR_ASSERT((x_chan_width % group_size == 0) && (y_chan_width % group_size == 0) && (Fc % group_size == 0));

    /* offset is used to move to a different point in the track space if it is detected that
     * the tracks being assigned overlap recently assigned tracks, with the goal of increasing
     * track diversity.
     */
    int offset = 0;

    for (int i = 0; i < num_phys_pins; ++i) {
        int pin = pin_locations[i].pin_index;
        e_side side = pin_locations[i].side;
        int width = pin_locations[i].width_offset;
        int height = pin_locations[i].height_offset;

        /* Bi-directional treats each track separately, uni-directional works with pairs of tracks */
        for (int j = 0; j < (Fc / group_size); ++j) {
            int max_chan_width = (((side == TOP) || (side == BOTTOM)) ? x_chan_width : y_chan_width);
            float step_size = (float)max_chan_width / (float)(Fc * num_phys_pins);

            VTR_ASSERT(Fc > 0);
            float fc_step = (float)max_chan_width / (float)Fc;

            /* We may go outside the track ID space, because of offset, so use modulo arithmetic below. */

            float ftrack = pattern_fmod((i + offset) * step_size, fc_step) + (j * fc_step);
            int itrack = ((int)ftrack) * group_size;

            if (j == 0) {
                /* Check if tracks to be assigned by the algorithm were recently assigned to pins at this
                 * (side, dx, dy). If so, loop through all possible alternative track
                 * assignments to find ones that include the most tracks that haven't been selected recently.
                 */
                for (;;) {
                    int saved_offset_increment = 0;
                    int max_num_unassigned_tracks = 0;

                    /* Across all potential track assignments, determine the maximum number of recently
                     * unassigned tracks that can be assigned this iteration. offset_increment is used to
                     * increment through the potential track assignments. The nested loops inside the
                     * offset_increment loop, iterate through all the tracks associated with a particular
                     * track assignment.
                     */

                    for (int offset_increment = 0; offset_increment < num_phys_pins; offset_increment++) {
                        int num_unassigned_tracks = 0;
                        int num_total_tracks = 0;

                        for (int j2 = 0; j2 < (Fc / group_size); ++j2) {
                            ftrack = pattern_fmod((i + offset + offset_increment) * step_size, fc_step) + (j2 * fc_step);
                            itrack = ((int)ftrack) * group_size;

                            for (int k = 0; k < group_size; ++k) {
                                if (excess_tracks_selected[side][width][height][(itrack + k) % max_chan_width] == 0) {
                                    num_unassigned_tracks++;
                                }

                                num_total_tracks++;
                            }
                        }

                        if (num_unassigned_tracks > max_num_unassigned_tracks) {
                            max_num_unassigned_tracks = num_unassigned_tracks;
                            saved_offset_increment = offset_increment;
                        }

                        if (num_unassigned_tracks == num_total_tracks) {
                            /* We can't do better than this, so end search. */
                            break;
                        }
                    }

                    if (max_num_unassigned_tracks > 0) {
                        /* Use the minimum offset increment that achieves the desired goal of track diversity,
                         * so the patterns produced are similar to the old algorithm (which doesn't explicitly
                         * monitor track diversity).
                         */

                        offset += saved_offset_increment;

                        ftrack = pattern_fmod((i + offset) * step_size, fc_step);
                        itrack = ((int)ftrack) * group_size;

                        break;
                    } else {
                        /* All tracks have been assigned recently. Decrement the excess_tracks_selected counts for
                         * this location (side, dx, dy), modifying the memory of recently assigned
                         * tracks. A decrement is done rather than a reset, so if there was some unevenness of track
                         * assignment, that will be factored into the next round of track assignment.
                         */
                        for (int k = 0; k < max_chan_width; k++) {
                            VTR_ASSERT(excess_tracks_selected[side][width][height][k] > 0);
                            excess_tracks_selected[side][width][height][k]--;
                        }
                    }
                }
            }

            /* Assign the group of tracks for the Fc pattern */
            for (int k = 0; k < group_size; ++k) {
                tracks_connected_to_pin[pin][width][height][side][group_size * j + k] = (itrack + k) % max_chan_width;

                excess_tracks_selected[side][width][height][(itrack + k) % max_chan_width]++;
            }
        }
    }
}

static void load_perturbed_connection_block_pattern(vtr::NdMatrix<int, 5>& tracks_connected_to_pin,
                                                    const std::vector<t_pin_loc>& pin_locations,
                                                    const int x_chan_width,
                                                    const int y_chan_width,
                                                    const int Fc,
                                                    enum e_directionality directionality) {
    /* Loads the tracks_connected_to_pin array with an unevenly distributed     *
     * set of switches across the channel.  This is done for inputs when        *
     * Fc_input = Fc_output to avoid creating "pin domains" -- certain output   *
     * pins being able to talk only to certain input pins because their switch  *
     * patterns exactly line up.  Distribute Fc/2 + 1 switches over half the    *
     * channel and Fc/2 - 1 switches over the other half to make the switch     *
     * pattern different from the uniform one of the outputs.  Also, have half  *
     * the pins put the "dense" part of their connections in the first half of  *
     * the channel and the other half put the "dense" part in the second half,  *
     * to make sure each track can connect to about the same number of ipins.   */

    VTR_ASSERT(directionality == BI_DIRECTIONAL);

    int Fc_dense = (Fc / 2) + 1;
    int Fc_sparse = Fc - Fc_dense; /* Works for even or odd Fc */
    int Fc_half[2];

    int num_phys_pins = pin_locations.size();

    for (int i = 0; i < num_phys_pins; ++i) {
        int pin = pin_locations[i].pin_index;
        e_side side = pin_locations[i].side;
        int width = pin_locations[i].width_offset;
        int height = pin_locations[i].height_offset;

        int max_chan_width = (((side == TOP) || (side == BOTTOM)) ? x_chan_width : y_chan_width);
        float step_size = (float)max_chan_width / (float)(Fc * num_phys_pins);

        float spacing_dense = (float)max_chan_width / (float)(2 * Fc_dense);
        float spacing_sparse = (float)max_chan_width / (float)(2 * Fc_sparse);
        float spacing[2];

        /* Flip every pin to balance switch density */
        spacing[i % 2] = spacing_dense;
        Fc_half[i % 2] = Fc_dense;
        spacing[(i + 1) % 2] = spacing_sparse;
        Fc_half[(i + 1) % 2] = Fc_sparse;

        float ftrack = i * step_size; /* Start point.  Staggered from pin to pin */
        int iconn = 0;

        for (int ihalf = 0; ihalf < 2; ihalf++) { /* For both dense and sparse halves. */
            for (int j = 0; j < Fc_half[ihalf]; ++j) {
                /* Can occasionally get wraparound due to floating point rounding.
                 * This is okay because the starting position > 0 when this occurs
                 * so connection is valid and fine */
                int itrack = (int)ftrack;
                itrack = itrack % max_chan_width;
                tracks_connected_to_pin[pin][width][height][side][iconn] = itrack;

                ftrack += spacing[ihalf];
                iconn++;
            }
        }
    } /* End for all physical pins. */
}

#ifdef ENABLE_CHECK_ALL_TRACKS

static void check_all_tracks_reach_pins(t_logical_block_type_ptr type,
                                        int***** tracks_connected_to_pin,
                                        int max_chan_width,
                                        int Fc,
                                        enum e_pin_type ipin_or_opin) {
    /* Checks that all tracks can be reached by some pin.   */
    VTR_ASSERT(max_chan_width > 0);

    int* num_conns_to_track; /* [0..max_chan_width-1] */
    num_conns_to_track = (int*)vtr::calloc(max_chan_width, sizeof(int));

    for (int pin = 0; pin < type->num_pins; ++pin) {
        for (int width = 0; width < type->width; ++width) {
            for (int height = 0; height < type->height; ++height) {
                for (int side = 0; side < 4; ++side) {
                    if (tracks_connected_to_pin[pin][width][height][side][0] != OPEN) { /* Pin exists */
                        for (int conn = 0; conn < Fc; ++conn) {
                            int track = tracks_connected_to_pin[pin][width][height][side][conn];
                            num_conns_to_track[track]++;
                        }
                    }
                }
            }
        }
    }

    for (int track = 0; track < max_chan_width; ++track) {
        if (num_conns_to_track[track] <= 0) {
            VTR_LOG_ERROR("check_all_tracks_reach_pins: Track %d does not connect to any CLB %ss.\n",
                          track, (ipin_or_opin == DRIVER ? "OPIN" : "IPIN"));
        }
    }
    free(num_conns_to_track);
}
#endif

/* Allocates and loads the track to ipin lookup for each physical grid type. This
 * is the same information as the ipin_to_track map but accessed in a different way. */

static vtr::NdMatrix<std::vector<int>, 4> alloc_and_load_track_to_pin_lookup(vtr::NdMatrix<std::vector<int>, 4> pin_to_track_map,
                                                                             const vtr::Matrix<int>& Fc,
                                                                             const int type_width,
                                                                             const int type_height,
                                                                             const int num_pins,
                                                                             const int max_chan_width,
                                                                             const int num_seg_types) {
    /* [0..max_chan_width-1][0..width][0..height][0..3].  For each track number
     * it stores a vector for each of the four sides.  x-directed channels will
     * use the TOP and   BOTTOM vectors to figure out what clb input pins they
     * connect to above  and below them, respectively, while y-directed channels
     * use the LEFT and RIGHT vectors.  Each vector contains an nelem field
     * saying how many ipins it connects to.  The list[0..nelem-1] array then
     * gives the pin numbers.                                                  */

    /* Note that a clb pin that connects to a channel on its RIGHT means that  *
     * that channel connects to a clb pin on its LEFT.  The convention used    *
     * here is always in the perspective of the CLB                            */

    if (num_pins < 1) {
        return vtr::NdMatrix<std::vector<int>, 4>();
    }

    /* Alloc and zero the the lookup table */
    auto track_to_pin_lookup = vtr::NdMatrix<std::vector<int>, 4>({size_t(max_chan_width), size_t(type_width), size_t(type_height), 4});

    /* Count number of pins to which each track connects  */
    for (int pin = 0; pin < num_pins; ++pin) {
        for (int width = 0; width < type_width; ++width) {
            for (int height = 0; height < type_height; ++height) {
                for (int side = 0; side < 4; ++side) {
                    if (pin_to_track_map[pin][width][height][side].empty())
                        continue;

                    /* get number of tracks to which this pin connects */
                    int num_tracks = 0;
                    for (int iseg = 0; iseg < num_seg_types; iseg++) {
                        num_tracks += Fc[pin][iseg];
                    }

                    for (int conn = 0; conn < num_tracks; ++conn) {
                        int track = pin_to_track_map[pin][width][height][side][conn];
                        VTR_ASSERT(track < max_chan_width);
                        VTR_ASSERT(track >= 0);
                        track_to_pin_lookup[track][width][height][side].push_back(pin);
                    }
                }
            }
        }
    }

    return track_to_pin_lookup;
}

std::string describe_rr_node(int inode) {
    auto& device_ctx = g_vpr_ctx.device();
    const auto& rr_graph = device_ctx.rr_graph;

    std::string msg = vtr::string_fmt("RR node: %d", inode);

    auto rr_node = device_ctx.rr_nodes[inode];

    msg += vtr::string_fmt(" type: %s", rr_node.type_string());

    msg += vtr::string_fmt(" location: (%d,%d)", rr_node.xlow(), rr_node.ylow());
    if (rr_node.xlow() != rr_node.xhigh() || rr_node.ylow() != rr_node.yhigh()) {
        msg += vtr::string_fmt(" <-> (%d,%d)", rr_node.xhigh(), rr_node.yhigh());
    }

    if (rr_graph.node_type(RRNodeId(inode)) == CHANX || rr_graph.node_type(RRNodeId(inode)) == CHANY) {
        int cost_index = rr_node.cost_index();

        int seg_index = device_ctx.rr_indexed_data[cost_index].seg_index;
        std::string rr_node_direction_string = rr_graph.node_direction_string(RRNodeId(inode));

        if (seg_index < (int)device_ctx.rr_segments.size()) {
            msg += vtr::string_fmt(" track: %d len: %d longline: %d seg_type: %s dir: %s",
                                   rr_node.track_num(),
                                   rr_node.length(),
                                   device_ctx.rr_segments[seg_index].longline,
                                   device_ctx.rr_segments[seg_index].name.c_str(),
                                   rr_node_direction_string.c_str());
        } else {
            msg += vtr::string_fmt(" track: %d len: %d seg_type: ILLEGAL_SEG_INDEX %d dir: %s",
                                   rr_node.track_num(),
                                   rr_node.length(),
                                   seg_index,
                                   rr_node_direction_string.c_str());
        }
    } else if (rr_graph.node_type(RRNodeId(inode)) == IPIN || rr_graph.node_type(RRNodeId(inode)) == OPIN) {
        auto type = device_ctx.grid[rr_node.xlow()][rr_node.ylow()].type;
        std::string pin_name = block_type_pin_index_to_name(type, rr_node.pin_num());

        msg += vtr::string_fmt(" pin: %d pin_name: %s",
                               rr_node.pin_num(),
                               pin_name.c_str());
    } else {
        VTR_ASSERT(rr_graph.node_type(RRNodeId(inode)) == SOURCE || rr_graph.node_type(RRNodeId(inode)) == SINK);

        msg += vtr::string_fmt(" class: %d", rr_node.class_num());
    }

    msg += vtr::string_fmt(" capacity: %d", rr_graph.node_capacity(RRNodeId(inode)));
    msg += vtr::string_fmt(" fan-in: %d", rr_graph.node_fan_in(RRNodeId(inode)));
    msg += vtr::string_fmt(" fan-out: %d", rr_node.num_edges());

    return msg;
}

static void build_unidir_rr_opins(RRGraphBuilder& rr_graph_builder,
                                  const int i,
                                  const int j,
                                  const e_side side,
                                  const DeviceGrid& grid,
                                  const std::vector<vtr::Matrix<int>>& Fc_out,
                                  const int max_chan_width,
                                  const int* sets_per_seg_type_x,
                                  const int* sets_per_seg_type_y,
                                  const t_chan_width& chan_width,
                                  const enum e_directionality directionality,
                                  const t_chan_details& chan_details_x,
                                  const t_chan_details& chan_details_y,
                                  vtr::NdMatrix<int, 3>& Fc_xofs,
                                  vtr::NdMatrix<int, 3>& Fc_yofs,
                                  t_rr_edge_info_set& rr_edges_to_create,
                                  bool* Fc_clipped,
                                  const t_rr_node_indices& L_rr_node_indices,
                                  const t_rr_graph_storage& rr_nodes,
                                  const t_direct_inf* directs,
                                  const int num_directs,
                                  const t_clb_to_clb_directs* clb_to_clb_directs,
                                  const int num_seg_types,
                                  t_opin_connections_scratchpad* scratchpad) {
    /*
     * This routine adds the edges from opins to channels at the specified
     * grid location (i,j) and grid tile side
     */
    *Fc_clipped = false;

    auto type = grid[i][j].type;

    int width_offset = grid[i][j].width_offset;
    int height_offset = grid[i][j].height_offset;

    /* Go through each pin and find its fanout. */
    for (int pin_index = 0; pin_index < type->num_pins; ++pin_index) {
        /* Skip global pins and pins that are not of DRIVER type */
        int class_index = type->pin_class[pin_index];
        if (type->class_inf[class_index].type != DRIVER) {
            continue;
        }
        if (type->is_ignored_pin[pin_index]) {
            continue;
        }

        RRNodeId opin_node_index = rr_graph_builder.node_lookup().find_node(i, j, OPIN, pin_index, side);
        if (!opin_node_index) continue; //No valid from node

        for (int iseg = 0; iseg < num_seg_types; iseg++) {
            /* get Fc for this segment type */
            int seg_type_Fc = Fc_out[type->index][pin_index][iseg];
            VTR_ASSERT(seg_type_Fc >= 0);
            if (seg_type_Fc == 0) {
                continue;
            }

            /* Can't do anything if pin isn't at this location */
            if (0 == type->pinloc[width_offset][height_offset][side][pin_index]) {
                continue;
            }

            /* Figure out the chan seg at that side.
             * side is the side of the logic or io block. */
            bool vert = ((side == TOP) || (side == BOTTOM));
            bool pos_dir = ((side == TOP) || (side == RIGHT));
            t_rr_type chan_type = (vert ? CHANX : CHANY);
            int chan = (vert ? (j) : (i));
            int seg = (vert ? (i) : (j));
            int max_len = (vert ? grid.width() : grid.height());
            vtr::NdMatrix<int, 3>& Fc_ofs = (vert ? Fc_xofs : Fc_yofs);
            if (false == pos_dir) {
                --chan;
            }

            int fac = 1;
            if (UNI_DIRECTIONAL == directionality) {
                fac = 2;
            }
<<<<<<< HEAD
            // Since the Fc data structure only supports one Fc spec per pin, for designs with different channel
            // widths we need to adjust the Fc value for the smaller channel to the correct value. This is a special case
            // that only applies to blocks with pins that connect to both channels.
            if ((type->pinloc[width_offset][height_offset][LEFT][pin_index] && type->pinloc[width_offset][height_offset][TOP][pin_index]) && (chan_width.x_max > chan_width.y_max) && (chan_type == CHANY)) {
                seg_type_Fc = vtr::nint(fac * sets_per_seg_type_y[iseg] * type->fc_specs[pin_index].fc_value);
                seg_type_Fc += (seg_type_Fc % fac);
                // Clip to the maximum number of wires
                if (seg_type_Fc > sets_per_seg_type_y[iseg] * fac) {
                    seg_type_Fc = sets_per_seg_type_y[iseg] * fac;
                }
            } else if ((type->pinloc[width_offset][height_offset][LEFT][pin_index] && type->pinloc[width_offset][height_offset][TOP][pin_index]) && (chan_width.x_max < chan_width.y_max) && (chan_type == CHANX)) {
                seg_type_Fc = vtr::nint(fac * sets_per_seg_type_x[iseg] * type->fc_specs[pin_index].fc_value);
                seg_type_Fc += (seg_type_Fc % fac);
                // Clip to the maximum number of wires
                if (seg_type_Fc > sets_per_seg_type_x[iseg] * fac) {
                    seg_type_Fc = sets_per_seg_type_x[iseg] * fac;
                }
=======

            if ((type->pinloc[width_offset][height_offset][LEFT][pin_index] && type->pinloc[width_offset][height_offset][RIGHT][pin_index]) && (chan_width.x_max > chan_width.y_max) && (chan_type == CHANY)) {
                seg_type_Fc = vtr::nint(fac * sets_per_seg_type_y[iseg] * type->fc_specs[pin_index].fc_value);
                seg_type_Fc += (seg_type_Fc % fac);
            } else if ((type->pinloc[width_offset][height_offset][LEFT][pin_index] && type->pinloc[width_offset][height_offset][RIGHT][pin_index]) && (chan_width.x_max < chan_width.y_max) && (chan_type == CHANX)) {
                seg_type_Fc = vtr::nint(fac * sets_per_seg_type_x[iseg] * type->fc_specs[pin_index].fc_value);
                seg_type_Fc += (seg_type_Fc % fac);
>>>>>>> 8391cb9b
            }

            /* Skip the location if there is no channel. */
            if (chan < 0) {
                continue;
            }
            if (seg < 1) {
                continue;
            }
            if (seg > int(vert ? grid.width() : grid.height()) - 2) { //-2 since no channels around perim
                continue;
            }
            if (chan > int(vert ? grid.height() : grid.width()) - 2) { //-2 since no channels around perim
                continue;
            }

            const t_chan_seg_details* seg_details = (chan_type == CHANX ? chan_details_x[seg][chan] : chan_details_y[chan][seg]).data();
            if (seg_details[0].length() == 0)
                continue;

            /* Get the list of opin to mux connections for that chan seg. */
            bool clipped;
            get_unidir_opin_connections(rr_graph_builder, chan, seg,
                                        seg_type_Fc, iseg, chan_type, seg_details,
                                        opin_node_index,
                                        rr_edges_to_create,
                                        Fc_ofs, max_len, max_chan_width,
                                        &clipped, scratchpad);
            if (clipped) {
                *Fc_clipped = true;
            }
        }

        /* Add in direct connections */
        get_opin_direct_connections(rr_graph_builder, i, j, side, pin_index, opin_node_index, rr_edges_to_create, L_rr_node_indices, rr_nodes,
                                    directs, num_directs, clb_to_clb_directs, scratchpad);
    }
}

/**
 * Parse out which CLB pins should connect directly to which other CLB pins then store that in a clb_to_clb_directs data structure
 * This data structure supplements the the info in the "directs" data structure
 * TODO: The function that does this parsing in placement is poorly done because it lacks generality on heterogeniety, should replace with this one
 */
static t_clb_to_clb_directs* alloc_and_load_clb_to_clb_directs(const t_direct_inf* directs, const int num_directs, int delayless_switch) {
    int i;
    t_clb_to_clb_directs* clb_to_clb_directs;
    char *tile_name, *port_name;
    int start_pin_index, end_pin_index;
    t_physical_tile_type_ptr physical_tile = nullptr;
    t_physical_tile_port tile_port;

    auto& device_ctx = g_vpr_ctx.device();

    clb_to_clb_directs = (t_clb_to_clb_directs*)vtr::calloc(num_directs, sizeof(t_clb_to_clb_directs));

    tile_name = nullptr;
    port_name = nullptr;

    for (i = 0; i < num_directs; i++) {
        tile_name = (char*)vtr::malloc((strlen(directs[i].from_pin) + strlen(directs[i].to_pin)) * sizeof(char));
        port_name = (char*)vtr::malloc((strlen(directs[i].from_pin) + strlen(directs[i].to_pin)) * sizeof(char));

        // Load from pins
        // Parse out the pb_type name, port name, and pin range
        parse_direct_pin_name(directs[i].from_pin, directs[i].line, &start_pin_index, &end_pin_index, tile_name, port_name);

        // Figure out which type, port, and pin is used
        for (const auto& type : device_ctx.physical_tile_types) {
            if (strcmp(type.name, tile_name) == 0) {
                physical_tile = &type;
                break;
            }
        }

        if (physical_tile == nullptr) {
            VPR_THROW(VPR_ERROR_ARCH, "Unable to find block %s.\n", tile_name);
        }

        clb_to_clb_directs[i].from_clb_type = physical_tile;

        tile_port = find_tile_port_by_name(physical_tile, port_name);

        if (start_pin_index == OPEN) {
            VTR_ASSERT(start_pin_index == end_pin_index);
            start_pin_index = 0;
            end_pin_index = tile_port.num_pins - 1;
        }

        // Add clb directs start/end pin indices based on the absolute pin position
        // of the port defined in the direct connection. The CLB is the source one.
        clb_to_clb_directs[i].from_clb_pin_start_index = tile_port.absolute_first_pin_index + start_pin_index;
        clb_to_clb_directs[i].from_clb_pin_end_index = tile_port.absolute_first_pin_index + end_pin_index;

        // Load to pins
        // Parse out the pb_type name, port name, and pin range
        parse_direct_pin_name(directs[i].to_pin, directs[i].line, &start_pin_index, &end_pin_index, tile_name, port_name);

        // Figure out which type, port, and pin is used
        for (const auto& type : device_ctx.physical_tile_types) {
            if (strcmp(type.name, tile_name) == 0) {
                physical_tile = &type;
                break;
            }
        }

        if (physical_tile == nullptr) {
            VPR_THROW(VPR_ERROR_ARCH, "Unable to find block %s.\n", tile_name);
        }

        clb_to_clb_directs[i].to_clb_type = physical_tile;

        tile_port = find_tile_port_by_name(physical_tile, port_name);

        if (start_pin_index == OPEN) {
            VTR_ASSERT(start_pin_index == end_pin_index);
            start_pin_index = 0;
            end_pin_index = tile_port.num_pins - 1;
        }

        // Add clb directs start/end pin indices based on the absolute pin position
        // of the port defined in the direct connection. The CLB is the destination one.
        clb_to_clb_directs[i].to_clb_pin_start_index = tile_port.absolute_first_pin_index + start_pin_index;
        clb_to_clb_directs[i].to_clb_pin_end_index = tile_port.absolute_first_pin_index + end_pin_index;

        if (abs(clb_to_clb_directs[i].from_clb_pin_start_index - clb_to_clb_directs[i].from_clb_pin_end_index) != abs(clb_to_clb_directs[i].to_clb_pin_start_index - clb_to_clb_directs[i].to_clb_pin_end_index)) {
            vpr_throw(VPR_ERROR_ARCH, get_arch_file_name(), directs[i].line,
                      "Range mismatch from %s to %s.\n", directs[i].from_pin, directs[i].to_pin);
        }

        //Set the switch index
        if (directs[i].switch_type > 0) {
            //Use the specified switch
            clb_to_clb_directs[i].switch_index = directs[i].switch_type;
        } else {
            //Use the delayless switch by default
            clb_to_clb_directs[i].switch_index = delayless_switch;
        }
        free(tile_name);
        free(port_name);
    }

    return clb_to_clb_directs;
}

/* Add all direct clb-pin-to-clb-pin edges to given opin
 *
 * The current opin is located at (x,y) along the specified side
 */
static int get_opin_direct_connections(RRGraphBuilder& rr_graph_builder,
                                       int x,
                                       int y,
                                       e_side side,
                                       int opin,
                                       RRNodeId from_rr_node,
                                       t_rr_edge_info_set& rr_edges_to_create,
                                       const t_rr_node_indices& L_rr_node_indices,
                                       const t_rr_graph_storage& rr_nodes,
                                       const t_direct_inf* directs,
                                       const int num_directs,
                                       const t_clb_to_clb_directs* clb_to_clb_directs,
                                       t_opin_connections_scratchpad* scratchpad) {
    auto& device_ctx = g_vpr_ctx.device();

    t_physical_tile_type_ptr curr_type = device_ctx.grid[x][y].type;

    int num_pins = 0;

    int width_offset = device_ctx.grid[x][y].width_offset;
    int height_offset = device_ctx.grid[x][y].height_offset;
    if (!curr_type->pinloc[width_offset][height_offset][side][opin]) {
        return num_pins; //No source pin on this side
    }

    //Capacity location determined by pin number relative to pins per capacity instance
    int z, relative_opin;
    std::tie(z, relative_opin) = get_capacity_location_from_physical_pin(curr_type, opin);
    VTR_ASSERT(z >= 0 && z < curr_type->capacity);

    /* Iterate through all direct connections */
    for (int i = 0; i < num_directs; i++) {
        /* Find matching direct clb-to-clb connections with the same type as current grid location */
        if (clb_to_clb_directs[i].from_clb_type == curr_type) { //We are at a valid starting point

            if (directs[i].from_side != NUM_SIDES && directs[i].from_side != side) continue;

            //Offset must be in range
            if (x + directs[i].x_offset < int(device_ctx.grid.width() - 1)
                && x + directs[i].x_offset > 0
                && y + directs[i].y_offset < int(device_ctx.grid.height() - 1)
                && y + directs[i].y_offset > 0) {
                //Only add connections if the target clb type matches the type in the direct specification
                t_physical_tile_type_ptr target_type = device_ctx.grid[x + directs[i].x_offset][y + directs[i].y_offset].type;

                if (clb_to_clb_directs[i].to_clb_type == target_type
                    && z + directs[i].sub_tile_offset < int(target_type->capacity)
                    && z + directs[i].sub_tile_offset >= 0) {
                    /* Compute index of opin with regards to given pins */
                    int max_index = OPEN, min_index = OPEN;
                    bool swap = false;
                    if (clb_to_clb_directs[i].from_clb_pin_start_index > clb_to_clb_directs[i].from_clb_pin_end_index) {
                        swap = true;
                        max_index = clb_to_clb_directs[i].from_clb_pin_start_index;
                        min_index = clb_to_clb_directs[i].from_clb_pin_end_index;
                    } else {
                        swap = false;
                        min_index = clb_to_clb_directs[i].from_clb_pin_start_index;
                        max_index = clb_to_clb_directs[i].from_clb_pin_end_index;
                    }

                    if (max_index >= relative_opin && min_index <= relative_opin) {
                        int offset = relative_opin - min_index;
                        /* This opin is specified to connect directly to an ipin, now compute which ipin to connect to */
                        int relative_ipin = OPEN;
                        if (clb_to_clb_directs[i].to_clb_pin_start_index > clb_to_clb_directs[i].to_clb_pin_end_index) {
                            if (swap) {
                                relative_ipin = clb_to_clb_directs[i].to_clb_pin_end_index + offset;
                            } else {
                                relative_ipin = clb_to_clb_directs[i].to_clb_pin_start_index - offset;
                            }
                        } else {
                            if (swap) {
                                relative_ipin = clb_to_clb_directs[i].to_clb_pin_end_index - offset;
                            } else {
                                relative_ipin = clb_to_clb_directs[i].to_clb_pin_start_index + offset;
                            }
                        }

                        int target_sub_tile = z + directs[i].sub_tile_offset;
                        if (relative_ipin >= target_type->sub_tiles[target_sub_tile].num_phy_pins) continue;

                        //If this block has capacity > 1 then the pins of z position > 0 are offset
                        //by the number of pins per capacity instance
                        int ipin = get_physical_pin_from_capacity_location(target_type, relative_ipin, target_sub_tile);

                        /* Add new ipin edge to list of edges */
                        std::vector<int>& inodes = scratchpad->scratch[0];
                        inodes.resize(0);

                        if (directs[i].to_side != NUM_SIDES) {
                            //Explicit side specified, only create if pin exists on that side
                            RRNodeId inode = rr_graph_builder.node_lookup().find_node(x + directs[i].x_offset, y + directs[i].y_offset, IPIN, ipin, directs[i].to_side);
                            if (inode) {
                                inodes.push_back(size_t(inode));
                            }
                        } else {
                            //No side specified, get all candidates
                            get_rr_node_indices(L_rr_node_indices, x + directs[i].x_offset, y + directs[i].y_offset,
                                                IPIN, ipin, &inodes);
                        }

                        if (inodes.size() > 0) {
                            //There may be multiple physical pins corresponding to the logical
                            //target ipin. We only need to connect to one of them (since the physical pins
                            //are logically equivalent). This also ensures the graphics look reasonable and map
                            //back fairly directly to the architecture file in the case of pin equivalence
                            RRNodeId inode = pick_best_direct_connect_target_rr_node(rr_nodes, from_rr_node, inodes);

                            rr_edges_to_create.emplace_back(size_t(from_rr_node), size_t(inode), clb_to_clb_directs[i].switch_index);
                            ++num_pins;
                        }
                    }
                }
            }
        }
    }
    return num_pins;
}

/* Determines whether the output pins of the specified block type should be perturbed.	*
 *  This is to prevent pathological cases where the output pin connections are		*
 *  spaced such that the connection pattern always skips some types of wire (w.r.t.	*
 *  starting points)									*/
static std::vector<bool> alloc_and_load_perturb_opins(const t_physical_tile_type_ptr type,
                                                      const vtr::Matrix<int>& Fc_out,
                                                      const int max_chan_width,
                                                      const std::vector<t_segment_inf>& segment_inf) {
    int i, Fc_max, iclass, num_wire_types;
    int num, max_primes, factor, num_factors;
    int* prime_factors;
    float step_size = 0;
    float n = 0;
    float threshold = 0.07;

    std::vector<bool> perturb_opins(segment_inf.size(), false);

    i = Fc_max = iclass = 0;
    if (segment_inf.size() > 1) {
        /* Segments of one length are grouped together in the channel.	*
         *  In the future we can determine if any of these segments will	*
         *  encounter the pathological step size case, and determine if	*
         *  we need to perturb based on the segment's frequency (if 	*
         *  frequency is small we should not perturb - testing has found	*
         *  that perturbing a channel when unnecessary increases needed	*
         *  W to achieve the same delay); but for now we just return.	*/
        return perturb_opins;
    } else {
        /* There are as many wire start points as the value of L */
        num_wire_types = segment_inf[0].length;
    }

    /* get Fc_max */
    for (i = 0; i < type->num_pins; ++i) {
        iclass = type->pin_class[i];
        if (Fc_out[i][0] > Fc_max && type->class_inf[iclass].type == DRIVER) {
            Fc_max = Fc_out[i][0];
        }
    }
    /* Nothing to perturb if Fc=0; no need to perturb if Fc = 1 */
    if (Fc_max == 0 || Fc_max == max_chan_width) {
        return perturb_opins;
    }

    /* Pathological cases occur when the step size, W/Fc, is a multiple of	*
     *  the number of wire starting points, L. Specifically, when the step 	*
     *  size is a multiple of a prime factor of L, the connection pattern	*
     *  will always skip some wires. Thus, we perturb pins if we detect this	*
     *  case.								*/

    /* get an upper bound on the number of prime factors of num_wire_types	*/
    max_primes = (int)floor(log((float)num_wire_types) / log(2.0));
    max_primes = std::max(max_primes, 1); //Minimum of 1 to ensure we allocate space for at least one prime_factor

    prime_factors = (int*)vtr::malloc(max_primes * sizeof(int));
    for (i = 0; i < max_primes; i++) {
        prime_factors[i] = 0;
    }

    /* Find the prime factors of num_wire_types */
    num = num_wire_types;
    factor = 2;
    num_factors = 0;
    while (pow((float)factor, 2) <= num) {
        if (num % factor == 0) {
            num /= factor;
            if (factor != prime_factors[num_factors]) {
                prime_factors[num_factors] = factor;
                num_factors++;
            }
        } else {
            factor++;
        }
    }
    if (num_factors == 0) {
        prime_factors[num_factors++] = num_wire_types; /* covers cases when num_wire_types is prime */
    }

    /* Now see if step size is an approximate multiple of one of the factors. A 	*
     *  threshold is used because step size may not be an integer.			*/
    step_size = (float)max_chan_width / Fc_max;
    for (i = 0; i < num_factors; i++) {
        if (vtr::nint(step_size) < prime_factors[i]) {
            perturb_opins[0] = false;
            break;
        }

        n = step_size / prime_factors[i];
        n = n - (float)vtr::nint(n); /* fractinal part */
        if (fabs(n) < threshold) {
            perturb_opins[0] = true;
            break;
        } else {
            perturb_opins[0] = false;
        }
    }
    free(prime_factors);

    return perturb_opins;
}

static RRNodeId pick_best_direct_connect_target_rr_node(const t_rr_graph_storage& rr_nodes,
                                                        RRNodeId from_rr,
                                                        const std::vector<int>& candidate_rr_nodes) {
    //With physically equivalent pins there may be multiple candidate rr nodes (which are equivalent)
    //to connect the direct edge to.
    //As a result it does not matter (from a correctness standpoint) which is picked.
    //
    //However intuitively we would expect (e.g. when visualizing the drawn RR graph) that the 'closest'
    //candidate would be picked (i.e. to minimize the drawn edge length).
    //
    //This function attempts to pick the 'best/closest' of the candidates.
    auto& device_ctx = g_vpr_ctx.device();
    const auto& rr_graph = device_ctx.rr_graph;

    VTR_ASSERT(rr_graph.node_type(from_rr) == OPIN);

    float best_dist = std::numeric_limits<float>::infinity();
    int best_rr = OPEN;

    for (const e_side& from_side : SIDES) {
        /* Bypass those side where the node does not appear */
        if (!rr_nodes.is_node_on_specific_side(from_rr, from_side)) {
            continue;
        }

        for (int to_rr : candidate_rr_nodes) {
            VTR_ASSERT(rr_graph.node_type(RRNodeId(to_rr)) == IPIN);
            float to_dist = std::abs(rr_nodes.node_xlow(from_rr) - rr_nodes[to_rr].xlow())
                            + std::abs(rr_nodes.node_ylow(from_rr) - rr_nodes[to_rr].ylow());

            for (const e_side& to_side : SIDES) {
                /* Bypass those side where the node does not appear */
                if (!rr_nodes[to_rr].is_node_on_specific_side(to_side)) {
                    continue;
                }

                //Include a partial unit of distance based on side alignment to ensure
                //we preferr facing sides
                if ((from_side == RIGHT && to_side == LEFT)
                    || (from_side == LEFT && to_side == RIGHT)
                    || (from_side == TOP && to_side == BOTTOM)
                    || (from_side == BOTTOM && to_side == TOP)) {
                    //Facing sides
                    to_dist += 0.25;
                } else if (((from_side == RIGHT || from_side == LEFT) && (to_side == TOP || to_side == BOTTOM))
                           || ((from_side == TOP || from_side == BOTTOM) && (to_side == RIGHT || to_side == LEFT))) {
                    //Perpendicular sides
                    to_dist += 0.5;

                } else {
                    //Opposite sides
                    to_dist += 0.75;
                }

                if (to_dist < best_dist) {
                    best_dist = to_dist;
                    best_rr = to_rr;
                }
            }
        }
    }

    VTR_ASSERT(best_rr != OPEN);

    return RRNodeId(best_rr);
}

//Collects the sets of connected non-configurable edges in the RR graph
static void create_edge_groups(EdgeGroups* groups) {
    auto& device_ctx = g_vpr_ctx.device();
    auto& rr_nodes = device_ctx.rr_nodes;

    rr_nodes.for_each_edge(
        [&](RREdgeId edge, RRNodeId src, RRNodeId sink) {
            if (!device_ctx.rr_switch_inf[rr_nodes.edge_switch(edge)].configurable()) {
                groups->add_non_config_edge(size_t(src), size_t(sink));
            }
        });

    groups->create_sets();
}

t_non_configurable_rr_sets identify_non_configurable_rr_sets() {
    EdgeGroups groups;
    create_edge_groups(&groups);

    return groups.output_sets();
}

static void process_non_config_sets() {
    auto& device_ctx = g_vpr_ctx.mutable_device();
    EdgeGroups groups;
    create_edge_groups(&groups);
    groups.set_device_context(device_ctx);
}<|MERGE_RESOLUTION|>--- conflicted
+++ resolved
@@ -1037,11 +1037,7 @@
  *   @param sets_per_seg_type_y Number of wire sets for each type of segment in the y direction (Ex: If unidir, one segment, channel width 100, there will be 50 sets with 2 wires each)
  *   @param nodes_per_chan      Data structure containing the channel widths in the x and y directions
  *   @param max_chan_width      Max channel width (Number of wires in channel)
-<<<<<<< HEAD
  *   @param fc_type             Describes if the fc specification is for an input or output pin
-=======
- *   @param fc_type             Describes if the fc specification for an input or output pin
->>>>>>> 8391cb9b
  *   @param directionality      Graph directionality (Unidirectional or bidirectional)
  *   @param Fc_clipped          Returns if the matrix was clipped to the max number of wires
  */
@@ -1086,7 +1082,6 @@
                     Fc[itype][ipin][iseg] = 0;
                 }
             } else {
-<<<<<<< HEAD
                 /* General case indicating that this pin connects to general-purpose routing           *
                  * Calculate how many connections there should be across all the pins in this fc_spec  */
                 int total_connections = 0;
@@ -1105,28 +1100,12 @@
                         for (int width_offset = 0; width_offset < type.width; ++width_offset) {
                             for (int height_offset = 0; height_offset < type.height; ++height_offset) {
                                 // Special case for logic blocks with pins that connect to both the horizontal and vertical channels
-=======
-                /* General case indicating that this pin connects to general-purpose routing */
-                //Calculate how many connections there should be accross all the pins in this fc_spec
-                int total_connections = 0;
-                int total_x_connections = 0;
-                int total_y_connections = 0;
-                if (fc_spec.fc_value_type == e_fc_value_type::FRACTIONAL) {
-                    float x_conns_per_pin = 0;
-                    float y_conns_per_pin = 0;
-                    for (int width_offset = 0; width_offset < type.width; ++width_offset) {
-                        for (int height_offset = 0; height_offset < type.height; ++height_offset) {
-                            for (int ipin : fc_spec.pins) {
->>>>>>> 8391cb9b
                                 if (type.pinloc[width_offset][height_offset][BOTTOM][ipin] && type.pinloc[width_offset][height_offset][LEFT][ipin] && (nodes_per_chan.x_max > nodes_per_chan.y_max)) {
                                     x_conns_per_pin += fac * sets_per_seg_type_x[iseg] * fc_spec.fc_value;
                                 } else if (type.pinloc[width_offset][height_offset][BOTTOM][ipin] && type.pinloc[width_offset][height_offset][LEFT][ipin] && (nodes_per_chan.y_max > nodes_per_chan.x_max)) {
                                     y_conns_per_pin += fac * sets_per_seg_type_y[iseg] * fc_spec.fc_value;
                                 } else {
-<<<<<<< HEAD
                                     // General case for logic blocks with pins that only connect to either the horizontal or the vertical channel
-=======
->>>>>>> 8391cb9b
                                     if (type.pinloc[width_offset][height_offset][BOTTOM][ipin] || type.pinloc[width_offset][height_offset][TOP][ipin]) {
                                         x_conns_per_pin += fac * sets_per_seg_type_x[iseg] * fc_spec.fc_value;
                                     } else if (type.pinloc[width_offset][height_offset][LEFT][ipin] || type.pinloc[width_offset][height_offset][RIGHT][ipin]) {
@@ -1136,18 +1115,14 @@
                             }
                         }
                     }
-<<<<<<< HEAD
                     /* Determine the total number of connections to ensure that there is no rounding error when *
                      * totaling the number of x and y connections individually                                  */
-=======
->>>>>>> 8391cb9b
                     float conns_per_pin = fac * sets_per_seg_type_x[iseg] * fc_spec.fc_value;
                     float flt_total_connections = conns_per_pin * fc_spec.pins.size();
                     total_connections = vtr::nint(flt_total_connections); //Round to integer
 
                     total_x_connections = vtr::nint(x_conns_per_pin); //Round to integer
                     total_y_connections = vtr::nint(y_conns_per_pin); //Round to integer
-<<<<<<< HEAD
 
                     // Ensure total is evenly divided by the number of wires in a pair by adding the remainder
                     total_x_connections += (total_x_connections % fac);
@@ -1270,8 +1245,6 @@
                             }
                         }
                     }
-=======
->>>>>>> 8391cb9b
                 } else {
                     /* If the Fc values for different segments were not specified by the user as percentages,  *
                      * they do not need to be calculated based on the available tracks for each segment        */
@@ -1297,33 +1270,13 @@
                     //targeting small sets of segs get connection(s), even if flt_total_connections < fac.
                     total_connections = std::max(total_connections, fac);
 
-<<<<<<< HEAD
                     //Ensure total evenly divides fac by adding the remainder
                     total_connections += (total_connections % fac);
                     VTR_ASSERT(total_connections > 0);
                     VTR_ASSERT(total_connections % fac == 0);
-=======
-                //Ensure total evenly divides fac by adding the remainder
-                total_connections += (total_connections % fac);
-                total_x_connections += (total_x_connections % fac);
-                total_y_connections += (total_y_connections % fac);
->>>>>>> 8391cb9b
 
                     int connections_remaining = total_connections;
 
-<<<<<<< HEAD
-=======
-                //We walk through all the pins this fc_spec applies to, adding fac connections
-                //to each pin, until we run out of connections. This should distribute the connections
-                //as evenly as possible (if total_connections % pins.size() != 0, there will be
-                //some inevitable imbalance).
-                int connections_remaining = total_connections;
-                int x_connections_remaining = total_x_connections;
-                int y_connections_remaining = total_y_connections;
-
-                //Use one set of connections if horizontal and vertical channel widths are the same
-                if (nodes_per_chan.x_max == nodes_per_chan.y_max) {
->>>>>>> 8391cb9b
                     while (connections_remaining != 0) {
                         //Add one set of connections to each pin while there are connections remaining
                         for (int ipin : fc_spec.pins) {
@@ -1346,41 +1299,6 @@
 
                         VTR_ASSERT_MSG(Fc[itype][ipin][iseg] >= 0, "Calculated absolute Fc must be positive");
                         VTR_ASSERT_MSG(Fc[itype][ipin][iseg] % fac == 0, "Calculated absolute Fc must be divisible by 1 (bidir architecture) or 2 (unidir architecture)"); //Required by connection block construction code
-<<<<<<< HEAD
-=======
-                    }
-                } else {
-                    while (x_connections_remaining != 0 || y_connections_remaining != 0) {
-                        for (int width_offset = 0; width_offset < type.width; ++width_offset) {
-                            for (int height_offset = 0; height_offset < type.height; ++height_offset) {
-                                for (int ipin : fc_spec.pins) {
-                                    if (type.pinloc[width_offset][height_offset][BOTTOM][ipin] && type.pinloc[width_offset][height_offset][LEFT][ipin] && (nodes_per_chan.x_max > nodes_per_chan.y_max)) {
-                                        if (x_connections_remaining >= fac) {
-                                            Fc[itype][ipin][iseg] += fac;
-                                            x_connections_remaining -= fac;
-                                        }
-                                    } else if (type.pinloc[width_offset][height_offset][BOTTOM][ipin] && type.pinloc[width_offset][height_offset][LEFT][ipin] && (nodes_per_chan.y_max > nodes_per_chan.x_max)) {
-                                        if (y_connections_remaining >= fac) {
-                                            Fc[itype][ipin][iseg] += fac;
-                                            y_connections_remaining -= fac;
-                                        }
-                                    } else {
-                                        if (type.pinloc[width_offset][height_offset][BOTTOM][ipin] || type.pinloc[width_offset][height_offset][TOP][ipin]) {
-                                            if (x_connections_remaining >= fac) {
-                                                Fc[itype][ipin][iseg] += fac;
-                                                x_connections_remaining -= fac;
-                                            }
-                                        } else if (type.pinloc[width_offset][height_offset][LEFT][ipin] || type.pinloc[width_offset][height_offset][RIGHT][ipin]) {
-                                            if (y_connections_remaining >= fac) {
-                                                Fc[itype][ipin][iseg] += fac;
-                                                y_connections_remaining -= fac;
-                                            }
-                                        }
-                                    }
-                                }
-                            }
-                        }
->>>>>>> 8391cb9b
                     }
                 }
             }
@@ -2855,7 +2773,6 @@
             if (UNI_DIRECTIONAL == directionality) {
                 fac = 2;
             }
-<<<<<<< HEAD
             // Since the Fc data structure only supports one Fc spec per pin, for designs with different channel
             // widths we need to adjust the Fc value for the smaller channel to the correct value. This is a special case
             // that only applies to blocks with pins that connect to both channels.
@@ -2873,15 +2790,6 @@
                 if (seg_type_Fc > sets_per_seg_type_x[iseg] * fac) {
                     seg_type_Fc = sets_per_seg_type_x[iseg] * fac;
                 }
-=======
-
-            if ((type->pinloc[width_offset][height_offset][LEFT][pin_index] && type->pinloc[width_offset][height_offset][RIGHT][pin_index]) && (chan_width.x_max > chan_width.y_max) && (chan_type == CHANY)) {
-                seg_type_Fc = vtr::nint(fac * sets_per_seg_type_y[iseg] * type->fc_specs[pin_index].fc_value);
-                seg_type_Fc += (seg_type_Fc % fac);
-            } else if ((type->pinloc[width_offset][height_offset][LEFT][pin_index] && type->pinloc[width_offset][height_offset][RIGHT][pin_index]) && (chan_width.x_max < chan_width.y_max) && (chan_type == CHANX)) {
-                seg_type_Fc = vtr::nint(fac * sets_per_seg_type_x[iseg] * type->fc_specs[pin_index].fc_value);
-                seg_type_Fc += (seg_type_Fc % fac);
->>>>>>> 8391cb9b
             }
 
             /* Skip the location if there is no channel. */
