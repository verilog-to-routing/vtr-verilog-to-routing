--- conflicted
+++ resolved
@@ -252,7 +252,8 @@
 
 static void add_intra_lb_edges_rr_graph(RRGraphBuilder& rr_graph_builder,
                                         const DeviceGrid& grid,
-                                        const int delayless_switch);
+                                        const int delayless_switch,
+                                        int& num_edges);
 
 static void build_internal_edges(RRGraphBuilder& rr_graph_builder,
                                  ClusterBlockId cluster_blk_id,
@@ -507,7 +508,8 @@
 
 static void add_intra_lb_edges_rr_graph(RRGraphBuilder& rr_graph_builder,
                                         const DeviceGrid& grid,
-                                        const int delayless_switch) {
+                                        const int delayless_switch,
+                                        int& num_edges) {
 
     auto& device_ctx = g_vpr_ctx.mutable_device();
     auto& place_ctx = g_vpr_ctx.placement();
@@ -532,6 +534,7 @@
         //Create the actual edges inside the block
         uniquify_edges(rr_edges_to_create);
         alloc_and_load_edges(rr_graph_builder, rr_edges_to_create);
+        num_edges += rr_edges_to_create.size();
         rr_edges_to_create.clear();
     }
 }
@@ -788,20 +791,15 @@
     /* Alloc node lookups, count nodes, alloc rr nodes */
     int num_rr_nodes = 0;
 
-<<<<<<< HEAD
     // Add routing resources to rr_graph lookup table
     alloc_and_load_tile_rr_node_indices(device_ctx.rr_graph_builder,
+                                        &nodes_per_chan,
                                         max_chan_width,
                                         grid,
                                         &num_rr_nodes,
                                         chan_details_x,
                                         chan_details_y,
                                         is_flat);
-=======
-    alloc_and_load_rr_node_indices(device_ctx.rr_graph_builder,
-                                   &nodes_per_chan, grid,
-                                   &num_rr_nodes, chan_details_x, chan_details_y);
->>>>>>> 5a9f0cf4
 
     size_t expected_node_count = num_rr_nodes;
     if (clock_modeling == DEDICATED_NETWORK) {
@@ -1461,12 +1459,8 @@
     /* If Fc gets clipped, this will be flagged to true */
     *Fc_clipped = false;
 
-<<<<<<< HEAD
-    /* Connection SINKS and SOURCES to their pins - Initializing IPINs/OPINs*/
-=======
     int num_edges = 0;
-    /* Connection SINKS and SOURCES to their pins. */
->>>>>>> 5a9f0cf4
+    /* Connection SINKS and SOURCES to their pins - Initializing IPINs/OPINs. */
     for (size_t i = 0; i < grid.width(); ++i) {
         for (size_t j = 0; j < grid.height(); ++j) {
             build_rr_sinks_sources(rr_graph_builder,
@@ -1493,15 +1487,11 @@
             rr_edges_to_create.clear();
         }
     }
-<<<<<<< HEAD
-
-    /* Build opins - Connect opins to  the channels*/
-=======
+
     VTR_LOG("SOURCE->OPIN and IPIN->SINK edge count:%d\n", num_edges);
     num_edges = 0;
     /* Build opins */
     int rr_edges_before_directs = 0;
->>>>>>> 5a9f0cf4
     for (size_t i = 0; i < grid.width(); ++i) {
         for (size_t j = 0; j < grid.height(); ++j) {
             for (e_side side : SIDES) {
@@ -1530,19 +1520,17 @@
             }
         }
     }
-<<<<<<< HEAD
 
     if(is_flat) {
         add_intra_lb_edges_rr_graph(rr_graph_builder,
                                     grid,
-                                    delayless_switch);
-    }
-
-=======
+                                    delayless_switch,
+                                    num_edges);
+    }
+
     VTR_LOG("OPIN->CHANX/CHANY edge count before creating direct connections: %d\n", rr_edges_before_directs);
     VTR_LOG("OPIN->CHANX/CHANY edge count after creating direct connections: %d\n", num_edges);
     num_edges = 0;
->>>>>>> 5a9f0cf4
     /* Build channels */
     VTR_ASSERT(Fs % 3 == 0);
     for (size_t i = 0; i < grid.width() - 1; ++i) {
@@ -2442,15 +2430,9 @@
         /* determine the maximum Fc to this segment type across all pins */
         int max_Fc = 0;
         for (int pin_index = 0; pin_index < Type->num_pins; ++pin_index) {
-<<<<<<< HEAD
-            auto curr_pin_type = get_pin_type_from_pin_physical_num(Type, pin_index);
-            if (Fc[pin_index][iseg] > max_Fc && curr_pin_type == pin_type) {
-                max_Fc = Fc[pin_index][iseg];
-=======
             int pin_class = Type->pin_class[pin_index];
             if (Fc[pin_index][seg_inf[iseg].seg_index] > max_Fc && Type->class_inf[pin_class].type == pin_type) {
                 max_Fc = Fc[pin_index][seg_inf[iseg].seg_index];
->>>>>>> 5a9f0cf4
             }
         }
 
@@ -2481,15 +2463,9 @@
         /* determine the maximum Fc to this segment type across all pins */
         int max_Fc = 0;
         for (int pin_index = 0; pin_index < Type->num_pins; ++pin_index) {
-<<<<<<< HEAD
-            auto curr_pin_type = get_pin_type_from_pin_physical_num(Type, pin_index);
-            if (Fc[pin_index][iseg] > max_Fc && curr_pin_type == pin_type) {
-                max_Fc = Fc[pin_index][iseg];
-=======
             int pin_class = Type->pin_class[pin_index];
             if (Fc[pin_index][seg_inf[iseg].seg_index] > max_Fc && Type->class_inf[pin_class].type == pin_type) {
                 max_Fc = Fc[pin_index][seg_inf[iseg].seg_index];
->>>>>>> 5a9f0cf4
             }
         }
 
