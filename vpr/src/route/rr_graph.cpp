--- conflicted
+++ resolved
@@ -1353,7 +1353,7 @@
     /* Connection SINKS and SOURCES to their pins. */
     for (size_t i = 0; i < grid.width(); ++i) {
         for (size_t j = 0; j < grid.height(); ++j) {
-            build_rr_sinks_sources(rr_graph_builder, i, j, L_rr_node, rr_edges_to_create,
+            build_rr_sinks_sources(w, i, j, L_rr_node, rr_edges_to_create,
                                    delayless_switch, grid);
 
             //Create the actual SOURCE->OPIN, IPIN->SINK edges
@@ -1375,17 +1375,10 @@
                 } else {
                     VTR_ASSERT(UNI_DIRECTIONAL == directionality);
                     bool clipped;
-<<<<<<< HEAD
                     build_unidir_rr_opins(rr_graph_builder, i, j, side, grid, Fc_out, max_chan_width, sets_per_seg_type_x, sets_per_seg_type_y, chan_width,
                                           directionality, chan_details_x, chan_details_y, Fc_xofs, Fc_yofs,
-                                          rr_edges_to_create, &clipped, L_rr_node_indices, L_rr_node,
-                                          directs, num_directs, clb_to_clb_directs, num_seg_types, &scratchpad);
-=======
-                    build_unidir_rr_opins(rr_graph_builder, i, j, side, grid, Fc_out, max_chan_width,
-                                          chan_details_x, chan_details_y, Fc_xofs, Fc_yofs,
                                           rr_edges_to_create, &clipped, L_rr_node,
                                           directs, num_directs, clb_to_clb_directs, num_seg_types);
->>>>>>> 42a58975
                     if (clipped) {
                         *Fc_clipped = true;
                     }
