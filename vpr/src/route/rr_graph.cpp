#include <cstdio>
#include <cstring>
#include <cmath>
#include <ctime>
#include <algorithm>
#include <vector>
#include "vtr_assert.h"

#include "vtr_util.h"
#include "vtr_memory.h"
#include "vtr_math.h"
#include "vtr_log.h"
#include "vtr_time.h"

#include "vpr_types.h"
#include "vpr_utils.h"
#include "vpr_error.h"

#include "globals.h"
#include "rr_graph_utils.h"
#include "rr_graph.h"
#include "rr_graph_area.h"
#include "rr_graph2.h"
#include "rr_graph_sbox.h"
#include "rr_graph_timing_params.h"
#include "rr_graph_indexed_data.h"
#include "check_rr_graph.h"
#include "read_xml_arch_file.h"
#include "echo_files.h"
#include "cb_metrics.h"
#include "build_switchblocks.h"
#include "rr_graph_writer.h"
#include "rr_graph_reader.h"
#include "router_lookahead_map.h"
#include "rr_graph_clock.h"
#include "edge_groups.h"
#include "rr_graph_builder.h"

#include "rr_types.h"
#include "echo_files.h"

//#define VERBOSE
//used for getting the exact count of each edge type and printing it to std out.

struct t_mux {
    int size;
    t_mux* next;
};

struct t_mux_size_distribution {
    int mux_count;
    int max_index;
    int* distr;
    t_mux_size_distribution* next;
};

struct t_clb_to_clb_directs {
    t_physical_tile_type_ptr from_clb_type;
    int from_clb_pin_start_index;
    int from_clb_pin_end_index;
    t_physical_tile_type_ptr to_clb_type;
    int to_clb_pin_start_index;
    int to_clb_pin_end_index;
    int switch_index; //The switch type used by this direct connection
};

struct t_pin_loc {
    int pin_index;
    int width_offset;
    int height_offset;
    e_side side;
};

struct t_pin_spec {
    t_rr_type pin_type;
    int pin_ptc;
    RRNodeId pin_rr_node_id;
};

/******************* Variables local to this module. ***********************/

/********************* Subroutines local to this module. *******************/
void print_rr_graph_stats();

bool channel_widths_unchanged(const t_chan_width& current, const t_chan_width& proposed);

static vtr::NdMatrix<std::vector<int>, 4> alloc_and_load_pin_to_track_map(const e_pin_type pin_type,
                                                                          const vtr::Matrix<int>& Fc,
                                                                          const t_physical_tile_type_ptr Type,
                                                                          const std::vector<bool>& perturb_switch_pattern,
                                                                          const e_directionality directionality,
                                                                          const std::vector<t_segment_inf>& seg_inf,
                                                                          const int* sets_per_seg_type);

static vtr::NdMatrix<int, 5> alloc_and_load_pin_to_seg_type(const e_pin_type pin_type,
                                                            const int seg_type_tracks,
                                                            const int Fc,
                                                            const t_physical_tile_type_ptr Type,
                                                            const bool perturb_switch_pattern,
                                                            const e_directionality directionality);

static void advance_to_next_block_side(t_physical_tile_type_ptr Type, int& width_offset, int& height_offset, e_side& side);

static vtr::NdMatrix<std::vector<int>, 4> alloc_and_load_track_to_pin_lookup(vtr::NdMatrix<std::vector<int>, 4> pin_to_track_map,
                                                                             const vtr::Matrix<int>& Fc,
                                                                             const int width,
                                                                             const int height,
                                                                             const int num_pins,
                                                                             const int max_chan_width,
                                                                             const std::vector<t_segment_inf>& seg_inf);

static void build_bidir_rr_opins(RRGraphBuilder& rr_graph_builder,
                                 const RRGraphView& rr_graph,
                                 const int i,
                                 const int j,
                                 const e_side side,
                                 const t_pin_to_track_lookup& opin_to_track_map,
                                 const std::vector<vtr::Matrix<int>>& Fc_out,
                                 t_rr_edge_info_set& created_rr_edges,
                                 const t_chan_details& chan_details_x,
                                 const t_chan_details& chan_details_y,
                                 const DeviceGrid& grid,
                                 const t_direct_inf* directs,
                                 const int num_directs,
                                 const t_clb_to_clb_directs* clb_to_clb_directs,
                                 const int num_seg_types);

static void build_unidir_rr_opins(RRGraphBuilder& rr_graph_builder,
                                  const RRGraphView& rr_graph,
                                  const int i,
                                  const int j,
                                  const e_side side,
                                  const DeviceGrid& grid,
                                  const std::vector<vtr::Matrix<int>>& Fc_out,
                                  const t_chan_width& nodes_per_chan,
                                  const t_chan_details& chan_details_x,
                                  const t_chan_details& chan_details_y,
                                  vtr::NdMatrix<int, 3>& Fc_xofs,
                                  vtr::NdMatrix<int, 3>& Fc_yofs,
                                  t_rr_edge_info_set& created_rr_edges,
                                  bool* Fc_clipped,
                                  const t_unified_to_parallel_seg_index& seg_index_map,
                                  const t_direct_inf* directs,
                                  const int num_directs,
                                  const t_clb_to_clb_directs* clb_to_clb_directs,
                                  const int num_seg_types,
                                  int& edge_count);

static int get_opin_direct_connections(RRGraphBuilder& rr_graph_builder,
                                       const RRGraphView& rr_graph,
                                       int x,
                                       int y,
                                       e_side side,
                                       int opin,
                                       RRNodeId from_rr_node,
                                       t_rr_edge_info_set& rr_edges_to_create,
                                       const t_direct_inf* directs,
                                       const int num_directs,
                                       const t_clb_to_clb_directs* clb_to_clb_directs);

static void add_logical_block_rr_switch_types(DeviceContext& device_ctx,
                                              t_logical_block_type& logical_block,
                                              std::unordered_map<float, int>& pb_edge_delays,
                                              const float R_minW_nmos,
                                              const float R_minW_pmos);

static std::function<void(t_chan_width*)> alloc_and_load_rr_graph(RRGraphBuilder& rr_graph_builder,
                                                                  t_rr_graph_storage& L_rr_node,
                                                                  const RRGraphView& rr_graph,
                                                                  const int num_seg_types,
                                                                  const int num_seg_types_x,
                                                                  const t_unified_to_parallel_seg_index& seg_index_map,
                                                                  const t_chan_details& chan_details_x,
                                                                  const t_chan_details& chan_details_y,
                                                                  const t_track_to_pin_lookup& track_to_pin_lookup_x,
                                                                  const t_track_to_pin_lookup& track_to_pin_lookup_y,
                                                                  const t_pin_to_track_lookup& opin_to_track_map,
                                                                  const vtr::NdMatrix<std::vector<int>, 3>& switch_block_conn,
                                                                  t_sb_connection_map* sb_conn_map,
                                                                  const DeviceGrid& grid,
                                                                  const int Fs,
                                                                  t_sblock_pattern& sblock_pattern,
                                                                  const std::vector<vtr::Matrix<int>>& Fc_out,
                                                                  vtr::NdMatrix<int, 3>& Fc_xofs,
                                                                  vtr::NdMatrix<int, 3>& Fc_yofs,
                                                                  const t_chan_width& chan_width,
                                                                  const int wire_to_ipin_switch,
                                                                  const int delayless_switch,
                                                                  const enum e_directionality directionality,
                                                                  bool* Fc_clipped,
                                                                  const t_direct_inf* directs,
                                                                  const int num_directs,
                                                                  const t_clb_to_clb_directs* clb_to_clb_directs,
                                                                  bool is_global_graph,
                                                                  const enum e_clock_modeling clock_modeling,
                                                                  bool is_flat);

static float pattern_fmod(float a, float b);
static void load_uniform_connection_block_pattern(vtr::NdMatrix<int, 5>& tracks_connected_to_pin,
                                                  const std::vector<t_pin_loc>& pin_locations,
                                                  const int x_chan_width,
                                                  const int y_chan_width,
                                                  const int Fc,
                                                  const enum e_directionality directionality);

static void load_perturbed_connection_block_pattern(vtr::NdMatrix<int, 5>& tracks_connected_to_pin,
                                                    const std::vector<t_pin_loc>& pin_locations,
                                                    const int x_chan_width,
                                                    const int y_chan_width,
                                                    const int Fc,
                                                    const enum e_directionality directionality);

static std::vector<bool> alloc_and_load_perturb_opins(const t_physical_tile_type_ptr type, const vtr::Matrix<int>& Fc_out, const int max_chan_width, const std::vector<t_segment_inf>& segment_inf);

#ifdef ENABLE_CHECK_ALL_TRACKS
static void check_all_tracks_reach_pins(t_logical_block_type_ptr type,
                                        int***** tracks_connected_to_pin,
                                        int max_chan_width,
                                        int Fc,
                                        enum e_pin_type ipin_or_opin);
#endif

static std::vector<std::vector<bool>> alloc_and_load_perturb_ipins(const int L_num_types,
                                                                   const int num_seg_types,
                                                                   const int* sets_per_seg_type,
                                                                   const std::vector<vtr::Matrix<int>>& Fc_in,
                                                                   const std::vector<vtr::Matrix<int>>& Fc_out,
                                                                   const enum e_directionality directionality);

/*
 * Initializing IPIN/OPINs, located on the tile, and SINK/SRC pins, connected to pins on the tile
 * - Connect the IPIN/OPINs on tile to their corresponding SINK/SRC pins
 */
static void build_rr_sinks_sources(RRGraphBuilder& rr_graph_builder,
                                   const int i,
                                   const int j,
                                   t_rr_edge_info_set& rr_edges_to_create,
                                   const int delayless_switch,
                                   const DeviceGrid& grid);

/*
 * Initializing intra-tile IPIN/OPINs and intra-tile SINK/SRC pins
 * - Connect the intra-tile IPIN/OPINs to their corresponding SINK/SRC pins
 */
static void build_internal_rr_sinks_sources_flat(RRGraphBuilder& rr_graph_builder,
                                                 const int i,
                                                 const int j,
                                                 t_rr_edge_info_set& rr_edges_to_create,
                                                 const int delayless_switch,
                                                 const DeviceGrid& grid);

/*
 * Initialize intra-tile SINK/SRC, and connect them to their respective IPIN/OPIN
 */
static void add_internal_rr_class(const t_class* class_inf,
                                  const int class_id,
                                  RRGraphBuilder& rr_graph_builder,
                                  t_physical_tile_type_ptr physical_tile,
                                  const int i,
                                  const int j,
                                  t_rr_edge_info_set& rr_edges_to_create,
                                  const int delayless_switch);

/*
 * Initialize intra-tile IPIN/OPIN
 */
static void add_internal_rr_ipin_and_opin(RRGraphBuilder& rr_graph_builder,
                                          t_physical_tile_type_ptr physical_tile,
                                          const int pin_ptc,
                                          const int i,
                                          const int j,
                                          const int width_offset,
                                          const int height_offset,
                                          const e_side side);

/*
 * Create the connection between intra-tile pins
 */
static void add_intra_tile_edges_rr_graph(RRGraphBuilder& rr_graph_builder,
                                          const DeviceGrid& grid,
                                          int& num_edges);
/*
 * Build the internal edges of blocks inside the given location
 */
static void build_internal_edges(RRGraphBuilder& rr_graph_builder,
                                 ClusterBlockId cluster_blk_id,
                                 const int i,
                                 const int j,
                                 const int cap,
                                 t_rr_edge_info_set& rr_edges_to_create,
                                 const DeviceGrid& grid);

/*
 * Connect the pins of the given t_pb to their drivers
 */
static void add_pb_edges(RRGraphBuilder& rr_graph_builder,
                         t_rr_edge_info_set& rr_edges_to_create,
                         t_physical_tile_type_ptr physical_type,
                         const t_sub_tile* sub_tile,
                         t_logical_block_type_ptr logical_block,
                         const t_pb* pb,
                         int rel_cap,
                         int i,
                         int j);


<<<<<<< HEAD

=======
>>>>>>> ecd1aefe
static void build_rr_chan(RRGraphBuilder& rr_graph_builder,
                          const int i,
                          const int j,
                          const t_rr_type chan_type,
                          const t_track_to_pin_lookup& track_to_pin_lookup,
                          t_sb_connection_map* sb_conn_map,
                          const vtr::NdMatrix<std::vector<int>, 3>& switch_block_conn,
                          const int cost_index_offset,
                          const t_chan_width& nodes_per_chan,
                          const DeviceGrid& grid,
                          const int tracks_per_chan,
                          t_sblock_pattern& sblock_pattern,
                          const int Fs_per_side,
                          const t_chan_details& chan_details_x,
                          const t_chan_details& chan_details_y,
                          t_rr_edge_info_set& created_rr_edges,
                          const int wire_to_ipin_switch,
                          const enum e_directionality directionality);

void uniquify_edges(t_rr_edge_info_set& rr_edges_to_create);

void alloc_and_load_edges(RRGraphBuilder& rr_graph_builder,
                          const t_rr_edge_info_set& rr_edges_to_create);

static void alloc_and_load_rr_switch_inf(const int num_arch_switches,
                                         const float R_minW_nmos,
                                         const float R_minW_pmos,
                                         const int wire_to_arch_ipin_switch,
                                         int* wire_to_rr_ipin_switch);

static void remap_rr_node_switch_indices(const t_arch_switch_fanin& switch_fanin);

static void load_rr_switch_inf(const int num_arch_switches, const float R_minW_nmos, const float R_minW_pmos, const t_arch_switch_fanin& switch_fanin);

static void alloc_rr_switch_inf(t_arch_switch_fanin& switch_fanin);

static void rr_graph_externals(const std::vector<t_segment_inf>& segment_inf,
                               const std::vector<t_segment_inf>& segment_inf_x,
                               const std::vector<t_segment_inf>& segment_inf_y,
                               int wire_to_rr_ipin_switch,
                               enum e_base_cost_type base_cost_type);

static t_clb_to_clb_directs* alloc_and_load_clb_to_clb_directs(const t_direct_inf* directs, const int num_directs, const int delayless_switch);

static t_seg_details* alloc_and_load_global_route_seg_details(const int global_route_switch,
                                                              int* num_seg_details = nullptr);

static std::vector<vtr::Matrix<int>> alloc_and_load_actual_fc(const std::vector<t_physical_tile_type>& types,
                                                              const int max_pins,
                                                              const std::vector<t_segment_inf>& segment_inf,
                                                              const int* sets_per_seg_type,
                                                              const t_chan_width* nodes_per_chan,
                                                              const e_fc_type fc_type,
                                                              const enum e_directionality directionality,
                                                              bool* Fc_clipped,
                                                              bool is_flat);

static RRNodeId pick_best_direct_connect_target_rr_node(const RRGraphView& rr_graph,
                                                        RRNodeId from_rr,
                                                        const std::vector<RRNodeId>& candidate_rr_nodes);

static void process_non_config_sets();

static void build_rr_graph(const t_graph_type graph_type,
                           const std::vector<t_physical_tile_type>& types,
                           const DeviceGrid& grid,
                           t_chan_width nodes_per_chan,
                           const enum e_switch_block_type sb_type,
                           const int Fs,
                           const std::vector<t_switchblock_inf> switchblocks,
                           const int num_arch_switches,
                           const std::vector<t_segment_inf>& segment_inf,
                           const int global_route_switch,
                           const int wire_to_arch_ipin_switch,
                           const int delayless_switch,
                           const float R_minW_nmos,
                           const float R_minW_pmos,
                           const enum e_base_cost_type base_cost_type,
                           const enum e_clock_modeling clock_modeling,
                           const t_direct_inf* directs,
                           const int num_directs,
                           int* wire_to_rr_ipin_switch,
                           bool is_flat,
                           int* Warnings);

/******************* Subroutine definitions *******************************/

void create_rr_graph(const t_graph_type graph_type,
                     const std::vector<t_physical_tile_type>& block_types,
                     const DeviceGrid& grid,
                     const t_chan_width nodes_per_chan,
                     const int num_arch_switches,
                     t_det_routing_arch* det_routing_arch,
                     const std::vector<t_segment_inf>& segment_inf,
                     const t_router_opts& router_opts,
                     const t_direct_inf* directs,
                     const int num_directs,
                     int* Warnings,
                     bool is_flat) {
    const auto& device_ctx = g_vpr_ctx.device();
    auto& mutable_device_ctx = g_vpr_ctx.mutable_device();
    bool echo_enabled = getEchoEnabled() && isEchoFileEnabled(E_ECHO_RR_GRAPH_INDEXED_DATA);
    const char* echo_file_name = getEchoFileName(E_ECHO_RR_GRAPH_INDEXED_DATA);
    if (!det_routing_arch->read_rr_graph_filename.empty()) {
        if (device_ctx.read_rr_graph_filename != det_routing_arch->read_rr_graph_filename) {
            free_rr_graph();

            load_rr_file(&mutable_device_ctx.rr_graph_builder,
                         &mutable_device_ctx.rr_graph,
                         device_ctx.physical_tile_types,
                         segment_inf,
                         &mutable_device_ctx.rr_indexed_data,
                         &mutable_device_ctx.rr_rc_data,
                         grid,
                         device_ctx.arch_switch_inf,
                         graph_type,
                         device_ctx.arch,
                         &mutable_device_ctx.chan_width,
                         router_opts.base_cost_type,
                         num_arch_switches,
                         device_ctx.virtual_clock_network_root_idx,
                         &det_routing_arch->wire_to_rr_ipin_switch,
                         det_routing_arch->read_rr_graph_filename.c_str(),
                         &det_routing_arch->read_rr_graph_filename,
                         router_opts.read_rr_edge_metadata,
                         router_opts.do_check_rr_graph,
                         echo_enabled,
                         echo_file_name,
                         is_flat);
            if (router_opts.reorder_rr_graph_nodes_algorithm != DONT_REORDER) {
                mutable_device_ctx.rr_graph_builder.reorder_nodes(router_opts.reorder_rr_graph_nodes_algorithm,
                                                                  router_opts.reorder_rr_graph_nodes_threshold,
                                                                  router_opts.reorder_rr_graph_nodes_seed);
            }
        }
    } else {
        if (channel_widths_unchanged(device_ctx.chan_width, nodes_per_chan) && !device_ctx.rr_graph.empty() && is_flat == false) {
            //No change in channel width, so skip re-building RR graph
            VTR_LOG("RR graph channel widths unchanged, skipping RR graph rebuild\n");
            return;
        }

        free_rr_graph();
        build_rr_graph(graph_type,
                       block_types,
                       grid,
                       nodes_per_chan,
                       det_routing_arch->switch_block_type,
                       det_routing_arch->Fs,
                       det_routing_arch->switchblocks,
                       num_arch_switches,
                       segment_inf,
                       det_routing_arch->global_route_switch,
                       det_routing_arch->wire_to_arch_ipin_switch,
                       det_routing_arch->delayless_switch,
                       det_routing_arch->R_minW_nmos,
                       det_routing_arch->R_minW_pmos,
                       router_opts.base_cost_type,
                       router_opts.clock_modeling,
                       directs, num_directs,
                       &det_routing_arch->wire_to_rr_ipin_switch,
                       is_flat,
                       Warnings);
        if (router_opts.reorder_rr_graph_nodes_algorithm != DONT_REORDER) {
            mutable_device_ctx.rr_graph_builder.reorder_nodes(router_opts.reorder_rr_graph_nodes_algorithm,
                                                              router_opts.reorder_rr_graph_nodes_threshold,
                                                              router_opts.reorder_rr_graph_nodes_seed);
        }
    }

    process_non_config_sets();

    verify_rr_node_indices(grid,
                           device_ctx.rr_graph,
                           device_ctx.rr_indexed_data,
                           device_ctx.rr_graph.rr_nodes(),
                           is_flat);

    print_rr_graph_stats();

    //Write out rr graph file if needed
    if (!det_routing_arch->write_rr_graph_filename.empty()) {
        write_rr_graph(&mutable_device_ctx.rr_graph_builder,
                       &mutable_device_ctx.rr_graph,
                       device_ctx.physical_tile_types,
                       &mutable_device_ctx.rr_indexed_data,
                       &mutable_device_ctx.rr_rc_data,
                       grid,
                       device_ctx.arch_switch_inf,
                       device_ctx.arch,
                       &mutable_device_ctx.chan_width,
                       num_arch_switches,
                       det_routing_arch->write_rr_graph_filename.c_str(),
                       device_ctx.virtual_clock_network_root_idx,
                       echo_enabled,
                       echo_file_name,
                       is_flat);
    }
}

static void add_intra_tile_edges_rr_graph(RRGraphBuilder& rr_graph_builder,
                                          const DeviceGrid& grid,
                                          int& num_edges) {
    /* This function should be called if placement is done! */

    auto& device_ctx = g_vpr_ctx.mutable_device();
    auto& place_ctx = g_vpr_ctx.placement();
    auto& cluster_net_list = g_vpr_ctx.clustering().clb_nlist;
    t_rr_edge_info_set rr_edges_to_create;

    device_ctx.rr_graph_builder.rr_nodes().edges_read_ = false;
    for (auto cluster_blk_id : cluster_net_list.blocks()) {
        auto block_loc = place_ctx.block_locs[cluster_blk_id].loc;
        int i = block_loc.x;
        int j = block_loc.y;
        int cap = block_loc.sub_tile;
        build_internal_edges(rr_graph_builder,
                             cluster_blk_id,
                             i,
                             j,
                             cap,
                             rr_edges_to_create,
                             grid);

        //Create the actual edges inside the block
        uniquify_edges(rr_edges_to_create);
        alloc_and_load_edges(rr_graph_builder, rr_edges_to_create);
        num_edges += rr_edges_to_create.size();
        rr_edges_to_create.clear();
    }
}

void print_rr_graph_stats() {
    auto& device_ctx = g_vpr_ctx.device();

    const auto& rr_graph = device_ctx.rr_graph;

    size_t num_rr_edges = 0;
    for (auto& rr_node : rr_graph.rr_nodes()) {
        num_rr_edges += rr_graph.edges(rr_node.id()).size();
    }

    VTR_LOG("  RR Graph Nodes: %zu\n", rr_graph.num_nodes());
    VTR_LOG("  RR Graph Edges: %zu\n", num_rr_edges);
}

bool channel_widths_unchanged(const t_chan_width& current, const t_chan_width& proposed) {
    if (current.max != proposed.max
        || current.x_max != proposed.x_max
        || current.y_max != proposed.y_max
        || current.x_min != proposed.x_min
        || current.y_min != proposed.y_min
        || current.x_list != proposed.x_list
        || current.y_list != proposed.y_list) {
        return false; //Different max/min or channel widths
    }

    return true; //Identical
}

static void build_rr_graph(const t_graph_type graph_type,
                           const std::vector<t_physical_tile_type>& types,
                           const DeviceGrid& grid,
                           t_chan_width nodes_per_chan,
                           const enum e_switch_block_type sb_type,
                           const int Fs,
                           const std::vector<t_switchblock_inf> switchblocks,
                           const int num_arch_switches,
                           const std::vector<t_segment_inf>& segment_inf,
                           const int global_route_switch,
                           const int wire_to_arch_ipin_switch,
                           const int delayless_switch,
                           const float R_minW_nmos,
                           const float R_minW_pmos,
                           const enum e_base_cost_type base_cost_type,
                           const enum e_clock_modeling clock_modeling,
                           const t_direct_inf* directs,
                           const int num_directs,
                           int* wire_to_rr_ipin_switch,
                           bool is_flat,
                           int* Warnings) {
    vtr::ScopedStartFinishTimer timer("Build routing resource graph");

    /* Reset warning flag */
    *Warnings = RR_GRAPH_NO_WARN;

    /* Decode the graph_type */
    bool is_global_graph = ((GRAPH_GLOBAL == graph_type) ? true : false);
    bool use_full_seg_groups = ((GRAPH_UNIDIR_TILEABLE == graph_type) ? true : false);
    enum e_directionality directionality = ((GRAPH_BIDIR == graph_type) ? BI_DIRECTIONAL : UNI_DIRECTIONAL);
    if (is_global_graph) {
        directionality = BI_DIRECTIONAL;
    }

    /* Global routing uses a single longwire track */

    int max_chan_width = nodes_per_chan.max = (is_global_graph ? 1 : nodes_per_chan.max);
    int max_chan_width_x = nodes_per_chan.x_max = (is_global_graph ? 1 : nodes_per_chan.x_max);
    int max_chan_width_y = nodes_per_chan.y_max = (is_global_graph ? 1 : nodes_per_chan.y_max);

    VTR_ASSERT(max_chan_width_x > 0 && max_chan_width_y > 0);

    auto& device_ctx = g_vpr_ctx.mutable_device();
    const auto& rr_graph = device_ctx.rr_graph;

    t_clb_to_clb_directs* clb_to_clb_directs = nullptr;
    if (num_directs > 0) {
        clb_to_clb_directs = alloc_and_load_clb_to_clb_directs(directs, num_directs, delayless_switch);
    }

    /* START SEG_DETAILS */
    size_t num_segments = segment_inf.size();
    device_ctx.rr_graph_builder.reserve_segments(num_segments);
    for (size_t iseg = 0; iseg < num_segments; ++iseg) {
        device_ctx.rr_graph_builder.add_rr_segment(segment_inf[iseg]);
    }

    int num_seg_details_x = 0;
    int num_seg_details_y = 0;

    t_seg_details* seg_details_x = nullptr;
    t_seg_details* seg_details_y = nullptr;

    t_unified_to_parallel_seg_index segment_index_map;
    std::vector<t_segment_inf> segment_inf_x = get_parallel_segs(segment_inf, segment_index_map, X_AXIS);
    std::vector<t_segment_inf> segment_inf_y = get_parallel_segs(segment_inf, segment_index_map, Y_AXIS);

    if (is_global_graph) {
        /* Sets up a single unit length segment type for global routing. */
        seg_details_x = alloc_and_load_global_route_seg_details(global_route_switch, &num_seg_details_x);
        seg_details_y = alloc_and_load_global_route_seg_details(global_route_switch, &num_seg_details_y);

    } else {
        /* Setup segments including distrubuting tracks and staggering.
         * If use_full_seg_groups is specified, max_chan_width may be
         * changed. Warning should be singled to caller if this happens. */

        /* Need to setup segments along x & y axis seperately, due to different 
         * max_channel_widths and segment specifications. */

        size_t max_dim = std::max(grid.width(), grid.height()) - 2; //-2 for no perim channels

        /*Get x & y segments seperately*/
        seg_details_x = alloc_and_load_seg_details(&max_chan_width_x,
                                                   max_dim, segment_inf_x,
                                                   use_full_seg_groups, directionality,
                                                   &num_seg_details_x);

        seg_details_y = alloc_and_load_seg_details(&max_chan_width_y,
                                                   max_dim, segment_inf_y,
                                                   use_full_seg_groups, directionality,
                                                   &num_seg_details_y);

        if (nodes_per_chan.x_max != max_chan_width_x || nodes_per_chan.y_max != max_chan_width_y) {
            nodes_per_chan.x_max = max_chan_width_x;
            *Warnings |= RR_GRAPH_WARN_CHAN_X_WIDTH_CHANGED;

        } else if (nodes_per_chan.y_max != max_chan_width_y) {
            nodes_per_chan.y_max = max_chan_width_y;
            *Warnings |= RR_GRAPH_WARN_CHAN_Y_WIDTH_CHANGED;
        }

        //TODO: Fix
        //if (getEchoEnabled() && isEchoFileEnabled(E_ECHO_SEG_DETAILS)) {
        //dump_seg_details(seg_details, max_chan_width,
        //getEchoFileName(E_ECHO_SEG_DETAILS));
        //}
    }

    /*map the internal segment indices of the networks*/
    if (clock_modeling == DEDICATED_NETWORK) {
        ClockRRGraphBuilder::map_relative_seg_indices(segment_index_map);
    }
    /* END SEG_DETAILS */

    /* START CHAN_DETAILS */

    t_chan_details chan_details_x;
    t_chan_details chan_details_y;

    alloc_and_load_chan_details(grid, &nodes_per_chan,
                                num_seg_details_x, num_seg_details_y,
                                seg_details_x, seg_details_y,
                                chan_details_x, chan_details_y);

    if (getEchoEnabled() && isEchoFileEnabled(E_ECHO_CHAN_DETAILS)) {
        dump_chan_details(chan_details_x, chan_details_y, &nodes_per_chan,
                          grid, getEchoFileName(E_ECHO_CHAN_DETAILS));
    }
    /* END CHAN_DETAILS */

    /* START FC */
    /* Determine the actual value of Fc */
    std::vector<vtr::Matrix<int>> Fc_in;  /* [0..device_ctx.num_block_types-1][0..num_pins-1][0..num_segments-1] */
    std::vector<vtr::Matrix<int>> Fc_out; /* [0..device_ctx.num_block_types-1][0..num_pins-1][0..num_segments-1] */

    /* get maximum number of pins across all blocks */
    int max_pins = types[0].num_pins;
    for (const auto& type : types) {
        if (is_empty_type(&type)) {
            continue;
        }

        if (type.num_pins > max_pins) {
            max_pins = type.num_pins;
        }
    }

    /* get the number of 'sets' for each segment type -- unidirectial architectures have two tracks in a set, bidirectional have one */
    int total_sets = max_chan_width;
    int total_sets_x = max_chan_width_x;
    int total_sets_y = max_chan_width_y;

    if (directionality == UNI_DIRECTIONAL) {
        VTR_ASSERT(max_chan_width % 2 == 0);
        total_sets /= 2;
        total_sets_x /= 2;
        total_sets_y /= 2;
    }
    auto sets_per_seg_type_x = get_seg_track_counts(total_sets_x, segment_inf_x, use_full_seg_groups);
    auto sets_per_seg_type_y = get_seg_track_counts(total_sets_y, segment_inf_y, use_full_seg_groups);
    auto sets_per_seg_type = get_seg_track_counts(total_sets, segment_inf, use_full_seg_groups);

    auto sets_test = get_ordered_seg_track_counts(segment_inf_x, segment_inf_y, segment_inf, sets_per_seg_type_x, sets_per_seg_type_y);

    //VTR_ASSERT_MSG(sets_test==sets_per_seg_type,
    //                "Not equal combined output after combining segs " );

    if (is_global_graph) {
        //All pins can connect during global routing
        auto ones = vtr::Matrix<int>({size_t(max_pins), segment_inf.size()}, 1);
        Fc_in = std::vector<vtr::Matrix<int>>(types.size(), ones);
        Fc_out = std::vector<vtr::Matrix<int>>(types.size(), ones);
    } else {
        bool Fc_clipped = false;
        Fc_in = alloc_and_load_actual_fc(types, max_pins, segment_inf, sets_per_seg_type.get(), &nodes_per_chan,
                                         e_fc_type::IN, directionality, &Fc_clipped, is_flat);
        if (Fc_clipped) {
            *Warnings |= RR_GRAPH_WARN_FC_CLIPPED;
        }
        Fc_clipped = false;
        Fc_out = alloc_and_load_actual_fc(types, max_pins, segment_inf, sets_per_seg_type.get(), &nodes_per_chan,
                                          e_fc_type::OUT, directionality, &Fc_clipped, is_flat);
        if (Fc_clipped) {
            *Warnings |= RR_GRAPH_WARN_FC_CLIPPED;
        }

        for (const auto& type : types) {
            int i = type.index;

            /* Skip "EMPTY" */
            if (is_empty_type(&type)) {
                continue;
            }

            for (int j = 0; j < type.num_pins; ++j) {
                for (size_t k = 0; k < segment_inf.size(); k++) {
#ifdef VERBOSE
                    VTR_LOG(
                        "Fc Actual Values: type = %s, pin = %d (%s), "
                        "seg = %d (%s), Fc_out = %d, Fc_in = %d.\n",
                        type.name,
                        j,
                        block_type_pin_index_to_name(&type, j).c_str(),
                        k,
                        segment_inf[k].name.c_str(),
                        Fc_out[i][j][k],
                        Fc_in[i][j][k]);
#endif /* VERBOSE */
                    VTR_ASSERT_MSG(Fc_out[i][j][k] == 0 || Fc_in[i][j][k] == 0,
                                   "Pins must be inputs or outputs (i.e. can not have both non-zero Fc_out and Fc_in)");
                }
            }
        }
    }

    auto perturb_ipins = alloc_and_load_perturb_ipins(types.size(), segment_inf.size(),
                                                      sets_per_seg_type.get(), Fc_in, Fc_out, directionality);
    /* END FC */

    /* Alloc node lookups, count nodes, alloc rr nodes */
    int num_rr_nodes = 0;

    // Add routing resources to rr_graph lookup table
    alloc_and_load_rr_node_indices(device_ctx.rr_graph_builder,
                                   &nodes_per_chan,
                                   grid,
                                   &num_rr_nodes,
                                   chan_details_x,
                                   chan_details_y,
                                   is_flat);

    size_t expected_node_count = num_rr_nodes;
    if (clock_modeling == DEDICATED_NETWORK) {
        expected_node_count += ClockRRGraphBuilder::estimate_additional_nodes(grid);
        device_ctx.rr_graph_builder.reserve_nodes(expected_node_count);
    }
    device_ctx.rr_graph_builder.resize_nodes(num_rr_nodes);

    /* These are data structures used by the the unidir opin mapping. They are used
     * to spread connections evenly for each segment type among the available
     * wire start points */
    vtr::NdMatrix<int, 3> Fc_xofs({grid.height() - 1,
                                   grid.width() - 1,
                                   segment_inf_x.size()},
                                  0); //[0..grid.height()-2][0..grid.width()-2][0..num_seg_types_x-1]
    vtr::NdMatrix<int, 3> Fc_yofs({grid.width() - 1,
                                   grid.height() - 1,
                                   segment_inf_y.size()},
                                  0); //[0..grid.width()-2][0..grid.height()-2][0..num_seg_types_y-1]

    /* START SB LOOKUP */
    /* Alloc and load the switch block lookup */
    vtr::NdMatrix<std::vector<int>, 3> switch_block_conn;
    t_sblock_pattern unidir_sb_pattern;
    t_sb_connection_map* sb_conn_map = nullptr; //for custom switch blocks

    //We are careful to use a single seed each time build_rr_graph is called
    //to initialize the random number generator (RNG) which is (potentially)
    //used when creating custom switchblocks. This ensures that build_rr_graph()
    //is deterministic -- always producing the same RR graph.
    constexpr unsigned SWITCHPOINT_RNG_SEED = 1;
    vtr::RandState switchpoint_rand_state = SWITCHPOINT_RNG_SEED;

    if (is_global_graph) {
        switch_block_conn = alloc_and_load_switch_block_conn(&nodes_per_chan, SUBSET, 3);
    } else if (BI_DIRECTIONAL == directionality) {
        if (sb_type == CUSTOM) {
            sb_conn_map = alloc_and_load_switchblock_permutations(chan_details_x, chan_details_y,
                                                                  grid,
                                                                  switchblocks, &nodes_per_chan, directionality,
                                                                  switchpoint_rand_state);
        } else {
            switch_block_conn = alloc_and_load_switch_block_conn(&nodes_per_chan, sb_type, Fs);
        }
    } else {
        VTR_ASSERT(UNI_DIRECTIONAL == directionality);

        if (sb_type == CUSTOM) {
            sb_conn_map = alloc_and_load_switchblock_permutations(chan_details_x, chan_details_y,
                                                                  grid,
                                                                  switchblocks, &nodes_per_chan, directionality,
                                                                  switchpoint_rand_state);
        } else {
            /* it looks like we get unbalanced muxing from this switch block code with Fs > 3 */
            VTR_ASSERT(Fs == 3);

            unidir_sb_pattern = alloc_sblock_pattern_lookup(grid, &nodes_per_chan);
            for (size_t i = 0; i < grid.width() - 1; i++) {
                for (size_t j = 0; j < grid.height() - 1; j++) {
                    load_sblock_pattern_lookup(i, j, grid, &nodes_per_chan,
                                               chan_details_x, chan_details_y,
                                               Fs, sb_type, unidir_sb_pattern);
                }
            }

            if (getEchoEnabled() && isEchoFileEnabled(E_ECHO_SBLOCK_PATTERN)) {
                dump_sblock_pattern(unidir_sb_pattern, max_chan_width, grid,
                                    getEchoFileName(E_ECHO_SBLOCK_PATTERN));
            }
        }
    }
    /* END SB LOOKUP */

    /* START IPIN MAP */
    /* Create ipin map lookups */

    t_pin_to_track_lookup ipin_to_track_map_x(types.size()); /* [0..device_ctx.physical_tile_types.size()-1][0..num_pins-1][0..width][0..height][0..3][0..Fc-1] */
    t_pin_to_track_lookup ipin_to_track_map_y(types.size()); /* [0..device_ctx.physical_tile_types.size()-1][0..max_chan_width-1][0..width][0..height][0..3] */

    t_track_to_pin_lookup track_to_pin_lookup_x(types.size());
    t_track_to_pin_lookup track_to_pin_lookup_y(types.size());

    for (unsigned int itype = 0; itype < types.size(); ++itype) {
        ipin_to_track_map_x[itype] = alloc_and_load_pin_to_track_map(RECEIVER,
                                                                     Fc_in[itype], &types[itype], perturb_ipins[itype], directionality,
                                                                     segment_inf_x, sets_per_seg_type_x.get());

        ipin_to_track_map_y[itype] = alloc_and_load_pin_to_track_map(RECEIVER,
                                                                     Fc_in[itype], &types[itype], perturb_ipins[itype], directionality,
                                                                     segment_inf_y, sets_per_seg_type_y.get());

        track_to_pin_lookup_x[itype] = alloc_and_load_track_to_pin_lookup(ipin_to_track_map_x[itype], Fc_in[itype], types[itype].width, types[itype].height,
                                                                          types[itype].num_pins, nodes_per_chan.x_max, segment_inf_x);

        track_to_pin_lookup_y[itype] = alloc_and_load_track_to_pin_lookup(ipin_to_track_map_y[itype], Fc_in[itype], types[itype].width, types[itype].height,
                                                                          types[itype].num_pins, nodes_per_chan.y_max, segment_inf_y);
    }

    if (getEchoEnabled() && isEchoFileEnabled(E_ECHO_TRACK_TO_PIN_MAP)) {
        FILE* fp = vtr::fopen(getEchoFileName(E_ECHO_TRACK_TO_PIN_MAP), "w");
        fprintf(fp, "X MAP:\n\n");
        dump_track_to_pin_map(track_to_pin_lookup_y, types, nodes_per_chan.y_max, fp);
        fprintf(fp, "\n\nY MAP:\n\n");
        dump_track_to_pin_map(track_to_pin_lookup_x, types, nodes_per_chan.x_max, fp);
        fclose(fp);
    }
    /* END IPIN MAP */

    /* START OPIN MAP */
    /* Create opin map lookups */
    t_pin_to_track_lookup opin_to_track_map(types.size()); /* [0..device_ctx.physical_tile_types.size()-1][0..num_pins-1][0..width][0..height][0..3][0..Fc-1] */

    if (BI_DIRECTIONAL == directionality) {
        for (unsigned int itype = 0; itype < types.size(); ++itype) {
            auto perturb_opins = alloc_and_load_perturb_opins(&types[itype], Fc_out[itype],
                                                              max_chan_width, segment_inf);
            opin_to_track_map[itype] = alloc_and_load_pin_to_track_map(DRIVER,
                                                                       Fc_out[itype], &types[itype], perturb_opins, directionality,
                                                                       segment_inf, sets_per_seg_type.get());
        }
    }
    /* END OPIN MAP */

    bool Fc_clipped = false;
    /* Draft the switches as internal data of RRGraph object
     * These are temporary switches copied from arch switches
     * We use them to build the edges
     * We will reset all the switches in the function
     *   alloc_and_load_rr_switch_inf()
     */
    device_ctx.rr_graph_builder.reserve_switches(num_arch_switches);
    device_ctx.all_sw_inf.clear();
    // Create the switches
    for (int iswitch = 0; iswitch < num_arch_switches; ++iswitch) {
        device_ctx.all_sw_inf.insert(std::make_pair(iswitch, device_ctx.arch_switch_inf[iswitch]));
        const t_rr_switch_inf& temp_rr_switch = create_rr_switch_from_arch_switch(iswitch, R_minW_nmos, R_minW_pmos);
        device_ctx.rr_graph_builder.add_rr_switch(temp_rr_switch);
    }
    if(is_flat) {
        std::unordered_map<float, int> pb_edge_delay;
        for(auto& logical_block : device_ctx.logical_block_types) {
            if(!logical_block.is_empty())
                add_logical_block_rr_switch_types(device_ctx, logical_block, pb_edge_delay, R_minW_nmos, R_minW_pmos);
        }
    }


    auto update_chan_width = alloc_and_load_rr_graph(
        device_ctx.rr_graph_builder,

        device_ctx.rr_graph_builder.rr_nodes(), device_ctx.rr_graph, segment_inf.size(),
        segment_inf_x.size(),
        segment_index_map,
        chan_details_x, chan_details_y,
        track_to_pin_lookup_x, track_to_pin_lookup_y,
        opin_to_track_map,
        switch_block_conn, sb_conn_map, grid, Fs, unidir_sb_pattern,
        Fc_out, Fc_xofs, Fc_yofs,
        nodes_per_chan,
        wire_to_arch_ipin_switch,
        delayless_switch,
        directionality,
        &Fc_clipped,
        directs, num_directs, clb_to_clb_directs,
        is_global_graph,
        clock_modeling,
        is_flat);

    // Verify no incremental node allocation.
    /* AA: Note that in the case of dedicated networks, we are currently underestimating the additional node count due to the clock networks. 
     * Thus this below error is logged; it's not actually an error, the node estimation needs to get fixed for dedicated clock networks. */
    if (rr_graph.num_nodes() > expected_node_count) {
        VTR_LOG_ERROR("Expected no more than %zu nodes, have %zu nodes\n",
                      expected_node_count, rr_graph.num_nodes());
    }

    /* Update rr_nodes capacities if global routing */
    if (graph_type == GRAPH_GLOBAL) {
        // Using num_rr_nodes here over device_ctx.rr_nodes.size() because
        // clock_modeling::DEDICATED_NETWORK will append some rr nodes after
        // the regular graph.
        for (int i = 0; i < num_rr_nodes; i++) {
            if (rr_graph.node_type(RRNodeId(i)) == CHANX) {
                int ylow = rr_graph.node_ylow(RRNodeId(i));
                device_ctx.rr_graph_builder.set_node_capacity(RRNodeId(i), nodes_per_chan.x_list[ylow]);
            }
            if (rr_graph.node_type(RRNodeId(i)) == CHANY) {
                int xlow = rr_graph.node_xlow(RRNodeId(i));
                device_ctx.rr_graph_builder.set_node_capacity(RRNodeId(i), nodes_per_chan.y_list[xlow]);
            }
        }
    }

    update_chan_width(&nodes_per_chan);

    /* Allocate and load routing resource switches, which are derived from the switches from the architecture file,
     * based on their fanin in the rr graph. This routine also adjusts the rr nodes to point to these new rr switches */
    alloc_and_load_rr_switch_inf(device_ctx.all_sw_inf.size(), R_minW_nmos, R_minW_pmos, wire_to_arch_ipin_switch, wire_to_rr_ipin_switch);

    //Partition the rr graph edges for efficient access to configurable/non-configurable
    //edge subsets. Must be done after RR switches have been allocated
    device_ctx.rr_graph_builder.partition_edges();

    //Save the channel widths for the newly constructed graph
    device_ctx.chan_width = nodes_per_chan;

    rr_graph_externals(segment_inf, segment_inf_x, segment_inf_y, *wire_to_rr_ipin_switch, base_cost_type);

    check_rr_graph(device_ctx.rr_graph,
                   types,
                   device_ctx.rr_indexed_data,
                   grid,
                   device_ctx.chan_width,
                   graph_type,
                   device_ctx.virtual_clock_network_root_idx,
                   is_flat);

    /* Free all temp structs */
    delete[] seg_details_x;
    delete[] seg_details_y;

    seg_details_x = nullptr;
    seg_details_y = nullptr;
    if (!chan_details_x.empty() || !chan_details_y.empty()) {
        free_chan_details(chan_details_x, chan_details_y);
    }
    if (sb_conn_map) {
        free_switchblock_permutations(sb_conn_map);
        sb_conn_map = nullptr;
    }

    track_to_pin_lookup_x.clear();
    track_to_pin_lookup_y.clear();
    if (clb_to_clb_directs != nullptr) {
        delete[](clb_to_clb_directs);
    }
}

/* Allocates and loads the global rr_switch_inf array based on the global
 * arch_switch_inf array and the fan-ins used by the rr nodes.
 * Also changes switch indices of rr_nodes to index into rr_switch_inf
 * instead of arch_switch_inf.
 *
 * Returns the number of rr switches created.
 * Also returns, through a pointer, the index of a representative ipin cblock switch.
 * - Currently we're not allowing a designer to specify an ipin cblock switch with
 * multiple fan-ins, so there's just one of these switches in the device_ctx.rr_switch_inf array.
 * But in the future if we allow this, we can return an index to a representative switch
 *
 * The rr_switch_inf switches are derived from the arch_switch_inf switches
 * (which were read-in from the architecture file) based on fan-in. The delays of
 * the rr switches depend on their fan-in, so we first go through the rr_nodes
 * and count how many different fan-ins exist for each arch switch.
 * Then we create these rr switches and update the switch indices
 * of rr_nodes to index into the rr_switch_inf array. */
static void alloc_and_load_rr_switch_inf(const int num_arch_switches, const float R_minW_nmos, const float R_minW_pmos, const int wire_to_arch_ipin_switch, int* wire_to_rr_ipin_switch) {
    /* we will potentially be creating a couple of versions of each arch switch where
     * each version corresponds to a different fan-in. We will need to fill device_ctx.rr_switch_inf
     * with this expanded list of switches.
     *
     * To do this we will use arch_switch_fanins, which is indexed as:
     *      arch_switch_fanins[i_arch_switch][fanin] -> new_switch_id
     */
    t_arch_switch_fanin arch_switch_fanins(num_arch_switches);

    /* Determine what the different fan-ins are for each arch switch, and also
     * how many entries the rr_switch_inf array should have */
    alloc_rr_switch_inf(arch_switch_fanins);

    /* create the rr switches. also keep track of, for each arch switch, what index of the rr_switch_inf
     * array each version of its fanin has been mapped to */
    load_rr_switch_inf(num_arch_switches, R_minW_nmos, R_minW_pmos, arch_switch_fanins);

    /* next, walk through rr nodes again and remap their switch indices to rr_switch_inf */
    remap_rr_node_switch_indices(arch_switch_fanins);

    /* now we need to set the wire_to_rr_ipin_switch variable which points the detailed routing architecture
     * to the representative ipin cblock switch. currently we're not allowing the specification of an ipin cblock switch
     * with multiple fan-ins, so right now there's just one. May change in the future, in which case we'd need to
     * return a representative switch */
    if (arch_switch_fanins[wire_to_arch_ipin_switch].count(UNDEFINED)) {
        /* only have one ipin cblock switch. OK. */
        (*wire_to_rr_ipin_switch) = arch_switch_fanins[wire_to_arch_ipin_switch][UNDEFINED];
    } else if (arch_switch_fanins[wire_to_arch_ipin_switch].size() != 0) {
        VPR_FATAL_ERROR(VPR_ERROR_ARCH,
                        "Not currently allowing an ipin cblock switch to have multiple fan-ins");
    } else {
        //This likely indicates that no connection block has been constructed, indicating significant issues with
        //the generated RR graph.
        //
        //Instead of throwing an error we issue a warning. This means that check_rr_graph() etc. will run to give more information
        //and allow graphics to be brought up for users to debug their architectures.
        (*wire_to_rr_ipin_switch) = OPEN;
        VTR_LOG_WARN("No switch found for the ipin cblock in RR graph. Check if there is an error in arch file, or if no connection blocks are being built in RR graph\n");
    }
}

/* Allocates space for the global device_ctx.rr_switch_inf variable and returns the
 * number of rr switches that were allocated */
static void alloc_rr_switch_inf(t_arch_switch_fanin& arch_switch_fanins) {
    auto& device_ctx = g_vpr_ctx.mutable_device();
    /* allocate space for the rr_switch_inf array */
    t_arch_switch_inf* all_switches = new t_arch_switch_inf[device_ctx.all_sw_inf.size()];
    for(auto sw_inf : device_ctx.all_sw_inf) {
        VTR_ASSERT(sw_inf.first < (int)device_ctx.all_sw_inf.size());
        all_switches[sw_inf.first] = sw_inf.second;
    }
    size_t num_rr_switches = device_ctx.rr_graph_builder.count_rr_switches(
        device_ctx.all_sw_inf.size(),
        all_switches,
        arch_switch_fanins);
    device_ctx.rr_graph_builder.resize_switches(num_rr_switches);
}

/* load the global device_ctx.rr_switch_inf variable. also keep track of, for each arch switch, what
 * index of the rr_switch_inf array each version of its fanin has been mapped to (through switch_fanin map) */
static void load_rr_switch_inf(const int num_arch_switches, const float R_minW_nmos, const float R_minW_pmos, const t_arch_switch_fanin& arch_switch_fanins) {
    auto& device_ctx = g_vpr_ctx.mutable_device();

    if (!device_ctx.switch_fanin_remap.empty()) {
        // at this stage, we rebuild the rr_graph (probably in binary search)
        // so old device_ctx.switch_fanin_remap is obsolete
        device_ctx.switch_fanin_remap.clear();
    }

    device_ctx.switch_fanin_remap.resize(num_arch_switches);
    for (int i_arch_switch = 0; i_arch_switch < num_arch_switches; i_arch_switch++) {
        std::map<int, int>::iterator it;
        for (auto fanin_rrswitch : arch_switch_fanins[i_arch_switch]) {
            /* the fanin value is in it->first, and we'll need to set what index this i_arch_switch/fanin
             * combination maps to (within rr_switch_inf) in it->second) */
            int fanin;
            int i_rr_switch;
            std::tie(fanin, i_rr_switch) = fanin_rrswitch;

            // setup device_ctx.switch_fanin_remap, for future swich usage analysis
            device_ctx.switch_fanin_remap[i_arch_switch][fanin] = i_rr_switch;

            load_rr_switch_from_arch_switch(i_arch_switch, i_rr_switch, fanin, R_minW_nmos, R_minW_pmos);
        }
    }
}
/* This function creates a routing switch for the usage of routing resource graph, based on a routing switch defined in architecture file.
 *
 * Since users can specify a routing switch whose buffer size is automatically tuned for routing architecture, the function here sets a definite buffer size, as required by placers and routers.
 */

t_rr_switch_inf create_rr_switch_from_arch_switch(int arch_switch_idx,
                                                  const float R_minW_nmos,
                                                  const float R_minW_pmos) {
    auto& device_ctx = g_vpr_ctx.mutable_device();
    t_rr_switch_inf rr_switch_inf;

    /* figure out, by looking at the arch switch's Tdel map, what the delay of the new
     * rr switch should be */
    double rr_switch_Tdel = device_ctx.all_sw_inf.at(arch_switch_idx).Tdel(0);

    /* copy over the arch switch to rr_switch_inf[rr_switch_idx], but with the changed Tdel value */
    rr_switch_inf.set_type(device_ctx.all_sw_inf.at(arch_switch_idx).type());
    rr_switch_inf.R = device_ctx.all_sw_inf.at(arch_switch_idx).R;
    rr_switch_inf.Cin = device_ctx.all_sw_inf.at(arch_switch_idx).Cin;
    rr_switch_inf.Cinternal = device_ctx.all_sw_inf.at(arch_switch_idx).Cinternal;
    rr_switch_inf.Cout = device_ctx.all_sw_inf.at(arch_switch_idx).Cout;
    rr_switch_inf.Tdel = rr_switch_Tdel;
    rr_switch_inf.mux_trans_size = device_ctx.all_sw_inf.at(arch_switch_idx).mux_trans_size;
    if (device_ctx.all_sw_inf.at(arch_switch_idx).buf_size_type == BufferSize::AUTO) {
        //Size based on resistance
        rr_switch_inf.buf_size = trans_per_buf(device_ctx.all_sw_inf.at(arch_switch_idx).R, R_minW_nmos, R_minW_pmos);
    } else {
        VTR_ASSERT(device_ctx.all_sw_inf.at(arch_switch_idx).buf_size_type == BufferSize::ABSOLUTE);
        //Use the specified size
        rr_switch_inf.buf_size = device_ctx.all_sw_inf.at(arch_switch_idx).buf_size;
    }
    rr_switch_inf.name = device_ctx.all_sw_inf.at(arch_switch_idx).name;
    rr_switch_inf.power_buffer_type = device_ctx.all_sw_inf.at(arch_switch_idx).power_buffer_type;
    rr_switch_inf.power_buffer_size = device_ctx.all_sw_inf.at(arch_switch_idx).power_buffer_size;

    return rr_switch_inf;
}
/* This function is same as create_rr_switch_from_arch_switch() in terms of functionality. It is tuned for clients functions in routing resource graph builder */
void load_rr_switch_from_arch_switch(int arch_switch_idx,
                                     int rr_switch_idx,
                                     int fanin,
                                     const float R_minW_nmos,
                                     const float R_minW_pmos) {
    auto& device_ctx = g_vpr_ctx.mutable_device();

    /* figure out, by looking at the arch switch's Tdel map, what the delay of the new
     * rr switch should be */
    double rr_switch_Tdel = device_ctx.all_sw_inf[arch_switch_idx].Tdel(fanin);

    /* copy over the arch switch to rr_switch_inf[rr_switch_idx], but with the changed Tdel value */
    device_ctx.rr_graph_builder.rr_switch()[RRSwitchId(rr_switch_idx)].set_type(device_ctx.all_sw_inf.at(arch_switch_idx).type());
    device_ctx.rr_graph_builder.rr_switch()[RRSwitchId(rr_switch_idx)].R = device_ctx.all_sw_inf.at(arch_switch_idx).R;
    device_ctx.rr_graph_builder.rr_switch()[RRSwitchId(rr_switch_idx)].Cin = device_ctx.all_sw_inf.at(arch_switch_idx).Cin;
    device_ctx.rr_graph_builder.rr_switch()[RRSwitchId(rr_switch_idx)].Cinternal = device_ctx.all_sw_inf.at(arch_switch_idx).Cinternal;
    device_ctx.rr_graph_builder.rr_switch()[RRSwitchId(rr_switch_idx)].Cout = device_ctx.all_sw_inf.at(arch_switch_idx).Cout;
    device_ctx.rr_graph_builder.rr_switch()[RRSwitchId(rr_switch_idx)].Tdel = rr_switch_Tdel;
    device_ctx.rr_graph_builder.rr_switch()[RRSwitchId(rr_switch_idx)].mux_trans_size = device_ctx.all_sw_inf.at(arch_switch_idx).mux_trans_size;
    if (device_ctx.all_sw_inf[arch_switch_idx].buf_size_type == BufferSize::AUTO) {
        //Size based on resistance
        device_ctx.rr_graph_builder.rr_switch()[RRSwitchId(rr_switch_idx)].buf_size = trans_per_buf(device_ctx.all_sw_inf.at(arch_switch_idx).R, R_minW_nmos, R_minW_pmos);
    } else {
        VTR_ASSERT(device_ctx.all_sw_inf[arch_switch_idx].buf_size_type == BufferSize::ABSOLUTE);
        //Use the specified size
        device_ctx.rr_graph_builder.rr_switch()[RRSwitchId(rr_switch_idx)].buf_size = device_ctx.all_sw_inf.at(arch_switch_idx).buf_size;
    }
    device_ctx.rr_graph_builder.rr_switch()[RRSwitchId(rr_switch_idx)].name = device_ctx.all_sw_inf.at(arch_switch_idx).name;
    device_ctx.rr_graph_builder.rr_switch()[RRSwitchId(rr_switch_idx)].power_buffer_type = device_ctx.all_sw_inf.at(arch_switch_idx).power_buffer_type;
    device_ctx.rr_graph_builder.rr_switch()[RRSwitchId(rr_switch_idx)].power_buffer_size = device_ctx.all_sw_inf.at(arch_switch_idx).power_buffer_size;
}

/* switch indices of each rr_node original point into the global device_ctx.arch_switch_inf array.
 * now we want to remap these indices to point into the global device_ctx.rr_switch_inf array
 * which contains switch info at different fan-in values */
static void remap_rr_node_switch_indices(const t_arch_switch_fanin& switch_fanin) {
    auto& device_ctx = g_vpr_ctx.mutable_device();

    device_ctx.rr_graph_builder.remap_rr_node_switch_indices(switch_fanin);
}

static void rr_graph_externals(const std::vector<t_segment_inf>& segment_inf,
                               const std::vector<t_segment_inf>& segment_inf_x,
                               const std::vector<t_segment_inf>& segment_inf_y,
                               int wire_to_rr_ipin_switch,
                               enum e_base_cost_type base_cost_type) {
    auto& device_ctx = g_vpr_ctx.device();
    const auto& rr_graph = device_ctx.rr_graph;
    const auto& grid = device_ctx.grid;
    auto& mutable_device_ctx = g_vpr_ctx.mutable_device();
    auto& rr_indexed_data = mutable_device_ctx.rr_indexed_data;
    bool echo_enabled = getEchoEnabled() && isEchoFileEnabled(E_ECHO_RR_GRAPH_INDEXED_DATA);
    const char* echo_file_name = getEchoFileName(E_ECHO_RR_GRAPH_INDEXED_DATA);
    add_rr_graph_C_from_switches(rr_graph.rr_switch_inf(RRSwitchId(wire_to_rr_ipin_switch)).Cin);
    alloc_and_load_rr_indexed_data(rr_graph, grid, segment_inf, segment_inf_x,
                                   segment_inf_y, rr_indexed_data, wire_to_rr_ipin_switch, base_cost_type, echo_enabled, echo_file_name);
    //load_rr_index_segments(segment_inf.size());
}

static std::vector<std::vector<bool>> alloc_and_load_perturb_ipins(const int L_num_types,
                                                                   const int num_seg_types,
                                                                   const int* sets_per_seg_type,
                                                                   const std::vector<vtr::Matrix<int>>& Fc_in,
                                                                   const std::vector<vtr::Matrix<int>>& Fc_out,
                                                                   const enum e_directionality directionality) {
    std::vector<std::vector<bool>> result(L_num_types);
    for (auto& seg_type_bools : result) {
        seg_type_bools.resize(num_seg_types, false);
    }

    /* factor to account for unidir vs bidir */
    int fac = 1;
    if (directionality == UNI_DIRECTIONAL) {
        fac = 2;
    }

    if (BI_DIRECTIONAL == directionality) {
        for (int iseg = 0; iseg < num_seg_types; ++iseg) {
            result[0][iseg] = false;

            int tracks_in_seg_type = sets_per_seg_type[iseg] * fac;

            for (int itype = 1; itype < L_num_types; ++itype) {
                result[itype][iseg] = false;

                float Fc_ratio;
                if (Fc_in[itype][0][iseg] > Fc_out[itype][0][iseg]) {
                    Fc_ratio = (float)Fc_in[itype][0][iseg] / (float)Fc_out[itype][0][iseg];
                } else {
                    Fc_ratio = (float)Fc_out[itype][0][iseg] / (float)Fc_in[itype][0][iseg];
                }

                if ((Fc_in[itype][0][iseg] <= tracks_in_seg_type - 2)
                    && (fabs(Fc_ratio - vtr::nint(Fc_ratio))
                        < (0.5 / (float)tracks_in_seg_type))) {
                    result[itype][iseg] = true;
                }
            }
        }
    } else {
        /* Unidirectional routing uses mux balancing patterns and
         * thus shouldn't need perturbation. */
        VTR_ASSERT(UNI_DIRECTIONAL == directionality);
        for (int itype = 0; itype < L_num_types; ++itype) {
            for (int iseg = 0; iseg < num_seg_types; ++iseg) {
                result[itype][iseg] = false;
            }
        }
    }
    return result;
}

static t_seg_details* alloc_and_load_global_route_seg_details(const int global_route_switch,
                                                              int* num_seg_details) {
    t_seg_details* seg_details = new t_seg_details[1];

    seg_details->index = 0;
    seg_details->abs_index = 0;
    seg_details->length = 1;
    seg_details->arch_wire_switch = global_route_switch;
    seg_details->arch_opin_switch = global_route_switch;
    seg_details->longline = false;
    seg_details->direction = Direction::BIDIR;
    seg_details->Cmetal = 0.0;
    seg_details->Rmetal = 0.0;
    seg_details->start = 1;
    seg_details->cb = std::make_unique<bool[]>(1);
    seg_details->cb[0] = true;
    seg_details->sb = std::make_unique<bool[]>(2);
    seg_details->sb[0] = true;
    seg_details->sb[1] = true;
    seg_details->group_size = 1;
    seg_details->group_start = 0;
    seg_details->seg_start = -1;
    seg_details->seg_end = -1;

    if (num_seg_details) {
        *num_seg_details = 1;
    }
    return seg_details;
}

/* Calculates the number of track connections from each block pin to each segment type */
static std::vector<vtr::Matrix<int>> alloc_and_load_actual_fc(const std::vector<t_physical_tile_type>& types,
                                                              const int max_pins,
                                                              const std::vector<t_segment_inf>& segment_inf,
                                                              const int* sets_per_seg_type,
                                                              const t_chan_width* nodes_per_chan,
                                                              const e_fc_type fc_type,
                                                              const enum e_directionality directionality,
                                                              bool* Fc_clipped,
                                                              bool is_flat) {
    //Initialize Fc of all blocks to zero
    auto zeros = vtr::Matrix<int>({size_t(max_pins), segment_inf.size()}, 0);
    std::vector<vtr::Matrix<int>> Fc(types.size(), zeros);

    *Fc_clipped = false;

    /* Unidir tracks formed in pairs, otherwise no effect. */
    int fac = 1;
    if (UNI_DIRECTIONAL == directionality) {
        fac = 2;
    }

    VTR_ASSERT((nodes_per_chan->x_max % fac) == 0 && (nodes_per_chan->y_max % fac) == 0);

    for (const auto& type : types) { //Skip EMPTY
        int itype = type.index;

        for (const t_fc_specification& fc_spec : type.fc_specs) {
            if (fc_type != fc_spec.fc_type) continue;

            VTR_ASSERT(fc_spec.pins.size() > 0);

            int iseg = fc_spec.seg_index;

            if (fc_spec.fc_value == 0) {
                /* Special case indicating that this pin does not connect to general-purpose routing */
                for (int ipin : fc_spec.pins) {
                    Fc[itype][ipin][iseg] = 0;
                }
            } else {
                /* General case indicating that this pin connects to general-purpose routing */

                //Calculate how many connections there should be accross all the pins in this fc_spec
                int total_connections = 0;
                if (fc_spec.fc_value_type == e_fc_value_type::FRACTIONAL) {
                    float conns_per_pin = fac * sets_per_seg_type[iseg] * fc_spec.fc_value;
                    float flt_total_connections = conns_per_pin * fc_spec.pins.size();
                    total_connections = vtr::nint(flt_total_connections); //Round to integer
                } else {
                    VTR_ASSERT(fc_spec.fc_value_type == e_fc_value_type::ABSOLUTE);

                    if (std::fmod(fc_spec.fc_value, fac) != 0.) {
                        VPR_FATAL_ERROR(VPR_ERROR_ROUTE, "Absolute Fc value must be a multiple of %d (was %f) between block pin '%s' and wire segment '%s'",
                                        fac, fc_spec.fc_value,
                                        block_type_pin_index_to_name(&type, fc_spec.pins[0], is_flat).c_str(),
                                        segment_inf[iseg].name.c_str());
                    }

                    if (fc_spec.fc_value < fac) {
                        VPR_FATAL_ERROR(VPR_ERROR_ROUTE, "Absolute Fc value must be at least %d (was %f) between block pin '%s' to wire segment %s",
                                        fac, fc_spec.fc_value,
                                        block_type_pin_index_to_name(&type, fc_spec.pins[0], is_flat).c_str(),
                                        segment_inf[iseg].name.c_str());
                    }

                    total_connections = vtr::nint(fc_spec.fc_value) * fc_spec.pins.size();
                }

                //Ensure that there are at least fac connections, this ensures that low Fc ports
                //targeting small sets of segs get connection(s), even if flt_total_connections < fac.
                total_connections = std::max(total_connections, fac);

                //Ensure total evenly divides fac by adding the remainder
                total_connections += (total_connections % fac);

                VTR_ASSERT(total_connections > 0);
                VTR_ASSERT(total_connections % fac == 0);

                //We walk through all the pins this fc_spec applies to, adding fac connections
                //to each pin, until we run out of connections. This should distribute the connections
                //as evenly as possible (if total_connections % pins.size() != 0, there will be
                //some inevitable imbalance).
                int connections_remaining = total_connections;
                while (connections_remaining != 0) {
                    //Add one set of connections to each pin
                    for (int ipin : fc_spec.pins) {
                        if (connections_remaining >= fac) {
                            Fc[itype][ipin][iseg] += fac;
                            connections_remaining -= fac;
                        } else {
                            VTR_ASSERT(connections_remaining == 0);
                            break;
                        }
                    }
                }

                for (int ipin : fc_spec.pins) {
                    //It is possible that we may want more connections that wires of this type exist;
                    //clip to the maximum number of wires
                    if (Fc[itype][ipin][iseg] > sets_per_seg_type[iseg] * fac) {
                        *Fc_clipped = true;
                        Fc[itype][ipin][iseg] = sets_per_seg_type[iseg] * fac;
                    }

                    VTR_ASSERT_MSG(Fc[itype][ipin][iseg] >= 0, "Calculated absolute Fc must be positive");
                    VTR_ASSERT_MSG(Fc[itype][ipin][iseg] % fac == 0, "Calculated absolute Fc must be divisible by 1 (bidir architecture) or 2 (unidir architecture)"); //Required by connection block construction code
                }
            }
        }
    }

    return Fc;
}

/* Does the actual work of allocating the rr_graph and filling all the *
 * appropriate values.  Everything up to this was just a prelude!      */
static std::function<void(t_chan_width*)> alloc_and_load_rr_graph(RRGraphBuilder& rr_graph_builder,
                                                                  t_rr_graph_storage& L_rr_node,
                                                                  const RRGraphView& rr_graph,
                                                                  const int num_seg_types,
                                                                  const int num_seg_types_x,
                                                                  const t_unified_to_parallel_seg_index& seg_index_map,
                                                                  const t_chan_details& chan_details_x,
                                                                  const t_chan_details& chan_details_y,
                                                                  const t_track_to_pin_lookup& track_to_pin_lookup_x,
                                                                  const t_track_to_pin_lookup& track_to_pin_lookup_y,
                                                                  const t_pin_to_track_lookup& opin_to_track_map,
                                                                  const vtr::NdMatrix<std::vector<int>, 3>& switch_block_conn,
                                                                  t_sb_connection_map* sb_conn_map,
                                                                  const DeviceGrid& grid,
                                                                  const int Fs,
                                                                  t_sblock_pattern& sblock_pattern,
                                                                  const std::vector<vtr::Matrix<int>>& Fc_out,
                                                                  vtr::NdMatrix<int, 3>& Fc_xofs,
                                                                  vtr::NdMatrix<int, 3>& Fc_yofs,
                                                                  const t_chan_width& chan_width,
                                                                  const int wire_to_ipin_switch,
                                                                  const int delayless_switch,
                                                                  const enum e_directionality directionality,
                                                                  bool* Fc_clipped,
                                                                  const t_direct_inf* directs,
                                                                  const int num_directs,
                                                                  const t_clb_to_clb_directs* clb_to_clb_directs,
                                                                  bool is_global_graph,
                                                                  const enum e_clock_modeling clock_modeling,
                                                                  bool is_flat) {
    //We take special care when creating RR graph edges (there are typically many more
    //edges than nodes in an RR graph).
    //
    //In particular, all the following build_*() functions do not create the edges, but
    //instead record the edges they wish to create in rr_edges_to_create.
    //
    //We uniquify the edges to be created (avoiding any duplicates), and create
    //the edges in alloc_and_load_edges().
    //
    //By doing things in this manner we ensure we know exactly how many edges leave each RR
    //node, which avoids resizing the RR edge arrays (which can cause significant memory
    //fragmentation, and significantly increasing peak memory usage). This is important since
    //RR graph creation is the high-watermark of VPR's memory use.
    t_rr_edge_info_set rr_edges_to_create;

    /* If Fc gets clipped, this will be flagged to true */
    *Fc_clipped = false;

    int num_edges = 0;
    /* Connection SINKS and SOURCES to their pins - Initializing IPINs/OPINs. */
    for (size_t i = 0; i < grid.width(); ++i) {
        for (size_t j = 0; j < grid.height(); ++j) {
            build_rr_sinks_sources(rr_graph_builder,
                                   i,
                                   j,
                                   rr_edges_to_create,
                                   delayless_switch,
                                   grid);

            if (is_flat) {
                // Initialize intra-tile IPIN/OPIN - SINK/SRC and connect intra-cluster IPIN/OPINs to SINK/SRC
                build_internal_rr_sinks_sources_flat(rr_graph_builder,
                                                     i,
                                                     j,
                                                     rr_edges_to_create,
                                                     delayless_switch,
                                                     grid);
            }

            //Create the actual SOURCE->OPIN, IPIN->SINK edges
            uniquify_edges(rr_edges_to_create);
            alloc_and_load_edges(rr_graph_builder, rr_edges_to_create);
            num_edges += rr_edges_to_create.size();
            rr_edges_to_create.clear();
        }
    }

    VTR_LOG("SOURCE->OPIN and IPIN->SINK edge count:%d\n", num_edges);
    num_edges = 0;
    /* Build opins */
    int rr_edges_before_directs = 0;
    for (size_t i = 0; i < grid.width(); ++i) {
        for (size_t j = 0; j < grid.height(); ++j) {
            for (e_side side : SIDES) {
                if (BI_DIRECTIONAL == directionality) {
                    build_bidir_rr_opins(rr_graph_builder, rr_graph, i, j, side,
                                         opin_to_track_map, Fc_out, rr_edges_to_create, chan_details_x, chan_details_y,
                                         grid,
                                         directs, num_directs, clb_to_clb_directs, num_seg_types);
                } else {
                    VTR_ASSERT(UNI_DIRECTIONAL == directionality);
                    bool clipped;
                    build_unidir_rr_opins(rr_graph_builder, rr_graph, i, j, side, grid, Fc_out, chan_width,
                                          chan_details_x, chan_details_y, Fc_xofs, Fc_yofs,
                                          rr_edges_to_create, &clipped, seg_index_map,
                                          directs, num_directs, clb_to_clb_directs, num_seg_types, rr_edges_before_directs);
                    if (clipped) {
                        *Fc_clipped = true;
                    }
                }

                //Create the actual OPIN->CHANX/CHANY edges
                uniquify_edges(rr_edges_to_create);
                alloc_and_load_edges(rr_graph_builder, rr_edges_to_create);
                num_edges += rr_edges_to_create.size();
                rr_edges_to_create.clear();
            }
        }
    }

    if (is_flat) {
        // Add intra-tile edges
        add_intra_tile_edges_rr_graph(rr_graph_builder,
                                      grid,
                                      num_edges);
    }

    VTR_LOG("OPIN->CHANX/CHANY edge count before creating direct connections: %d\n", rr_edges_before_directs);
    VTR_LOG("OPIN->CHANX/CHANY edge count after creating direct connections: %d\n", num_edges);
    num_edges = 0;
    /* Build channels */
    VTR_ASSERT(Fs % 3 == 0);
    for (size_t i = 0; i < grid.width() - 1; ++i) {
        for (size_t j = 0; j < grid.height() - 1; ++j) {
            if (i > 0) {
                int tracks_per_chan = ((is_global_graph) ? 1 : chan_width.x_list[j]);
                build_rr_chan(rr_graph_builder, i, j, CHANX, track_to_pin_lookup_x, sb_conn_map, switch_block_conn,
                              CHANX_COST_INDEX_START,
                              chan_width, grid, tracks_per_chan,
                              sblock_pattern, Fs / 3, chan_details_x, chan_details_y,
                              rr_edges_to_create,
                              wire_to_ipin_switch,
                              directionality);

                //Create the actual CHAN->CHAN edges
                uniquify_edges(rr_edges_to_create);
                alloc_and_load_edges(rr_graph_builder, rr_edges_to_create);
                num_edges += rr_edges_to_create.size();

                rr_edges_to_create.clear();
            }
            if (j > 0) {
                int tracks_per_chan = ((is_global_graph) ? 1 : chan_width.y_list[i]);
                build_rr_chan(rr_graph_builder, i, j, CHANY, track_to_pin_lookup_y, sb_conn_map, switch_block_conn,
                              CHANX_COST_INDEX_START + num_seg_types_x,
                              chan_width, grid, tracks_per_chan,
                              sblock_pattern, Fs / 3, chan_details_x, chan_details_y,
                              rr_edges_to_create,
                              wire_to_ipin_switch,
                              directionality);

                //Create the actual CHAN->CHAN edges
                uniquify_edges(rr_edges_to_create);
                alloc_and_load_edges(rr_graph_builder, rr_edges_to_create);
                num_edges += rr_edges_to_create.size();

                rr_edges_to_create.clear();
            }
        }
    }
    VTR_LOG("CHAN->CHAN type edge count:%d\n", num_edges);
    num_edges = 0;
    std::function<void(t_chan_width*)> update_chan_width = [](t_chan_width*) {
    };
    if (clock_modeling == DEDICATED_NETWORK) {
        ClockRRGraphBuilder builder(chan_width, grid, &L_rr_node, &rr_graph_builder);
        builder.create_and_append_clock_rr_graph(num_seg_types_x, &rr_edges_to_create);
        uniquify_edges(rr_edges_to_create);
        alloc_and_load_edges(rr_graph_builder, rr_edges_to_create);
        num_edges += rr_edges_to_create.size();

        rr_edges_to_create.clear();
        update_chan_width = [builder](t_chan_width* c) {
            builder.update_chan_width(c);
        };
        VTR_LOG("\n Dedicated clock network edge count: %d \n", num_edges);
    }

    rr_graph_builder.init_fan_in();

    return update_chan_width;
}

static void build_bidir_rr_opins(RRGraphBuilder& rr_graph_builder,
                                 const RRGraphView& rr_graph,
                                 const int i,
                                 const int j,
                                 const e_side side,
                                 const t_pin_to_track_lookup& opin_to_track_map,
                                 const std::vector<vtr::Matrix<int>>& Fc_out,
                                 t_rr_edge_info_set& rr_edges_to_create,
                                 const t_chan_details& chan_details_x,
                                 const t_chan_details& chan_details_y,
                                 const DeviceGrid& grid,
                                 const t_direct_inf* directs,
                                 const int num_directs,
                                 const t_clb_to_clb_directs* clb_to_clb_directs,
                                 const int num_seg_types) {
    //Don't connect pins which are not adjacent to channels around the perimeter
    if ((i == 0 && side != RIGHT)
        || (i == int(grid.width() - 1) && side != LEFT)
        || (j == 0 && side != TOP)
        || (j == int(grid.width() - 1) && side != BOTTOM)) {
        return;
    }

    auto type = grid[i][j].type;
    int width_offset = grid[i][j].width_offset;
    int height_offset = grid[i][j].height_offset;

    const vtr::Matrix<int>& Fc = Fc_out[type->index];

    for (int pin_index = 0; pin_index < type->num_pins; ++pin_index) {
        /* We only are working with opins so skip non-drivers */
        if (get_pin_type_from_pin_physical_num(type, pin_index) != DRIVER) {
            continue;
        }

        /* Can't do anything if pin isn't at this location */
        if (0 == type->pinloc[width_offset][height_offset][side][pin_index]) {
            continue;
        }

        /* get number of tracks that this pin connects to */
        int total_pin_Fc = 0;
        for (int iseg = 0; iseg < num_seg_types; iseg++) {
            total_pin_Fc += Fc[pin_index][iseg];
        }

        RRNodeId node_index = rr_graph_builder.node_lookup().find_node(i, j, OPIN, pin_index, side);
        VTR_ASSERT(node_index);

        if (total_pin_Fc > 0) {
            get_bidir_opin_connections(rr_graph_builder, i, j, pin_index,
                                       node_index, rr_edges_to_create, opin_to_track_map,
                                       chan_details_x,
                                       chan_details_y);
        }

        /* Add in direct connections */
        get_opin_direct_connections(rr_graph_builder, rr_graph, i, j, side, pin_index,
                                    node_index, rr_edges_to_create,
                                    directs, num_directs, clb_to_clb_directs);
    }
}

void free_rr_graph() {
    /* Frees all the routing graph data structures, if they have been       *
     * allocated.  I use rr_mem_chunk_list_head as a flag to indicate       *
     * whether or not the graph has been allocated -- if it is not NULL,    *
     * a routing graph exists and can be freed.  Hence, you can call this   *
     * routine even if you're not sure of whether a rr_graph exists or not. */

    /* Before adding any more free calls here, be sure the data is NOT chunk *
     * allocated, as ALL the chunk allocated data is already free!           */
    auto& device_ctx = g_vpr_ctx.mutable_device();

    device_ctx.read_rr_graph_filename.clear();

    device_ctx.rr_graph_builder.clear();

    device_ctx.rr_indexed_data.clear();

    device_ctx.switch_fanin_remap.clear();

    invalidate_router_lookahead_cache();
}

static void build_rr_sinks_sources(RRGraphBuilder& rr_graph_builder,
                                   const int i,
                                   const int j,
                                   t_rr_edge_info_set& rr_edges_to_create,
                                   const int delayless_switch,
                                   const DeviceGrid& grid) {
    /* Loads IPIN, SINK, SOURCE, and OPIN.
     * Loads IPIN to SINK edges, and SOURCE to OPIN edges */

    /* Since we share nodes within a large block, only
     * start tile can initialize sinks, sources, and pins */
    if (grid[i][j].width_offset > 0 || grid[i][j].height_offset > 0)
        return;

    auto type = grid[i][j].type;
    int num_class = (int)type->class_inf.size();
    int num_pins = type->num_pins;

    auto& device_ctx = g_vpr_ctx.device();
    auto& mutable_device_ctx = g_vpr_ctx.mutable_device();
    const auto& rr_graph = device_ctx.rr_graph;

    /* SINK and SOURCE-to-OPIN edges */
    //int edges_created =0;
    for (int iclass = 0; iclass < num_class; ++iclass) {
        RRNodeId inode = RRNodeId::INVALID();
        auto class_type = get_class_type_from_class_physical_num(type, iclass);
        if (class_type == DRIVER) { /* SOURCE */
            inode = rr_graph_builder.node_lookup().find_node(i, j, SOURCE, iclass);
            VTR_ASSERT(inode);

            //Retrieve all the physical OPINs associated with this source, this includes
            //those at different grid tiles of this block
            std::vector<RRNodeId> opin_nodes;
            for (int width_offset = 0; width_offset < type->width; ++width_offset) {
                for (int height_offset = 0; height_offset < type->height; ++height_offset) {
                    auto pin_list = get_pin_list_from_class_physical_num(type, iclass);
                    for (int pin_num : pin_list) {
                        std::vector<RRNodeId> physical_pins = rr_graph_builder.node_lookup().find_nodes_at_all_sides(i + width_offset, j + height_offset, OPIN, pin_num);
                        opin_nodes.insert(opin_nodes.end(), physical_pins.begin(), physical_pins.end());
                    }
                }
            }

            //Connect the SOURCE to each OPIN
            //edges_created += opin_nodes.size();
            for (size_t iedge = 0; iedge < opin_nodes.size(); ++iedge) {
                rr_edges_to_create.emplace_back(inode, opin_nodes[iedge], delayless_switch);
            }

            rr_graph_builder.set_node_cost_index(inode, RRIndexedDataId(SOURCE_COST_INDEX));
            rr_graph_builder.set_node_type(inode, SOURCE);
        } else { /* SINK */
            VTR_ASSERT(class_type == RECEIVER);
            inode = rr_graph_builder.node_lookup().find_node(i, j, SINK, iclass);

            VTR_ASSERT(inode);

            /* NOTE:  To allow route throughs through clbs, change the lines below to  *
             * make an edge from the input SINK to the output SOURCE.  Do for just the *
             * special case of INPUTS = class 0 and OUTPUTS = class 1 and see what it  *
             * leads to.  If route throughs are allowed, you may want to increase the  *
             * base cost of OPINs and/or SOURCES so they aren't used excessively.      */

            /* TODO: The casting will be removed when RRGraphBuilder has the following APIs:
             * - set_node_cost_index(RRNodeId, int);
             * - set_node_type(RRNodeId, t_rr_type);
             */
            rr_graph_builder.set_node_cost_index(inode, RRIndexedDataId(SINK_COST_INDEX));
            rr_graph_builder.set_node_type(inode, SINK);
        }

        /* Things common to both SOURCEs and SINKs.   */
        rr_graph_builder.set_node_capacity(inode, get_class_num_pins_from_class_physical_num(type, iclass));
        rr_graph_builder.set_node_coordinates(inode, i, j, i + type->width - 1, j + type->height - 1);
        float R = 0.;
        float C = 0.;
        rr_graph_builder.set_node_rc_index(inode, NodeRCIndex(find_create_rr_rc_data(R, C, mutable_device_ctx.rr_rc_data)));
        rr_graph_builder.set_node_class_num(inode, iclass);
    }

    /* Connect IPINS to SINKS and initialize OPINS */
    //We loop through all the pin locations on the block to initialize the IPINs/OPINs,
    //and hook-up the IPINs to sinks.
    for (int ipin = 0; ipin < num_pins; ++ipin) {
        for (e_side side : SIDES) {
            for (int width_offset = 0; width_offset < type->width; ++width_offset) {
                for (int height_offset = 0; height_offset < type->height; ++height_offset) {
                    if (type->pinloc[width_offset][height_offset][side][ipin]) {
                        RRNodeId inode = RRNodeId::INVALID();
                        auto pin_type = get_pin_type_from_pin_physical_num(type, ipin);
                        auto class_physical_num = get_class_num_from_pin_physical_num(type, ipin);

                        if (pin_type == RECEIVER) {
                            //Connect the input pin to the sink
                            inode = rr_graph_builder.node_lookup().find_node(i + width_offset, j + height_offset, IPIN, ipin, side);

                            /* Input pins are uniquified, we may not always find one */
                            if (inode) {
                                RRNodeId to_node = rr_graph_builder.node_lookup().find_node(i, j, SINK, class_physical_num);

                                //Add info about the edge to be created
                                rr_edges_to_create.emplace_back(inode, to_node, delayless_switch);
                                //edges_created ++;
                                rr_graph_builder.set_node_cost_index(inode, RRIndexedDataId(IPIN_COST_INDEX));
                                rr_graph_builder.set_node_type(inode, IPIN);
                            }
                        } else {
                            VTR_ASSERT(pin_type == DRIVER);
                            //Initialize the output pin
                            // Note that we leave it's out-going edges unconnected (they will be hooked up to global routing later)
                            inode = rr_graph_builder.node_lookup().find_node(i + width_offset, j + height_offset, OPIN, ipin, side);

                            /* Output pins may not exist on some sides, we may not always find one */
                            if (inode) {
                                //Initially left unconnected
                                rr_graph_builder.set_node_cost_index(inode, RRIndexedDataId(OPIN_COST_INDEX));
                                rr_graph_builder.set_node_type(inode, OPIN);
                            }
                        }

                        /* Common to both DRIVERs and RECEIVERs */
                        if (inode) {
                            rr_graph_builder.set_node_capacity(inode, 1);
                            float R = 0.;
                            float C = 0.;
                            rr_graph_builder.set_node_rc_index(inode, NodeRCIndex(find_create_rr_rc_data(R, C, mutable_device_ctx.rr_rc_data)));
                            rr_graph_builder.set_node_pin_num(inode, ipin);

                            //Note that we store the grid tile location and side where the pin is located,
                            //which greatly simplifies the drawing code
                            //For those pins located on multiple sides, we save the rr node index
                            //for the pin on all sides at which it exists
                            //As such, multipler driver problem can be avoided.
                            rr_graph_builder.set_node_coordinates(inode, i + width_offset, j + height_offset, i + width_offset, j + height_offset);
                            rr_graph_builder.add_node_side(inode, side);

                            // Sanity check
                            VTR_ASSERT(rr_graph.is_node_on_specific_side(RRNodeId(inode), side));
                            VTR_ASSERT(type->pinloc[width_offset][height_offset][side][rr_graph.node_pin_num(RRNodeId(inode))]);
                        }
                    }
                }
            }
        }
    }
}

static void build_internal_rr_sinks_sources_flat(RRGraphBuilder& rr_graph_builder,
                                                 const int i,
                                                 const int j,
                                                 t_rr_edge_info_set& rr_edges_to_create,
                                                 const int delayless_switch,
                                                 const DeviceGrid& grid) {
    /* Loads IPIN, SINK, SOURCE, and OPIN.
     * Loads IPIN to SINK edges, and SOURCE to OPIN edges */

    /* Since we share nodes within a large block, only
     * start tile can initialize sinks, sources, and pins */
    if (grid[i][j].width_offset > 0 || grid[i][j].height_offset > 0)
        return;
    auto& place_ctx = g_vpr_ctx.placement();
    auto physical_tile = grid[i][j].type;

    auto type = grid[i][j].type;
    auto grid_block = place_ctx.grid_blocks[i][j];
    //iterate over different sub tiles inside a tile
    for (int abs_cap = 0; abs_cap < type->capacity; abs_cap++) {
        if (grid_block.subtile_empty(abs_cap)) {
            continue;
        }
        auto cluster_blk_id = grid_block.blocks[abs_cap];
        VTR_ASSERT(cluster_blk_id != ClusterBlockId::INVALID() || cluster_blk_id != EMPTY_BLOCK_ID);

        auto num_class_pairs = get_cluster_internal_class_pairs(cluster_blk_id);
        /* Initialize SINK/SOURCE nodes and connect them to their respective pins */
        for (auto class_pair : num_class_pairs) {
            int class_id = class_pair.first;
            auto class_inf = class_pair.second;
            /* Add the IPIN->SINK and SRC->OPIN edges */
            /* We assume that the physical number of internal classes is higher than the number of
             * classes on the border of the tile */
            VTR_ASSERT(class_id >= (int)type->class_inf.size());
            add_internal_rr_class(class_inf,
                                  class_id,
                                  rr_graph_builder,
                                  physical_tile,
                                  i,
                                  j,
                                  rr_edges_to_create,
                                  delayless_switch);
        }

        auto pins = get_cluster_internal_ipin_opin(cluster_blk_id);
        for (auto pin : pins) {
            /* We assume that the physical number of an internal pin is higher that the number of
             * pins on the border of the tile */
            VTR_ASSERT(pin >= type->num_pins);
            add_internal_rr_ipin_and_opin(rr_graph_builder,
                                          physical_tile,
                                          pin,
                                          i,
                                          j,
                                          0 /* We assume that internal pins are located at the root-location */,
                                          0 /* We assume that internal pins are located at the root-location */,
                                          e_side::TOP /* We assume that internal pins are located at the TOP */);
        }
    }
}

static void add_internal_rr_class(const t_class* class_inf,
                                  const int class_id,
                                  RRGraphBuilder& rr_graph_builder,
                                  t_physical_tile_type_ptr physical_tile,
                                  const int i,
                                  const int j,
                                  t_rr_edge_info_set& rr_edges_to_create,
                                  const int delayless_switch) {
    auto& mutable_device_ctx = g_vpr_ctx.mutable_device();
    // If class is related to the pins on the tile, the connection is already added
    VTR_ASSERT(!is_class_on_tile(physical_tile, class_id));
    RRNodeId class_inode = RRNodeId::INVALID();

    auto class_type = class_inf->type;
    auto node_type = (class_type == DRIVER) ? t_rr_type::SOURCE : t_rr_type::SINK;
    std::vector<RRNodeId> connected_primitive_nodes_id;

    // Get RR Node ID of the given SINK/SRC pin
    class_inode = rr_graph_builder.node_lookup().find_node(i, j, node_type, class_id);

    // Iterate over the pins connected to the given SINK/SRC pin to add the edge between them and
    // the SINK/SRC pin
    for (int ipin = 0; ipin < class_inf->num_pins; ++ipin) {
        int pin_physical_num = class_inf->pinlist[ipin];
        node_type = (class_type == DRIVER) ? t_rr_type::OPIN : t_rr_type::IPIN;
        RRNodeId node_id = rr_graph_builder.node_lookup().find_node(i, j, node_type, pin_physical_num, e_side::TOP);
        if (class_type == DRIVER)
            rr_edges_to_create.emplace_back(class_inode, node_id, delayless_switch);
        else
            rr_edges_to_create.emplace_back(node_id, class_inode, delayless_switch);
    }

    if (class_type == DRIVER) {
        rr_graph_builder.set_node_cost_index(class_inode, RRIndexedDataId(SOURCE_COST_INDEX));
        rr_graph_builder.set_node_type(class_inode, SOURCE);
    } else {
        VTR_ASSERT(class_type == RECEIVER);

        rr_graph_builder.set_node_cost_index(class_inode, RRIndexedDataId(SINK_COST_INDEX));
        rr_graph_builder.set_node_type(class_inode, SINK);
    }

    rr_graph_builder.set_node_capacity(class_inode, class_inf->num_pins);
    rr_graph_builder.set_node_coordinates(class_inode, i, j, i + physical_tile->width - 1, j + physical_tile->height - 1);
    float R = 0.;
    float C = 0.;
    rr_graph_builder.set_node_rc_index(class_inode, NodeRCIndex(find_create_rr_rc_data(R, C, mutable_device_ctx.rr_rc_data)));
    rr_graph_builder.set_node_class_num(class_inode, class_id);
}

static void add_internal_rr_ipin_and_opin(RRGraphBuilder& rr_graph_builder,
                                          t_physical_tile_type_ptr physical_tile,
                                          const int pin_ptc,
                                          const int i,
                                          const int j,
                                          const int width_offset,
                                          const int height_offset,
                                          const e_side side) {
    VTR_ASSERT(!is_pin_on_tile(physical_tile, pin_ptc));
    auto& device_ctx = g_vpr_ctx.device();
    auto& mutable_device_ctx = g_vpr_ctx.mutable_device();
    const auto& rr_graph = device_ctx.rr_graph;
    RRNodeId pin_node_id = RRNodeId::INVALID();

    e_pin_type pin_type = get_pin_type_from_pin_physical_num(physical_tile, pin_ptc);
    VTR_ASSERT(pin_type == DRIVER || pin_type == RECEIVER);
    t_rr_type node_type = (pin_type == DRIVER) ? t_rr_type::OPIN : t_rr_type::IPIN;

    pin_node_id = rr_graph_builder.node_lookup().find_node(i + width_offset, j + height_offset, node_type, pin_ptc, side);
    VTR_ASSERT(pin_node_id != RRNodeId::INVALID());

    if (node_type == IPIN) {
        rr_graph_builder.set_node_cost_index(pin_node_id, RRIndexedDataId(IPIN_COST_INDEX));
    } else {
        VTR_ASSERT(node_type == OPIN);
        rr_graph_builder.set_node_cost_index(pin_node_id, RRIndexedDataId(OPIN_COST_INDEX));
    }

    rr_graph_builder.set_node_type(pin_node_id, node_type);

    rr_graph_builder.set_node_capacity(pin_node_id, 1);
    float R = 0.;
    float C = 0.;
    rr_graph_builder.set_node_rc_index(pin_node_id, NodeRCIndex(find_create_rr_rc_data(R, C, mutable_device_ctx.rr_rc_data)));
    rr_graph_builder.set_node_pin_num(pin_node_id, pin_ptc);

    //Note that we store the grid tile location and side where the pin is located,
    //which greatly simplifies the drawing code
    //For those pins located on multiple sides, we save the rr node index
    //for the pin on all sides at which it exists
    //As such, multipler driver problem can be avoided.
    rr_graph_builder.set_node_coordinates(pin_node_id, i + width_offset, j + height_offset, i + width_offset, j + height_offset);
    rr_graph_builder.add_node_side(pin_node_id, side);

    // Sanity check
    VTR_ASSERT(rr_graph.is_node_on_specific_side(RRNodeId(pin_node_id), side));
    if (is_pin_on_tile(physical_tile, pin_ptc))
        VTR_ASSERT(physical_tile->pinloc[width_offset][height_offset][side][rr_graph.node_pin_num(RRNodeId(pin_node_id))]);
}

static void build_internal_edges(RRGraphBuilder& rr_graph_builder,
                                 ClusterBlockId cluster_blk_id,
                                 const int i,
                                 const int j,
                                 const int cap,
                                 t_rr_edge_info_set& rr_edges_to_create,
                                 const DeviceGrid& grid) {
    /* Internal edges are added from the start tile */
    VTR_ASSERT(grid[i][j].width_offset == 0 && grid[i][j].height_offset == 0);

    auto& cluster_net_list = g_vpr_ctx.clustering().clb_nlist;

    t_physical_tile_type_ptr physical_type;
    const t_sub_tile* sub_tile;
    int rel_cap;
    t_logical_block_type_ptr logical_block;
    std::tie(physical_type, sub_tile, rel_cap, logical_block) = get_cluster_blk_physical_spec(cluster_blk_id);
    VTR_ASSERT(cap < physical_type->capacity);
    VTR_ASSERT(rel_cap >= 0);

    const t_pb* pb = cluster_net_list.block_pb(cluster_blk_id);
    std::list<const t_pb*> pb_q;
    pb_q.push_back(pb);

    while (!pb_q.empty()) {
        pb = pb_q.front();
        pb_q.pop_front();

        add_pb_edges(rr_graph_builder,
                     rr_edges_to_create,
                     physical_type,
                     sub_tile,
                     logical_block,
                     pb,
                     rel_cap,
                     i,
                     j);

        int num_child_pb_type = pb->get_num_child_types();
        for (int child_pb_type_idx = 0; child_pb_type_idx < num_child_pb_type; child_pb_type_idx++) {
            int num_children = pb->get_num_children_of_type(child_pb_type_idx);
            for (int child_idx = 0; child_idx < num_children; child_idx++) {
                const t_pb* child_pb = &pb->child_pbs[child_pb_type_idx][child_idx];
                pb_q.push_back(child_pb);
            }
        }
    }


}

static void add_pb_edges(RRGraphBuilder& rr_graph_builder,
                         t_rr_edge_info_set& rr_edges_to_create,
                         t_physical_tile_type_ptr physical_type,
                         const t_sub_tile* sub_tile,
                         t_logical_block_type_ptr logical_block,
                         const t_pb* pb,
                         int rel_cap,
                         int i,
                         int j) {
    auto pin_nums = get_pb_pins(physical_type,
                                 sub_tile,
                                 logical_block,
                                 pb,
                                 rel_cap);
    for(auto pin : pin_nums) {
        auto parent_pin_node_id = get_pin_rr_node_id(rr_graph_builder.node_lookup(),
                                                     physical_type,
                                                     i,
                                                     j,
                                                     pin);
        VTR_ASSERT(parent_pin_node_id != RRNodeId::INVALID());

        auto driving_pins = get_physical_pin_driving_pins(physical_type,
                                                          logical_block,
                                                          pin);

        for(auto driving_pin : driving_pins) {
            auto driving_pin_node_id = get_pin_rr_node_id(rr_graph_builder.node_lookup(),
                                                       physical_type,
                                                       i,
                                                       j,
                                                       driving_pin);
            // If the node_id is INVALID it means that it belongs to a pin which is not added to the RR Graph. The pin is not added
            // since it belongs to a certain mode or block which is not used in clustered netlist
            if(driving_pin_node_id == RRNodeId::INVALID()) {
                continue;
            }
            int sw_idx = get_edge_sw_idx(physical_type,
                                                      logical_block,
                                                      driving_pin,
                                                      pin);
            VTR_ASSERT(sw_idx != -1);
            rr_edges_to_create.emplace_back(driving_pin_node_id, parent_pin_node_id, sw_idx);
        }
    }

<<<<<<< HEAD
=======
    return RRNodeId::INVALID();
>>>>>>> ecd1aefe
}

/* Allocates/loads edges for nodes belonging to specified channel segment and initializes
 * node properties such as cost, occupancy and capacity */
static void build_rr_chan(RRGraphBuilder& rr_graph_builder,
                          const int x_coord,
                          const int y_coord,
                          const t_rr_type chan_type,
                          const t_track_to_pin_lookup& track_to_pin_lookup,
                          t_sb_connection_map* sb_conn_map,
                          const vtr::NdMatrix<std::vector<int>, 3>& switch_block_conn,
                          const int cost_index_offset,
                          const t_chan_width& nodes_per_chan,
                          const DeviceGrid& grid,
                          const int tracks_per_chan,
                          t_sblock_pattern& sblock_pattern,
                          const int Fs_per_side,
                          const t_chan_details& chan_details_x,
                          const t_chan_details& chan_details_y,
                          t_rr_edge_info_set& rr_edges_to_create,
                          const int wire_to_ipin_switch,
                          const enum e_directionality directionality) {
    /* this function builds both x and y-directed channel segments, so set up our
     * coordinates based on channel type */

    auto& device_ctx = g_vpr_ctx.device();
    auto& mutable_device_ctx = g_vpr_ctx.mutable_device();

    //Initally a assumes CHANX
    int seg_coord = x_coord;                           //The absolute coordinate of this segment within the channel
    int chan_coord = y_coord;                          //The absolute coordinate of this channel within the device
    int seg_dimension = device_ctx.grid.width() - 2;   //-2 for no perim channels
    int chan_dimension = device_ctx.grid.height() - 2; //-2 for no perim channels
    const t_chan_details& from_chan_details = (chan_type == CHANX) ? chan_details_x : chan_details_y;
    const t_chan_details& opposite_chan_details = (chan_type == CHANX) ? chan_details_y : chan_details_x;
    t_rr_type opposite_chan_type = CHANY;
    if (chan_type == CHANY) {
        //Swap values since CHANX was assumed above
        std::swap(seg_coord, chan_coord);
        std::swap(seg_dimension, chan_dimension);
        opposite_chan_type = CHANX;
    }

    const t_chan_seg_details* seg_details = from_chan_details[x_coord][y_coord].data();

    /* figure out if we're generating switch block edges based on a custom switch block
     * description */
    bool custom_switch_block = false;
    if (sb_conn_map != nullptr) {
        VTR_ASSERT(sblock_pattern.empty() && switch_block_conn.empty());
        custom_switch_block = true;
    }

    /* Loads up all the routing resource nodes in the current channel segment */
    for (int track = 0; track < tracks_per_chan; ++track) {
        if (seg_details[track].length() == 0)
            continue;

        //Start and end coordinates of this segment along the length of the channel
        //Note that these values are in the VPR coordinate system (and do not consider
        //wire directionality), so start correspond to left/bottom and end corresponds to right/top
        int start = get_seg_start(seg_details, track, chan_coord, seg_coord);
        int end = get_seg_end(seg_details, track, start, chan_coord, seg_dimension);

        if (seg_coord > start)
            continue; /* Only process segments which start at this location */
        VTR_ASSERT(seg_coord == start);

        const t_chan_seg_details* from_seg_details = nullptr;
        if (chan_type == CHANY) {
            from_seg_details = chan_details_y[x_coord][start].data();
        } else {
            from_seg_details = chan_details_x[start][y_coord].data();
        }

        RRNodeId node = rr_graph_builder.node_lookup().find_node(x_coord, y_coord, chan_type, track);

        if (!node) {
            continue;
        }

        /* Add the edges from this track to all it's connected pins into the list */
        int num_edges = 0;
        num_edges += get_track_to_pins(rr_graph_builder, start, chan_coord, track, tracks_per_chan, node, rr_edges_to_create,
                                       track_to_pin_lookup, seg_details, chan_type, seg_dimension,
                                       wire_to_ipin_switch, directionality);

        /* get edges going from the current track into channel segments which are perpendicular to it */
        if (chan_coord > 0) {
            const t_chan_seg_details* to_seg_details;
            int max_opposite_chan_width;
            if (chan_type == CHANX) {
                to_seg_details = chan_details_y[start][y_coord].data();
                max_opposite_chan_width = nodes_per_chan.y_max;
            } else {
                VTR_ASSERT(chan_type == CHANY);
                to_seg_details = chan_details_x[x_coord][start].data();
                max_opposite_chan_width = nodes_per_chan.x_max;
            }
            if (to_seg_details->length() > 0) {
                num_edges += get_track_to_tracks(rr_graph_builder, chan_coord, start, track, chan_type, chan_coord,
                                                 opposite_chan_type, seg_dimension, max_opposite_chan_width, grid,
                                                 Fs_per_side, sblock_pattern, node, rr_edges_to_create,
                                                 from_seg_details, to_seg_details, opposite_chan_details,
                                                 directionality,
                                                 switch_block_conn, sb_conn_map);
            }
        }
        if (chan_coord < chan_dimension) {
            const t_chan_seg_details* to_seg_details;
            int max_opposite_chan_width = 0;
            if (chan_type == CHANX) {
                to_seg_details = chan_details_y[start][y_coord + 1].data();
                max_opposite_chan_width = nodes_per_chan.y_max;
            } else {
                VTR_ASSERT(chan_type == CHANY);
                to_seg_details = chan_details_x[x_coord + 1][start].data();
                max_opposite_chan_width = nodes_per_chan.x_max;
            }
            if (to_seg_details->length() > 0) {
                num_edges += get_track_to_tracks(rr_graph_builder, chan_coord, start, track, chan_type, chan_coord + 1,
                                                 opposite_chan_type, seg_dimension, max_opposite_chan_width, grid,
                                                 Fs_per_side, sblock_pattern, node, rr_edges_to_create,
                                                 from_seg_details, to_seg_details, opposite_chan_details,
                                                 directionality,
                                                 switch_block_conn, sb_conn_map);
            }
        }

        /* walk over the switch blocks along the source track and implement edges from this track to other tracks
         * in the same channel (i.e. straight-through connections) */
        for (int target_seg = start - 1; target_seg <= end + 1; target_seg++) {
            if (target_seg != start - 1 && target_seg != end + 1) {
                /* skip straight-through connections from midpoint if non-custom switch block.
                 * currently non-custom switch blocks don't properly describe connections from the mid-point of a wire segment
                 * to other segments in the same channel (i.e. straight-through connections) */
                if (!custom_switch_block) {
                    continue;
                }
            }
            if (target_seg > 0 && target_seg < seg_dimension + 1) {
                const t_chan_seg_details* to_seg_details;
                /* AA: Same channel width for straight through connections assuming uniform width distributions along the axis*/
                int max_chan_width = 0;
                if (chan_type == CHANX) {
                    to_seg_details = chan_details_x[target_seg][y_coord].data();
                    max_chan_width = nodes_per_chan.x_max;
                } else {
                    VTR_ASSERT(chan_type == CHANY);
                    to_seg_details = chan_details_y[x_coord][target_seg].data();
                    max_chan_width = nodes_per_chan.y_max;
                }
                if (to_seg_details->length() > 0) {
                    num_edges += get_track_to_tracks(rr_graph_builder, chan_coord, start, track, chan_type, target_seg,
                                                     chan_type, seg_dimension, max_chan_width, grid,
                                                     Fs_per_side, sblock_pattern, node, rr_edges_to_create,
                                                     from_seg_details, to_seg_details, from_chan_details,
                                                     directionality,
                                                     switch_block_conn, sb_conn_map);
                }
            }
        }

        /* Edge arrays have now been built up.  Do everything else.  */
        /* AA: The cost_index should be w.r.t the index of the segment to its **parallel** 
         * segment_inf vector. Note that when building channels, we use the indices
         * w.r.t segment_inf_x and segment_inf_y as computed earlier in 
         * build_rr_graph so it's fine to use .index() for to get the correct index.    
         */
        rr_graph_builder.set_node_cost_index(node, RRIndexedDataId(cost_index_offset + seg_details[track].index()));
        rr_graph_builder.set_node_capacity(node, 1); /* GLOBAL routing handled elsewhere */

        if (chan_type == CHANX) {
            rr_graph_builder.set_node_coordinates(node, start, y_coord, end, y_coord);
        } else {
            VTR_ASSERT(chan_type == CHANY);
            rr_graph_builder.set_node_coordinates(node, x_coord, start, x_coord, end);
        }

        int length = end - start + 1;
        float R = length * seg_details[track].Rmetal();
        float C = length * seg_details[track].Cmetal();
        rr_graph_builder.set_node_rc_index(node, NodeRCIndex(find_create_rr_rc_data(R, C, mutable_device_ctx.rr_rc_data)));

        rr_graph_builder.set_node_type(node, chan_type);
        rr_graph_builder.set_node_track_num(node, track);
        rr_graph_builder.set_node_direction(node, seg_details[track].direction());
    }
}

void uniquify_edges(t_rr_edge_info_set& rr_edges_to_create) {
    std::sort(rr_edges_to_create.begin(), rr_edges_to_create.end());
    rr_edges_to_create.erase(std::unique(rr_edges_to_create.begin(), rr_edges_to_create.end()), rr_edges_to_create.end());
}

void alloc_and_load_edges(RRGraphBuilder& rr_graph_builder, const t_rr_edge_info_set& rr_edges_to_create) {
    rr_graph_builder.alloc_and_load_edges(&rr_edges_to_create);
}

/* allocate pin to track map for each segment type individually and then combine into a single
 * vector */
static vtr::NdMatrix<std::vector<int>, 4> alloc_and_load_pin_to_track_map(const e_pin_type pin_type,
                                                                          const vtr::Matrix<int>& Fc,
                                                                          const t_physical_tile_type_ptr Type,
                                                                          const std::vector<bool>& perturb_switch_pattern,
                                                                          const e_directionality directionality,
                                                                          const std::vector<t_segment_inf>& seg_inf,
                                                                          const int* sets_per_seg_type) {
    /* get the maximum number of tracks that any pin can connect to */
    size_t max_pin_tracks = 0;

    int num_parallel_seg_types = seg_inf.size();

    for (int iseg = 0; iseg < num_parallel_seg_types; iseg++) {
        /* determine the maximum Fc to this segment type across all pins */
        int max_Fc = 0;
        for (int pin_index = 0; pin_index < Type->num_pins; ++pin_index) {
            int pin_class = Type->pin_class[pin_index];
            if (Fc[pin_index][seg_inf[iseg].seg_index] > max_Fc && Type->class_inf[pin_class].type == pin_type) {
                max_Fc = Fc[pin_index][seg_inf[iseg].seg_index];
            }
        }

        max_pin_tracks += max_Fc;
    }

    /* allocate 'result' matrix and initialize entries to OPEN. also allocate and intialize matrix which will be
     * used to index into the correct entries when loading up 'result' */

    auto result = vtr::NdMatrix<std::vector<int>, 4>({
        size_t(Type->num_pins), //[0..num_pins-1]
        size_t(Type->width),    //[0..width-1]
        size_t(Type->height),   //[0..height-1]
        4,                      //[0..sides-1]
    });

    /* multiplier for unidirectional vs bidirectional architectures */
    int fac = 1;
    if (directionality == UNI_DIRECTIONAL) {
        fac = 2;
    }

    /* load the pin to track matrix by looking at each segment type in turn */
    int seg_type_start_track = 0;
    for (int iseg = 0; iseg < num_parallel_seg_types; iseg++) {
        int num_seg_type_tracks = fac * sets_per_seg_type[iseg];

        /* determine the maximum Fc to this segment type across all pins */
        int max_Fc = 0;
        for (int pin_index = 0; pin_index < Type->num_pins; ++pin_index) {
            int pin_class = Type->pin_class[pin_index];
            if (Fc[pin_index][seg_inf[iseg].seg_index] > max_Fc && Type->class_inf[pin_class].type == pin_type) {
                max_Fc = Fc[pin_index][seg_inf[iseg].seg_index];
            }
        }

        /* get pin connections to tracks of the current segment type */
        auto pin_to_seg_type_map = alloc_and_load_pin_to_seg_type(pin_type, num_seg_type_tracks, max_Fc, Type, perturb_switch_pattern[seg_inf[iseg].seg_index], directionality);

        /* connections in pin_to_seg_type_map are within that seg type -- i.e. in the [0,num_seg_type_tracks-1] range.
         * now load up 'result' array with these connections, but offset them so they are relative to the channel
         * as a whole */
        for (int ipin = 0; ipin < Type->num_pins; ipin++) {
            for (int iwidth = 0; iwidth < Type->width; iwidth++) {
                for (int iheight = 0; iheight < Type->height; iheight++) {
                    for (int iside = 0; iside < 4; iside++) {
                        for (int iconn = 0; iconn < max_Fc; iconn++) {
                            int relative_track_ind = pin_to_seg_type_map[ipin][iwidth][iheight][iside][iconn];

                            if (relative_track_ind == OPEN) continue;

                            VTR_ASSERT(relative_track_ind <= num_seg_type_tracks);
                            int absolute_track_ind = relative_track_ind + seg_type_start_track;

                            VTR_ASSERT(absolute_track_ind >= 0);
                            result[ipin][iwidth][iheight][iside].push_back(absolute_track_ind);
                        }
                    }
                }
            }
        }

        /* next seg type will start at this track index */
        seg_type_start_track += num_seg_type_tracks;
    }

    return result;
}

static vtr::NdMatrix<int, 5> alloc_and_load_pin_to_seg_type(const e_pin_type pin_type,
                                                            const int num_seg_type_tracks,
                                                            const int Fc,
                                                            const t_physical_tile_type_ptr Type,
                                                            const bool perturb_switch_pattern,
                                                            const e_directionality directionality) {
    /* Note: currently a single value of Fc is used across each pin. In the future
     * the looping below will have to be modified if we want to account for pin-based
     * Fc values */

    /* NB:  This wastes some space.  Could set tracks_..._pin[ipin][ioff][iside] =
     * NULL if there is no pin on that side, or that pin is of the wrong type.
     * Probably not enough memory to worry about, esp. as it's temporary.
     * If pin ipin on side iside does not exist or is of the wrong type,
     * tracks_connected_to_pin[ipin][iside][0] = OPEN.                               */

    /* AA: I think we're currently not doing anything with the ability to specify different Fc values
     * for each segment. Cause we're passing in max_Fc into this function by finding the max_Fc for that
     * segment type by going through Fc[ipin][iseg] (this is a matrix for each type btw, not the overall
     * Fc[itype][ipin][iseg]  matrix). Probably should update this to allow finer control over cb along with
     * allowing different specification of the segment parallel_axis.
     */

    if (Type->num_pins < 1) {
        return vtr::NdMatrix<int, 5>();
    }

    auto tracks_connected_to_pin = vtr::NdMatrix<int, 5>({
                                                             size_t(Type->num_pins), //[0..num_pins-1]
                                                             size_t(Type->width),    //[0..width-1]
                                                             size_t(Type->height),   //[0..height-1]
                                                             NUM_SIDES,              //[0..NUM_SIDES-1]
                                                             size_t(Fc)              //[0..Fc-1]
                                                         },
                                                         OPEN); //Unconnected

    //Number of *physical* pins on each side.
    //Note that his may be more than the logical number of pins (i.e.
    //Type->num_pins) if a logical pin has multiple specified physical
    //pinlocations (i.e. appears on multiple sides of the block)
    auto num_dir = vtr::NdMatrix<int, 3>({
                                             size_t(Type->width),  //[0..width-1]
                                             size_t(Type->height), //[0..height-1]
                                             NUM_SIDES             //[0..NUM_SIDES-1]
                                         },
                                         0);

    //List of *physical* pins of the correct type on each side of the current
    //block type. For a specific width/height/side the valid enteries in the
    //last dimension are [0 .. num_dir[width][height][side]-1]
    //
    //Max possible space alloced for simplicity
    auto dir_list = vtr::NdMatrix<int, 4>({
                                              size_t(Type->width),   //[0..width-1]
                                              size_t(Type->height),  //[0..height-1]
                                              NUM_SIDES,             //[0..NUM_SIDES-1]
                                              size_t(Type->num_pins) //[0..num_pins-1]
                                          },
                                          -1); //Defensive coding: Initialize to invalid

    //Number of currently assigned physical pins
    auto num_done_per_dir = vtr::NdMatrix<int, 3>({
                                                      size_t(Type->width),  //[0..width-1]
                                                      size_t(Type->height), //[0..height-1]
                                                      NUM_SIDES             //[0..NUM_SIDES-1]
                                                  },
                                                  0);

    //Record the physical pin locations and counts per side/offsets combination
    for (int pin = 0; pin < Type->num_pins; ++pin) {
        auto curr_pin_type = get_pin_type_from_pin_physical_num(Type, pin);
        if (curr_pin_type != pin_type) /* Doing either ipins OR opins */
            continue;

        /* Pins connecting only to global resources get no switches -> keeps area model accurate. */
        if (Type->is_ignored_pin[pin])
            continue;

        for (int width = 0; width < Type->width; ++width) {
            for (int height = 0; height < Type->height; ++height) {
                for (e_side side : SIDES) {
                    if (Type->pinloc[width][height][side][pin] == 1) {
                        dir_list[width][height][side][num_dir[width][height][side]] = pin;
                        num_dir[width][height][side]++;
                    }
                }
            }
        }
    }

    //Total the number of physical pins
    int num_phys_pins = 0;
    for (int width = 0; width < Type->width; ++width) {
        for (int height = 0; height < Type->height; ++height) {
            for (e_side side : SIDES) {
                num_phys_pins += num_dir[width][height][side]; /* Num. physical pins per type */
            }
        }
    }

    std::vector<t_pin_loc> pin_ordering;

    /* Connection block I use distributes pins evenly across the tracks      *
     * of ALL sides of the clb at once.  Ensures that each pin connects      *
     * to spaced out tracks in its connection block, and that the other      *
     * pins (potentially in other C blocks) connect to the remaining tracks  *
     * first.  Doesn't matter for large Fc, but should make a fairly         *
     * good low Fc block that leverages the fact that usually lots of pins   *
     * are logically equivalent.                                             */

    const e_side init_side = LEFT;
    const int init_width = 0;
    const int init_height = 0;

    e_side side = init_side;
    int width = init_width;
    int height = init_height;
    int pin = 0;
    int pin_index = -1;

    //Determine the order in which physical pins will be considered while building
    //the connection block. This generally tries to order the pins so they are 'spread'
    //out (in hopes of yielding good connection diversity)
    while (pin < num_phys_pins) {
        if (height == init_height && width == init_width && side == init_side) {
            //Completed one loop through all the possible offsets/side combinations
            pin_index++;
        }

        advance_to_next_block_side(Type, width, height, side);

        VTR_ASSERT_MSG(pin_index < num_phys_pins, "Physical block pins bound number of logical block pins");

        if (num_done_per_dir[width][height][side] >= num_dir[width][height][side]) {
            continue;
        }

        int pin_num = dir_list[width][height][side][pin_index];
        VTR_ASSERT(pin_num >= 0);
        VTR_ASSERT(Type->pinloc[width][height][side][pin_num]);

        t_pin_loc pin_loc;
        pin_loc.pin_index = pin_num;
        pin_loc.width_offset = width;
        pin_loc.height_offset = height;
        pin_loc.side = side;

        pin_ordering.push_back(pin_loc);

        num_done_per_dir[width][height][side]++;
        pin++;
    }

    VTR_ASSERT(pin == num_phys_pins);
    VTR_ASSERT(pin_ordering.size() == size_t(num_phys_pins));

    if (perturb_switch_pattern) {
        load_perturbed_connection_block_pattern(tracks_connected_to_pin,
                                                pin_ordering,
                                                num_seg_type_tracks, num_seg_type_tracks, Fc, directionality);
    } else {
        load_uniform_connection_block_pattern(tracks_connected_to_pin,
                                              pin_ordering,
                                              num_seg_type_tracks, num_seg_type_tracks, Fc, directionality);
    }

#ifdef ENABLE_CHECK_ALL_TRACKS
    check_all_tracks_reach_pins(Type, tracks_connected_to_pin, num_seg_type_tracks,
                                Fc, pin_type);
#endif

    return tracks_connected_to_pin;
}

static void advance_to_next_block_side(t_physical_tile_type_ptr Type, int& width_offset, int& height_offset, e_side& side) {
    //State-machine transitions for advancing around all sides of a block

    //This state-machine transitions in the following order:
    //
    //                           TOP
    //                           --->
    //
    //            **********************************
    //            *    10    |    11    |    12    *
    //            * 3     25 | 6     22 | 9     19 *
    //            *    36    |    35    |    34    *
    //            *----------|----------|----------*
    //       ^    *    13    |    14    |    15    *    |
    //  LEFT |    * 2     26 | 5     23 | 8     20 *    | RIGHT
    //       |    *    33    |    32    |    31    *    v
    //            *----------|----------|----------*
    //            *    16    |    17    |    18    *
    //            * 1     27 | 4     24 | 7     21 *
    //            *    30    |    29    |    28    *
    //            **********************************
    //
    //                           <---
    //                          BOTTOM
    //
    // where each 'square' in the above diagram corresponds to a grid tile of
    // the block of width=3 and height=3. The numbers correspond to the visiting order starting
    // from '1' (width_offset=0, height_offset=0, side=LEFT).
    //
    // Note that for blocks of width == 1 and height == 1 this iterates through the sides
    // in clock-wise order:
    //
    //      ***********
    //      *    2    *
    //      * 1     3 *
    //      *    4    *
    //      ***********
    //

    //Validate current state
    VTR_ASSERT(width_offset >= 0 && width_offset < Type->width);
    VTR_ASSERT(height_offset >= 0 && height_offset < Type->height);
    VTR_ASSERT(side == LEFT || side == RIGHT || side == BOTTOM || side == TOP);

    if (side == LEFT) {
        if (height_offset == Type->height - 1 && width_offset == Type->width - 1) {
            //Finished the last left edge column
            side = TOP; //Turn clockwise
            width_offset = 0;
            height_offset = Type->height - 1;
        } else if (height_offset == Type->height - 1) {
            //Finished the current left edge column
            VTR_ASSERT(width_offset != Type->width - 1);

            //Move right to the next left edge column
            width_offset++;
            height_offset = 0;
        } else {
            height_offset++; //Advance up current left edge column
        }
    } else if (side == TOP) {
        if (height_offset == 0 && width_offset == Type->width - 1) {
            //Finished the last top edge row
            side = RIGHT; //Turn clockwise
            width_offset = Type->width - 1;
            height_offset = Type->height - 1;
        } else if (width_offset == Type->width - 1) {
            //Finished the current top edge row
            VTR_ASSERT(height_offset != 0);

            //Move down to the next top edge row
            height_offset--;
            width_offset = 0;
        } else {
            width_offset++; //Advance right along current top edge row
        }
    } else if (side == RIGHT) {
        if (height_offset == 0 && width_offset == 0) {
            //Finished the last right edge column
            side = BOTTOM; //Turn clockwise
            width_offset = Type->width - 1;
            height_offset = 0;
        } else if (height_offset == 0) {
            //Finished the current right edge column
            VTR_ASSERT(width_offset != 0);

            //Move left to the next right edge column
            width_offset--;
            height_offset = Type->height - 1;
        } else {
            height_offset--; //Advance down current right edge column
        }
    } else {
        VTR_ASSERT(side == BOTTOM);
        if (height_offset == Type->height - 1 && width_offset == 0) {
            //Finished the last bottom edge row
            side = LEFT; //Turn clockwise
            width_offset = 0;
            height_offset = 0;
        } else if (width_offset == 0) {
            //Finished the current bottom edge row
            VTR_ASSERT(height_offset != Type->height - 1);

            //Move up to the next bottom edge row
            height_offset++;
            width_offset = Type->width - 1;
        } else {
            width_offset--; //Advance left along current bottom edge row
        }
    }

    //Validate next state
    VTR_ASSERT(width_offset >= 0 && width_offset < Type->width);
    VTR_ASSERT(height_offset >= 0 && height_offset < Type->height);
    VTR_ASSERT(side == LEFT || side == RIGHT || side == BOTTOM || side == TOP);
}

static float pattern_fmod(float a, float b) {
    /* Compute a modulo b. */
    float raw_result = a - (int)(a / b) * b;

    if (raw_result < 0.0f) {
        return 0.0f;
    }

    if (raw_result >= b) {
        return 0.0f;
    }

    return raw_result;
}

static void load_uniform_connection_block_pattern(vtr::NdMatrix<int, 5>& tracks_connected_to_pin,
                                                  const std::vector<t_pin_loc>& pin_locations,
                                                  const int x_chan_width,
                                                  const int y_chan_width,
                                                  const int Fc,
                                                  enum e_directionality directionality) {
    /* Loads the tracks_connected_to_pin array with an even distribution of     *
     * switches across the tracks for each pin.  For example, each pin connects *
     * to every 4.3rd track in a channel, with exactly which tracks a pin       *
     * connects to staggered from pin to pin.                                   */

    /* Uni-directional drive is implemented to ensure no directional bias and this means
     * two important comments noted below                                                */
    /* 1. Spacing should be (W/2)/(Fc/2), and step_size should be spacing/(num_phys_pins),
     *    and lay down 2 switches on an adjacent pair of tracks at a time to ensure
     *    no directional bias. Basically, treat W (even) as W/2 pairs of tracks, and
     *    assign switches to a pair at a time. Can do this because W is guaranteed to
     *    be even-numbered; however same approach cannot be applied to Fc_out pattern
     *    when L > 1 and W <> 2L multiple.
     *
     * 2. This generic pattern should be considered the tileable physical layout,
     *    meaning all track # here are physical #'s,
     *    so later must use vpr_to_phy conversion to find actual logical #'s to connect.
     *    This also means I will not use get_output_block_companion_track to ensure
     *    no bias, since that describes a logical # -> that would confuse people.  */

    int max_width = 0;
    int max_height = 0;

    int num_phys_pins = pin_locations.size();

    /* Keep a record of how many times each track is selected at each
     * (side, dx, dy) of the block. This is used to ensure a diversity of tracks are
     * assigned to pins that might be related. For a given (side, dx, dy), the counts will be
     * decremented after all the tracks have been selected at least once, so the
     * counts will not get too big.
     */
    std::vector<std::vector<std::vector<std::vector<char>>>> excess_tracks_selected;
    excess_tracks_selected.resize(NUM_SIDES);

    for (int i = 0; i < num_phys_pins; ++i) {
        int width = pin_locations[i].width_offset;
        int height = pin_locations[i].height_offset;

        max_width = std::max(max_width, width);
        max_height = std::max(max_height, height);
    }

    for (int iside = 0; iside < NUM_SIDES; iside++) {
        excess_tracks_selected[iside].resize(max_width + 1);

        for (int dx = 0; dx <= max_width; dx++) {
            excess_tracks_selected[iside][dx].resize(max_height + 1);

            for (int dy = 0; dy <= max_height; dy++) {
                int max_chan_width = (((iside == TOP) || (iside == BOTTOM)) ? x_chan_width : y_chan_width);
                excess_tracks_selected[iside][dx][dy].resize(max_chan_width);
            }
        }
    }

    for (int i = 0; i < num_phys_pins; ++i) {
        e_side side = pin_locations[i].side;
        int width = pin_locations[i].width_offset;
        int height = pin_locations[i].height_offset;

        int max_chan_width = (((side == TOP) || (side == BOTTOM)) ? x_chan_width : y_chan_width);

        for (int j = 0; j < max_chan_width; j++) {
            excess_tracks_selected[side][width][height][j] = 0;
        }
    }

    int group_size;

    if (directionality == BI_DIRECTIONAL) {
        group_size = 1;
    } else {
        VTR_ASSERT(directionality == UNI_DIRECTIONAL);
        group_size = 2;
    }

    VTR_ASSERT((x_chan_width % group_size == 0) && (y_chan_width % group_size == 0) && (Fc % group_size == 0));

    /* offset is used to move to a different point in the track space if it is detected that
     * the tracks being assigned overlap recently assigned tracks, with the goal of increasing
     * track diversity.
     */
    int offset = 0;

    for (int i = 0; i < num_phys_pins; ++i) {
        int pin = pin_locations[i].pin_index;
        e_side side = pin_locations[i].side;
        int width = pin_locations[i].width_offset;
        int height = pin_locations[i].height_offset;

        /* Bi-directional treats each track separately, uni-directional works with pairs of tracks */
        for (int j = 0; j < (Fc / group_size); ++j) {
            int max_chan_width = (((side == TOP) || (side == BOTTOM)) ? x_chan_width : y_chan_width);
            float step_size = (float)max_chan_width / (float)(Fc * num_phys_pins);

            VTR_ASSERT(Fc > 0);
            float fc_step = (float)max_chan_width / (float)Fc;

            /* We may go outside the track ID space, because of offset, so use modulo arithmetic below. */

            float ftrack = pattern_fmod((i + offset) * step_size, fc_step) + (j * fc_step);
            int itrack = ((int)ftrack) * group_size;

            if (j == 0) {
                /* Check if tracks to be assigned by the algorithm were recently assigned to pins at this
                 * (side, dx, dy). If so, loop through all possible alternative track
                 * assignments to find ones that include the most tracks that haven't been selected recently.
                 */
                for (;;) {
                    int saved_offset_increment = 0;
                    int max_num_unassigned_tracks = 0;

                    /* Across all potential track assignments, determine the maximum number of recently
                     * unassigned tracks that can be assigned this iteration. offset_increment is used to
                     * increment through the potential track assignments. The nested loops inside the
                     * offset_increment loop, iterate through all the tracks associated with a particular
                     * track assignment.
                     */

                    for (int offset_increment = 0; offset_increment < num_phys_pins; offset_increment++) {
                        int num_unassigned_tracks = 0;
                        int num_total_tracks = 0;

                        for (int j2 = 0; j2 < (Fc / group_size); ++j2) {
                            ftrack = pattern_fmod((i + offset + offset_increment) * step_size, fc_step) + (j2 * fc_step);
                            itrack = ((int)ftrack) * group_size;

                            for (int k = 0; k < group_size; ++k) {
                                if (excess_tracks_selected[side][width][height][(itrack + k) % max_chan_width] == 0) {
                                    num_unassigned_tracks++;
                                }

                                num_total_tracks++;
                            }
                        }

                        if (num_unassigned_tracks > max_num_unassigned_tracks) {
                            max_num_unassigned_tracks = num_unassigned_tracks;
                            saved_offset_increment = offset_increment;
                        }

                        if (num_unassigned_tracks == num_total_tracks) {
                            /* We can't do better than this, so end search. */
                            break;
                        }
                    }

                    if (max_num_unassigned_tracks > 0) {
                        /* Use the minimum offset increment that achieves the desired goal of track diversity,
                         * so the patterns produced are similar to the old algorithm (which doesn't explicitly
                         * monitor track diversity).
                         */

                        offset += saved_offset_increment;

                        ftrack = pattern_fmod((i + offset) * step_size, fc_step);
                        itrack = ((int)ftrack) * group_size;

                        break;
                    } else {
                        /* All tracks have been assigned recently. Decrement the excess_tracks_selected counts for
                         * this location (side, dx, dy), modifying the memory of recently assigned
                         * tracks. A decrement is done rather than a reset, so if there was some unevenness of track
                         * assignment, that will be factored into the next round of track assignment.
                         */
                        for (int k = 0; k < max_chan_width; k++) {
                            VTR_ASSERT(excess_tracks_selected[side][width][height][k] > 0);
                            excess_tracks_selected[side][width][height][k]--;
                        }
                    }
                }
            }

            /* Assign the group of tracks for the Fc pattern */
            for (int k = 0; k < group_size; ++k) {
                tracks_connected_to_pin[pin][width][height][side][group_size * j + k] = (itrack + k) % max_chan_width;

                excess_tracks_selected[side][width][height][(itrack + k) % max_chan_width]++;
            }
        }
    }
}

/*AA: Will need to modify this perhaps to acount for the type of the segment that we're loading the cb for. 
 * waiting for reply from VB if yes, sides that are perpendicular to the channel don't connect to it. We look
 * at the side we are at and only distribute those connections in the two sides that work. 
 * 
 * 
 * 
 * 
 * 
 *
 *
 *
 */
static void load_perturbed_connection_block_pattern(vtr::NdMatrix<int, 5>& tracks_connected_to_pin,
                                                    const std::vector<t_pin_loc>& pin_locations,
                                                    const int x_chan_width,
                                                    const int y_chan_width,
                                                    const int Fc,
                                                    enum e_directionality directionality) {
    /* Loads the tracks_connected_to_pin array with an unevenly distributed     *
     * set of switches across the channel.  This is done for inputs when        *
     * Fc_input = Fc_output to avoid creating "pin domains" -- certain output   *
     * pins being able to talk only to certain input pins because their switch  *
     * patterns exactly line up.  Distribute Fc/2 + 1 switches over half the    *
     * channel and Fc/2 - 1 switches over the other half to make the switch     *
     * pattern different from the uniform one of the outputs.  Also, have half  *
     * the pins put the "dense" part of their connections in the first half of  *
     * the channel and the other half put the "dense" part in the second half,  *
     * to make sure each track can connect to about the same number of ipins.   */

    VTR_ASSERT(directionality == BI_DIRECTIONAL);

    int Fc_dense = (Fc / 2) + 1;
    int Fc_sparse = Fc - Fc_dense; /* Works for even or odd Fc */
    int Fc_half[2];

    int num_phys_pins = pin_locations.size();

    for (int i = 0; i < num_phys_pins; ++i) {
        int pin = pin_locations[i].pin_index;
        e_side side = pin_locations[i].side;
        int width = pin_locations[i].width_offset;
        int height = pin_locations[i].height_offset;

        int max_chan_width = (((side == TOP) || (side == BOTTOM)) ? x_chan_width : y_chan_width);
        float step_size = (float)max_chan_width / (float)(Fc * num_phys_pins);

        float spacing_dense = (float)max_chan_width / (float)(2 * Fc_dense);
        float spacing_sparse = (float)max_chan_width / (float)(2 * Fc_sparse);
        float spacing[2];

        /* Flip every pin to balance switch density */
        spacing[i % 2] = spacing_dense;
        Fc_half[i % 2] = Fc_dense;
        spacing[(i + 1) % 2] = spacing_sparse;
        Fc_half[(i + 1) % 2] = Fc_sparse;

        float ftrack = i * step_size; /* Start point.  Staggered from pin to pin */
        int iconn = 0;

        for (int ihalf = 0; ihalf < 2; ihalf++) { /* For both dense and sparse halves. */
            for (int j = 0; j < Fc_half[ihalf]; ++j) {
                /* Can occasionally get wraparound due to floating point rounding.
                 * This is okay because the starting position > 0 when this occurs
                 * so connection is valid and fine */
                int itrack = (int)ftrack;
                itrack = itrack % max_chan_width;
                tracks_connected_to_pin[pin][width][height][side][iconn] = itrack;

                ftrack += spacing[ihalf];
                iconn++;
            }
        }
    } /* End for all physical pins. */
}

#ifdef ENABLE_CHECK_ALL_TRACKS

static void check_all_tracks_reach_pins(t_logical_block_type_ptr type,
                                        int***** tracks_connected_to_pin,
                                        int max_chan_width,
                                        int Fc,
                                        enum e_pin_type ipin_or_opin) {
    /* Checks that all tracks can be reached by some pin.   */
    VTR_ASSERT(max_chan_width > 0);

    std::vector<int> num_conns_to_track(max_chan_width, 0); /* [0..max_chan_width-1] */

    for (int pin = 0; pin < type->num_pins; ++pin) {
        for (int width = 0; width < type->width; ++width) {
            for (int height = 0; height < type->height; ++height) {
                for (int side = 0; side < 4; ++side) {
                    if (tracks_connected_to_pin[pin][width][height][side][0] != OPEN) { /* Pin exists */
                        for (int conn = 0; conn < Fc; ++conn) {
                            int track = tracks_connected_to_pin[pin][width][height][side][conn];
                            num_conns_to_track[track]++;
                        }
                    }
                }
            }
        }
    }

    for (int track = 0; track < max_chan_width; ++track) {
        if (num_conns_to_track[track] <= 0) {
            VTR_LOG_ERROR("check_all_tracks_reach_pins: Track %d does not connect to any CLB %ss.\n",
                          track, (ipin_or_opin == DRIVER ? "OPIN" : "IPIN"));
        }
    }
}
#endif

/* Allocates and loads the track to ipin lookup for each physical grid type. This
 * is the same information as the ipin_to_track map but accessed in a different way. */

static vtr::NdMatrix<std::vector<int>, 4> alloc_and_load_track_to_pin_lookup(vtr::NdMatrix<std::vector<int>, 4> pin_to_track_map,
                                                                             const vtr::Matrix<int>& Fc,
                                                                             const int type_width,
                                                                             const int type_height,
                                                                             const int num_pins,
                                                                             const int max_chan_width,
                                                                             const std::vector<t_segment_inf>& seg_inf) {
    /* [0..max_chan_width-1][0..width][0..height][0..3].  For each track number
     * it stores a vector for each of the four sides.  x-directed channels will
     * use the TOP and   BOTTOM vectors to figure out what clb input pins they
     * connect to above  and below them, respectively, while y-directed channels
     * use the LEFT and RIGHT vectors.  Each vector contains an nelem field
     * saying how many ipins it connects to.  The list[0..nelem-1] array then
     * gives the pin numbers.                                                  */

    /* Note that a clb pin that connects to a channel on its RIGHT means that  *
     * that channel connects to a clb pin on its LEFT.  The convention used    *
     * here is always in the perspective of the CLB                            */

    if (num_pins < 1) {
        return vtr::NdMatrix<std::vector<int>, 4>();
    }

    const int num_seg_types = seg_inf.size();
    /* Alloc and zero the the lookup table */
    auto track_to_pin_lookup = vtr::NdMatrix<std::vector<int>, 4>({size_t(max_chan_width), size_t(type_width), size_t(type_height), 4});

    /* Count number of pins to which each track connects  */
    for (int pin = 0; pin < num_pins; ++pin) {
        for (int width = 0; width < type_width; ++width) {
            for (int height = 0; height < type_height; ++height) {
                for (int side = 0; side < 4; ++side) {
                    if (pin_to_track_map[pin][width][height][side].empty())
                        continue;

                    /* get number of tracks to which this pin connects */
                    int num_tracks = 0;
                    for (int iseg = 0; iseg < num_seg_types; iseg++) {
                        num_tracks += Fc[pin][seg_inf[iseg].seg_index]; // AA: Fc_in and Fc_out matrices are unified for all segments so need to map index.
                    }

                    num_tracks = std::min(num_tracks, (int)pin_to_track_map[pin][width][height][side].size());
                    for (int conn = 0; conn < num_tracks; ++conn) {
                        int track = pin_to_track_map[pin][width][height][side][conn];
                        VTR_ASSERT(track < max_chan_width);
                        VTR_ASSERT(track >= 0);
                        track_to_pin_lookup[track][width][height][side].push_back(pin);
                    }
                }
            }
        }
    }

    return track_to_pin_lookup;
}

/*AA: 
 * So I need to update this cause the Fc_xofs and Fc_yofs are size of
 * X and Y segment counts. When going through the side of the logic block,
 * need to consider what segments to build Fc nodes for. More on this: 
 * I may have to update the Fc_out[][][] structure allocator because we have
 * different segments for horizontal and vertical channels. Now we are giving the 
 * fc_specs in the architecture file, which refers to a segment by name and a port
 * for a tile (block type). If we figure out [as done in previous routine 
 * get actual_fc ?] we need distribute them properly with consideration to the 
 * type of the segment they're giving specifications for. So say for uniform, we 
 * distribute them evenly across TOP and BOTTOM for a y-parallel channel and 
 * LEFT and RIGHT for x-parallel channel. 
 */
static void build_unidir_rr_opins(RRGraphBuilder& rr_graph_builder,
                                  const RRGraphView& rr_graph,
                                  const int i,
                                  const int j,
                                  const e_side side,
                                  const DeviceGrid& grid,
                                  const std::vector<vtr::Matrix<int>>& Fc_out,
                                  const t_chan_width& nodes_per_chan,
                                  const t_chan_details& chan_details_x,
                                  const t_chan_details& chan_details_y,
                                  vtr::NdMatrix<int, 3>& Fc_xofs,
                                  vtr::NdMatrix<int, 3>& Fc_yofs,
                                  t_rr_edge_info_set& rr_edges_to_create,
                                  bool* Fc_clipped,
                                  const t_unified_to_parallel_seg_index& seg_index_map,
                                  const t_direct_inf* directs,
                                  const int num_directs,
                                  const t_clb_to_clb_directs* clb_to_clb_directs,
                                  const int num_seg_types,
                                  int& rr_edge_count) {
    /*
     * This routine adds the edges from opins to channels at the specified
     * grid location (i,j) and grid tile side
     */
    *Fc_clipped = false;

    auto type = grid[i][j].type;

    int width_offset = grid[i][j].width_offset;
    int height_offset = grid[i][j].height_offset;

    /* Go through each pin and find its fanout. */
    for (int pin_index = 0; pin_index < type->num_pins; ++pin_index) {
        /* Skip global pins and pins that are not of DRIVER type */
        auto pin_type = get_pin_type_from_pin_physical_num(type, pin_index);
        if (pin_type != DRIVER) {
            continue;
        }
        if (type->is_ignored_pin[pin_index]) {
            continue;
        }

        RRNodeId opin_node_index = rr_graph_builder.node_lookup().find_node(i, j, OPIN, pin_index, side);
        if (!opin_node_index) continue; //No valid from node

        for (int iseg = 0; iseg < num_seg_types; iseg++) {
            /* get Fc for this segment type */
            int seg_type_Fc = Fc_out[type->index][pin_index][iseg];
            VTR_ASSERT(seg_type_Fc >= 0);
            if (seg_type_Fc == 0) {
                continue;
            }

            /* Can't do anything if pin isn't at this location */
            if (0 == type->pinloc[width_offset][height_offset][side][pin_index]) {
                continue;
            }

            /* Figure out the chan seg at that side.
             * side is the side of the logic or io block. */
            bool vert = ((side == TOP) || (side == BOTTOM));
            bool pos_dir = ((side == TOP) || (side == RIGHT));
            t_rr_type chan_type = (vert ? CHANX : CHANY);
            int chan = (vert ? (j) : (i));
            int seg = (vert ? (i) : (j));
            int max_len = (vert ? grid.width() : grid.height());
            e_parallel_axis wanted_axis = chan_type == CHANX ? X_AXIS : Y_AXIS;
            int seg_index = get_parallel_seg_index(iseg, seg_index_map, wanted_axis);

            /*The segment at index iseg doesn't have the proper adjacency so skip building Fc_out conenctions for it*/
            if (seg_index < 0)
                continue;

            vtr::NdMatrix<int, 3>& Fc_ofs = (vert ? Fc_xofs : Fc_yofs);
            if (false == pos_dir) {
                --chan;
            }

            /* Skip the location if there is no channel. */
            if (chan < 0) {
                continue;
            }
            if (seg < 1) {
                continue;
            }
            if (seg > int(vert ? grid.width() : grid.height()) - 2) { //-2 since no channels around perim
                continue;
            }
            if (chan > int(vert ? grid.height() : grid.width()) - 2) { //-2 since no channels around perim
                continue;
            }

            const t_chan_seg_details* seg_details = (chan_type == CHANX ? chan_details_x[seg][chan] : chan_details_y[chan][seg]).data();

            if (seg_details[0].length() == 0)
                continue;

            /* Get the list of opin to mux connections for that chan seg. */
            bool clipped;

            //VTR_ASSERT_MSG(seg_index == 0 || seg_index > 0,"seg_index map not working properly");

            rr_edge_count += get_unidir_opin_connections(rr_graph_builder, chan, seg,
                                                         seg_type_Fc, seg_index, chan_type, seg_details,
                                                         opin_node_index,
                                                         rr_edges_to_create,
                                                         Fc_ofs, max_len, nodes_per_chan,
                                                         &clipped);

            if (clipped) {
                *Fc_clipped = true;
            }
        }

        /* Add in direct connections */
        get_opin_direct_connections(rr_graph_builder, rr_graph, i, j, side, pin_index, opin_node_index, rr_edges_to_create,
                                    directs, num_directs, clb_to_clb_directs);
    }
}

/**
 * Parse out which CLB pins should connect directly to which other CLB pins then store that in a clb_to_clb_directs data structure
 * This data structure supplements the the info in the "directs" data structure
 * TODO: The function that does this parsing in placement is poorly done because it lacks generality on heterogeniety, should replace with this one
 */
static t_clb_to_clb_directs* alloc_and_load_clb_to_clb_directs(const t_direct_inf* directs, const int num_directs, int delayless_switch) {
    int i;
    t_clb_to_clb_directs* clb_to_clb_directs;
    char *tile_name, *port_name;
    int start_pin_index, end_pin_index;
    t_physical_tile_type_ptr physical_tile = nullptr;
    t_physical_tile_port tile_port;

    auto& device_ctx = g_vpr_ctx.device();

    clb_to_clb_directs = new t_clb_to_clb_directs[num_directs];

    tile_name = nullptr;
    port_name = nullptr;

    for (i = 0; i < num_directs; i++) {
        //clb_to_clb_directs[i].from_clb_type;
        clb_to_clb_directs[i].from_clb_pin_start_index = 0;
        clb_to_clb_directs[i].from_clb_pin_end_index = 0;
        //clb_to_clb_directs[i]. t_physical_tile_type_ptr to_clb_type;
        clb_to_clb_directs[i].to_clb_pin_start_index = 0;
        clb_to_clb_directs[i].to_clb_pin_end_index = 0;
        clb_to_clb_directs[i].switch_index = 0;

        tile_name = new char[strlen(directs[i].from_pin) + strlen(directs[i].to_pin)];
        port_name = new char[strlen(directs[i].from_pin) + strlen(directs[i].to_pin)];

        // Load from pins
        // Parse out the pb_type name, port name, and pin range
        parse_direct_pin_name(directs[i].from_pin, directs[i].line, &start_pin_index, &end_pin_index, tile_name, port_name);

        // Figure out which type, port, and pin is used
        for (const auto& type : device_ctx.physical_tile_types) {
            if (strcmp(type.name, tile_name) == 0) {
                physical_tile = &type;
                break;
            }
        }

        if (physical_tile == nullptr) {
            VPR_THROW(VPR_ERROR_ARCH, "Unable to find block %s.\n", tile_name);
        }

        clb_to_clb_directs[i].from_clb_type = physical_tile;

        tile_port = find_tile_port_by_name(physical_tile, port_name);

        if (start_pin_index == OPEN) {
            VTR_ASSERT(start_pin_index == end_pin_index);
            start_pin_index = 0;
            end_pin_index = tile_port.num_pins - 1;
        }

        // Add clb directs start/end pin indices based on the absolute pin position
        // of the port defined in the direct connection. The CLB is the source one.
        clb_to_clb_directs[i].from_clb_pin_start_index = tile_port.absolute_first_pin_index + start_pin_index;
        clb_to_clb_directs[i].from_clb_pin_end_index = tile_port.absolute_first_pin_index + end_pin_index;

        // Load to pins
        // Parse out the pb_type name, port name, and pin range
        parse_direct_pin_name(directs[i].to_pin, directs[i].line, &start_pin_index, &end_pin_index, tile_name, port_name);

        // Figure out which type, port, and pin is used
        for (const auto& type : device_ctx.physical_tile_types) {
            if (strcmp(type.name, tile_name) == 0) {
                physical_tile = &type;
                break;
            }
        }

        if (physical_tile == nullptr) {
            VPR_THROW(VPR_ERROR_ARCH, "Unable to find block %s.\n", tile_name);
        }

        clb_to_clb_directs[i].to_clb_type = physical_tile;

        tile_port = find_tile_port_by_name(physical_tile, port_name);

        if (start_pin_index == OPEN) {
            VTR_ASSERT(start_pin_index == end_pin_index);
            start_pin_index = 0;
            end_pin_index = tile_port.num_pins - 1;
        }

        // Add clb directs start/end pin indices based on the absolute pin position
        // of the port defined in the direct connection. The CLB is the destination one.
        clb_to_clb_directs[i].to_clb_pin_start_index = tile_port.absolute_first_pin_index + start_pin_index;
        clb_to_clb_directs[i].to_clb_pin_end_index = tile_port.absolute_first_pin_index + end_pin_index;

        if (abs(clb_to_clb_directs[i].from_clb_pin_start_index - clb_to_clb_directs[i].from_clb_pin_end_index) != abs(clb_to_clb_directs[i].to_clb_pin_start_index - clb_to_clb_directs[i].to_clb_pin_end_index)) {
            vpr_throw(VPR_ERROR_ARCH, get_arch_file_name(), directs[i].line,
                      "Range mismatch from %s to %s.\n", directs[i].from_pin, directs[i].to_pin);
        }

        //Set the switch index
        if (directs[i].switch_type > 0) {
            //Use the specified switch
            clb_to_clb_directs[i].switch_index = directs[i].switch_type;
        } else {
            //Use the delayless switch by default
            clb_to_clb_directs[i].switch_index = delayless_switch;
        }
        delete[](tile_name);
        delete[](port_name);
    }

    return clb_to_clb_directs;
}

/* Add all direct clb-pin-to-clb-pin edges to given opin
 *
 * The current opin is located at (x,y) along the specified side
 */
static int get_opin_direct_connections(RRGraphBuilder& rr_graph_builder,
                                       const RRGraphView& rr_graph,
                                       int x,
                                       int y,
                                       e_side side,
                                       int opin,
                                       RRNodeId from_rr_node,
                                       t_rr_edge_info_set& rr_edges_to_create,
                                       const t_direct_inf* directs,
                                       const int num_directs,
                                       const t_clb_to_clb_directs* clb_to_clb_directs) {
    auto& device_ctx = g_vpr_ctx.device();

    t_physical_tile_type_ptr curr_type = device_ctx.grid[x][y].type;

    int num_pins = 0;

    int width_offset = device_ctx.grid[x][y].width_offset;
    int height_offset = device_ctx.grid[x][y].height_offset;
    if (!curr_type->pinloc[width_offset][height_offset][side][opin]) {
        return num_pins; //No source pin on this side
    }

    //Capacity location determined by pin number relative to pins per capacity instance
    int z, relative_opin;
    std::tie(z, relative_opin) = get_capacity_location_from_physical_pin(curr_type, opin);
    VTR_ASSERT(z >= 0 && z < curr_type->capacity);

    /* Iterate through all direct connections */
    for (int i = 0; i < num_directs; i++) {
        /* Find matching direct clb-to-clb connections with the same type as current grid location */
        if (clb_to_clb_directs[i].from_clb_type == curr_type) { //We are at a valid starting point

            if (directs[i].from_side != NUM_SIDES && directs[i].from_side != side) continue;

            //Offset must be in range
            if (x + directs[i].x_offset < int(device_ctx.grid.width() - 1)
                && x + directs[i].x_offset > 0
                && y + directs[i].y_offset < int(device_ctx.grid.height() - 1)
                && y + directs[i].y_offset > 0) {
                //Only add connections if the target clb type matches the type in the direct specification
                t_physical_tile_type_ptr target_type = device_ctx.grid[x + directs[i].x_offset][y + directs[i].y_offset].type;

                if (clb_to_clb_directs[i].to_clb_type == target_type
                    && z + directs[i].sub_tile_offset < int(target_type->capacity)
                    && z + directs[i].sub_tile_offset >= 0) {
                    /* Compute index of opin with regards to given pins */
                    int max_index = OPEN, min_index = OPEN;
                    bool swap = false;
                    if (clb_to_clb_directs[i].from_clb_pin_start_index > clb_to_clb_directs[i].from_clb_pin_end_index) {
                        swap = true;
                        max_index = clb_to_clb_directs[i].from_clb_pin_start_index;
                        min_index = clb_to_clb_directs[i].from_clb_pin_end_index;
                    } else {
                        swap = false;
                        min_index = clb_to_clb_directs[i].from_clb_pin_start_index;
                        max_index = clb_to_clb_directs[i].from_clb_pin_end_index;
                    }

                    if (max_index >= relative_opin && min_index <= relative_opin) {
                        int offset = relative_opin - min_index;
                        /* This opin is specified to connect directly to an ipin, now compute which ipin to connect to */
                        int relative_ipin = OPEN;
                        if (clb_to_clb_directs[i].to_clb_pin_start_index > clb_to_clb_directs[i].to_clb_pin_end_index) {
                            if (swap) {
                                relative_ipin = clb_to_clb_directs[i].to_clb_pin_end_index + offset;
                            } else {
                                relative_ipin = clb_to_clb_directs[i].to_clb_pin_start_index - offset;
                            }
                        } else {
                            if (swap) {
                                relative_ipin = clb_to_clb_directs[i].to_clb_pin_end_index - offset;
                            } else {
                                relative_ipin = clb_to_clb_directs[i].to_clb_pin_start_index + offset;
                            }
                        }

                        //directs[i].sub_tile_offset is added to from_capacity(z) to get the
                        // target_capacity
                        int target_cap = z + directs[i].sub_tile_offset;

                        // Iterate over all sub_tiles to get the sub_tile which the target_cap belongs to.
                        const t_sub_tile* target_sub_tile = nullptr;
                        for (const auto& sub_tile : target_type->sub_tiles) {
                            if (sub_tile.capacity.is_in_range(target_cap)) {
                                target_sub_tile = &sub_tile;
                                break;
                            }
                        }
                        VTR_ASSERT(target_sub_tile != nullptr);
                        if (relative_ipin >= target_sub_tile->num_phy_pins) continue;

                        //If this block has capacity > 1 then the pins of z position > 0 are offset
                        //by the number of pins per capacity instance
                        int ipin = get_physical_pin_from_capacity_location(target_type, relative_ipin, target_cap);

                        /* Add new ipin edge to list of edges */
                        std::vector<RRNodeId> inodes;

                        if (directs[i].to_side != NUM_SIDES) {
                            //Explicit side specified, only create if pin exists on that side
                            RRNodeId inode = rr_graph_builder.node_lookup().find_node(x + directs[i].x_offset, y + directs[i].y_offset, IPIN, ipin, directs[i].to_side);
                            if (inode) {
                                inodes.push_back(inode);
                            }
                        } else {
                            //No side specified, get all candidates
                            inodes = rr_graph_builder.node_lookup().find_nodes_at_all_sides(x + directs[i].x_offset, y + directs[i].y_offset, IPIN, ipin);
                        }

                        if (inodes.size() > 0) {
                            //There may be multiple physical pins corresponding to the logical
                            //target ipin. We only need to connect to one of them (since the physical pins
                            //are logically equivalent). This also ensures the graphics look reasonable and map
                            //back fairly directly to the architecture file in the case of pin equivalence
                            RRNodeId inode = pick_best_direct_connect_target_rr_node(rr_graph, from_rr_node, inodes);

                            rr_edges_to_create.emplace_back(from_rr_node, inode, clb_to_clb_directs[i].switch_index);
                            ++num_pins;
                        }
                    }
                }
            }
        }
    }
    return num_pins;
}

static void add_logical_block_rr_switch_types(DeviceContext& device_ctx,
                                              t_logical_block_type& logical_block ,
                                              std::unordered_map<float, int>& pb_edge_delays,
                                              const float R_minW_nmos,
                                              const float R_minW_pmos) {
    t_pb_graph_node* pb_graph_node = logical_block.pb_graph_head;

    int switch_type_id = -1;

    std::list<t_pb_graph_node*> pb_graph_node_q;

    pb_graph_node_q.push_back(pb_graph_node);
    while(!pb_graph_node_q.empty()) {
        pb_graph_node = pb_graph_node_q.front();
        pb_graph_node_q.pop_front();
        auto pb_pins = get_mutable_pb_graph_node_pb_pins(pb_graph_node);

        for(t_pb_graph_pin* pb_pin : pb_pins) {
            for(int out_edge_idx = 0; out_edge_idx < pb_pin->num_output_edges; out_edge_idx++) {
                t_pb_graph_edge* pb_graph_edge = pb_pin->output_edges[out_edge_idx];
                float max_delay = pb_graph_edge->delay_max;

                if(pb_edge_delays.find(max_delay) == pb_edge_delays.end()) {
                    switch_type_id = (int)device_ctx.all_sw_inf.size();
                    pb_edge_delays.insert(std::make_pair(max_delay, switch_type_id));
                    t_arch_switch_inf arch_switch_inf;
                    arch_switch_inf.set_type(SwitchType::MUX);
                    arch_switch_inf.name = vtr::strdup(("Internal Switch/" + std::to_string(max_delay)).c_str());
                    arch_switch_inf.R = 0.;
                    arch_switch_inf.Cin = 0.;
                    arch_switch_inf.Cout = 0;
                    arch_switch_inf.set_Tdel(t_arch_switch_inf::UNDEFINED_FANIN, max_delay);
                    arch_switch_inf.power_buffer_type = POWER_BUFFER_TYPE_NONE;
                    arch_switch_inf.mux_trans_size = 0.;
                    arch_switch_inf.buf_size_type = BufferSize::ABSOLUTE;
                    arch_switch_inf.buf_size = 0.;
                    VTR_ASSERT_MSG(arch_switch_inf.buffered(), "Delayless switch expected to be buffered (isolating)");
                    VTR_ASSERT_MSG(arch_switch_inf.configurable(), "Delayless switch expected to be configurable");

                    device_ctx.all_sw_inf.insert(std::make_pair(switch_type_id, arch_switch_inf));
                    t_rr_switch_inf rr_sw_inf = create_rr_switch_from_arch_switch(switch_type_id, R_minW_nmos, R_minW_pmos);
                    device_ctx.rr_graph_builder.add_rr_switch(rr_sw_inf);
                } else {
                    switch_type_id = pb_edge_delays.at(max_delay);
                }

                // The data type of the number of switches is short - We add this assertion to make sure that overflow doesn't happen
                VTR_ASSERT(switch_type_id <= std::numeric_limits<short>::max());
                pb_graph_edge->switch_type_idx = switch_type_id;
            }
        }

        t_pb_type* pb_type = pb_graph_node->pb_type;
        for(int mode_num = 0; mode_num < pb_type->num_modes; mode_num++) {
            t_mode* modes = pb_type->modes;
            for(int pb_type_idx = 0; pb_type_idx < modes[mode_num].num_pb_type_children; pb_type_idx++) {
                t_pb_type* child_pb_type = &modes[mode_num].pb_type_children[pb_type_idx];
                for(int pb_num = 0; pb_num < child_pb_type->num_pb; pb_num++) {
                    t_pb_graph_node* child_pb_graph_node = &pb_graph_node->child_pb_graph_nodes[mode_num][pb_type_idx][pb_num];
                    pb_graph_node_q.push_back(child_pb_graph_node);
                }
            }
        }
    }
}
/* Determines whether the output pins of the specified block type should be perturbed.	*
 *  This is to prevent pathological cases where the output pin connections are		*
 *  spaced such that the connection pattern always skips some types of wire (w.r.t.	*
 *  starting points)									*/
static std::vector<bool> alloc_and_load_perturb_opins(const t_physical_tile_type_ptr type,
                                                      const vtr::Matrix<int>& Fc_out,
                                                      const int max_chan_width,
                                                      const std::vector<t_segment_inf>& segment_inf) {
    int i, Fc_max, iclass, num_wire_types;
    int num, max_primes, factor, num_factors;
    int* prime_factors;
    float step_size = 0;
    float n = 0;
    float threshold = 0.07;

    std::vector<bool> perturb_opins(segment_inf.size(), false);

    i = Fc_max = iclass = 0;
    if (segment_inf.size() > 1) {
        /* Segments of one length are grouped together in the channel.	*
         *  In the future we can determine if any of these segments will	*
         *  encounter the pathological step size case, and determine if	*
         *  we need to perturb based on the segment's frequency (if 	*
         *  frequency is small we should not perturb - testing has found	*
         *  that perturbing a channel when unnecessary increases needed	*
         *  W to achieve the same delay); but for now we just return.	*/
        return perturb_opins;
    } else {
        /* There are as many wire start points as the value of L */
        num_wire_types = segment_inf[0].length;
    }

    /* get Fc_max */
    for (i = 0; i < type->num_pins; ++i) {
        auto pin_type = get_pin_type_from_pin_physical_num(type, i);
        if (Fc_out[i][0] > Fc_max && pin_type == DRIVER) {
            Fc_max = Fc_out[i][0];
        }
    }
    /* Nothing to perturb if Fc=0; no need to perturb if Fc = 1 */
    if (Fc_max == 0 || Fc_max == max_chan_width) {
        return perturb_opins;
    }

    /* Pathological cases occur when the step size, W/Fc, is a multiple of	*
     *  the number of wire starting points, L. Specifically, when the step 	*
     *  size is a multiple of a prime factor of L, the connection pattern	*
     *  will always skip some wires. Thus, we perturb pins if we detect this	*
     *  case.								*/

    /* get an upper bound on the number of prime factors of num_wire_types	*/
    max_primes = (int)floor(log((float)num_wire_types) / log(2.0));
    max_primes = std::max(max_primes, 1); //Minimum of 1 to ensure we allocate space for at least one prime_factor

    prime_factors = new int[max_primes];
    for (i = 0; i < max_primes; i++) {
        prime_factors[i] = 0;
    }

    /* Find the prime factors of num_wire_types */
    num = num_wire_types;
    factor = 2;
    num_factors = 0;
    while (pow((float)factor, 2) <= num) {
        if (num % factor == 0) {
            num /= factor;
            if (factor != prime_factors[num_factors]) {
                prime_factors[num_factors] = factor;
                num_factors++;
            }
        } else {
            factor++;
        }
    }
    if (num_factors == 0) {
        prime_factors[num_factors++] = num_wire_types; /* covers cases when num_wire_types is prime */
    }

    /* Now see if step size is an approximate multiple of one of the factors. A 	*
     *  threshold is used because step size may not be an integer.			*/
    step_size = (float)max_chan_width / Fc_max;
    for (i = 0; i < num_factors; i++) {
        if (vtr::nint(step_size) < prime_factors[i]) {
            perturb_opins[0] = false;
            break;
        }

        n = step_size / prime_factors[i];
        n = n - (float)vtr::nint(n); /* fractinal part */
        if (fabs(n) < threshold) {
            perturb_opins[0] = true;
            break;
        } else {
            perturb_opins[0] = false;
        }
    }
    delete[](prime_factors);

    return perturb_opins;
}

static RRNodeId pick_best_direct_connect_target_rr_node(const RRGraphView& rr_graph,
                                                        RRNodeId from_rr,
                                                        const std::vector<RRNodeId>& candidate_rr_nodes) {
    //With physically equivalent pins there may be multiple candidate rr nodes (which are equivalent)
    //to connect the direct edge to.
    //As a result it does not matter (from a correctness standpoint) which is picked.
    //
    //However intuitively we would expect (e.g. when visualizing the drawn RR graph) that the 'closest'
    //candidate would be picked (i.e. to minimize the drawn edge length).
    //
    //This function attempts to pick the 'best/closest' of the candidates.
    VTR_ASSERT(rr_graph.node_type(from_rr) == OPIN);

    float best_dist = std::numeric_limits<float>::infinity();
    RRNodeId best_rr = RRNodeId::INVALID();

    for (const e_side& from_side : SIDES) {
        /* Bypass those side where the node does not appear */
        if (!rr_graph.is_node_on_specific_side(from_rr, from_side)) {
            continue;
        }

        for (RRNodeId to_rr : candidate_rr_nodes) {
            VTR_ASSERT(rr_graph.node_type(to_rr) == IPIN);
            float to_dist = std::abs(rr_graph.node_xlow(from_rr) - rr_graph.node_xlow(to_rr))
                            + std::abs(rr_graph.node_ylow(from_rr) - rr_graph.node_ylow(to_rr));

            for (const e_side& to_side : SIDES) {
                /* Bypass those side where the node does not appear */
                if (!rr_graph.is_node_on_specific_side(to_rr, to_side)) {
                    continue;
                }

                //Include a partial unit of distance based on side alignment to ensure
                //we preferr facing sides
                if ((from_side == RIGHT && to_side == LEFT)
                    || (from_side == LEFT && to_side == RIGHT)
                    || (from_side == TOP && to_side == BOTTOM)
                    || (from_side == BOTTOM && to_side == TOP)) {
                    //Facing sides
                    to_dist += 0.25;
                } else if (((from_side == RIGHT || from_side == LEFT) && (to_side == TOP || to_side == BOTTOM))
                           || ((from_side == TOP || from_side == BOTTOM) && (to_side == RIGHT || to_side == LEFT))) {
                    //Perpendicular sides
                    to_dist += 0.5;

                } else {
                    //Opposite sides
                    to_dist += 0.75;
                }

                if (to_dist < best_dist) {
                    best_dist = to_dist;
                    best_rr = to_rr;
                }
            }
        }
    }

    VTR_ASSERT(best_rr);

    return best_rr;
}

//Collects the sets of connected non-configurable edges in the RR graph
static void create_edge_groups(EdgeGroups* groups) {
    auto& device_ctx = g_vpr_ctx.device();
    const auto& rr_graph = device_ctx.rr_graph;
    rr_graph.rr_nodes().for_each_edge(
        [&](RREdgeId edge, RRNodeId src, RRNodeId sink) {
            if (!rr_graph.rr_switch_inf(RRSwitchId(rr_graph.rr_nodes().edge_switch(edge))).configurable()) {
                groups->add_non_config_edge(size_t(src), size_t(sink));
            }
        });

    groups->create_sets();
}

t_non_configurable_rr_sets identify_non_configurable_rr_sets() {
    EdgeGroups groups;
    create_edge_groups(&groups);

    return groups.output_sets();
}

bool pins_connected(t_block_loc cluster_loc,
                    t_physical_tile_type_ptr physical_type,
                    t_logical_block_type_ptr logical_block,
                    int from_pin_logical_num,
                    int to_pin_logical_num) {
    const auto& rr_graph = g_vpr_ctx.device().rr_graph;
    const auto& rr_spatial_look_up = rr_graph.node_lookup();

    int x = cluster_loc.loc.x;
    int y = cluster_loc.loc.y;
    int abs_cap = cluster_loc.loc.sub_tile;
    const t_sub_tile* sub_tile = nullptr;

    for(const auto& sub_tile_ : physical_type->sub_tiles) {
        if(sub_tile_.capacity.is_in_range(abs_cap)) {
            sub_tile = &sub_tile_;
            break;
        }
    }
    VTR_ASSERT(sub_tile != nullptr);
    int rel_cap = abs_cap - sub_tile->capacity.low;
    VTR_ASSERT(rel_cap >= 0);

    auto from_pb_pin = logical_block->pin_logical_num_to_pb_pin_mapping.at(from_pin_logical_num);
    int from_pin_physical_num = get_pb_pin_physical_num(physical_type,
                                                        sub_tile,
                                                        logical_block,
                                                        rel_cap,
                                                        from_pb_pin);
    VTR_ASSERT(from_pin_physical_num != OPEN);

    auto to_pb_pin = logical_block->pin_logical_num_to_pb_pin_mapping.at(to_pin_logical_num);
    int to_pin_physical_num = get_pb_pin_physical_num(physical_type,
                                                      sub_tile,
                                                      logical_block,
                                                      rel_cap,
                                                      to_pb_pin);;
    VTR_ASSERT(to_pin_physical_num != OPEN);


    RRNodeId from_node = get_pin_rr_node_id(rr_spatial_look_up, physical_type, x, y, from_pin_physical_num);
    VTR_ASSERT(from_node != RRNodeId::INVALID());

    RRNodeId to_node = get_pin_rr_node_id(rr_spatial_look_up, physical_type, x, y, to_pin_physical_num);
    VTR_ASSERT(to_node != RRNodeId::INVALID());

    int num_edges = rr_graph.num_edges(from_node);

    for(int iedge = 0; iedge < num_edges; iedge++) {
        RRNodeId sink_node = rr_graph.edge_sink_node(from_node, iedge);
        if(sink_node == to_node){
            return true;
        }
    }
    return false;

}

static void process_non_config_sets() {
    auto& device_ctx = g_vpr_ctx.mutable_device();
    EdgeGroups groups;
    create_edge_groups(&groups);
    groups.set_device_context(device_ctx);
}<|MERGE_RESOLUTION|>--- conflicted
+++ resolved
@@ -303,11 +303,6 @@
                          int i,
                          int j);
 
-
-<<<<<<< HEAD
-
-=======
->>>>>>> ecd1aefe
 static void build_rr_chan(RRGraphBuilder& rr_graph_builder,
                           const int i,
                           const int j,
@@ -937,14 +932,13 @@
         const t_rr_switch_inf& temp_rr_switch = create_rr_switch_from_arch_switch(iswitch, R_minW_nmos, R_minW_pmos);
         device_ctx.rr_graph_builder.add_rr_switch(temp_rr_switch);
     }
-    if(is_flat) {
+    if (is_flat) {
         std::unordered_map<float, int> pb_edge_delay;
-        for(auto& logical_block : device_ctx.logical_block_types) {
-            if(!logical_block.is_empty())
+        for (auto& logical_block : device_ctx.logical_block_types) {
+            if (!logical_block.is_empty())
                 add_logical_block_rr_switch_types(device_ctx, logical_block, pb_edge_delay, R_minW_nmos, R_minW_pmos);
         }
     }
-
 
     auto update_chan_width = alloc_and_load_rr_graph(
         device_ctx.rr_graph_builder,
@@ -1102,7 +1096,7 @@
     auto& device_ctx = g_vpr_ctx.mutable_device();
     /* allocate space for the rr_switch_inf array */
     t_arch_switch_inf* all_switches = new t_arch_switch_inf[device_ctx.all_sw_inf.size()];
-    for(auto sw_inf : device_ctx.all_sw_inf) {
+    for (auto sw_inf : device_ctx.all_sw_inf) {
         VTR_ASSERT(sw_inf.first < (int)device_ctx.all_sw_inf.size());
         all_switches[sw_inf.first] = sw_inf.second;
     }
@@ -2062,8 +2056,6 @@
             }
         }
     }
-
-
 }
 
 static void add_pb_edges(RRGraphBuilder& rr_graph_builder,
@@ -2076,11 +2068,11 @@
                          int i,
                          int j) {
     auto pin_nums = get_pb_pins(physical_type,
-                                 sub_tile,
-                                 logical_block,
-                                 pb,
-                                 rel_cap);
-    for(auto pin : pin_nums) {
+                                sub_tile,
+                                logical_block,
+                                pb,
+                                rel_cap);
+    for (auto pin : pin_nums) {
         auto parent_pin_node_id = get_pin_rr_node_id(rr_graph_builder.node_lookup(),
                                                      physical_type,
                                                      i,
@@ -2092,30 +2084,25 @@
                                                           logical_block,
                                                           pin);
 
-        for(auto driving_pin : driving_pins) {
+        for (auto driving_pin : driving_pins) {
             auto driving_pin_node_id = get_pin_rr_node_id(rr_graph_builder.node_lookup(),
-                                                       physical_type,
-                                                       i,
-                                                       j,
-                                                       driving_pin);
+                                                          physical_type,
+                                                          i,
+                                                          j,
+                                                          driving_pin);
             // If the node_id is INVALID it means that it belongs to a pin which is not added to the RR Graph. The pin is not added
             // since it belongs to a certain mode or block which is not used in clustered netlist
-            if(driving_pin_node_id == RRNodeId::INVALID()) {
+            if (driving_pin_node_id == RRNodeId::INVALID()) {
                 continue;
             }
             int sw_idx = get_edge_sw_idx(physical_type,
-                                                      logical_block,
-                                                      driving_pin,
-                                                      pin);
+                                         logical_block,
+                                         driving_pin,
+                                         pin);
             VTR_ASSERT(sw_idx != -1);
             rr_edges_to_create.emplace_back(driving_pin_node_id, parent_pin_node_id, sw_idx);
         }
     }
-
-<<<<<<< HEAD
-=======
-    return RRNodeId::INVALID();
->>>>>>> ecd1aefe
 }
 
 /* Allocates/loads edges for nodes belonging to specified channel segment and initializes
@@ -3450,7 +3437,7 @@
 }
 
 static void add_logical_block_rr_switch_types(DeviceContext& device_ctx,
-                                              t_logical_block_type& logical_block ,
+                                              t_logical_block_type& logical_block,
                                               std::unordered_map<float, int>& pb_edge_delays,
                                               const float R_minW_nmos,
                                               const float R_minW_pmos) {
@@ -3461,17 +3448,17 @@
     std::list<t_pb_graph_node*> pb_graph_node_q;
 
     pb_graph_node_q.push_back(pb_graph_node);
-    while(!pb_graph_node_q.empty()) {
+    while (!pb_graph_node_q.empty()) {
         pb_graph_node = pb_graph_node_q.front();
         pb_graph_node_q.pop_front();
         auto pb_pins = get_mutable_pb_graph_node_pb_pins(pb_graph_node);
 
-        for(t_pb_graph_pin* pb_pin : pb_pins) {
-            for(int out_edge_idx = 0; out_edge_idx < pb_pin->num_output_edges; out_edge_idx++) {
+        for (t_pb_graph_pin* pb_pin : pb_pins) {
+            for (int out_edge_idx = 0; out_edge_idx < pb_pin->num_output_edges; out_edge_idx++) {
                 t_pb_graph_edge* pb_graph_edge = pb_pin->output_edges[out_edge_idx];
                 float max_delay = pb_graph_edge->delay_max;
 
-                if(pb_edge_delays.find(max_delay) == pb_edge_delays.end()) {
+                if (pb_edge_delays.find(max_delay) == pb_edge_delays.end()) {
                     switch_type_id = (int)device_ctx.all_sw_inf.size();
                     pb_edge_delays.insert(std::make_pair(max_delay, switch_type_id));
                     t_arch_switch_inf arch_switch_inf;
@@ -3502,11 +3489,11 @@
         }
 
         t_pb_type* pb_type = pb_graph_node->pb_type;
-        for(int mode_num = 0; mode_num < pb_type->num_modes; mode_num++) {
+        for (int mode_num = 0; mode_num < pb_type->num_modes; mode_num++) {
             t_mode* modes = pb_type->modes;
-            for(int pb_type_idx = 0; pb_type_idx < modes[mode_num].num_pb_type_children; pb_type_idx++) {
+            for (int pb_type_idx = 0; pb_type_idx < modes[mode_num].num_pb_type_children; pb_type_idx++) {
                 t_pb_type* child_pb_type = &modes[mode_num].pb_type_children[pb_type_idx];
-                for(int pb_num = 0; pb_num < child_pb_type->num_pb; pb_num++) {
+                for (int pb_num = 0; pb_num < child_pb_type->num_pb; pb_num++) {
                     t_pb_graph_node* child_pb_graph_node = &pb_graph_node->child_pb_graph_nodes[mode_num][pb_type_idx][pb_num];
                     pb_graph_node_q.push_back(child_pb_graph_node);
                 }
@@ -3713,8 +3700,8 @@
     int abs_cap = cluster_loc.loc.sub_tile;
     const t_sub_tile* sub_tile = nullptr;
 
-    for(const auto& sub_tile_ : physical_type->sub_tiles) {
-        if(sub_tile_.capacity.is_in_range(abs_cap)) {
+    for (const auto& sub_tile_ : physical_type->sub_tiles) {
+        if (sub_tile_.capacity.is_in_range(abs_cap)) {
             sub_tile = &sub_tile_;
             break;
         }
@@ -3736,9 +3723,9 @@
                                                       sub_tile,
                                                       logical_block,
                                                       rel_cap,
-                                                      to_pb_pin);;
+                                                      to_pb_pin);
+    ;
     VTR_ASSERT(to_pin_physical_num != OPEN);
-
 
     RRNodeId from_node = get_pin_rr_node_id(rr_spatial_look_up, physical_type, x, y, from_pin_physical_num);
     VTR_ASSERT(from_node != RRNodeId::INVALID());
@@ -3748,14 +3735,13 @@
 
     int num_edges = rr_graph.num_edges(from_node);
 
-    for(int iedge = 0; iedge < num_edges; iedge++) {
+    for (int iedge = 0; iedge < num_edges; iedge++) {
         RRNodeId sink_node = rr_graph.edge_sink_node(from_node, iedge);
-        if(sink_node == to_node){
+        if (sink_node == to_node) {
             return true;
         }
     }
     return false;
-
 }
 
 static void process_non_config_sets() {
