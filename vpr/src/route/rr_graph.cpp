#include <cstdio>
#include <cmath>
#include <algorithm>
#include <utility>
#include <vector>
#include "alloc_and_load_rr_indexed_data.h"
#include "physical_types_util.h"
#include "rr_rc_data.h"
#include "vtr_assert.h"

#include "vtr_util.h"
#include "vtr_math.h"
#include "vtr_log.h"
#include "vtr_time.h"

#include "vpr_types.h"
#include "vpr_utils.h"
#include "vpr_error.h"

#include "globals.h"
#include "rr_graph_utils.h"
#include "rr_graph.h"
#include "rr_graph_area.h"
#include "rr_graph2.h"
#include "rr_graph_sbox.h"
#include "rr_graph_timing_params.h"
#include "check_rr_graph.h"
#include "echo_files.h"
#include "build_switchblocks.h"
#include "rr_graph_writer.h"
#include "rr_graph_reader.h"
#include "rr_graph_clock.h"
#include "edge_groups.h"
#include "rr_graph_builder.h"
#include "tileable_rr_graph_builder.h"

#include "rr_types.h"

//#define VERBOSE
//used for getting the exact count of each edge type and printing it to std out.

struct t_pin_loc {
    int pin_index;
    int width_offset;
    int height_offset;
    int layer_offset;
    e_side side;
};

/******************* Variables local to this module. ***********************/

/********************* Subroutines local to this module. *******************/
void print_rr_graph_stats();

///@brief given a specific type, it returns layers that the type are located at
std::set<int> get_layers_of_physical_types(const t_physical_tile_type_ptr type);

///@brief given a specific pin number and type, it returns layers that the pin should be connected to
std::set<int> get_layers_pin_is_connected_to(const t_physical_tile_type_ptr type, int from_layer, int pin_index);

///@brief given a specific layer number and type, it returns layers which have same pin_index connected to the given layer
std::set<int> get_layers_connected_to_pin(const t_physical_tile_type_ptr type, int to_layer, int pin_index);

///@brief checks whether the channel width has been changed or not
bool channel_widths_unchanged(const t_chan_width& current, const t_chan_width& proposed);

/**
 * @brief This routine calculates pin connections to tracks for either all input or all output pins based on the Fc value defined in the architecture file.
 *        For the requested pin type (input or output), it will loop through all segments and calculate how many connections should be made, 
 *        returns the connections to be made for that type of pin in a matrix.   
 * 
 *   @param pin_type Specifies whether the routine should connect tracks to *INPUT* pins or connect *OUTPUT* pins to tracks.
 *   @param Fc Actual Fc value described in the architecture file for all pins of the specific phyiscal type ([0..number_of_pins-1][0..number_of_segments_types-1]).
 *   @param tile_type Physical type information, such as total number of pins, block width, block height, and etc. 
 *   @param type_layer Layer indicies on which the physical tile type is located.
 *   @param perturb_switch_pattern Specifies whether connections should be distributed unevenly across the channel or not.
 *   @param directionality Segment directionality: should be either *UNI-DIRECTIONAL* or *BI-DIRECTIONAL* 
 *   @param seg_inf Segments type information, such as length, frequency, and etc.
 *   @param sets_per_seg_type Number of available sets within the channel_width of each segment type.
 * 
 * @return an 5D matrix which keeps the track indicies connected to each pin ([0..num_pins-1][0..width-1][0..height-1][0..layer-1][0..sides-1]).
 * 
 */
static vtr::NdMatrix<std::vector<int>, 5> alloc_and_load_pin_to_track_map(const e_pin_type pin_type,
                                                                          const vtr::Matrix<int>& Fc,
                                                                          const t_physical_tile_type_ptr tile_type,
                                                                          const std::set<int>& type_layer,
                                                                          const std::vector<bool>& perturb_switch_pattern,
                                                                          const e_directionality directionality,
                                                                          const std::vector<t_segment_inf>& seg_inf,
                                                                          const std::vector<int>& sets_per_seg_type);
/**
 * @brief This routine calculates pin connections to tracks for a specific type and a specific segment based on the Fc value 
 * defined for each pin in the architecture file. This routine is called twice for each combination of block type and segment 
 * type: 1) connecting tracks to input pins 2) connecting output pins to tracks.  
 * 
 *   @param pin_type Specifies whether the routine should connect tracks to *INPUT* pins or connect *OUTPUT* pins to tracks.
 *   @param Fc Actual Fc value described in the architecture file for all pins of the specific phyiscal type ([0..number_of_pins-1][0..number_of_segments_types-1]).
 *   @param seg_type_tracks Number of tracks that is avaliable for the specific segment type.
 *   @param seg_index The index of the segment type to which the function tries to connect pins.
 *   @param max_Fc Used to allocate max possible space for simplicity.
 *   @param tile_type Physical type information, such as total number of pins, block width, block height, and etc. 
 *   @param type_layer Layer indicies on which the physical type located.
 *   @param perturb_switch_pattern Specifies whether connections should be distributed unevenly across the channel or not.
 *   @param directionality Segment directionality, should be either *UNI-DIRECTIONAL* or *BI-DIRECTIONAL* 
 * 
 * @return an 6D matrix which keeps the track indicies connected to each pin ([0..num_pins-1][0..width-1][0..height-1][0..layer-1][0..sides-1][0..Fc_to_curr_seg_type-1]).
 * 
 */
static vtr::NdMatrix<int, 6> alloc_and_load_pin_to_seg_type(const e_pin_type pin_type,
                                                            const vtr::Matrix<int>& Fc,
                                                            const int seg_type_tracks,
                                                            const int seg_index,
                                                            const int max_Fc,
                                                            const t_physical_tile_type_ptr tile_type,
                                                            const std::set<int> type_layer,
                                                            const bool perturb_switch_pattern,
                                                            const e_directionality directionality);

static void advance_to_next_block_side(t_physical_tile_type_ptr tile_type, int& width_offset, int& height_offset, e_side& side);

static vtr::NdMatrix<std::vector<int>, 5> alloc_and_load_track_to_pin_lookup(vtr::NdMatrix<std::vector<int>, 5> pin_to_track_map,
                                                                             const vtr::Matrix<int>& Fc,
                                                                             const t_physical_tile_type_ptr tile_type,
                                                                             const std::set<int>& type_layer,
                                                                             const int width,
                                                                             const int height,
                                                                             const int num_pins,
                                                                             const int max_chan_width,
                                                                             const std::vector<t_segment_inf>& seg_inf);

static void build_bidir_rr_opins(RRGraphBuilder& rr_graph_builder,
                                 const RRGraphView& rr_graph,
                                 const int layer,
                                 const int i,
                                 const int j,
                                 const e_side side,
                                 const t_pin_to_track_lookup& opin_to_track_map,
                                 const std::vector<vtr::Matrix<int>>& Fc_out,
                                 t_rr_edge_info_set& created_rr_edges,
                                 const t_chan_details& chan_details_x,
                                 const t_chan_details& chan_details_y,
                                 const DeviceGrid& grid,
                                 const std::vector<t_direct_inf>& directs,
                                 const std::vector<t_clb_to_clb_directs>& clb_to_clb_directs,
                                 const int num_seg_types);

static void build_unidir_rr_opins(RRGraphBuilder& rr_graph_builder,
                                  const RRGraphView& rr_graph,
                                  const int layer,
                                  const int i,
                                  const int j,
                                  const e_side side,
                                  const DeviceGrid& grid,
                                  const std::vector<vtr::Matrix<int>>& Fc_out,
                                  const t_chan_width& nodes_per_chan,
                                  const t_chan_details& chan_details_x,
                                  const t_chan_details& chan_details_y,
                                  vtr::NdMatrix<int, 3>& Fc_xofs,
                                  vtr::NdMatrix<int, 3>& Fc_yofs,
                                  t_rr_edge_info_set& created_rr_edges,
                                  bool* Fc_clipped,
                                  const t_unified_to_parallel_seg_index& seg_index_map,
                                  const std::vector<t_direct_inf>& directs,
                                  const std::vector<t_clb_to_clb_directs>& clb_to_clb_directs,
                                  const int num_seg_types,
                                  int& edge_count);

static int get_opin_direct_connections(RRGraphBuilder& rr_graph_builder,
                                       const RRGraphView& rr_graph,
                                       int layer,
                                       int x,
                                       int y,
                                       e_side side,
                                       int opin,
                                       RRNodeId from_rr_node,
                                       t_rr_edge_info_set& rr_edges_to_create,
                                       const std::vector<t_direct_inf>& directs,
                                       const std::vector<t_clb_to_clb_directs>& clb_to_clb_directs);

static std::function<void(t_chan_width*)> alloc_and_load_rr_graph(RRGraphBuilder& rr_graph_builder,
                                                                  t_rr_graph_storage& L_rr_node,
                                                                  const RRGraphView& rr_graph,
                                                                  const int num_seg_types,
                                                                  const int num_seg_types_x,
                                                                  const t_unified_to_parallel_seg_index& seg_index_map,
                                                                  const t_chan_details& chan_details_x,
                                                                  const t_chan_details& chan_details_y,
                                                                  const t_track_to_pin_lookup& track_to_pin_lookup_x,
                                                                  const t_track_to_pin_lookup& track_to_pin_lookup_y,
                                                                  const t_pin_to_track_lookup& opin_to_track_map,
                                                                  const vtr::NdMatrix<std::vector<int>, 3>& switch_block_conn,
                                                                  t_sb_connection_map* sb_conn_map,
                                                                  const DeviceGrid& grid,
                                                                  const int Fs,
                                                                  t_sblock_pattern& sblock_pattern,
                                                                  const std::vector<vtr::Matrix<int>>& Fc_out,
                                                                  vtr::NdMatrix<int, 3>& Fc_xofs,
                                                                  vtr::NdMatrix<int, 3>& Fc_yofs,
                                                                  const t_chan_width& chan_width,
                                                                  const int wire_to_ipin_switch,
                                                                  const int wire_to_pin_between_dice_switch,
                                                                  const int custom_3d_sb_fanin_fanout,
                                                                  const int delayless_switch,
                                                                  const enum e_directionality directionality,
                                                                  bool* Fc_clipped,
                                                                  const std::vector<t_direct_inf>& directs,
                                                                  const std::vector<t_clb_to_clb_directs>& clb_to_clb_directs,
                                                                  bool is_global_graph,
                                                                  const enum e_clock_modeling clock_modeling,
                                                                  bool is_flat,
                                                                  const int route_verbosity);

static void alloc_and_load_intra_cluster_rr_graph(RRGraphBuilder& rr_graph_builder,
                                                  const DeviceGrid& grid,
                                                  const int delayless_switch,
                                                  const vtr::vector<ClusterBlockId, t_cluster_pin_chain>& pin_chains,
                                                  const vtr::vector<ClusterBlockId, std::unordered_set<int>>& chain_pin_nums,
                                                  float R_minW_nmos,
                                                  float R_minW_pmos,
                                                  bool is_flat,
                                                  bool load_rr_graph);

static void set_clusters_pin_chains(const ClusteredNetlist& clb_nlist,
                                    vtr::vector<ClusterBlockId, t_cluster_pin_chain>& pin_chains,
                                    bool is_flat);

static vtr::vector<ClusterBlockId, std::unordered_set<int>> get_pin_chains_flat(const vtr::vector<ClusterBlockId, t_cluster_pin_chain>& pin_chains);

static void add_classes_rr_graph(RRGraphBuilder& rr_graph_builder,
                                 const std::vector<int>& class_num_vec,
                                 const int layer,
                                 const int root_x,
                                 const int root_y,
                                 t_physical_tile_type_ptr physical_type);

static void add_pins_rr_graph(RRGraphBuilder& rr_graph_builder,
                              const std::vector<int>& pin_num_vec,
                              const int layer,
                              const int i,
                              const int j,
                              t_physical_tile_type_ptr physical_type);

/**
 * Add the edges between pins and their respective SINK/SRC. It is important to mention that in contrast to another similar function,
 * the delay of these edges is not necessarily zero. If the primitive block which a SINK/SRC belongs to is a combinational block, the delay of
 * the edge is equal to the pin delay. This is done in order to make the router lookahead aware of the different IPIN delays. In this way, more critical
 * nets are routed to the pins with less delay.
 * @param rr_graph_builder
 * @param arch_sw_inf_map
 * @param class_num_vec
 * @param layer
 * @param i
 * @param j
 * @param rr_edges_to_create
 * @param delayless_switch
 * @param physical_type_ptr
 */
static void connect_tile_src_sink_to_pins(RRGraphBuilder& rr_graph_builder,
                                          std::map<int, t_arch_switch_inf>& arch_sw_inf_map,
                                          const std::vector<int>& class_num_vec,
                                          const int layer,
                                          const int i,
                                          const int j,
                                          t_rr_edge_info_set& rr_edges_to_create,
                                          const int delayless_switch,
                                          t_physical_tile_type_ptr physical_type_ptr);

/**
 * Add the edges between IPIN to SINK and SOURCE to OPIN to rr_edges_to_create
 * @param rr_graph_builder RR Graph Bulder object which contain the RR Graph storage
 * @param class_num_vec Class physical numbers to add the edges connected to them
 * @param layer The layer number of the block to add the SINK/SRC connections of it.
 * @param i The x location of the block to add the SINK/SRC connections of it.
 * @param j The y location of the block to add the SINK/SRC connections of it
 * @param rr_edges_to_create An object which store all of the edges created in this function.
 * @param delayless_switch Switch ID of the delayless switch.
 * @param physical_type_ptr A pointer to the physical type of the block for which the edges are created.
 * @param switches_remapped A flag to indicate whether edge switch IDs are remapped 
 */
static void connect_src_sink_to_pins(RRGraphBuilder& rr_graph_builder,
                                     const std::vector<int>& class_num_vec,
                                     const int layer,
                                     const int i,
                                     const int j,
                                     t_rr_edge_info_set& rr_edges_to_create,
                                     const int delayless_switch,
                                     t_physical_tile_type_ptr physical_type_ptr,
                                     bool switches_remapped);

static void alloc_and_load_tile_rr_graph(RRGraphBuilder& rr_graph_builder,
                                         std::map<int, t_arch_switch_inf>& arch_sw_inf_map,
                                         t_physical_tile_type_ptr physical_tile,
                                         int layer,
                                         int root_x,
                                         int root_y,
                                         const int delayless_switch);

static float pattern_fmod(float a, float b);

/**
 * @brief Loads the tracks_connected_to_pin array with an even distribution of switches across the tracks for each pin.
 * 
 *   @param tracks_connected_to_pin The funtion loads up this data structure with a track index for each pin ([0..num_pins-1][0..width-1][0..height-1][0..layer-1][0..sides-1][0..Fc-1]]).                        
 *   @param pin_locations Physical pin informations, such as pin_index in the physical type, side, and etc.
 *   @param Fc Actual Fc value described in the architecture file for all pins of the specific phyiscal type ([0..number_of_pins-1][0..number_of_segments-1]).
 *   @param seg_index The index of the segment type to which the function tries to connect pins.
 *   @param x_chan_width Number of tracks in x-axis.
 *   @param y_chan_width Number of tracks in y-axis.
 *   @param directionality Segment directionality, should be either *UNI-DIRECTIONAL* or *BI-DIRECTIONAL* 
 * 
 */
static void load_uniform_connection_block_pattern(vtr::NdMatrix<int, 6>& tracks_connected_to_pin,
                                                  const std::vector<t_pin_loc>& pin_locations,
                                                  const vtr::Matrix<int>& Fc,
                                                  const int seg_index,
                                                  const int x_chan_width,
                                                  const int y_chan_width,
                                                  const enum e_directionality directionality);

/**
 * @brief Loads the tracks_connected_to_pin array with an unevenly distributed set of switches across the channel.
 * 
 *   @param tracks_connected_to_pin The funtion loads up this data structure with a track index for each pin ([0..num_pins-1][0..width-1][0..height-1][0..layer-1][0..sides-1][0..Fc-1]]).                        
 *   @param pin_locations Physical pin informations, such as pin_index in the physical type, side, and etc.
 *   @param x_chan_width Number of tracks in x-axis.
 *   @param y_chan_width Number of tracks in y-axis.
 *   @param Fc Actual Fc value described in the architecture file for all pins of the specific phyiscal type ([0..number_of_pins-1][0..number_of_segment_types-1]).
 *   @param seg_index The index of the segment type to which the function tries to connect pins.
 *   @param directionality Segment directionality, should be either *UNI-DIRECTIONAL* or *BI-DIRECTIONAL* 
 * 
 */
static void load_perturbed_connection_block_pattern(vtr::NdMatrix<int, 6>& tracks_connected_to_pin,
                                                    const std::vector<t_pin_loc>& pin_locations,
                                                    const int x_chan_width,
                                                    const int y_chan_width,
                                                    const vtr::Matrix<int>& Fc,
                                                    const int seg_index,
                                                    const enum e_directionality directionality);

static std::vector<bool> alloc_and_load_perturb_opins(const t_physical_tile_type_ptr type, const vtr::Matrix<int>& Fc_out, const int max_chan_width, const std::vector<t_segment_inf>& segment_inf);

#ifdef ENABLE_CHECK_ALL_TRACKS
static void check_all_tracks_reach_pins(t_logical_block_type_ptr type,
                                        int***** tracks_connected_to_pin,
                                        int max_chan_width,
                                        int Fc,
                                        enum e_pin_type ipin_or_opin);
#endif

static std::vector<std::vector<bool>> alloc_and_load_perturb_ipins(const int L_num_types,
                                                                   const int num_seg_types,
                                                                   const std::vector<int>& sets_per_seg_type,
                                                                   const std::vector<vtr::Matrix<int>>& Fc_in,
                                                                   const std::vector<vtr::Matrix<int>>& Fc_out,
                                                                   const enum e_directionality directionality);

/*
 * Create the connection between intra-tile pins
 */
static void add_intra_cluster_edges_rr_graph(RRGraphBuilder& rr_graph_builder,
                                             t_rr_edge_info_set& rr_edges_to_create,
                                             const DeviceGrid& grid,
                                             const vtr::vector<ClusterBlockId, t_cluster_pin_chain>& nodes_to_collapse,
                                             float R_minW_nmos,
                                             float R_minW_pmos,
                                             int& num_edges,
                                             bool is_flat,
                                             bool load_rr_graph);

static void add_intra_tile_edges_rr_graph(RRGraphBuilder& rr_graph_builder,
                                          t_rr_edge_info_set& rr_edges_to_create,
                                          t_physical_tile_type_ptr physical_tile,
                                          int layer,
                                          int i,
                                          int j);

/***
 * @brief Add the intra-cluster edges
 * @param rr_graph_builder
 * @param num_collapsed_nodes Return the number of nodes that are removed due to collapsing
 * @param cluster_blk_id Cluster block id of the cluster that its edges are being added
 * @param i
 * @param j
 * @param cap Capacity number of the location that cluster is being mapped to
 * @param R_minW_nmos
 * @param R_minW_pmos
 * @param rr_edges_to_create
 * @param nodes_to_collapse Store the nodes in the cluster that needs to be collapsed
 * @param grid
 * @param is_flat
 * @param load_rr_graph
 */
static void build_cluster_internal_edges(RRGraphBuilder& rr_graph_builder,
                                         int& num_collapsed_nodes,
                                         ClusterBlockId cluster_blk_id,
                                         const int layer,
                                         const int i,
                                         const int j,
                                         const int cap,
                                         float R_minW_nmos,
                                         float R_minW_pmos,
                                         t_rr_edge_info_set& rr_edges_to_create,
                                         const t_cluster_pin_chain& nodes_to_collapse,
                                         const DeviceGrid& grid,
                                         bool is_flat,
                                         bool load_rr_graph);

/*
 * Connect the pins of the given t_pb to their drivers - It doesn't add the edges going in/out of pins on a chain
 */
static void add_pb_edges(RRGraphBuilder& rr_graph_builder,
                         t_rr_edge_info_set& rr_edges_to_create,
                         t_physical_tile_type_ptr physical_type,
                         const t_sub_tile* sub_tile,
                         t_logical_block_type_ptr logical_block,
                         const t_pb* pb,
                         const t_cluster_pin_chain& nodes_to_collapse,
                         float R_minW_nmos,
                         float R_minW_pmos,
                         int rel_cap,
                         int layer,
                         int i,
                         int j,
                         bool switches_remapped);

/**
 * Edges going in/out of collapse nodes are not added by the normal routine. This function add those edges
 * @param rr_graph_builder
 * @param rr_edges_to_create
 * @param physical_type
 * @param logical_block
 * @param cluster_pins
 * @param nodes_to_collapse
 * @param R_minW_nmos
 * @param R_minW_pmos
 * @param layer
 * @param i
 * @param j
 * @return Number of the collapsed nodes
 */
static int add_edges_for_collapsed_nodes(RRGraphBuilder& rr_graph_builder,
                                         t_rr_edge_info_set& rr_edges_to_create,
                                         t_physical_tile_type_ptr physical_type,
                                         t_logical_block_type_ptr logical_block,
                                         const std::vector<int>& cluster_pins,
                                         const t_cluster_pin_chain& nodes_to_collapse,
                                         float R_minW_nmos,
                                         float R_minW_pmos,
                                         int layer,
                                         int i,
                                         int j,
                                         bool load_rr_graph);
/**
 * @note This function is used to add the fan-in edges of the given chain node to the chain's sink with the modified delay
 * @param rr_graph_builder
 * @param rr_edges_to_create
 * @param num_collapsed_pins
 * @param physical_type
 * @param logical_block
 * @param nodes_to_collapse
 * @param cluster_pins
 * @param chain_pins
 * @param R_minW_nmos
 * @param R_minW_pmos
 * @param chain_idx
 * @param node_idx
 * @param sink_pin_num
 * @param layer
 * @param i
 * @param j
 */
static void add_chain_node_fan_in_edges(RRGraphBuilder& rr_graph_builder,
                                        t_rr_edge_info_set& rr_edges_to_create,
                                        int& num_collapsed_pins,
                                        t_physical_tile_type_ptr physical_type,
                                        t_logical_block_type_ptr logical_block,
                                        const t_cluster_pin_chain& nodes_to_collapse,
                                        const std::unordered_set<int>& cluster_pins,
                                        const std::unordered_set<int>& chain_pins,
                                        float R_minW_nmos,
                                        float R_minW_pmos,
                                        int chain_idx,
                                        int node_idx,
                                        int layer,
                                        int i,
                                        int j,
                                        bool load_rr_graph);

/**
 * @note  Return the minimum delay to the chain's sink since a pin outside of the chain may have connections to multiple pins inside the chain.
 * @param physical_type
 * @param logical_block
 * @param cluster_pins
 * @param chain_pins
 * @param pin_physical_num
 * @param chain_sink_pin
 * @return
 */
static float get_min_delay_to_chain(t_physical_tile_type_ptr physical_type,
                                    t_logical_block_type_ptr logical_block,
                                    const std::unordered_set<int>& cluster_pins,
                                    const std::unordered_set<int>& chain_pins,
                                    int pin_physical_num,
                                    int chain_sink_pin);

static std::unordered_set<int> get_chain_pins(const std::vector<t_pin_chain_node>& chain);

static void build_rr_chan(RRGraphBuilder& rr_graph_builder,
                          const int layer,
                          const int x_coord,
                          const int y_coord,
                          const e_rr_type chan_type,
                          const t_track_to_pin_lookup& track_to_pin_lookup,
                          t_sb_connection_map* sb_conn_map,
                          const vtr::NdMatrix<std::vector<int>, 3>& switch_block_conn,
                          vtr::NdMatrix<int, 2>& num_of_3d_conns_custom_SB,
                          const int cost_index_offset,
                          const t_chan_width& nodes_per_chan,
                          const DeviceGrid& grid,
                          const int tracks_per_chan,
                          t_sblock_pattern& sblock_pattern,
                          const int Fs_per_side,
                          const t_chan_details& chan_details_x,
                          const t_chan_details& chan_details_y,
                          t_rr_edge_info_set& rr_edges_to_create,
                          t_rr_edge_info_set& des_3d_rr_edges_to_create,
                          const int wire_to_ipin_switch,
                          const int wire_to_pin_between_dice_switch,
                          const int custom_3d_sb_fanin_fanout,
                          const int delayless_switch,
                          const enum e_directionality directionality);

/**
 * @brief builds the extra length-0 CHANX nodes to handle 3D custom switchblocks edges in the RR graph.
 *  @param rr_graph_builder RRGraphBuilder data structure which allows data modification on a routing resource graph
 *  @param layer switch block layer-coordinate
 *  @param x_coord switch block x_coordinate
 *  @param y_coord switch block y-coordinate
 *  @param const_index_offset index to the correct node type for RR node cost initialization
 *  @param nodes_per_chan number of tracks per channel (x, y)
 *  @param chan_details_x channel-x details (length, start and end points, ...)
 */
static void build_inter_die_custom_sb_rr_chan(RRGraphBuilder& rr_graph_builder,
                                              const int layer,
                                              const int x_coord,
                                              const int y_coord,
                                              const int const_index_offset,
                                              const t_chan_width& nodes_per_chan,
                                              const t_chan_details& chan_details_x);

void uniquify_edges(t_rr_edge_info_set& rr_edges_to_create);

void alloc_and_load_edges(RRGraphBuilder& rr_graph_builder,
                          const t_rr_edge_info_set& rr_edges_to_create);

static void remap_rr_node_switch_indices(RRGraphBuilder& rr_graph_builder,
                                         const t_arch_switch_fanin& switch_fanin);

static void load_rr_switch_inf(RRGraphBuilder& rr_graph_builder,
                               std::vector<std::map<int, int>>& switch_fanin_remap,
                               const std::map<int, t_arch_switch_inf>& arch_sw_inf,
                               const float R_minW_nmos,
                               const float R_minW_pmos,
                               const t_arch_switch_fanin& arch_switch_fanins);

static void alloc_rr_switch_inf(RRGraphBuilder& rr_graph_builder,
                                t_arch_switch_fanin& arch_switch_fanins,
                                const std::map<int, t_arch_switch_inf>& arch_sw_map);

static std::vector<t_seg_details> alloc_and_load_global_route_seg_details(const int global_route_switch);

static RRNodeId pick_best_direct_connect_target_rr_node(const RRGraphView& rr_graph,
                                                        RRNodeId from_rr,
                                                        const std::vector<RRNodeId>& candidate_rr_nodes);

/**
 *
 * @param cluster_pins
 * @param physical_type
 * @param logical_block
 * @param is_flat
 * @return A structure containing
 */
static t_cluster_pin_chain get_cluster_directly_connected_nodes(const std::vector<int>& cluster_pins,
                                                                t_physical_tile_type_ptr physical_type,
                                                                t_logical_block_type_ptr logical_block,
                                                                bool is_flat);

/**
 *
 * @param physical_type
 * @param logical_block
 * @param pins_in_cluster
 * @param pin_physical_num
 * @param is_flat
 * @return A chain of nodes starting from pin_physcical_num. All of the pins in this chain has a fan-out of 1
 */
static std::vector<int> get_directly_connected_nodes(t_physical_tile_type_ptr physical_type,
                                                     t_logical_block_type_ptr logical_block,
                                                     const std::unordered_set<int>& pins_in_cluster,
                                                     int pin_physical_num,
                                                     bool is_flat);

static bool is_node_chain_sorted(t_physical_tile_type_ptr physical_type,
                                 t_logical_block_type_ptr logical_block,
                                 const std::unordered_set<int>& pins_in_cluster,
                                 const std::vector<int>& pin_index_vec,
                                 const std::vector<std::vector<t_pin_chain_node>>& all_node_chain);

static std::vector<int> get_node_chain_sinks(const std::vector<std::vector<t_pin_chain_node>>& cluster_chains);

static std::vector<int> get_sink_pins_in_cluster(const std::unordered_set<int>& pins_in_cluster,
                                                 t_physical_tile_type_ptr physical_type,
                                                 t_logical_block_type_ptr logical_block,
                                                 const int pin_physical_num);

static std::vector<int> get_src_pins_in_cluster(const std::unordered_set<int>& pins_in_cluster,
                                                t_physical_tile_type_ptr physical_type,
                                                t_logical_block_type_ptr logical_block,
                                                const int pin_physical_num);

static int get_chain_idx(const std::vector<int>& pin_idx_vec, const std::vector<int>& pin_chain, int new_idx);

/**
 * If pin chain is a part of a chain already added to all_chains, add the new parts to the corresponding chain. Otherwise, add pin_chain as a new chain to all_chains.
 * @param pin_chain
 * @param chain_idx
 * @param pin_index_vec
 * @param all_chains
 * @param is_new_chain
 */
static void add_pin_chain(const std::vector<int>& pin_chain,
                          int chain_idx,
                          std::vector<int>& pin_index_vec,
                          std::vector<std::vector<t_pin_chain_node>>& all_chains,
                          bool is_new_chain);

/***
 * @brief Return a pair. The firt element indicates whether the switch is added or it was already added. The second element is the switch index.
 * @param rr_graph
 * @param arch_sw_inf
 * @param R_minW_nmos Needs to be passed to use create_rr_switch_from_arch_switch
 * @param R_minW_pmos Needs to be passed to use create_rr_switch_from_arch_switch
 * @param is_rr_sw If it is true, the function would search in the data structure that store rr switches.
 *                  Otherwise, it would search in the data structure that store switches that are not rr switches.
 * @param delay
 * @return
 */
static std::pair<bool, int> find_create_intra_cluster_sw(RRGraphBuilder& rr_graph,
                                                         std::map<int, t_arch_switch_inf>& arch_sw_inf,
                                                         float R_minW_nmos,
                                                         float R_minW_pmos,
                                                         bool is_rr_sw,
                                                         float delay);

static float get_delay_directly_connected_pins(t_physical_tile_type_ptr physical_type,
                                               t_logical_block_type_ptr logical_block,
                                               const std::unordered_set<int>& cluster_pins,
                                               int first_pin_num,
                                               int second_pin_num);

static void process_non_config_sets();

static void build_rr_graph(e_graph_type graph_type,
                           const std::vector<t_physical_tile_type>& types,
                           const DeviceGrid& grid,
                           t_chan_width nodes_per_chan,
                           const enum e_switch_block_type sb_type,
                           const int Fs,
                           const std::vector<t_switchblock_inf>& switchblocks,
                           const std::vector<t_segment_inf>& segment_inf,
                           const int global_route_switch,
                           const int wire_to_arch_ipin_switch,
                           const int wire_to_pin_between_dice_switch,
                           const int custom_3d_sb_fanin_fanout,
                           const int delayless_switch,
                           const float R_minW_nmos,
                           const float R_minW_pmos,
                           const enum e_base_cost_type base_cost_type,
                           const enum e_clock_modeling clock_modeling,
                           const std::vector<t_direct_inf>& directs,
                           int* wire_to_rr_ipin_switch,
                           bool is_flat,
                           int* Warnings,
                           const int route_verbosity);

static void build_intra_cluster_rr_graph(e_graph_type graph_type,
                                         const DeviceGrid& grid,
                                         const std::vector<t_physical_tile_type>& types,
                                         const RRGraphView& rr_graph,
                                         const int delayless_switch,
                                         float R_minW_nmos,
                                         float R_minW_pmos,
                                         RRGraphBuilder& rr_graph_builder,
                                         bool is_flat,
                                         bool load_rr_graph);

/**
 * Return the ID for delayess switch. If the RR graph is loaded from a file, then the assumption
 * is that the returned ID should be a RR switch ID not architecture ID.
 * @param det_routing_arch Contain the information from architecture file
 * @param load_rr_graph Indicate whether the RR graph is loaded from a file
 */
static int get_delayless_switch_id(const t_det_routing_arch& det_routing_arch,
                                   bool load_rr_graph);

/******************* Subroutine definitions *******************************/

void create_rr_graph(e_graph_type graph_type,
                     const std::vector<t_physical_tile_type>& block_types,
                     const DeviceGrid& grid,
                     const t_chan_width& nodes_per_chan,
                     t_det_routing_arch& det_routing_arch,
                     const std::vector<t_segment_inf>& segment_inf,
                     const t_router_opts& router_opts,
                     const std::vector<t_direct_inf>& directs,
                     int* Warnings,
                     bool is_flat) {
    const auto& device_ctx = g_vpr_ctx.device();
    auto& mutable_device_ctx = g_vpr_ctx.mutable_device();
    bool echo_enabled = getEchoEnabled() && isEchoFileEnabled(E_ECHO_RR_GRAPH_INDEXED_DATA);
    const char* echo_file_name = getEchoFileName(E_ECHO_RR_GRAPH_INDEXED_DATA);
    bool load_rr_graph = !det_routing_arch.read_rr_graph_filename.empty();

    if (channel_widths_unchanged(device_ctx.chan_width, nodes_per_chan) && !device_ctx.rr_graph.empty()) {
        //No change in channel width, so skip re-building RR graph
        if (is_flat && !device_ctx.rr_graph_is_flat) {
            VTR_LOG("RR graph channel widths unchanged, intra-cluster resources should be added...\n");
        } else {
            VTR_LOG("RR graph channel widths unchanged, skipping RR graph rebuild\n");
            return;
        }
    } else {
        if (load_rr_graph) {
            if (device_ctx.loaded_rr_graph_filename != det_routing_arch.read_rr_graph_filename) {
                free_rr_graph();

                load_rr_file(&mutable_device_ctx.rr_graph_builder,
                             &mutable_device_ctx.rr_graph,
                             device_ctx.physical_tile_types,
                             segment_inf,
                             &mutable_device_ctx.rr_indexed_data,
                             &mutable_device_ctx.rr_rc_data,
                             grid,
                             device_ctx.arch_switch_inf,
                             graph_type,
                             device_ctx.arch,
                             &mutable_device_ctx.chan_width,
                             router_opts.base_cost_type,
                             &det_routing_arch.wire_to_rr_ipin_switch,
                             &det_routing_arch.wire_to_arch_ipin_switch_between_dice,
                             det_routing_arch.read_rr_graph_filename.c_str(),
                             &mutable_device_ctx.loaded_rr_graph_filename,
                             router_opts.read_rr_edge_metadata,
                             router_opts.do_check_rr_graph,
                             echo_enabled,
                             echo_file_name,
                             is_flat);
                if (router_opts.reorder_rr_graph_nodes_algorithm != DONT_REORDER) {
                    mutable_device_ctx.rr_graph_builder.reorder_nodes(router_opts.reorder_rr_graph_nodes_algorithm,
                                                                      router_opts.reorder_rr_graph_nodes_threshold,
                                                                      router_opts.reorder_rr_graph_nodes_seed);
                }
            }
        } else {
            free_rr_graph();
<<<<<<< HEAD
            if (e_graph_type::UNIDIR_TILEABLE != graph_type) {
                build_rr_graph(graph_type,
                               block_types,
                               grid,
                               nodes_per_chan,
                               det_routing_arch->switch_block_type,
                               det_routing_arch->Fs,
                               det_routing_arch->switchblocks,
                               segment_inf,
                               det_routing_arch->global_route_switch,
                               det_routing_arch->wire_to_arch_ipin_switch,
                               det_routing_arch->wire_to_arch_ipin_switch_between_dice,
                               router_opts.custom_3d_sb_fanin_fanout,
                               det_routing_arch->delayless_switch,
                               det_routing_arch->R_minW_nmos,
                               det_routing_arch->R_minW_pmos,
                               router_opts.base_cost_type,
                               router_opts.clock_modeling,
                               directs,
                               &det_routing_arch->wire_to_rr_ipin_switch,
                               is_flat,
                               Warnings,
                               router_opts.route_verbosity);
            } else {
                /* We do not support dedicated network for clocks in tileable rr_graph generation */
                VTR_LOG_WARN("Tileable routing resource graph does not support clock modeling yet! Related options are ignored...\n");
                build_tileable_unidir_rr_graph(block_types,
                                               grid,
                                               nodes_per_chan,
                                               det_routing_arch->switch_block_type,
                                               det_routing_arch->Fs,
                                               det_routing_arch->switch_block_subtype,
                                               det_routing_arch->subFs,
                                               segment_inf,
                                               det_routing_arch->delayless_switch,
                                               det_routing_arch->wire_to_arch_ipin_switch,
                                               det_routing_arch->R_minW_nmos,
                                               det_routing_arch->R_minW_pmos,
                                               router_opts.base_cost_type,
                                               directs,
                                               &det_routing_arch->wire_to_rr_ipin_switch,
                                               det_routing_arch->shrink_boundary,                                  /* Shrink to the smallest boundary, no routing wires for empty zone */
                                               det_routing_arch->perimeter_cb,                                     /* Now I/O or any programmable blocks on perimeter can have full cb access (both cbx and cby) */
                                               router_opts.trim_obs_channels || det_routing_arch->through_channel, /* Allow/Prohibit through tracks across multi-height and multi-width grids */
                                               det_routing_arch->opin2all_sides,                                   /* Allow opin of grid to directly drive routing tracks at all sides of a switch block */
                                               det_routing_arch->concat_wire,                                      /* Allow end-point tracks to be wired to a starting point track on the opposite in a switch block. It means a wire can be continued in the same direction to another wire */
                                               det_routing_arch->concat_pass_wire,                                 /* Allow passing tracks to be wired to the routing tracks in the same direction in a switch block. It means that a pass wire can jump in the same direction to another */
                                               Warnings);
            }
        }

        // Check if there is an edge override file to read and that it is not already loaded.
        if (!det_routing_arch->read_rr_edge_override_filename.empty()
            && det_routing_arch->read_rr_edge_override_filename != device_ctx.loaded_rr_edge_override_filename) {

            load_rr_edge_delay_overrides(det_routing_arch->read_rr_edge_override_filename,
                                         mutable_device_ctx.rr_graph_builder,
                                         device_ctx.rr_graph);

            // Remember the loaded filename to avoid reloading it before the RR graph is cleared.
            mutable_device_ctx.loaded_rr_edge_override_filename = det_routing_arch->read_rr_edge_override_filename;
=======
            build_rr_graph(graph_type,
                           block_types,
                           grid,
                           nodes_per_chan,
                           det_routing_arch.switch_block_type,
                           det_routing_arch.Fs,
                           det_routing_arch.switchblocks,
                           segment_inf,
                           det_routing_arch.global_route_switch,
                           det_routing_arch.wire_to_arch_ipin_switch,
                           det_routing_arch.wire_to_arch_ipin_switch_between_dice,
                           router_opts.custom_3d_sb_fanin_fanout,
                           det_routing_arch.delayless_switch,
                           det_routing_arch.R_minW_nmos,
                           det_routing_arch.R_minW_pmos,
                           router_opts.base_cost_type,
                           router_opts.clock_modeling,
                           directs,
                           &det_routing_arch.wire_to_rr_ipin_switch,
                           is_flat,
                           Warnings,
                           router_opts.route_verbosity);
>>>>>>> aabed104
        }

        // Check if there is an edge override file to read and that it is not already loaded.
        if (!det_routing_arch.read_rr_edge_override_filename.empty()
            && det_routing_arch.read_rr_edge_override_filename != device_ctx.loaded_rr_edge_override_filename) {

            load_rr_edge_delay_overrides(det_routing_arch.read_rr_edge_override_filename,
                                         mutable_device_ctx.rr_graph_builder,
                                         device_ctx.rr_graph);

            // Remember the loaded filename to avoid reloading it before the RR graph is cleared.
            mutable_device_ctx.loaded_rr_edge_override_filename = det_routing_arch.read_rr_edge_override_filename;
        }
    }

    if (is_flat) {
        int delayless_switch = get_delayless_switch_id(det_routing_arch, load_rr_graph);
        VTR_ASSERT(delayless_switch != OPEN);
        build_intra_cluster_rr_graph(graph_type,
                                     grid,
                                     block_types,
                                     device_ctx.rr_graph,
                                     delayless_switch,
                                     det_routing_arch.R_minW_nmos,
                                     det_routing_arch.R_minW_pmos,
                                     mutable_device_ctx.rr_graph_builder,
                                     is_flat,
                                     load_rr_graph);

        /* Reorder nodes upon needs in algorithms and router options */
        if (router_opts.reorder_rr_graph_nodes_algorithm != DONT_REORDER) {
            mutable_device_ctx.rr_graph_builder.reorder_nodes(router_opts.reorder_rr_graph_nodes_algorithm,
                                                              router_opts.reorder_rr_graph_nodes_threshold,
                                                              router_opts.reorder_rr_graph_nodes_seed);
        }

        mutable_device_ctx.rr_graph_is_flat = true;
    }

    process_non_config_sets();

    rr_set_sink_locs(device_ctx.rr_graph, mutable_device_ctx.rr_graph_builder, grid);

    verify_rr_node_indices(grid,
                           device_ctx.rr_graph,
                           device_ctx.rr_indexed_data,
                           device_ctx.rr_graph.rr_nodes(),
                           is_flat);

    print_rr_graph_stats();

    // Write out rr graph file if needed - Currently, writing the flat rr-graph is not supported since loading from a flat rr-graph is not supported.
    // When this function is called in any stage other than routing, the is_flat flag passed to this function is false, regardless of the flag passed
    // through command line. So, the graph corresponding to global resources will be created and written down to file if needed. During routing, if flat-routing
    // is enabled, intra-cluster resources will be added to the graph, but this new bigger graph will not be written down.
    if (!det_routing_arch.write_rr_graph_filename.empty() && !is_flat) {
        write_rr_graph(&mutable_device_ctx.rr_graph_builder,
                       &mutable_device_ctx.rr_graph,
                       device_ctx.physical_tile_types,
                       &mutable_device_ctx.rr_indexed_data,
                       &mutable_device_ctx.rr_rc_data,
                       grid,
                       device_ctx.arch_switch_inf,
                       device_ctx.arch,
                       &mutable_device_ctx.chan_width,
                       det_routing_arch.write_rr_graph_filename.c_str(),
                       echo_enabled,
                       echo_file_name,
                       is_flat);
    }
}

static void add_intra_cluster_edges_rr_graph(RRGraphBuilder& rr_graph_builder,
                                             t_rr_edge_info_set& rr_edges_to_create,
                                             const DeviceGrid& grid,
                                             const vtr::vector<ClusterBlockId, t_cluster_pin_chain>& nodes_to_collapse,
                                             float R_minW_nmos,
                                             float R_minW_pmos,
                                             int& num_edges,
                                             bool is_flat,
                                             bool load_rr_graph) {
    VTR_ASSERT(is_flat);
    /* This function should be called if placement is done! */

    auto& block_locs = g_vpr_ctx.placement().block_locs();
    auto& cluster_net_list = g_vpr_ctx.clustering().clb_nlist;
    int num_collapsed_nodes = 0;
    for (ClusterBlockId cluster_blk_id : cluster_net_list.blocks()) {
        t_pl_loc block_loc = block_locs[cluster_blk_id].loc;
        int i = block_loc.x;
        int j = block_loc.y;
        int layer = block_loc.layer;
        int abs_cap = block_loc.sub_tile;
        build_cluster_internal_edges(rr_graph_builder,
                                     num_collapsed_nodes,
                                     cluster_blk_id,
                                     layer,
                                     i,
                                     j,
                                     abs_cap,
                                     R_minW_nmos,
                                     R_minW_pmos,
                                     rr_edges_to_create,
                                     nodes_to_collapse[cluster_blk_id],
                                     grid,
                                     is_flat,
                                     load_rr_graph);
        uniquify_edges(rr_edges_to_create);
        alloc_and_load_edges(rr_graph_builder, rr_edges_to_create);
        num_edges += rr_edges_to_create.size();
        rr_edges_to_create.clear();
    }

    VTR_LOG("Number of collapsed nodes: %d\n", num_collapsed_nodes);
}

static void add_intra_tile_edges_rr_graph(RRGraphBuilder& rr_graph_builder,
                                          t_rr_edge_info_set& rr_edges_to_create,
                                          t_physical_tile_type_ptr physical_tile,
                                          int layer,
                                          int i,
                                          int j) {
    auto pin_num_vec = get_flat_tile_pins(physical_tile);
    for (int pin_physical_num : pin_num_vec) {
        if (is_pin_on_tile(physical_tile, pin_physical_num)) {
            continue;
        }
        auto pin_rr_node_id = get_pin_rr_node_id(rr_graph_builder.node_lookup(),
                                                 physical_tile,
                                                 layer,
                                                 i,
                                                 j,
                                                 pin_physical_num);
        VTR_ASSERT(pin_rr_node_id != RRNodeId::INVALID());
        auto logical_block = get_logical_block_from_pin_physical_num(physical_tile, pin_physical_num);
        auto driving_pins = get_physical_pin_src_pins(physical_tile, logical_block, pin_physical_num);
        for (auto driving_pin : driving_pins) {
            auto driving_pin_node_id = get_pin_rr_node_id(rr_graph_builder.node_lookup(),
                                                          physical_tile,
                                                          layer,
                                                          i,
                                                          j,
                                                          driving_pin);
            VTR_ASSERT(driving_pin_node_id != RRNodeId::INVALID());

            int sw_idx = get_edge_sw_arch_idx(physical_tile,
                                              logical_block,
                                              driving_pin,
                                              pin_physical_num);

            VTR_ASSERT(sw_idx != -1);
            rr_edges_to_create.emplace_back(driving_pin_node_id, pin_rr_node_id, sw_idx, false);
        }
    }
}

void print_rr_graph_stats() {
    auto& device_ctx = g_vpr_ctx.device();

    const auto& rr_graph = device_ctx.rr_graph;

    size_t num_rr_edges = 0;
    for (auto& rr_node : rr_graph.rr_nodes()) {
        num_rr_edges += rr_graph.edges(rr_node.id()).size();
    }

    VTR_LOG("  RR Graph Nodes: %zu\n", rr_graph.num_nodes());
    VTR_LOG("  RR Graph Edges: %zu\n", num_rr_edges);
}

std::set<int> get_layers_of_physical_types(const t_physical_tile_type_ptr type) {
    const auto& device_ctx = g_vpr_ctx.device();
    std::set<int> phy_type_layers;
    for (int layer = 0; layer < device_ctx.grid.get_num_layers(); layer++) {
        if (device_ctx.grid.num_instances(type, layer) != 0) {
            phy_type_layers.insert(layer);
        }
    }
    return phy_type_layers;
}

std::set<int> get_layers_pin_is_connected_to(const t_physical_tile_type_ptr type, int from_layer, int pin_index) {
    const auto& device_ctx = g_vpr_ctx.device();
    std::set<int> layer_pin_index_is_connected_to;
    for (int layer = 0; layer < device_ctx.grid.get_num_layers(); layer++) {
        if (is_pin_conencted_to_layer(type, pin_index, from_layer, layer, device_ctx.grid.get_num_layers())) {
            layer_pin_index_is_connected_to.insert(layer);
        }
    }
    return layer_pin_index_is_connected_to;
}

std::set<int> get_layers_connected_to_pin(const t_physical_tile_type_ptr type, int to_layer, int pin_index) {
    const auto& device_ctx = g_vpr_ctx.device();
    std::set<int> layers_connected_to_pin;
    for (int layer = 0; layer < device_ctx.grid.get_num_layers(); layer++) {
        if (is_pin_conencted_to_layer(type, pin_index, layer, to_layer, device_ctx.grid.get_num_layers())) {
            layers_connected_to_pin.insert(layer);
        }
    }
    return layers_connected_to_pin;
}

bool channel_widths_unchanged(const t_chan_width& current, const t_chan_width& proposed) {
    if (current.max != proposed.max
        || current.x_max != proposed.x_max
        || current.y_max != proposed.y_max
        || current.x_min != proposed.x_min
        || current.y_min != proposed.y_min
        || current.x_list != proposed.x_list
        || current.y_list != proposed.y_list) {
        return false; //Different max/min or channel widths
    }

    return true; //Identical
}

static void build_rr_graph(e_graph_type graph_type,
                           const std::vector<t_physical_tile_type>& types,
                           const DeviceGrid& grid,
                           t_chan_width nodes_per_chan,
                           const enum e_switch_block_type sb_type,
                           const int Fs,
                           const std::vector<t_switchblock_inf>& switchblocks,
                           const std::vector<t_segment_inf>& segment_inf,
                           const int global_route_switch,
                           const int wire_to_arch_ipin_switch,
                           const int wire_to_pin_between_dice_switch,
                           const int custom_3d_sb_fanin_fanout,
                           const int delayless_switch,
                           const float R_minW_nmos,
                           const float R_minW_pmos,
                           const enum e_base_cost_type base_cost_type,
                           const enum e_clock_modeling clock_modeling,
                           const std::vector<t_direct_inf>& directs,
                           int* wire_to_rr_ipin_switch,
                           bool is_flat,
                           int* Warnings,
                           const int route_verbosity) {
    vtr::ScopedStartFinishTimer timer("Build routing resource graph");

    /* Reset warning flag */
    *Warnings = RR_GRAPH_NO_WARN;

    /* Decode the graph_type */
    bool is_global_graph = (e_graph_type::GLOBAL == graph_type);
    bool use_full_seg_groups = (e_graph_type::UNIDIR_TILEABLE == graph_type);
    enum e_directionality directionality = (e_graph_type::BIDIR == graph_type) ? BI_DIRECTIONAL : UNI_DIRECTIONAL;
    if (is_global_graph) {
        directionality = BI_DIRECTIONAL;
    }

    /* Global routing uses a single longwire track */

    int max_chan_width = nodes_per_chan.max = (is_global_graph ? 1 : nodes_per_chan.max);
    int max_chan_width_x = nodes_per_chan.x_max = (is_global_graph ? 1 : nodes_per_chan.x_max);
    int max_chan_width_y = nodes_per_chan.y_max = (is_global_graph ? 1 : nodes_per_chan.y_max);

    VTR_ASSERT(max_chan_width_x > 0 && max_chan_width_y > 0);

    auto& device_ctx = g_vpr_ctx.mutable_device();
    const auto& rr_graph = device_ctx.rr_graph;

    std::vector<t_clb_to_clb_directs> clb_to_clb_directs = alloc_and_load_clb_to_clb_directs(directs, delayless_switch);

    /* START SEG_DETAILS */
    const size_t num_segments = segment_inf.size();
    device_ctx.rr_graph_builder.reserve_segments(num_segments);
    for (size_t iseg = 0; iseg < num_segments; ++iseg) {
        device_ctx.rr_graph_builder.add_rr_segment(segment_inf[iseg]);
    }

    t_unified_to_parallel_seg_index segment_index_map;
    std::vector<t_segment_inf> segment_inf_x = get_parallel_segs(segment_inf, segment_index_map, X_AXIS);
    std::vector<t_segment_inf> segment_inf_y = get_parallel_segs(segment_inf, segment_index_map, Y_AXIS);

    std::vector<t_seg_details> seg_details_x;
    std::vector<t_seg_details> seg_details_y;

    if (is_global_graph) {
        /* Sets up a single unit length segment type for global routing. */
        seg_details_x = alloc_and_load_global_route_seg_details(global_route_switch);
        seg_details_y = alloc_and_load_global_route_seg_details(global_route_switch);

    } else {
        /* Setup segments including distributing tracks and staggering.
         * If use_full_seg_groups is specified, max_chan_width may be
         * changed. Warning should be singled to caller if this happens. */

        /* Need to setup segments along x & y axes separately, due to different
         * max_channel_widths and segment specifications. */

        size_t max_dim = std::max(grid.width(), grid.height()) - 2; //-2 for no perim channels

        /*Get x & y segments separately*/
        seg_details_x = alloc_and_load_seg_details(&max_chan_width_x,
                                                   max_dim, segment_inf_x,
                                                   use_full_seg_groups, directionality);

        seg_details_y = alloc_and_load_seg_details(&max_chan_width_y,
                                                   max_dim, segment_inf_y,
                                                   use_full_seg_groups, directionality);

        if (nodes_per_chan.x_max != max_chan_width_x || nodes_per_chan.y_max != max_chan_width_y) {
            nodes_per_chan.x_max = max_chan_width_x;
            *Warnings |= RR_GRAPH_WARN_CHAN_X_WIDTH_CHANGED;

        } else if (nodes_per_chan.y_max != max_chan_width_y) {
            nodes_per_chan.y_max = max_chan_width_y;
            *Warnings |= RR_GRAPH_WARN_CHAN_Y_WIDTH_CHANGED;
        }

        //TODO: Fix
        //if (getEchoEnabled() && isEchoFileEnabled(E_ECHO_SEG_DETAILS)) {
        //dump_seg_details(seg_details, max_chan_width,
        //getEchoFileName(E_ECHO_SEG_DETAILS));
        //}
    }

    /*map the internal segment indices of the networks*/
    if (clock_modeling == DEDICATED_NETWORK) {
        ClockRRGraphBuilder::map_relative_seg_indices(segment_index_map);
    }
    /* END SEG_DETAILS */

    /* START CHAN_DETAILS */

    t_chan_details chan_details_x;
    t_chan_details chan_details_y;

    alloc_and_load_chan_details(grid, nodes_per_chan,
                                seg_details_x, seg_details_y,
                                chan_details_x, chan_details_y);

    if (getEchoEnabled() && isEchoFileEnabled(E_ECHO_CHAN_DETAILS)) {
        dump_chan_details(chan_details_x, chan_details_y, &nodes_per_chan,
                          grid, getEchoFileName(E_ECHO_CHAN_DETAILS));
    }
    /* END CHAN_DETAILS */

    /* START FC */
    /* Determine the actual value of Fc */
    std::vector<vtr::Matrix<int>> Fc_in;  /* [0..device_ctx.num_block_types-1][0..num_pins-1][0..num_segments-1] */
    std::vector<vtr::Matrix<int>> Fc_out; /* [0..device_ctx.num_block_types-1][0..num_pins-1][0..num_segments-1] */

    /* get maximum number of pins across all blocks */
    int max_pins = types[0].num_pins;
    for (const auto& type : types) {
        if (is_empty_type(&type)) {
            continue;
        }

        if (type.num_pins > max_pins) {
            max_pins = type.num_pins;
        }
    }

    /* get the number of 'sets' for each segment type -- unidirectional architectures have two tracks in a set, bidirectional have one */
    int total_sets = max_chan_width;
    int total_sets_x = max_chan_width_x;
    int total_sets_y = max_chan_width_y;

    if (directionality == UNI_DIRECTIONAL) {
        VTR_ASSERT(max_chan_width % 2 == 0);
        total_sets /= 2;
        total_sets_x /= 2;
        total_sets_y /= 2;
    }
    std::vector<int> sets_per_seg_type_x = get_seg_track_counts(total_sets_x, segment_inf_x, use_full_seg_groups);
    std::vector<int> sets_per_seg_type_y = get_seg_track_counts(total_sets_y, segment_inf_y, use_full_seg_groups);
    std::vector<int> sets_per_seg_type = get_seg_track_counts(total_sets, segment_inf, use_full_seg_groups);

    if (is_global_graph) {
        //All pins can connect during global routing
        auto ones = vtr::Matrix<int>({size_t(max_pins), segment_inf.size()}, 1);
        Fc_in = std::vector<vtr::Matrix<int>>(types.size(), ones);
        Fc_out = std::vector<vtr::Matrix<int>>(types.size(), ones);
    } else {
        bool Fc_clipped = false;
        Fc_in = alloc_and_load_actual_fc(types, max_pins, segment_inf, sets_per_seg_type, &nodes_per_chan,
                                         e_fc_type::IN, directionality, &Fc_clipped, is_flat);
        if (Fc_clipped) {
            *Warnings |= RR_GRAPH_WARN_FC_CLIPPED;
        }
        Fc_clipped = false;
        Fc_out = alloc_and_load_actual_fc(types, max_pins, segment_inf, sets_per_seg_type, &nodes_per_chan,
                                          e_fc_type::OUT, directionality, &Fc_clipped, is_flat);
        if (Fc_clipped) {
            *Warnings |= RR_GRAPH_WARN_FC_CLIPPED;
        }

        for (const t_physical_tile_type& type : types) {
            int i = type.index;

            /* Skip "EMPTY" */
            if (is_empty_type(&type)) {
                continue;
            }

            for (int j = 0; j < type.num_pins; ++j) {
                for (size_t k = 0; k < segment_inf.size(); k++) {
#ifdef VERBOSE
                    VTR_LOG(
                        "Fc Actual Values: type = %s, pin = %d (%s), "
                        "seg = %d (%s), Fc_out = %d, Fc_in = %d.\n",
                        type.name,
                        j,
                        block_type_pin_index_to_name(&type, j, is_flat).c_str(),
                        k,
                        segment_inf[k].name.c_str(),
                        Fc_out[i][j][k],
                        Fc_in[i][j][k]);
#endif
                    VTR_ASSERT_MSG(Fc_out[i][j][k] == 0 || Fc_in[i][j][k] == 0,
                                   "Pins must be inputs or outputs (i.e. can not have both non-zero Fc_out and Fc_in)");
                }
            }
        }
    }

    auto perturb_ipins = alloc_and_load_perturb_ipins(types.size(), segment_inf.size(),
                                                      sets_per_seg_type, Fc_in, Fc_out, directionality);
    /* END FC */

    /* Alloc node lookups, count nodes, alloc rr nodes */
    int num_rr_nodes = 0;

    // Add routing resources to rr_graph lookup table
    alloc_and_load_rr_node_indices(device_ctx.rr_graph_builder,
                                   &nodes_per_chan,
                                   grid,
                                   &num_rr_nodes,
                                   chan_details_x,
                                   chan_details_y,
                                   is_flat);

    size_t expected_node_count = num_rr_nodes;
    if (clock_modeling == DEDICATED_NETWORK) {
        expected_node_count += ClockRRGraphBuilder::estimate_additional_nodes(grid);
        device_ctx.rr_graph_builder.reserve_nodes(expected_node_count);
    }
    device_ctx.rr_graph_builder.resize_nodes(num_rr_nodes);

    /* These are data structures used by the unidir opin mapping. They are used
     * to spread connections evenly for each segment type among the available
     * wire start points */
    vtr::NdMatrix<int, 3> Fc_xofs({grid.height() - 1,
                                   grid.width() - 1,
                                   segment_inf_x.size()},
                                  0); //[0..grid.height()-2][0..grid.width()-2][0..num_seg_types_x-1]
    vtr::NdMatrix<int, 3> Fc_yofs({grid.width() - 1,
                                   grid.height() - 1,
                                   segment_inf_y.size()},
                                  0); //[0..grid.width()-2][0..grid.height()-2][0..num_seg_types_y-1]

    /* START SB LOOKUP */
    /* Alloc and load the switch block lookup */
    vtr::NdMatrix<std::vector<int>, 3> switch_block_conn;
    t_sblock_pattern unidir_sb_pattern;
    t_sb_connection_map* sb_conn_map = nullptr; //for custom switch blocks

    //We are careful to use a single seed each time build_rr_graph is called
    //to initialize the random number generator (RNG) which is (potentially)
    //used when creating custom switchblocks. This ensures that build_rr_graph()
    //is deterministic -- always producing the same RR graph.
    constexpr unsigned SWITCHPOINT_RNG_SEED = 1;
    vtr::RngContainer switchpoint_rng(SWITCHPOINT_RNG_SEED);
    const auto inter_cluster_prog_rr = device_ctx.inter_cluster_prog_routing_resources;

    if (is_global_graph) {
        switch_block_conn = alloc_and_load_switch_block_conn(&nodes_per_chan, SUBSET, 3);
    } else if (BI_DIRECTIONAL == directionality) {
        if (sb_type == CUSTOM) {
            sb_conn_map = alloc_and_load_switchblock_permutations(chan_details_x, chan_details_y,
                                                                  grid, inter_cluster_prog_rr,
                                                                  switchblocks, &nodes_per_chan, directionality,
                                                                  switchpoint_rng);
        } else {
            switch_block_conn = alloc_and_load_switch_block_conn(&nodes_per_chan, sb_type, Fs);
        }
    } else {
        VTR_ASSERT(UNI_DIRECTIONAL == directionality);

        if (sb_type == CUSTOM) {
            sb_conn_map = alloc_and_load_switchblock_permutations(chan_details_x, chan_details_y,
                                                                  grid,
                                                                  inter_cluster_prog_rr,
                                                                  switchblocks, &nodes_per_chan, directionality,
                                                                  switchpoint_rng);
        } else {
            /* it looks like we get unbalanced muxing from this switch block code with Fs > 3 */
            VTR_ASSERT(Fs == 3);

            unidir_sb_pattern = alloc_sblock_pattern_lookup(grid, nodes_per_chan);
            for (size_t i = 0; i < grid.width() - 1; i++) {
                for (size_t j = 0; j < grid.height() - 1; j++) {
                    load_sblock_pattern_lookup(i, j, grid, nodes_per_chan,
                                               chan_details_x, chan_details_y,
                                               Fs, sb_type, unidir_sb_pattern);
                }
            }

            if (getEchoEnabled() && isEchoFileEnabled(E_ECHO_SBLOCK_PATTERN)) {
                dump_sblock_pattern(unidir_sb_pattern, max_chan_width, grid,
                                    getEchoFileName(E_ECHO_SBLOCK_PATTERN));
            }
        }
    }
    /* END SB LOOKUP */

    /* check whether RR graph need to allocate new nodes for 3D custom switch blocks.
     * To avoid wasting memory, the data structures are only allocated if a custom switch block
     * is described in the architecture file and we have more than one die in device grid.
     */
    if (grid.get_num_layers() > 1 && sb_type == CUSTOM) {
        //keep how many nodes each switchblock requires for each x,y location
        auto extra_nodes_per_switchblock = get_number_track_to_track_inter_die_conn(sb_conn_map, custom_3d_sb_fanin_fanout, device_ctx.rr_graph_builder);
        //allocate new nodes in each switchblocks
        alloc_and_load_inter_die_rr_node_indices(device_ctx.rr_graph_builder, &nodes_per_chan, grid, extra_nodes_per_switchblock, &num_rr_nodes);
        device_ctx.rr_graph_builder.resize_nodes(num_rr_nodes);
        extra_nodes_per_switchblock.clear();
    }

    /* START IPIN MAP */
    /* Create ipin map lookups */

    t_pin_to_track_lookup ipin_to_track_map_x(types.size()); /* [0..device_ctx.physical_tile_types.size()-1][0..num_pins-1][0..width-1][0..height-1][0..layers-1][0..sides-1][0..Fc-1] */
    t_pin_to_track_lookup ipin_to_track_map_y(types.size()); /* [0..device_ctx.physical_tile_types.size()-1][0..num_pins-1][0..width-1][0..height-1][0..layers-1][0..sides-1][0..Fc-1] */

    t_track_to_pin_lookup track_to_pin_lookup_x(types.size());
    t_track_to_pin_lookup track_to_pin_lookup_y(types.size());

    for (unsigned int itype = 0; itype < types.size(); ++itype) {
        auto type_layer = get_layers_of_physical_types(&types[itype]);

        ipin_to_track_map_x[itype] = alloc_and_load_pin_to_track_map(RECEIVER,
                                                                     Fc_in[itype], &types[itype], type_layer,
                                                                     perturb_ipins[itype], directionality,
                                                                     segment_inf_x, sets_per_seg_type_x);

        ipin_to_track_map_y[itype] = alloc_and_load_pin_to_track_map(RECEIVER,
                                                                     Fc_in[itype], &types[itype], type_layer,
                                                                     perturb_ipins[itype], directionality,
                                                                     segment_inf_y, sets_per_seg_type_y);

        track_to_pin_lookup_x[itype] = alloc_and_load_track_to_pin_lookup(ipin_to_track_map_x[itype], Fc_in[itype],
                                                                          &types[itype],
                                                                          type_layer, types[itype].width,
                                                                          types[itype].height,
                                                                          types[itype].num_pins,
                                                                          nodes_per_chan.x_max, segment_inf_x);

        track_to_pin_lookup_y[itype] = alloc_and_load_track_to_pin_lookup(ipin_to_track_map_y[itype], Fc_in[itype],
                                                                          &types[itype],
                                                                          type_layer, types[itype].width,
                                                                          types[itype].height,
                                                                          types[itype].num_pins,
                                                                          nodes_per_chan.y_max, segment_inf_y);
    }

    if (getEchoEnabled() && isEchoFileEnabled(E_ECHO_TRACK_TO_PIN_MAP)) {
        FILE* fp = vtr::fopen(getEchoFileName(E_ECHO_TRACK_TO_PIN_MAP), "w");
        fprintf(fp, "X MAP:\n\n");
        dump_track_to_pin_map(track_to_pin_lookup_y, types, nodes_per_chan.y_max, fp);
        fprintf(fp, "\n\nY MAP:\n\n");
        dump_track_to_pin_map(track_to_pin_lookup_x, types, nodes_per_chan.x_max, fp);
        fclose(fp);
    }
    /* END IPIN MAP */

    /* START OPIN MAP */
    /* Create opin map lookups */
    t_pin_to_track_lookup opin_to_track_map(types.size()); /* [0..device_ctx.physical_tile_types.size()-1][0..num_pins-1][0..width][0..height][0..3][0..Fc-1] */
    if (BI_DIRECTIONAL == directionality) {
        for (unsigned int itype = 0; itype < types.size(); ++itype) {
            auto type_layer = get_layers_of_physical_types(&types[itype]);
            auto perturb_opins = alloc_and_load_perturb_opins(&types[itype], Fc_out[itype],
                                                              max_chan_width, segment_inf);
            opin_to_track_map[itype] = alloc_and_load_pin_to_track_map(DRIVER,
                                                                       Fc_out[itype], &types[itype], type_layer, perturb_opins, directionality,
                                                                       segment_inf, sets_per_seg_type);
        }
    }
    /* END OPIN MAP */

    bool Fc_clipped = false;
    /* Draft the switches as internal data of RRGraph object
     * These are temporary switches copied from arch switches
     * We use them to build the edges
     * We will reset all the switches in the function
     *   alloc_and_load_rr_switch_inf()
     */
    device_ctx.rr_graph_builder.reserve_switches(device_ctx.all_sw_inf.size());
    // Create the switches
    for (const auto& sw_pair : device_ctx.all_sw_inf) {
        const auto& arch_sw = sw_pair.second;
        t_rr_switch_inf rr_switch = create_rr_switch_from_arch_switch(arch_sw,
                                                                      R_minW_nmos,
                                                                      R_minW_pmos);
        device_ctx.rr_graph_builder.add_rr_switch(rr_switch);
    }

    auto update_chan_width = alloc_and_load_rr_graph(
        device_ctx.rr_graph_builder,
        device_ctx.rr_graph_builder.rr_nodes(), device_ctx.rr_graph, segment_inf.size(),
        segment_inf_x.size(),
        segment_index_map,
        chan_details_x, chan_details_y,
        track_to_pin_lookup_x, track_to_pin_lookup_y,
        opin_to_track_map,
        switch_block_conn, sb_conn_map, grid, Fs, unidir_sb_pattern,
        Fc_out, Fc_xofs, Fc_yofs,
        nodes_per_chan,
        wire_to_arch_ipin_switch,
        wire_to_pin_between_dice_switch,
        custom_3d_sb_fanin_fanout,
        delayless_switch,
        directionality,
        &Fc_clipped,
        directs,
        clb_to_clb_directs,
        is_global_graph,
        clock_modeling,
        is_flat,
        route_verbosity);

    // Verify no incremental node allocation.
    // AA: Note that in the case of dedicated networks, we are currently underestimating the additional node count due to the clock networks.
    /* For now, the node count comparison is being skipped in the presence of clock networks.
     * TODO: The node estimation needs to be fixed for dedicated clock networks. */
    if (rr_graph.num_nodes() > expected_node_count && clock_modeling != DEDICATED_NETWORK) {
        VTR_LOG_ERROR("Expected no more than %zu nodes, have %zu nodes\n",
                      expected_node_count, rr_graph.num_nodes());
    }

    /* Update rr_nodes capacities if global routing */
    if (graph_type == e_graph_type::GLOBAL) {
        // Using num_rr_nodes here over device_ctx.rr_nodes.size() because
        // clock_modeling::DEDICATED_NETWORK will append some rr nodes after
        // the regular graph.
        for (int i = 0; i < num_rr_nodes; i++) {
            if (rr_graph.node_type(RRNodeId(i)) == e_rr_type::CHANX) {
                int ylow = rr_graph.node_ylow(RRNodeId(i));
                device_ctx.rr_graph_builder.set_node_capacity(RRNodeId(i), nodes_per_chan.x_list[ylow]);
            }
            if (rr_graph.node_type(RRNodeId(i)) == e_rr_type::CHANY) {
                int xlow = rr_graph.node_xlow(RRNodeId(i));
                device_ctx.rr_graph_builder.set_node_capacity(RRNodeId(i), nodes_per_chan.y_list[xlow]);
            }
        }
    }

    /*Update rr_nodes ptc_twist_incr number if we are creating tileable graph*/
    if (graph_type == e_graph_type::UNIDIR_TILEABLE) {
        device_ctx.rr_graph_builder.resize_ptc_twist_incr(num_rr_nodes);
        for (int rr_node_id = 0; rr_node_id < num_rr_nodes; rr_node_id++) {
            auto node_type = rr_graph.node_type(RRNodeId(rr_node_id));
            auto node_dir = rr_graph.node_direction(RRNodeId(rr_node_id));
            if (node_type != e_rr_type::CHANX && node_type != e_rr_type::CHANY) { //SRC/SINK/IPIN/OPIN
                device_ctx.rr_graph_builder.set_node_ptc_twist_incr(RRNodeId(rr_node_id), 0);
            } else {
                //The current ptc twist increment number in UNDIR TILEABLE RRGraph is 2 and -2
                //The assumption should be synced up with openFPGA branch
                if (node_dir == Direction::INC) {
                    device_ctx.rr_graph_builder.set_node_ptc_twist_incr(RRNodeId(rr_node_id), 2);
                } else {
                    device_ctx.rr_graph_builder.set_node_ptc_twist_incr(RRNodeId(rr_node_id), -2);
                }
            }
        }
    }

    update_chan_width(&nodes_per_chan);

    /* Allocate and load routing resource switches, which are derived from the switches from the architecture file,
     * based on their fanin in the rr graph. This routine also adjusts the rr nodes to point to these new rr switches */
    alloc_and_load_rr_switch_inf(g_vpr_ctx.mutable_device().rr_graph_builder,
                                 g_vpr_ctx.mutable_device().switch_fanin_remap,
                                 device_ctx.all_sw_inf,
                                 R_minW_nmos,
                                 R_minW_pmos,
                                 wire_to_arch_ipin_switch,
                                 wire_to_rr_ipin_switch);

    //Partition the rr graph edges for efficient access to configurable/non-configurable
    //edge subsets. Must be done after RR switches have been allocated
    device_ctx.rr_graph_builder.partition_edges();

    //Save the channel widths for the newly constructed graph
    device_ctx.chan_width = nodes_per_chan;

    rr_graph_externals(segment_inf, segment_inf_x, segment_inf_y, *wire_to_rr_ipin_switch, base_cost_type);

    const VibDeviceGrid vib_grid;
    check_rr_graph(device_ctx.rr_graph,
                   types,
                   device_ctx.rr_indexed_data,
                   grid,
                   vib_grid,
                   device_ctx.chan_width,
                   graph_type,
                   is_flat);

    if (sb_conn_map) {
        free_switchblock_permutations(sb_conn_map);
        sb_conn_map = nullptr;
    }

    // We are done with building the RR Graph. Thus, we can clear the storages only used
    // to build the RR Graph
    device_ctx.rr_graph_builder.clear_temp_storage();
}

static void build_intra_cluster_rr_graph(e_graph_type graph_type,
                                         const DeviceGrid& grid,
                                         const std::vector<t_physical_tile_type>& types,
                                         const RRGraphView& rr_graph,
                                         const int delayless_switch,
                                         float R_minW_nmos,
                                         float R_minW_pmos,
                                         RRGraphBuilder& rr_graph_builder,
                                         bool is_flat,
                                         bool load_rr_graph) {
    const auto& clb_nlist = g_vpr_ctx.clustering().clb_nlist;
    auto& device_ctx = g_vpr_ctx.mutable_device();

    vtr::ScopedStartFinishTimer timer("Build intra-cluster routing resource graph");

    rr_graph_builder.reset_rr_graph_flags();
    // When we are building intra-cluster resources, the edges already built are
    // already remapped.
    rr_graph_builder.init_edge_remap(true);

    vtr::vector<ClusterBlockId, t_cluster_pin_chain> pin_chains(clb_nlist.blocks().size());
    set_clusters_pin_chains(clb_nlist, pin_chains, is_flat);
    vtr::vector<ClusterBlockId, std::unordered_set<int>> cluster_flat_chain_pins = get_pin_chains_flat(pin_chains);

    int num_rr_nodes = rr_graph.num_nodes();
    alloc_and_load_intra_cluster_rr_node_indices(rr_graph_builder,
                                                 grid,
                                                 pin_chains,
                                                 cluster_flat_chain_pins,
                                                 &num_rr_nodes);
    size_t expected_node_count = num_rr_nodes;
    rr_graph_builder.resize_nodes(num_rr_nodes);

    alloc_and_load_intra_cluster_rr_graph(rr_graph_builder,
                                          grid,
                                          delayless_switch,
                                          pin_chains,
                                          cluster_flat_chain_pins,
                                          R_minW_nmos,
                                          R_minW_pmos,
                                          is_flat,
                                          load_rr_graph);

    if (rr_graph.num_nodes() > expected_node_count) {
        VTR_LOG_ERROR("Expected no more than %zu nodes, have %zu nodes\n",
                      expected_node_count, rr_graph.num_nodes());
    }

    if (!load_rr_graph) {
        remap_rr_node_switch_indices(rr_graph_builder,
                                     g_vpr_ctx.device().switch_fanin_remap);
    } else {
        rr_graph_builder.mark_edges_as_rr_switch_ids();
    }

    rr_graph_builder.partition_edges();

    rr_graph_builder.clear_temp_storage();

    const VibDeviceGrid vib_grid;
    check_rr_graph(device_ctx.rr_graph,
                   types,
                   device_ctx.rr_indexed_data,
                   grid,
                   vib_grid,
                   device_ctx.chan_width,
                   graph_type,
                   is_flat);
}

static int get_delayless_switch_id(const t_det_routing_arch& det_routing_arch,
                                   bool load_rr_graph) {
    const auto& device_ctx = g_vpr_ctx.device();
    int delayless_switch = OPEN;
    if (load_rr_graph) {
        const auto& rr_switches = device_ctx.rr_graph.rr_switch();
        for (size_t switch_id = 0; switch_id < rr_switches.size(); switch_id++) {
            const auto& rr_switch = rr_switches[RRSwitchId(switch_id)];
            if (rr_switch.name.find("delayless") != std::string::npos) {
                delayless_switch = static_cast<int>(switch_id);
                break;
            }
        }
    } else {
        delayless_switch = static_cast<int>(det_routing_arch.delayless_switch);
    }

    return delayless_switch;
}

void build_tile_rr_graph(RRGraphBuilder& rr_graph_builder,
                         const t_det_routing_arch& det_routing_arch,
                         t_physical_tile_type_ptr physical_tile,
                         int layer,
                         int x,
                         int y,
                         const int delayless_switch) {
    std::map<int, t_arch_switch_inf> sw_map = g_vpr_ctx.device().all_sw_inf;

    int num_rr_nodes = 0;
    alloc_and_load_tile_rr_node_indices(rr_graph_builder,
                                        physical_tile,
                                        layer,
                                        x,
                                        y,
                                        &num_rr_nodes);
    rr_graph_builder.resize_nodes(num_rr_nodes);

    alloc_and_load_tile_rr_graph(rr_graph_builder,
                                 sw_map,
                                 physical_tile,
                                 layer,
                                 x,
                                 y,
                                 delayless_switch);

    std::vector<std::map<int, int>> switch_fanin_remap;
    int dummy_int;
    alloc_and_load_rr_switch_inf(rr_graph_builder,
                                 switch_fanin_remap,
                                 sw_map,
                                 det_routing_arch.R_minW_nmos,
                                 det_routing_arch.R_minW_pmos,
                                 det_routing_arch.wire_to_arch_ipin_switch,
                                 &dummy_int);
    rr_graph_builder.partition_edges();
}

/* Allocates and loads the global rr_switch_inf array based on the global
 * arch_switch_inf array and the fan-ins used by the rr nodes.
 * Also changes switch indices of rr_nodes to index into rr_switch_inf
 * instead of arch_switch_inf.
 *
 * Returns the number of rr switches created.
 * Also returns, through a pointer, the index of a representative ipin cblock switch.
 * - Currently we're not allowing a designer to specify an ipin cblock switch with
 * multiple fan-ins, so there's just one of these switches in the device_ctx.rr_switch_inf array.
 * But in the future if we allow this, we can return an index to a representative switch
 *
 * The rr_switch_inf switches are derived from the arch_switch_inf switches
 * (which were read-in from the architecture file) based on fan-in. The delays of
 * the rr switches depend on their fan-in, so we first go through the rr_nodes
 * and count how many different fan-ins exist for each arch switch.
 * Then we create these rr switches and update the switch indices
 * of rr_nodes to index into the rr_switch_inf array. */
void alloc_and_load_rr_switch_inf(RRGraphBuilder& rr_graph_builder,
                                  std::vector<std::map<int, int>>& switch_fanin_remap,
                                  const std::map<int, t_arch_switch_inf> arch_sw_inf,
                                  const float R_minW_nmos,
                                  const float R_minW_pmos,
                                  const int wire_to_arch_ipin_switch,
                                  int* wire_to_rr_ipin_switch) {
    /* we will potentially be creating a couple of versions of each arch switch where
     * each version corresponds to a different fan-in. We will need to fill device_ctx.rr_switch_inf
     * with this expanded list of switches.
     *
     * To do this we will use arch_switch_fanins, which is indexed as:
     *      arch_switch_fanins[i_arch_switch][fanin] -> new_switch_id
     */
    t_arch_switch_fanin arch_switch_fanins(arch_sw_inf.size());

    /* Determine what the different fan-ins are for each arch switch, and also
     * how many entries the rr_switch_inf array should have */
    alloc_rr_switch_inf(rr_graph_builder,
                        arch_switch_fanins,
                        arch_sw_inf);

    /* create the rr switches. also keep track of, for each arch switch, what index of the rr_switch_inf
     * array each version of its fanin has been mapped to */
    load_rr_switch_inf(rr_graph_builder,
                       switch_fanin_remap,
                       arch_sw_inf,
                       R_minW_nmos,
                       R_minW_pmos,
                       arch_switch_fanins);

    /* next, walk through rr nodes again and remap their switch indices to rr_switch_inf */
    remap_rr_node_switch_indices(rr_graph_builder,
                                 arch_switch_fanins);

    /* now we need to set the wire_to_rr_ipin_switch variable which points the detailed routing architecture
     * to the representative ipin cblock switch. currently we're not allowing the specification of an ipin cblock switch
     * with multiple fan-ins, so right now there's just one. May change in the future, in which case we'd need to
     * return a representative switch */
    if (arch_switch_fanins[wire_to_arch_ipin_switch].count(UNDEFINED)) {
        /* only have one ipin cblock switch. OK. */
        (*wire_to_rr_ipin_switch) = arch_switch_fanins[wire_to_arch_ipin_switch][UNDEFINED];
    } else if (arch_switch_fanins[wire_to_arch_ipin_switch].size() != 0) {
        VPR_FATAL_ERROR(VPR_ERROR_ARCH,
                        "Not currently allowing an ipin cblock switch to have multiple fan-ins");
    } else {
        //This likely indicates that no connection block has been constructed, indicating significant issues with
        //the generated RR graph.
        //
        //Instead of throwing an error we issue a warning. This means that check_rr_graph() etc. will run to give more information
        //and allow graphics to be brought up for users to debug their architectures.
        (*wire_to_rr_ipin_switch) = OPEN;
        VTR_LOG_WARN("No switch found for the ipin cblock in RR graph. Check if there is an error in arch file, or if no connection blocks are being built in RR graph\n");
    }
}

/* Allocates space for the global device_ctx.rr_switch_inf variable and returns the
 * number of rr switches that were allocated */
static void alloc_rr_switch_inf(RRGraphBuilder& rr_graph_builder,
                                t_arch_switch_fanin& arch_switch_fanins,
                                const std::map<int, t_arch_switch_inf>& arch_sw_map) {
    std::vector<t_arch_switch_inf> all_sw_inf(arch_sw_map.size());
    for (const auto& map_it : arch_sw_map) {
        all_sw_inf[map_it.first] = map_it.second;
    }
    size_t num_rr_switches = rr_graph_builder.count_rr_switches(
        all_sw_inf,
        arch_switch_fanins);
    rr_graph_builder.resize_switches(num_rr_switches);
}

/* load the global device_ctx.rr_switch_inf variable. also keep track of, for each arch switch, what
 * index of the rr_switch_inf array each version of its fanin has been mapped to (through switch_fanin map) */
static void load_rr_switch_inf(RRGraphBuilder& rr_graph_builder,
                               std::vector<std::map<int, int>>& switch_fanin_remap,
                               const std::map<int, t_arch_switch_inf>& arch_sw_inf,
                               const float R_minW_nmos,
                               const float R_minW_pmos,
                               const t_arch_switch_fanin& arch_switch_fanins) {
    if (!switch_fanin_remap.empty()) {
        // at this stage, we rebuild the rr_graph (probably in binary search)
        // so old device_ctx.switch_fanin_remap is obsolete
        switch_fanin_remap.clear();
    }

    switch_fanin_remap.resize(arch_sw_inf.size());
    for (const auto& arch_sw_pair : arch_sw_inf) {
        int arch_sw_id = arch_sw_pair.first;
        std::map<int, int>::iterator it;
        for (auto fanin_rrswitch : arch_switch_fanins[arch_sw_id]) {
            /* the fanin value is in it->first, and we'll need to set what index this i_arch_switch/fanin
             * combination maps to (within rr_switch_inf) in it->second) */
            int fanin;
            int i_rr_switch;
            std::tie(fanin, i_rr_switch) = fanin_rrswitch;

            // setup device_ctx.switch_fanin_remap, for future swich usage analysis
            switch_fanin_remap[arch_sw_id][fanin] = i_rr_switch;

            load_rr_switch_from_arch_switch(rr_graph_builder,
                                            arch_sw_inf,
                                            arch_sw_id,
                                            i_rr_switch,
                                            fanin,
                                            R_minW_nmos,
                                            R_minW_pmos);
        }
    }
}
/* This function creates a routing switch for the usage of routing resource graph, based on a routing switch defined in architecture file.
 *
 * Since users can specify a routing switch whose buffer size is automatically tuned for routing architecture, the function here sets a definite buffer size, as required by placers and routers.
 */

t_rr_switch_inf create_rr_switch_from_arch_switch(const t_arch_switch_inf& arch_sw_inf,
                                                  const float R_minW_nmos,
                                                  const float R_minW_pmos) {
    t_rr_switch_inf rr_switch_inf;

    /* figure out, by looking at the arch switch's Tdel map, what the delay of the new
     * rr switch should be */
    double rr_switch_Tdel = arch_sw_inf.Tdel(0);

    /* copy over the arch switch to rr_switch_inf[rr_switch_idx], but with the changed Tdel value */
    rr_switch_inf.set_type(arch_sw_inf.type());
    rr_switch_inf.R = arch_sw_inf.R;
    rr_switch_inf.Cin = arch_sw_inf.Cin;
    rr_switch_inf.Cinternal = arch_sw_inf.Cinternal;
    rr_switch_inf.Cout = arch_sw_inf.Cout;
    rr_switch_inf.Tdel = rr_switch_Tdel;
    rr_switch_inf.mux_trans_size = arch_sw_inf.mux_trans_size;
    if (arch_sw_inf.buf_size_type == BufferSize::AUTO) {
        //Size based on resistance
        rr_switch_inf.buf_size = trans_per_buf(arch_sw_inf.R, R_minW_nmos, R_minW_pmos);
    } else {
        VTR_ASSERT(arch_sw_inf.buf_size_type == BufferSize::ABSOLUTE);
        //Use the specified size
        rr_switch_inf.buf_size = arch_sw_inf.buf_size;
    }
    rr_switch_inf.name = arch_sw_inf.name;
    rr_switch_inf.power_buffer_type = arch_sw_inf.power_buffer_type;
    rr_switch_inf.power_buffer_size = arch_sw_inf.power_buffer_size;

    rr_switch_inf.intra_tile = arch_sw_inf.intra_tile;

    return rr_switch_inf;
}
/* This function is same as create_rr_switch_from_arch_switch() in terms of functionality. It is tuned for clients functions in routing resource graph builder */
void load_rr_switch_from_arch_switch(RRGraphBuilder& rr_graph_builder,
                                     const std::map<int, t_arch_switch_inf>& arch_sw_inf,
                                     int arch_switch_idx,
                                     int rr_switch_idx,
                                     int fanin,
                                     const float R_minW_nmos,
                                     const float R_minW_pmos) {
    /* figure out, by looking at the arch switch's Tdel map, what the delay of the new
     * rr switch should be */
    double rr_switch_Tdel = arch_sw_inf.at(arch_switch_idx).Tdel(fanin);

    /* copy over the arch switch to rr_switch_inf[rr_switch_idx], but with the changed Tdel value */
    rr_graph_builder.rr_switch()[RRSwitchId(rr_switch_idx)].set_type(arch_sw_inf.at(arch_switch_idx).type());
    rr_graph_builder.rr_switch()[RRSwitchId(rr_switch_idx)].R = arch_sw_inf.at(arch_switch_idx).R;
    rr_graph_builder.rr_switch()[RRSwitchId(rr_switch_idx)].Cin = arch_sw_inf.at(arch_switch_idx).Cin;
    rr_graph_builder.rr_switch()[RRSwitchId(rr_switch_idx)].Cinternal = arch_sw_inf.at(arch_switch_idx).Cinternal;
    rr_graph_builder.rr_switch()[RRSwitchId(rr_switch_idx)].Cout = arch_sw_inf.at(arch_switch_idx).Cout;
    rr_graph_builder.rr_switch()[RRSwitchId(rr_switch_idx)].Tdel = rr_switch_Tdel;
    rr_graph_builder.rr_switch()[RRSwitchId(rr_switch_idx)].mux_trans_size = arch_sw_inf.at(arch_switch_idx).mux_trans_size;
    if (arch_sw_inf.at(arch_switch_idx).buf_size_type == BufferSize::AUTO) {
        //Size based on resistance
        rr_graph_builder.rr_switch()[RRSwitchId(rr_switch_idx)].buf_size = trans_per_buf(arch_sw_inf.at(arch_switch_idx).R, R_minW_nmos, R_minW_pmos);
    } else {
        VTR_ASSERT(arch_sw_inf.at(arch_switch_idx).buf_size_type == BufferSize::ABSOLUTE);
        //Use the specified size
        rr_graph_builder.rr_switch()[RRSwitchId(rr_switch_idx)].buf_size = arch_sw_inf.at(arch_switch_idx).buf_size;
    }
    rr_graph_builder.rr_switch()[RRSwitchId(rr_switch_idx)].name = arch_sw_inf.at(arch_switch_idx).name;
    rr_graph_builder.rr_switch()[RRSwitchId(rr_switch_idx)].power_buffer_type = arch_sw_inf.at(arch_switch_idx).power_buffer_type;
    rr_graph_builder.rr_switch()[RRSwitchId(rr_switch_idx)].power_buffer_size = arch_sw_inf.at(arch_switch_idx).power_buffer_size;
}

/* switch indices of each rr_node original point into the global device_ctx.arch_switch_inf array.
 * now we want to remap these indices to point into the global device_ctx.rr_switch_inf array
 * which contains switch info at different fan-in values */
static void remap_rr_node_switch_indices(RRGraphBuilder& rr_graph_builder,
                                         const t_arch_switch_fanin& switch_fanin) {
    rr_graph_builder.remap_rr_node_switch_indices(switch_fanin);
}

void rr_graph_externals(const std::vector<t_segment_inf>& segment_inf,
                        const std::vector<t_segment_inf>& segment_inf_x,
                        const std::vector<t_segment_inf>& segment_inf_y,
                        int wire_to_rr_ipin_switch,
                        enum e_base_cost_type base_cost_type) {
    auto& device_ctx = g_vpr_ctx.device();
    const auto& rr_graph = device_ctx.rr_graph;
    const auto& grid = device_ctx.grid;
    auto& mutable_device_ctx = g_vpr_ctx.mutable_device();
    auto& rr_indexed_data = mutable_device_ctx.rr_indexed_data;
    bool echo_enabled = getEchoEnabled() && isEchoFileEnabled(E_ECHO_RR_GRAPH_INDEXED_DATA);
    const char* echo_file_name = getEchoFileName(E_ECHO_RR_GRAPH_INDEXED_DATA);
    add_rr_graph_C_from_switches(rr_graph.rr_switch_inf(RRSwitchId(wire_to_rr_ipin_switch)).Cin);
    alloc_and_load_rr_indexed_data(rr_graph, grid, segment_inf, segment_inf_x,
                                   segment_inf_y, rr_indexed_data, wire_to_rr_ipin_switch, base_cost_type, echo_enabled, echo_file_name);
    //load_rr_index_segments(segment_inf.size());
}

static std::vector<std::vector<bool>> alloc_and_load_perturb_ipins(const int L_num_types,
                                                                   const int num_seg_types,
                                                                   const std::vector<int>& sets_per_seg_type,
                                                                   const std::vector<vtr::Matrix<int>>& Fc_in,
                                                                   const std::vector<vtr::Matrix<int>>& Fc_out,
                                                                   const enum e_directionality directionality) {
    std::vector<std::vector<bool>> result(L_num_types);
    for (auto& seg_type_bools : result) {
        seg_type_bools.resize(num_seg_types, false);
    }

    /* factor to account for unidir vs bidir */
    int fac = 1;
    if (directionality == UNI_DIRECTIONAL) {
        fac = 2;
    }

    if (BI_DIRECTIONAL == directionality) {
        for (int iseg = 0; iseg < num_seg_types; ++iseg) {
            result[0][iseg] = false;

            int tracks_in_seg_type = sets_per_seg_type[iseg] * fac;

            for (int itype = 1; itype < L_num_types; ++itype) {
                result[itype][iseg] = false;

                float Fc_ratio;
                if (Fc_in[itype][0][iseg] > Fc_out[itype][0][iseg]) {
                    Fc_ratio = (float)Fc_in[itype][0][iseg] / (float)Fc_out[itype][0][iseg];
                } else {
                    Fc_ratio = (float)Fc_out[itype][0][iseg] / (float)Fc_in[itype][0][iseg];
                }

                if ((Fc_in[itype][0][iseg] <= tracks_in_seg_type - 2)
                    && (fabs(Fc_ratio - vtr::nint(Fc_ratio))
                        < (0.5 / (float)tracks_in_seg_type))) {
                    result[itype][iseg] = true;
                }
            }
        }
    } else {
        /* Unidirectional routing uses mux balancing patterns and
         * thus shouldn't need perturbation. */
        VTR_ASSERT(UNI_DIRECTIONAL == directionality);
        for (int itype = 0; itype < L_num_types; ++itype) {
            for (int iseg = 0; iseg < num_seg_types; ++iseg) {
                result[itype][iseg] = false;
            }
        }
    }
    return result;
}

static std::vector<t_seg_details> alloc_and_load_global_route_seg_details(const int global_route_switch) {
    std::vector<t_seg_details> seg_details(1);

    seg_details[0].index = 0;
    seg_details[0].abs_index = 0;
    seg_details[0].length = 1;
    seg_details[0].arch_wire_switch = global_route_switch;
    seg_details[0].arch_opin_switch = global_route_switch;
    seg_details[0].longline = false;
    seg_details[0].direction = Direction::BIDIR;
    seg_details[0].Cmetal = 0.0;
    seg_details[0].Rmetal = 0.0;
    seg_details[0].start = 1;
    seg_details[0].cb = std::make_unique<bool[]>(1);
    seg_details[0].cb[0] = true;
    seg_details[0].sb = std::make_unique<bool[]>(2);
    seg_details[0].sb[0] = true;
    seg_details[0].sb[1] = true;
    seg_details[0].group_size = 1;
    seg_details[0].group_start = 0;

    return seg_details;
}

/* Calculates the number of track connections from each block pin to each segment type */
std::vector<vtr::Matrix<int>> alloc_and_load_actual_fc(const std::vector<t_physical_tile_type>& types,
                                                       const int max_pins,
                                                       const std::vector<t_segment_inf>& segment_inf,
                                                       const std::vector<int>& sets_per_seg_type,
                                                       const t_chan_width* nodes_per_chan,
                                                       const e_fc_type fc_type,
                                                       const enum e_directionality directionality,
                                                       bool* Fc_clipped,
                                                       bool is_flat) {
    //Initialize Fc of all blocks to zero
    auto zeros = vtr::Matrix<int>({size_t(max_pins), segment_inf.size()}, 0);
    std::vector<vtr::Matrix<int>> Fc(types.size(), zeros);

    *Fc_clipped = false;

    /* Unidir tracks formed in pairs, otherwise no effect. */
    int fac = 1;
    if (UNI_DIRECTIONAL == directionality) {
        fac = 2;
    }

    VTR_ASSERT((nodes_per_chan->x_max % fac) == 0 && (nodes_per_chan->y_max % fac) == 0);

    for (const t_physical_tile_type& type : types) { //Skip EMPTY
        int itype = type.index;

        for (const t_fc_specification& fc_spec : type.fc_specs) {
            if (fc_type != fc_spec.fc_type) continue;

            VTR_ASSERT(fc_spec.pins.size() > 0);

            int iseg = fc_spec.seg_index;

            if (fc_spec.fc_value == 0) {
                /* Special case indicating that this pin does not connect to general-purpose routing */
                for (int ipin : fc_spec.pins) {
                    Fc[itype][ipin][iseg] = 0;
                }
            } else {
                /* General case indicating that this pin connects to general-purpose routing */

                //Calculate how many connections there should be across all the pins in this fc_spec
                int total_connections = 0;
                if (fc_spec.fc_value_type == e_fc_value_type::FRACTIONAL) {
                    float conns_per_pin = fac * sets_per_seg_type[iseg] * fc_spec.fc_value;
                    float flt_total_connections = conns_per_pin * fc_spec.pins.size();
                    total_connections = vtr::nint(flt_total_connections); //Round to integer
                } else {
                    VTR_ASSERT(fc_spec.fc_value_type == e_fc_value_type::ABSOLUTE);

                    if (std::fmod(fc_spec.fc_value, fac) != 0.) {
                        VPR_FATAL_ERROR(VPR_ERROR_ROUTE, "Absolute Fc value must be a multiple of %d (was %f) between block pin '%s' and wire segment '%s'",
                                        fac, fc_spec.fc_value,
                                        block_type_pin_index_to_name(&type, fc_spec.pins[0], is_flat).c_str(),
                                        segment_inf[iseg].name.c_str());
                    }

                    if (fc_spec.fc_value < fac) {
                        VPR_FATAL_ERROR(VPR_ERROR_ROUTE, "Absolute Fc value must be at least %d (was %f) between block pin '%s' to wire segment %s",
                                        fac, fc_spec.fc_value,
                                        block_type_pin_index_to_name(&type, fc_spec.pins[0], is_flat).c_str(),
                                        segment_inf[iseg].name.c_str());
                    }

                    total_connections = vtr::nint(fc_spec.fc_value) * fc_spec.pins.size();
                }

                //Ensure that there are at least fac connections, this ensures that low Fc ports
                //targeting small sets of segs get connection(s), even if flt_total_connections < fac.
                total_connections = std::max(total_connections, fac);

                //Ensure total evenly divides fac by adding the remainder
                total_connections += (total_connections % fac);

                VTR_ASSERT(total_connections > 0);
                VTR_ASSERT(total_connections % fac == 0);

                //We walk through all the pins this fc_spec applies to, adding fac connections
                //to each pin, until we run out of connections. This should distribute the connections
                //as evenly as possible (if total_connections % pins.size() != 0, there will be
                //some inevitable imbalance).
                int connections_remaining = total_connections;
                while (connections_remaining != 0) {
                    //Add one set of connections to each pin
                    for (int ipin : fc_spec.pins) {
                        if (connections_remaining >= fac) {
                            Fc[itype][ipin][iseg] += fac;
                            connections_remaining -= fac;
                        } else {
                            VTR_ASSERT(connections_remaining == 0);
                            break;
                        }
                    }
                }

                for (int ipin : fc_spec.pins) {
                    //It is possible that we may want more connections that wires of this type exist;
                    //clip to the maximum number of wires
                    if (Fc[itype][ipin][iseg] > sets_per_seg_type[iseg] * fac) {
                        *Fc_clipped = true;
                        Fc[itype][ipin][iseg] = sets_per_seg_type[iseg] * fac;
                    }

                    VTR_ASSERT_MSG(Fc[itype][ipin][iseg] >= 0, "Calculated absolute Fc must be positive");
                    VTR_ASSERT_MSG(Fc[itype][ipin][iseg] % fac == 0, "Calculated absolute Fc must be divisible by 1 (bidir architecture) or 2 (unidir architecture)"); //Required by connection block construction code
                }
            }
        }
    }

    return Fc;
}

/* Does the actual work of allocating the rr_graph and filling all the *
 * appropriate values.  Everything up to this was just a prelude!      */
static std::function<void(t_chan_width*)> alloc_and_load_rr_graph(RRGraphBuilder& rr_graph_builder,
                                                                  t_rr_graph_storage& L_rr_node,
                                                                  const RRGraphView& rr_graph,
                                                                  const int num_seg_types,
                                                                  const int num_seg_types_x,
                                                                  const t_unified_to_parallel_seg_index& seg_index_map,
                                                                  const t_chan_details& chan_details_x,
                                                                  const t_chan_details& chan_details_y,
                                                                  const t_track_to_pin_lookup& track_to_pin_lookup_x,
                                                                  const t_track_to_pin_lookup& track_to_pin_lookup_y,
                                                                  const t_pin_to_track_lookup& opin_to_track_map,
                                                                  const vtr::NdMatrix<std::vector<int>, 3>& switch_block_conn,
                                                                  t_sb_connection_map* sb_conn_map,
                                                                  const DeviceGrid& grid,
                                                                  const int Fs,
                                                                  t_sblock_pattern& sblock_pattern,
                                                                  const std::vector<vtr::Matrix<int>>& Fc_out,
                                                                  vtr::NdMatrix<int, 3>& Fc_xofs,
                                                                  vtr::NdMatrix<int, 3>& Fc_yofs,
                                                                  const t_chan_width& chan_width,
                                                                  const int wire_to_ipin_switch,
                                                                  const int wire_to_pin_between_dice_switch,
                                                                  const int custom_3d_sb_fanin_fanout,
                                                                  const int delayless_switch,
                                                                  const enum e_directionality directionality,
                                                                  bool* Fc_clipped,
                                                                  const std::vector<t_direct_inf>& directs,
                                                                  const std::vector<t_clb_to_clb_directs>& clb_to_clb_directs,
                                                                  bool is_global_graph,
                                                                  const enum e_clock_modeling clock_modeling,
                                                                  bool /*is_flat*/,
                                                                  const int route_verbosity) {
    //We take special care when creating RR graph edges (there are typically many more
    //edges than nodes in an RR graph).
    //
    //In particular, all the following build_*() functions do not create the edges, but
    //instead record the edges they wish to create in rr_edges_to_create.
    //
    //We uniquify the edges to be created (avoiding any duplicates), and create
    //the edges in alloc_and_load_edges().
    //
    //By doing things in this manner we ensure we know exactly how many edges leave each RR
    //node, which avoids resizing the RR edge arrays (which can cause significant memory
    //fragmentation, and significantly increasing peak memory usage). This is important since
    //RR graph creation is the high-watermark of VPR's memory use.
    t_rr_edge_info_set rr_edges_to_create;

    /* If Fc gets clipped, this will be flagged to true */
    *Fc_clipped = false;

    /* This function is called to build the general routing graph resoruces. Thus, 
     * the edges are not remapped yet.*/
    bool switches_remapped = false;

    int num_edges = 0;
    /* Connection SINKS and SOURCES to their pins - Initializing IPINs/OPINs. */
    for (int layer = 0; layer < grid.get_num_layers(); ++layer) {
        for (int i = 0; i < (int)grid.width(); ++i) {
            for (int j = 0; j < (int)grid.height(); ++j) {
                if (grid.get_width_offset({i, j, layer}) == 0 && grid.get_height_offset({i, j, layer}) == 0) {
                    t_physical_tile_type_ptr physical_tile = grid.get_physical_type({i, j, layer});
                    std::vector<int> class_num_vec;
                    std::vector<int> pin_num_vec;
                    class_num_vec = get_tile_root_classes(physical_tile);
                    pin_num_vec = get_tile_root_pins(physical_tile);
                    add_classes_rr_graph(rr_graph_builder,
                                         class_num_vec,
                                         layer,
                                         i,
                                         j,
                                         physical_tile);

                    add_pins_rr_graph(rr_graph_builder,
                                      pin_num_vec,
                                      layer,
                                      i,
                                      j,
                                      physical_tile);

                    connect_src_sink_to_pins(rr_graph_builder,
                                             class_num_vec,
                                             layer,
                                             i,
                                             j,
                                             rr_edges_to_create,
                                             delayless_switch,
                                             physical_tile,
                                             switches_remapped);

                    //Create the actual SOURCE->OPIN, IPIN->SINK edges
                    uniquify_edges(rr_edges_to_create);
                    alloc_and_load_edges(rr_graph_builder, rr_edges_to_create);
                    num_edges += rr_edges_to_create.size();
                    rr_edges_to_create.clear();
                }
            }
        }
    }

    VTR_LOGV(route_verbosity > 1, "SOURCE->OPIN and IPIN->SINK edge count:%d\n", num_edges);
    num_edges = 0;
    /* Build opins */
    int rr_edges_before_directs = 0;
    for (int layer = 0; layer < grid.get_num_layers(); layer++) {
        for (size_t i = 0; i < grid.width(); ++i) {
            for (size_t j = 0; j < grid.height(); ++j) {
                for (e_side side : TOTAL_2D_SIDES) {
                    if (BI_DIRECTIONAL == directionality) {
                        build_bidir_rr_opins(rr_graph_builder, rr_graph, layer, i, j, side,
                                             opin_to_track_map, Fc_out, rr_edges_to_create, chan_details_x,
                                             chan_details_y,
                                             grid,
                                             directs, clb_to_clb_directs, num_seg_types);
                    } else {
                        VTR_ASSERT(UNI_DIRECTIONAL == directionality);
                        bool clipped;
                        build_unidir_rr_opins(rr_graph_builder, rr_graph, layer, i, j, side, grid, Fc_out, chan_width,
                                              chan_details_x, chan_details_y, Fc_xofs, Fc_yofs,
                                              rr_edges_to_create, &clipped, seg_index_map,
                                              directs, clb_to_clb_directs, num_seg_types,
                                              rr_edges_before_directs);
                        if (clipped) {
                            *Fc_clipped = true;
                        }
                    }

                    //Create the actual OPIN->CHANX/CHANY edges
                    uniquify_edges(rr_edges_to_create);
                    alloc_and_load_edges(rr_graph_builder, rr_edges_to_create);
                    num_edges += rr_edges_to_create.size();
                    rr_edges_to_create.clear();
                }
            }
        }
    }

    VTR_LOGV(route_verbosity > 1, "OPIN->CHANX/CHANY edge count before creating direct connections: %d\n", rr_edges_before_directs);
    VTR_LOGV(route_verbosity > 1, "OPIN->CHANX/CHANY edge count after creating direct connections: %d\n", num_edges);

    num_edges = 0;
    /* Build channels */
    VTR_ASSERT(Fs % 3 == 0);

    /* In case of multi-die FPGA and a custom 3D SB, we keep track of how many 3D connections have been already made for each x,y location */
    vtr::NdMatrix<int, 2> num_of_3d_conns_custom_SB;

    t_rr_edge_info_set des_3d_rr_edges_to_create;
    if (grid.get_num_layers() > 1 && sb_conn_map != nullptr) {
        num_of_3d_conns_custom_SB.resize(std::array<size_t, 2>{grid.width(), grid.height()}, 0);
    }

    for (size_t i = 0; i < grid.width() - 1; ++i) {
        for (size_t j = 0; j < grid.height() - 1; ++j) {
            for (int layer = 0; layer < grid.get_num_layers(); ++layer) {
                auto& device_ctx = g_vpr_ctx.device();
                /* Skip the current die if architecture file specifies that it doesn't require inter-cluster programmable resource routing */
                if (!device_ctx.inter_cluster_prog_routing_resources.at(layer)) {
                    continue;
                }
                /* In multi-die FPGAs with track-to-track connections between layers, we need to load newly added length-0 CHANX nodes
                 * These extra nodes can be driven from many tracks in the source layer and can drive multiple tracks in the destination layer,
                 * since these die-crossing connections have more delays.
                 */
                if (grid.get_num_layers() > 1 && sb_conn_map != nullptr) {
                    //custom switch block defined in the architecture
                    VTR_ASSERT(sblock_pattern.empty() && switch_block_conn.empty());
                    build_inter_die_custom_sb_rr_chan(rr_graph_builder, layer, i, j, CHANX_COST_INDEX_START, chan_width,
                                                      chan_details_x);
                }

                if (i > 0) {
                    int tracks_per_chan = ((is_global_graph) ? 1 : chan_width.x_list[j]);
                    build_rr_chan(rr_graph_builder, layer, i, j, e_rr_type::CHANX, track_to_pin_lookup_x, sb_conn_map,
                                  switch_block_conn,
                                  num_of_3d_conns_custom_SB, CHANX_COST_INDEX_START,
                                  chan_width, grid, tracks_per_chan,
                                  sblock_pattern, Fs / 3, chan_details_x, chan_details_y,
                                  rr_edges_to_create, des_3d_rr_edges_to_create,
                                  wire_to_ipin_switch,
                                  wire_to_pin_between_dice_switch,
                                  custom_3d_sb_fanin_fanout,
                                  delayless_switch,
                                  directionality);

                    //Create the actual CHAN->CHAN edges
                    uniquify_edges(rr_edges_to_create);
                    alloc_and_load_edges(rr_graph_builder, rr_edges_to_create);
                    num_edges += rr_edges_to_create.size();

                    rr_edges_to_create.clear();
                }
                if (j > 0) {
                    int tracks_per_chan = ((is_global_graph) ? 1 : chan_width.y_list[i]);
                    build_rr_chan(rr_graph_builder, layer, i, j, e_rr_type::CHANY, track_to_pin_lookup_y, sb_conn_map,
                                  switch_block_conn,
                                  num_of_3d_conns_custom_SB, CHANX_COST_INDEX_START + num_seg_types_x,
                                  chan_width, grid, tracks_per_chan,
                                  sblock_pattern, Fs / 3, chan_details_x, chan_details_y,
                                  rr_edges_to_create, des_3d_rr_edges_to_create,
                                  wire_to_ipin_switch,
                                  wire_to_pin_between_dice_switch,
                                  custom_3d_sb_fanin_fanout,
                                  delayless_switch,
                                  directionality);

                    //Create the actual CHAN->CHAN edges
                    uniquify_edges(rr_edges_to_create);
                    alloc_and_load_edges(rr_graph_builder, rr_edges_to_create);
                    num_edges += rr_edges_to_create.size();

                    rr_edges_to_create.clear();
                }
            }
        }
    }

    if (grid.get_num_layers() > 1 && sb_conn_map != nullptr) {
        uniquify_edges(des_3d_rr_edges_to_create);
        alloc_and_load_edges(rr_graph_builder, des_3d_rr_edges_to_create);
        num_edges += des_3d_rr_edges_to_create.size();
        des_3d_rr_edges_to_create.clear();
    }

    VTR_LOGV(route_verbosity > 1, "CHAN->CHAN type edge count:%d\n", num_edges);

    num_edges = 0;
    std::function<void(t_chan_width*)> update_chan_width = [](t_chan_width*) noexcept {};
    if (clock_modeling == DEDICATED_NETWORK) {
        ClockRRGraphBuilder builder(chan_width, grid, &L_rr_node, &rr_graph_builder);
        builder.create_and_append_clock_rr_graph(num_seg_types_x, &rr_edges_to_create);
        uniquify_edges(rr_edges_to_create);
        alloc_and_load_edges(rr_graph_builder, rr_edges_to_create);
        num_edges += rr_edges_to_create.size();

        rr_edges_to_create.clear();
        update_chan_width = [builder](t_chan_width* c) {
            builder.update_chan_width(c);
        };
        VTR_LOG("\n Dedicated clock network edge count: %d \n", num_edges);
    }

    rr_graph_builder.init_fan_in();

    return update_chan_width;
}

static void set_clusters_pin_chains(const ClusteredNetlist& clb_nlist,
                                    vtr::vector<ClusterBlockId, t_cluster_pin_chain>& pin_chains,
                                    bool is_flat) {
    VTR_ASSERT(is_flat);

    const auto& block_locs = g_vpr_ctx.placement().block_locs();

    for (ClusterBlockId cluster_blk_id : clb_nlist.blocks()) {
        t_pl_loc block_loc = block_locs[cluster_blk_id].loc;
        int abs_cap = block_loc.sub_tile;
        const auto [physical_type, sub_tile, rel_cap, logical_block] = get_cluster_blk_physical_spec(cluster_blk_id);

        auto cluster_pins = get_cluster_block_pins(physical_type,
                                                   cluster_blk_id,
                                                   abs_cap);
        // Get the chains of nodes - Each chain would collapse into a single node
        t_cluster_pin_chain nodes_to_collapse = get_cluster_directly_connected_nodes(cluster_pins,
                                                                                     physical_type,
                                                                                     logical_block,
                                                                                     is_flat);
        pin_chains[cluster_blk_id] = std::move(nodes_to_collapse);
    }
}

static vtr::vector<ClusterBlockId, std::unordered_set<int>> get_pin_chains_flat(const vtr::vector<ClusterBlockId, t_cluster_pin_chain>& pin_chains) {
    vtr::vector<ClusterBlockId, std::unordered_set<int>> chain_pin_nums(pin_chains.size());

    for (int cluster_id_num = 0; cluster_id_num < (int)pin_chains.size(); cluster_id_num++) {
        auto cluster_id = ClusterBlockId(cluster_id_num);
        const auto& cluster_pin_chain_num = pin_chains[cluster_id].pin_chain_idx;
        chain_pin_nums[cluster_id].reserve(cluster_pin_chain_num.size());
        for (int pin_num = 0; pin_num < (int)cluster_pin_chain_num.size(); pin_num++) {
            if (cluster_pin_chain_num[pin_num] != OPEN) {
                chain_pin_nums[cluster_id].insert(pin_num);
            }
        }
    }

    return chain_pin_nums;
}
static void alloc_and_load_intra_cluster_rr_graph(RRGraphBuilder& rr_graph_builder,
                                                  const DeviceGrid& grid,
                                                  const int delayless_switch,
                                                  const vtr::vector<ClusterBlockId, t_cluster_pin_chain>& pin_chains,
                                                  const vtr::vector<ClusterBlockId, std::unordered_set<int>>& chain_pin_nums,
                                                  float R_minW_nmos,
                                                  float R_minW_pmos,
                                                  bool is_flat,
                                                  bool load_rr_graph) {
    t_rr_edge_info_set rr_edges_to_create;
    int num_edges = 0;

    for (int layer = 0; layer < grid.get_num_layers(); layer++) {
        for (int i = 0; i < (int)grid.width(); ++i) {
            for (int j = 0; j < (int)grid.height(); ++j) {
                if (grid.get_width_offset({i, j, layer}) == 0 && grid.get_height_offset({i, j, layer}) == 0) {
                    t_physical_tile_type_ptr physical_tile = grid.get_physical_type({i, j, layer});
                    std::vector<int> class_num_vec;
                    std::vector<int> pin_num_vec;
                    class_num_vec = get_cluster_netlist_intra_tile_classes_at_loc(layer, i, j, physical_tile);
                    pin_num_vec = get_cluster_netlist_intra_tile_pins_at_loc(layer,
                                                                             i,
                                                                             j,
                                                                             pin_chains,
                                                                             chain_pin_nums,
                                                                             physical_tile);
                    add_classes_rr_graph(rr_graph_builder,
                                         class_num_vec,
                                         layer,
                                         i,
                                         j,
                                         physical_tile);

                    add_pins_rr_graph(rr_graph_builder,
                                      pin_num_vec,
                                      layer,
                                      i,
                                      j,
                                      physical_tile);

                    connect_src_sink_to_pins(rr_graph_builder,
                                             class_num_vec,
                                             layer,
                                             i,
                                             j,
                                             rr_edges_to_create,
                                             delayless_switch,
                                             physical_tile,
                                             load_rr_graph);

                    //Create the actual SOURCE->OPIN, IPIN->SINK edges
                    uniquify_edges(rr_edges_to_create);
                    alloc_and_load_edges(rr_graph_builder, rr_edges_to_create);
                    num_edges += rr_edges_to_create.size();
                    rr_edges_to_create.clear();
                }
            }
        }
    }

    VTR_LOG("Internal SOURCE->OPIN and IPIN->SINK edge count:%d\n", num_edges);
    num_edges = 0;
    {
        vtr::ScopedStartFinishTimer timer("Adding Internal Edges");
        // Add intra-tile edges
        add_intra_cluster_edges_rr_graph(rr_graph_builder,
                                         rr_edges_to_create,
                                         grid,
                                         pin_chains,
                                         R_minW_nmos,
                                         R_minW_pmos,
                                         num_edges,
                                         is_flat,
                                         load_rr_graph);
    }

    VTR_LOG("Internal edge count:%d\n", num_edges);

    rr_graph_builder.init_fan_in();
}

static void add_classes_rr_graph(RRGraphBuilder& rr_graph_builder,
                                 const std::vector<int>& class_num_vec,
                                 const int layer,
                                 const int root_x,
                                 const int root_y,
                                 t_physical_tile_type_ptr physical_type) {
    auto& mutable_device_ctx = g_vpr_ctx.mutable_device();

    for (auto class_num : class_num_vec) {
        auto class_type = get_class_type_from_class_physical_num(physical_type, class_num);
        RRNodeId class_inode = get_class_rr_node_id(rr_graph_builder.node_lookup(), physical_type, layer, root_x, root_y, class_num);
        VTR_ASSERT(class_inode != RRNodeId::INVALID());
        int class_num_pins = get_class_num_pins_from_class_physical_num(physical_type, class_num);
        if (class_type == DRIVER) {
            rr_graph_builder.set_node_cost_index(class_inode, RRIndexedDataId(SOURCE_COST_INDEX));
            rr_graph_builder.set_node_type(class_inode, e_rr_type::SOURCE);
        } else {
            VTR_ASSERT(class_type == RECEIVER);

            rr_graph_builder.set_node_cost_index(class_inode, RRIndexedDataId(SINK_COST_INDEX));
            rr_graph_builder.set_node_type(class_inode, e_rr_type::SINK);
        }
        VTR_ASSERT(class_num_pins <= std::numeric_limits<short>::max());
        rr_graph_builder.set_node_capacity(class_inode, (short)class_num_pins);
        VTR_ASSERT(root_x <= std::numeric_limits<short>::max() && root_y <= std::numeric_limits<short>::max());
        rr_graph_builder.set_node_coordinates(class_inode, (short)root_x, (short)root_y, (short)(root_x + physical_type->width - 1), (short)(root_y + physical_type->height - 1));
        VTR_ASSERT(layer <= std::numeric_limits<short>::max());
        rr_graph_builder.set_node_layer(class_inode, layer);
        float R = 0.;
        float C = 0.;
        rr_graph_builder.set_node_rc_index(class_inode, NodeRCIndex(find_create_rr_rc_data(R, C, mutable_device_ctx.rr_rc_data)));
        rr_graph_builder.set_node_class_num(class_inode, class_num);
    }
}

static void add_pins_rr_graph(RRGraphBuilder& rr_graph_builder,
                              const std::vector<int>& pin_num_vec,
                              const int layer,
                              const int i,
                              const int j,
                              t_physical_tile_type_ptr physical_type) {
    auto& mutable_device_ctx = g_vpr_ctx.mutable_device();
    const auto& node_lookup = rr_graph_builder.node_lookup();
    for (auto pin_num : pin_num_vec) {
        e_pin_type pin_type = get_pin_type_from_pin_physical_num(physical_type, pin_num);
        VTR_ASSERT(pin_type == DRIVER || pin_type == RECEIVER);
        std::vector<int> x_offset_vec;
        std::vector<int> y_offset_vec;
        std::vector<e_side> pin_sides_vec;
        std::tie(x_offset_vec, y_offset_vec, pin_sides_vec) = get_pin_coordinates(physical_type, pin_num, std::vector<e_side>(TOTAL_2D_SIDES.begin(), TOTAL_2D_SIDES.end()));
        VTR_ASSERT(!pin_sides_vec.empty());
        for (int pin_coord = 0; pin_coord < (int)pin_sides_vec.size(); pin_coord++) {
            int x_offset = x_offset_vec[pin_coord];
            int y_offset = y_offset_vec[pin_coord];
            e_side pin_side = pin_sides_vec[pin_coord];
            auto node_type = (pin_type == DRIVER) ? e_rr_type::OPIN : e_rr_type::IPIN;
            RRNodeId node_id = node_lookup.find_node(layer,
                                                     i + x_offset,
                                                     j + y_offset,
                                                     node_type,
                                                     pin_num,
                                                     pin_side);
            if (node_id != RRNodeId::INVALID()) {
                if (pin_type == RECEIVER) {
                    rr_graph_builder.set_node_cost_index(node_id, RRIndexedDataId(IPIN_COST_INDEX));
                } else {
                    VTR_ASSERT(pin_type == DRIVER);
                    rr_graph_builder.set_node_cost_index(node_id, RRIndexedDataId(OPIN_COST_INDEX));
                }

                rr_graph_builder.set_node_type(node_id, node_type);
                rr_graph_builder.set_node_capacity(node_id, 1);
                float R = 0.;
                float C = 0.;
                rr_graph_builder.set_node_rc_index(node_id, NodeRCIndex(find_create_rr_rc_data(R, C, mutable_device_ctx.rr_rc_data)));
                rr_graph_builder.set_node_pin_num(node_id, pin_num);
                //Note that we store the grid tile location and side where the pin is located,
                //which greatly simplifies the drawing code
                //For those pins located on multiple sides, we save the rr node index
                //for the pin on all sides at which it exists
                //As such, multipler driver problem can be avoided.
                rr_graph_builder.set_node_coordinates(node_id,
                                                      i + x_offset,
                                                      j + y_offset,
                                                      i + x_offset,
                                                      j + y_offset);
                rr_graph_builder.set_node_layer(node_id, layer);
                rr_graph_builder.add_node_side(node_id, pin_side);
            }
        }
    }
}

static void connect_tile_src_sink_to_pins(RRGraphBuilder& rr_graph_builder,
                                          std::map<int, t_arch_switch_inf>& /*arch_sw_inf_map*/,
                                          const std::vector<int>& class_num_vec,
                                          const int layer,
                                          const int i,
                                          const int j,
                                          t_rr_edge_info_set& rr_edges_to_create,
                                          const int delayless_switch,
                                          t_physical_tile_type_ptr physical_type_ptr) {
    for (auto class_num : class_num_vec) {
        const auto& pin_list = get_pin_list_from_class_physical_num(physical_type_ptr, class_num);
        auto class_type = get_class_type_from_class_physical_num(physical_type_ptr, class_num);
        RRNodeId class_rr_node_id = get_class_rr_node_id(rr_graph_builder.node_lookup(), physical_type_ptr, layer, i, j, class_num);
        VTR_ASSERT(class_rr_node_id != RRNodeId::INVALID());
        //bool is_primitive = is_primitive_pin(physical_type_ptr, pin_list[0]);
        //t_logical_block_type_ptr logical_block = is_primitive ? get_logical_block_from_pin_physical_num(physical_type_ptr, pin_list[0]) : nullptr;
        for (auto pin_num : pin_list) {
            RRNodeId pin_rr_node_id = get_pin_rr_node_id(rr_graph_builder.node_lookup(), physical_type_ptr, layer, i, j, pin_num);
            if (pin_rr_node_id == RRNodeId::INVALID()) {
                VTR_LOG_ERROR("In block (%d, %d, %d) pin num: %d doesn't exist to be connected to class %d\n",
                              layer,
                              i,
                              j,
                              pin_num,
                              class_num);
                continue;
            }
            auto pin_type = get_pin_type_from_pin_physical_num(physical_type_ptr, pin_num);
            if (class_type == DRIVER) {
                VTR_ASSERT(pin_type == DRIVER);
                rr_edges_to_create.emplace_back(class_rr_node_id, pin_rr_node_id, delayless_switch, false);
            } else {
                VTR_ASSERT(class_type == RECEIVER);
                VTR_ASSERT(pin_type == RECEIVER);
                rr_edges_to_create.emplace_back(pin_rr_node_id, class_rr_node_id, delayless_switch, false);
            }
        }
    }
}

static void connect_src_sink_to_pins(RRGraphBuilder& rr_graph_builder,
                                     const std::vector<int>& class_num_vec,
                                     const int layer,
                                     const int i,
                                     const int j,
                                     t_rr_edge_info_set& rr_edges_to_create,
                                     const int delayless_switch,
                                     t_physical_tile_type_ptr physical_type_ptr,
                                     bool switches_remapped) {
    for (auto class_num : class_num_vec) {
        const auto& pin_list = get_pin_list_from_class_physical_num(physical_type_ptr, class_num);
        auto class_type = get_class_type_from_class_physical_num(physical_type_ptr, class_num);
        RRNodeId class_rr_node_id = get_class_rr_node_id(rr_graph_builder.node_lookup(), physical_type_ptr, layer, i, j, class_num);
        VTR_ASSERT(class_rr_node_id != RRNodeId::INVALID());
        for (auto pin_num : pin_list) {
            RRNodeId pin_rr_node_id = get_pin_rr_node_id(rr_graph_builder.node_lookup(), physical_type_ptr, layer, i, j, pin_num);
            if (pin_rr_node_id == RRNodeId::INVALID()) {
                VTR_LOG_ERROR("In block (%d, %d, %d) pin num: %d doesn't exist to be connected to class %d\n",
                              layer,
                              i,
                              j,
                              pin_num,
                              class_num);
                continue;
            }
            auto pin_type = get_pin_type_from_pin_physical_num(physical_type_ptr, pin_num);
            if (class_type == DRIVER) {
                VTR_ASSERT(pin_type == DRIVER);
                rr_edges_to_create.emplace_back(class_rr_node_id, pin_rr_node_id, delayless_switch, switches_remapped);
            } else {
                VTR_ASSERT(class_type == RECEIVER);
                VTR_ASSERT(pin_type == RECEIVER);
                rr_edges_to_create.emplace_back(pin_rr_node_id, class_rr_node_id, delayless_switch, switches_remapped);
            }
        }
    }
}

static void alloc_and_load_tile_rr_graph(RRGraphBuilder& rr_graph_builder,
                                         std::map<int, t_arch_switch_inf>& arch_sw_inf_map,
                                         t_physical_tile_type_ptr physical_tile,
                                         int layer,
                                         int root_x,
                                         int root_y,
                                         const int delayless_switch) {
    t_rr_edge_info_set rr_edges_to_create;

    auto class_num_range = get_flat_tile_primitive_classes(physical_tile);
    auto pin_num_vec = get_flat_tile_pins(physical_tile);

    std::vector<int> class_num_vec(class_num_range.total_num());
    std::iota(class_num_vec.begin(), class_num_vec.end(), class_num_range.low);

    add_classes_rr_graph(rr_graph_builder,
                         class_num_vec,
                         layer,
                         root_x,
                         root_y,
                         physical_tile);

    add_pins_rr_graph(rr_graph_builder,
                      pin_num_vec,
                      layer,
                      root_x,
                      root_y,
                      physical_tile);

    connect_tile_src_sink_to_pins(rr_graph_builder,
                                  arch_sw_inf_map,
                                  class_num_vec,
                                  layer,
                                  root_x,
                                  root_y,
                                  rr_edges_to_create,
                                  delayless_switch,
                                  physical_tile);

    uniquify_edges(rr_edges_to_create);
    alloc_and_load_edges(rr_graph_builder, rr_edges_to_create);
    rr_edges_to_create.clear();

    add_intra_tile_edges_rr_graph(rr_graph_builder,
                                  rr_edges_to_create,
                                  physical_tile,
                                  layer,
                                  root_x,
                                  root_y);

    uniquify_edges(rr_edges_to_create);
    alloc_and_load_edges(rr_graph_builder, rr_edges_to_create);
    rr_edges_to_create.clear();

    rr_graph_builder.init_fan_in();

    rr_graph_builder.rr_nodes().shrink_to_fit();
}

static void build_bidir_rr_opins(RRGraphBuilder& rr_graph_builder,
                                 const RRGraphView& rr_graph,
                                 const int layer,
                                 const int i,
                                 const int j,
                                 const e_side side,
                                 const t_pin_to_track_lookup& opin_to_track_map,
                                 const std::vector<vtr::Matrix<int>>& Fc_out,
                                 t_rr_edge_info_set& rr_edges_to_create,
                                 const t_chan_details& chan_details_x,
                                 const t_chan_details& chan_details_y,
                                 const DeviceGrid& grid,
                                 const std::vector<t_direct_inf>& directs,
                                 const std::vector<t_clb_to_clb_directs>& clb_to_clb_directs,
                                 const int num_seg_types) {
    //Don't connect pins which are not adjacent to channels around the perimeter
    if ((i == 0 && side != RIGHT)
        || (i == int(grid.width() - 1) && side != LEFT)
        || (j == 0 && side != TOP)
        || (j == int(grid.height() - 1) && side != BOTTOM)) {
        return;
    }

    auto type = grid.get_physical_type({i, j, layer});
    int width_offset = grid.get_width_offset({i, j, layer});
    int height_offset = grid.get_height_offset({i, j, layer});

    const vtr::Matrix<int>& Fc = Fc_out[type->index];

    for (int pin_index = 0; pin_index < type->num_pins; ++pin_index) {
        /* We only are working with opins so skip non-drivers */
        if (get_pin_type_from_pin_physical_num(type, pin_index) != DRIVER) {
            continue;
        }

        /* Can't do anything if pin isn't at this location */
        if (0 == type->pinloc[width_offset][height_offset][side][pin_index]) {
            continue;
        }

        /* get number of tracks that this pin connects to */
        int total_pin_Fc = 0;
        for (int iseg = 0; iseg < num_seg_types; iseg++) {
            total_pin_Fc += Fc[pin_index][iseg];
        }

        RRNodeId node_index = rr_graph_builder.node_lookup().find_node(layer, i, j, e_rr_type::OPIN, pin_index, side);
        VTR_ASSERT(node_index);

        for (auto connected_layer : get_layers_pin_is_connected_to(type, layer, pin_index)) {
            if (total_pin_Fc > 0) {
                get_bidir_opin_connections(rr_graph_builder, layer, connected_layer, i, j, pin_index,
                                           node_index, rr_edges_to_create, opin_to_track_map,
                                           chan_details_x,
                                           chan_details_y);
            }
        }

        /* Add in direct connections */
        get_opin_direct_connections(rr_graph_builder, rr_graph, layer, i, j, side, pin_index,
                                    node_index, rr_edges_to_create,
                                    directs, clb_to_clb_directs);
    }
}

void free_rr_graph() {
    /* Frees all the routing graph data structures, if they have been       *
     * allocated.  I use rr_mem_chunk_list_head as a flag to indicate       *
     * whether or not the graph has been allocated -- if it is not NULL,    *
     * a routing graph exists and can be freed.  Hence, you can call this   *
     * routine even if you're not sure of whether a rr_graph exists or not. */

    /* Before adding any more free calls here, be sure the data is NOT chunk *
     * allocated, as ALL the chunk allocated data is already free!           */
    auto& device_ctx = g_vpr_ctx.mutable_device();

    device_ctx.loaded_rr_graph_filename.clear();
    device_ctx.loaded_rr_edge_override_filename.clear();

    device_ctx.rr_graph_builder.clear();

    device_ctx.rr_node_track_ids.clear();

    device_ctx.rr_indexed_data.clear();

    device_ctx.switch_fanin_remap.clear();

    device_ctx.rr_graph_is_flat = false;

    invalidate_router_lookahead_cache();
}

static void build_cluster_internal_edges(RRGraphBuilder& rr_graph_builder,
                                         int& num_collapsed_nodes,
                                         ClusterBlockId cluster_blk_id,
                                         const int layer,
                                         const int i,
                                         const int j,
                                         const int abs_cap,
                                         float R_minW_nmos,
                                         float R_minW_pmos,
                                         t_rr_edge_info_set& rr_edges_to_create,
                                         const t_cluster_pin_chain& nodes_to_collapse,
                                         const DeviceGrid& grid,
                                         bool is_flat,
                                         bool load_rr_graph) {
    VTR_ASSERT(is_flat);
    /* Internal edges are added from the start tile */
    int width_offset = grid.get_width_offset({i, j, layer});
    int height_offset = grid.get_height_offset({i, j, layer});
    VTR_ASSERT(width_offset == 0 && height_offset == 0);

    auto& cluster_net_list = g_vpr_ctx.clustering().clb_nlist;

    t_physical_tile_type_ptr physical_type;
    const t_sub_tile* sub_tile;
    int rel_cap;
    t_logical_block_type_ptr logical_block;
    std::tie(physical_type, sub_tile, rel_cap, logical_block) = get_cluster_blk_physical_spec(cluster_blk_id);
    VTR_ASSERT(abs_cap < physical_type->capacity);
    VTR_ASSERT(rel_cap >= 0);

    auto cluster_pins = get_cluster_block_pins(physical_type,
                                               cluster_blk_id,
                                               abs_cap);

    const t_pb* pb = cluster_net_list.block_pb(cluster_blk_id);
    std::list<const t_pb*> pb_q;
    pb_q.push_back(pb);

    while (!pb_q.empty()) {
        pb = pb_q.front();
        pb_q.pop_front();

        add_pb_edges(rr_graph_builder,
                     rr_edges_to_create,
                     physical_type,
                     sub_tile,
                     logical_block,
                     pb,
                     nodes_to_collapse,
                     R_minW_nmos,
                     R_minW_pmos,
                     rel_cap,
                     layer,
                     i,
                     j,
                     load_rr_graph);

        add_pb_child_to_list(pb_q, pb);
    }

    // Edges going in/out of the nodes on the chain are not added by the previous funtions, they are added
    // by this function
    num_collapsed_nodes += add_edges_for_collapsed_nodes(rr_graph_builder,
                                                         rr_edges_to_create,
                                                         physical_type,
                                                         logical_block,
                                                         cluster_pins,
                                                         nodes_to_collapse,
                                                         R_minW_nmos,
                                                         R_minW_pmos,
                                                         layer,
                                                         i,
                                                         j,
                                                         load_rr_graph);
}

static void add_pb_edges(RRGraphBuilder& rr_graph_builder,
                         t_rr_edge_info_set& rr_edges_to_create,
                         t_physical_tile_type_ptr physical_type,
                         const t_sub_tile* sub_tile,
                         t_logical_block_type_ptr logical_block,
                         const t_pb* pb,
                         const t_cluster_pin_chain& nodes_to_collapse,
                         float R_minW_nmos,
                         float R_minW_pmos,
                         int rel_cap,
                         int layer,
                         int i,
                         int j,
                         bool switches_remapped) {
    auto pin_num_range = get_pb_pins(physical_type,
                                     sub_tile,
                                     logical_block,
                                     pb,
                                     rel_cap);
    const auto& chain_sinks = nodes_to_collapse.chain_sink;
    const auto& pin_chain_idx = nodes_to_collapse.pin_chain_idx;
    for (auto pin_physical_num = pin_num_range.low; pin_physical_num <= pin_num_range.high; pin_physical_num++) {
        // The pin belongs to a chain - outgoing edges from this pin will be added later unless it is the sink of the chain
        // If a pin is on tile or it is a primitive pin, then it is not collapsed. Hence, we need to add it's connections. The only connection
        // outgoing from these pins is the connection to the chain sink which will be added later
        int chain_num = pin_chain_idx[pin_physical_num];
        bool primitive_pin = is_primitive_pin(physical_type, pin_physical_num);
        bool pin_on_tile = is_pin_on_tile(physical_type, pin_physical_num);
        if (chain_num != OPEN && chain_sinks[chain_num] != pin_physical_num && !primitive_pin && !pin_on_tile) {
            continue;
        }
        auto parent_pin_node_id = get_pin_rr_node_id(rr_graph_builder.node_lookup(),
                                                     physical_type,
                                                     layer,
                                                     i,
                                                     j,
                                                     pin_physical_num);
        VTR_ASSERT(parent_pin_node_id != RRNodeId::INVALID());

        auto conn_pins_physical_num = get_physical_pin_sink_pins(physical_type,
                                                                 logical_block,
                                                                 pin_physical_num);

        for (auto conn_pin_physical_num : conn_pins_physical_num) {
            // The pin belongs to a chain - incoming edges to this pin will be added later unless it is the sink of the chain
            int conn_pin_chain_num = pin_chain_idx[conn_pin_physical_num];
            primitive_pin = is_primitive_pin(physical_type, conn_pin_physical_num);
            pin_on_tile = is_pin_on_tile(physical_type, conn_pin_physical_num);
            if (conn_pin_chain_num != OPEN && chain_sinks[conn_pin_chain_num] != conn_pin_physical_num && !primitive_pin && !pin_on_tile) {
                continue;
            }
            auto conn_pin_node_id = get_pin_rr_node_id(rr_graph_builder.node_lookup(),
                                                       physical_type,
                                                       layer,
                                                       i,
                                                       j,
                                                       conn_pin_physical_num);
            // If the node_id is INVALID it means that it belongs to a pin which is not added to the RR Graph. The pin is not added
            // since it belongs to a certain mode or block which is not used in clustered netlist
            if (conn_pin_node_id == RRNodeId::INVALID()) {
                continue;
            }
            int sw_idx = get_edge_sw_arch_idx(physical_type,
                                              logical_block,
                                              pin_physical_num,
                                              conn_pin_physical_num);

            if (switches_remapped) {
                auto& all_sw_inf = g_vpr_ctx.mutable_device().all_sw_inf;
                float delay = g_vpr_ctx.device().all_sw_inf.at(sw_idx).Tdel();
                bool is_new_sw;
                std::tie(is_new_sw, sw_idx) = find_create_intra_cluster_sw(rr_graph_builder,
                                                                           all_sw_inf,
                                                                           R_minW_nmos,
                                                                           R_minW_pmos,
                                                                           switches_remapped,
                                                                           delay);
            }
            rr_edges_to_create.emplace_back(parent_pin_node_id, conn_pin_node_id, sw_idx, switches_remapped);
        }
    }
}

static int add_edges_for_collapsed_nodes(RRGraphBuilder& rr_graph_builder,
                                         t_rr_edge_info_set& rr_edges_to_create,
                                         t_physical_tile_type_ptr physical_type,
                                         t_logical_block_type_ptr logical_block,
                                         const std::vector<int>& cluster_pins,
                                         const t_cluster_pin_chain& nodes_to_collapse,
                                         float R_minW_nmos,
                                         float R_minW_pmos,
                                         int layer,
                                         int i,
                                         int j,
                                         bool load_rr_graph) {
    // Store the cluster pins in a set to make the search more run-time efficient
    std::unordered_set<int> cluster_pins_set(cluster_pins.begin(), cluster_pins.end());

    int num_collapsed_pins = 0;
    int num_chain = (int)nodes_to_collapse.chains.size();

    for (int chain_idx = 0; chain_idx < num_chain; chain_idx++) {
        const auto& chain = nodes_to_collapse.chains[chain_idx];
        int num_nodes = (int)chain.size();
        VTR_ASSERT(num_nodes > 1);
        std::unordered_set<int> chain_pins = get_chain_pins(nodes_to_collapse.chains[chain_idx]);
        for (int node_idx = 0; node_idx < num_nodes; node_idx++) {
            add_chain_node_fan_in_edges(rr_graph_builder,
                                        rr_edges_to_create,
                                        num_collapsed_pins,
                                        physical_type,
                                        logical_block,
                                        nodes_to_collapse,
                                        cluster_pins_set,
                                        chain_pins,
                                        R_minW_nmos,
                                        R_minW_pmos,
                                        chain_idx,
                                        node_idx,
                                        layer,
                                        i,
                                        j,
                                        load_rr_graph);
        }
    }
    return num_collapsed_pins;
}

static void add_chain_node_fan_in_edges(RRGraphBuilder& rr_graph_builder,
                                        t_rr_edge_info_set& rr_edges_to_create,
                                        int& num_collapsed_pins,
                                        t_physical_tile_type_ptr physical_type,
                                        t_logical_block_type_ptr logical_block,
                                        const t_cluster_pin_chain& nodes_to_collapse,
                                        const std::unordered_set<int>& cluster_pins,
                                        const std::unordered_set<int>& chain_pins,
                                        float R_minW_nmos,
                                        float R_minW_pmos,
                                        int chain_idx,
                                        int node_idx,
                                        int layer,
                                        int i,
                                        int j,
                                        bool load_rr_graph) {
    // Chain node pin physical number
    int pin_physical_num = nodes_to_collapse.chains[chain_idx][node_idx].pin_physical_num;
    const auto& pin_chain_idx = nodes_to_collapse.pin_chain_idx;
    int sink_pin_num = nodes_to_collapse.chain_sink[chain_idx];

    bool pin_on_tile = is_pin_on_tile(physical_type, pin_physical_num);
    bool primitive_pin = is_primitive_pin(physical_type, pin_physical_num);

    // The delay of the fan-in edges to the chain node is added to the delay of the chain node to the sink. Thus, the information in
    // all_sw_in needs to updated to reflect this change. In other words, if there isn't any edge with the new delay in all_sw_inf, a new member should
    // be added to all_sw_inf.
    auto& all_sw_inf = g_vpr_ctx.mutable_device().all_sw_inf;

    std::unordered_map<RRNodeId, float> src_node_edge_pair;

    // Get the chain's sink node rr node it.
    RRNodeId sink_rr_node_id = get_pin_rr_node_id(rr_graph_builder.node_lookup(),
                                                  physical_type,
                                                  layer,
                                                  i,
                                                  j,
                                                  sink_pin_num);
    VTR_ASSERT(sink_rr_node_id != RRNodeId::INVALID());

    // None of the incoming/outgoing edges of the chain node, except for the chain sink pins, has been added in the previous functions.
    // Incoming/outgoing edges from the chain sink pins have been added in the previous functions.
    if (pin_physical_num != sink_pin_num) {
        auto pin_type = get_pin_type_from_pin_physical_num(physical_type, pin_physical_num);

        // Since the pins on the tile are connected to channels, etc. we do not collpase them into the intra-cluster nodes.
        // Since the primitve pins are connected to SINK/SRC nodes later, we do not collapse them.

        if (primitive_pin || pin_on_tile) {
            // Based on the previous checks, we put these assertions.
            VTR_ASSERT(!primitive_pin || pin_type == e_pin_type::DRIVER);
            VTR_ASSERT(!pin_on_tile || pin_type == e_pin_type::RECEIVER);
            if (pin_on_tile && is_primitive_pin(physical_type, sink_pin_num)) {
                return;
            } else if (primitive_pin && is_pin_on_tile(physical_type, sink_pin_num)) {
                return;
            }

            float chain_delay = get_delay_directly_connected_pins(physical_type,
                                                                  logical_block,
                                                                  cluster_pins,
                                                                  pin_physical_num,
                                                                  sink_pin_num);
            RRNodeId rr_node_id = get_pin_rr_node_id(rr_graph_builder.node_lookup(),
                                                     physical_type,
                                                     layer,
                                                     i,
                                                     j,
                                                     pin_physical_num);
            VTR_ASSERT(rr_node_id != RRNodeId::INVALID());

            src_node_edge_pair.insert(std::make_pair(rr_node_id, chain_delay));

        } else {
            num_collapsed_pins++;
            auto src_pins = get_src_pins_in_cluster(cluster_pins,
                                                    physical_type,
                                                    logical_block,
                                                    pin_physical_num);
            for (auto src_pin : src_pins) {
                // If the source pin is located on the current chain no edge should be added since the nodes should be collapsed.
                if (pin_chain_idx[src_pin] != OPEN) {
                    if ((pin_chain_idx[src_pin] == chain_idx)) {
                        continue;
                    } else {
                        // If it is located on other chain, src_pin should be the sink of that chain, otherwise the chain is not formed correctly.
                        VTR_ASSERT(src_pin == nodes_to_collapse.chain_sink[pin_chain_idx[src_pin]]);
                    }
                }
                float delay = get_min_delay_to_chain(physical_type,
                                                     logical_block,
                                                     cluster_pins,
                                                     chain_pins,
                                                     src_pin,
                                                     sink_pin_num);
                RRNodeId rr_node_id = get_pin_rr_node_id(rr_graph_builder.node_lookup(),
                                                         physical_type,
                                                         layer,
                                                         i,
                                                         j,
                                                         src_pin);
                VTR_ASSERT(rr_node_id != RRNodeId::INVALID());

                src_node_edge_pair.insert(std::make_pair(rr_node_id, delay));
            }
        }

        for (auto src_pair : src_node_edge_pair) {
            float delay = src_pair.second;
            bool is_rr_sw_id = load_rr_graph;
            bool is_new_sw;
            int sw_id;
            std::tie(is_new_sw, sw_id) = find_create_intra_cluster_sw(rr_graph_builder,
                                                                      all_sw_inf,
                                                                      R_minW_nmos,
                                                                      R_minW_pmos,
                                                                      is_rr_sw_id,
                                                                      delay);

            rr_edges_to_create.emplace_back(src_pair.first, sink_rr_node_id, sw_id, is_rr_sw_id);
        }
    }
}

static float get_min_delay_to_chain(t_physical_tile_type_ptr physical_type,
                                    t_logical_block_type_ptr logical_block,
                                    const std::unordered_set<int>& cluster_pins,
                                    const std::unordered_set<int>& chain_pins,
                                    int pin_physical_num,
                                    int chain_sink_pin) {
    VTR_ASSERT(std::find(chain_pins.begin(), chain_pins.end(), pin_physical_num) == chain_pins.end());
    float min_delay = std::numeric_limits<float>::max();
    auto sink_pins = get_sink_pins_in_cluster(cluster_pins,
                                              physical_type,
                                              logical_block,
                                              pin_physical_num);
    bool sink_pin_found = false;
    for (auto sink_pin : sink_pins) {
        // If the sink is not on the chain, then we do not need to consider it.
        if (std::find(chain_pins.begin(), chain_pins.end(), sink_pin) == chain_pins.end()) {
            continue;
        }
        sink_pin_found = true;
        // Delay to the sink is equal to the delay to chain + chain's delay
        float delay = get_delay_directly_connected_pins(physical_type, logical_block, cluster_pins, sink_pin, chain_sink_pin) + get_edge_delay(physical_type, logical_block, pin_physical_num, sink_pin);
        if (delay < min_delay) {
            min_delay = delay;
        }
    }

    // We assume that the given pin has a sink in the chain.
    VTR_ASSERT(sink_pin_found);
    return min_delay;
}

static std::unordered_set<int> get_chain_pins(const std::vector<t_pin_chain_node>& chain) {
    std::unordered_set<int> chain_pins;
    for (auto node : chain) {
        chain_pins.insert(node.pin_physical_num);
    }
    return chain_pins;
}

/* Allocates/loads edges for nodes belonging to specified channel segment and initializes
 * node properties such as cost, occupancy and capacity */
static void build_rr_chan(RRGraphBuilder& rr_graph_builder,
                          const int layer,
                          const int x_coord,
                          const int y_coord,
                          const e_rr_type chan_type,
                          const t_track_to_pin_lookup& track_to_pin_lookup,
                          t_sb_connection_map* sb_conn_map,
                          const vtr::NdMatrix<std::vector<int>, 3>& switch_block_conn,
                          vtr::NdMatrix<int, 2>& num_of_3d_conns_custom_SB,
                          const int cost_index_offset,
                          const t_chan_width& nodes_per_chan,
                          const DeviceGrid& grid,
                          const int tracks_per_chan,
                          t_sblock_pattern& sblock_pattern,
                          const int Fs_per_side,
                          const t_chan_details& chan_details_x,
                          const t_chan_details& chan_details_y,
                          t_rr_edge_info_set& rr_edges_to_create,
                          t_rr_edge_info_set& des_3d_rr_edges_to_create,
                          const int wire_to_ipin_switch,
                          const int wire_to_pin_between_dice_switch,
                          const int custom_3d_sb_fanin_fanout,
                          const int delayless_switch,
                          const enum e_directionality directionality) {
    /* this function builds both x and y-directed channel segments, so set up our
     * coordinates based on channel type */

    auto& device_ctx = g_vpr_ctx.device();
    auto& mutable_device_ctx = g_vpr_ctx.mutable_device();

    //Initally assumes CHANX
    int seg_coord = x_coord;                           //The absolute coordinate of this segment within the channel
    int chan_coord = y_coord;                          //The absolute coordinate of this channel within the device
    int seg_dimension = device_ctx.grid.width() - 2;   //-2 for no perim channels
    int chan_dimension = device_ctx.grid.height() - 2; //-2 for no perim channels
    const t_chan_details& from_chan_details = (chan_type == e_rr_type::CHANX) ? chan_details_x : chan_details_y;
    const t_chan_details& opposite_chan_details = (chan_type == e_rr_type::CHANX) ? chan_details_y : chan_details_x;
    e_rr_type opposite_chan_type = e_rr_type::CHANY;
    if (chan_type == e_rr_type::CHANY) {
        //Swap values since CHANX was assumed above
        std::swap(seg_coord, chan_coord);
        std::swap(seg_dimension, chan_dimension);
        opposite_chan_type = e_rr_type::CHANX;
    }

    const t_chan_seg_details* seg_details = from_chan_details[x_coord][y_coord].data();

    /* figure out if we're generating switch block edges based on a custom switch block
     * description */
    bool custom_switch_block = false;
    if (sb_conn_map != nullptr) {
        VTR_ASSERT(sblock_pattern.empty() && switch_block_conn.empty());
        custom_switch_block = true;
    }

    /* Loads up all the routing resource nodes in the current channel segment */
    for (int track = 0; track < tracks_per_chan; ++track) {
        if (seg_details[track].length() == 0)
            continue;

        //Start and end coordinates of this segment along the length of the channel
        //Note that these values are in the VPR coordinate system (and do not consider
        //wire directionality), so start correspond to left/bottom and end corresponds to right/top
        int start = get_seg_start(seg_details, track, chan_coord, seg_coord);
        int end = get_seg_end(seg_details, track, start, chan_coord, seg_dimension);

        if (seg_coord > start)
            continue; /* Only process segments which start at this location */
        VTR_ASSERT(seg_coord == start);

        const t_chan_seg_details* from_seg_details = nullptr;
        if (chan_type == e_rr_type::CHANY) {
            from_seg_details = chan_details_y[x_coord][start].data();
        } else {
            from_seg_details = chan_details_x[start][y_coord].data();
        }

        RRNodeId node = rr_graph_builder.node_lookup().find_node(layer, x_coord, y_coord, chan_type, track);

        if (!node) {
            continue;
        }

        /* Add the edges from this track to all it's connected pins into the list */
        get_track_to_pins(rr_graph_builder, layer, start, chan_coord, track, tracks_per_chan, node, rr_edges_to_create,
                          track_to_pin_lookup, seg_details, chan_type, seg_dimension,
                          wire_to_ipin_switch, wire_to_pin_between_dice_switch, directionality);

        /* get edges going from the current track into channel segments which are perpendicular to it */
        if (chan_coord > 0) {
            const t_chan_seg_details* to_seg_details;
            int max_opposite_chan_width;
            if (chan_type == e_rr_type::CHANX) {
                to_seg_details = chan_details_y[start][y_coord].data();
                max_opposite_chan_width = nodes_per_chan.y_max;
            } else {
                VTR_ASSERT(chan_type == e_rr_type::CHANY);
                to_seg_details = chan_details_x[x_coord][start].data();
                max_opposite_chan_width = nodes_per_chan.x_max;
            }
            if (to_seg_details->length() > 0) {
                get_track_to_tracks(rr_graph_builder, layer, chan_coord, start, track, chan_type, chan_coord,
                                    opposite_chan_type, seg_dimension, max_opposite_chan_width, grid,
                                    Fs_per_side, sblock_pattern, num_of_3d_conns_custom_SB, node, rr_edges_to_create,
                                    des_3d_rr_edges_to_create, from_seg_details, to_seg_details, opposite_chan_details,
                                    directionality, custom_3d_sb_fanin_fanout, delayless_switch,
                                    switch_block_conn, sb_conn_map);
            }
        }
        if (chan_coord < chan_dimension) {
            const t_chan_seg_details* to_seg_details;
            int max_opposite_chan_width = 0;
            if (chan_type == e_rr_type::CHANX) {
                to_seg_details = chan_details_y[start][y_coord + 1].data();
                max_opposite_chan_width = nodes_per_chan.y_max;
            } else {
                VTR_ASSERT(chan_type == e_rr_type::CHANY);
                to_seg_details = chan_details_x[x_coord + 1][start].data();
                max_opposite_chan_width = nodes_per_chan.x_max;
            }
            if (to_seg_details->length() > 0) {
                get_track_to_tracks(rr_graph_builder, layer, chan_coord, start, track, chan_type, chan_coord + 1,
                                    opposite_chan_type, seg_dimension, max_opposite_chan_width, grid,
                                    Fs_per_side, sblock_pattern, num_of_3d_conns_custom_SB, node, rr_edges_to_create,
                                    des_3d_rr_edges_to_create, from_seg_details, to_seg_details, opposite_chan_details,
                                    directionality, custom_3d_sb_fanin_fanout, delayless_switch, switch_block_conn, sb_conn_map);
            }
        }

        /* walk over the switch blocks along the source track and implement edges from this track to other tracks
         * in the same channel (i.e. straight-through connections) */
        for (int target_seg = start - 1; target_seg <= end + 1; target_seg++) {
            if (target_seg != start - 1 && target_seg != end + 1) {
                /* skip straight-through connections from midpoint if non-custom switch block.
                 * currently non-custom switch blocks don't properly describe connections from the mid-point of a wire segment
                 * to other segments in the same channel (i.e. straight-through connections) */
                if (!custom_switch_block) {
                    continue;
                }
            }
            if (target_seg > 0 && target_seg < seg_dimension + 1) {
                const t_chan_seg_details* to_seg_details;
                /* AA: Same channel width for straight through connections assuming uniform width distributions along the axis*/
                int max_chan_width = 0;
                if (chan_type == e_rr_type::CHANX) {
                    to_seg_details = chan_details_x[target_seg][y_coord].data();
                    max_chan_width = nodes_per_chan.x_max;
                } else {
                    VTR_ASSERT(chan_type == e_rr_type::CHANY);
                    to_seg_details = chan_details_y[x_coord][target_seg].data();
                    max_chan_width = nodes_per_chan.y_max;
                }
                if (to_seg_details->length() > 0) {
                    get_track_to_tracks(rr_graph_builder, layer, chan_coord, start, track, chan_type, target_seg,
                                        chan_type, seg_dimension, max_chan_width, grid,
                                        Fs_per_side, sblock_pattern, num_of_3d_conns_custom_SB, node, rr_edges_to_create,
                                        des_3d_rr_edges_to_create, from_seg_details, to_seg_details, from_chan_details,
                                        directionality, custom_3d_sb_fanin_fanout, delayless_switch,
                                        switch_block_conn, sb_conn_map);
                }
            }
        }

        /* Edge arrays have now been built up.  Do everything else.  */
        /* AA: The cost_index should be w.r.t the index of the segment to its **parallel** 
         * segment_inf vector. Note that when building channels, we use the indices
         * w.r.t segment_inf_x and segment_inf_y as computed earlier in 
         * build_rr_graph so it's fine to use .index() for to get the correct index.    
         */
        rr_graph_builder.set_node_cost_index(node, RRIndexedDataId(cost_index_offset + seg_details[track].index()));
        rr_graph_builder.set_node_capacity(node, 1); /* GLOBAL routing handled elsewhere */

        if (chan_type == e_rr_type::CHANX) {
            rr_graph_builder.set_node_coordinates(node, start, y_coord, end, y_coord);
        } else {
            VTR_ASSERT(chan_type == e_rr_type::CHANY);
            rr_graph_builder.set_node_coordinates(node, x_coord, start, x_coord, end);
        }

        rr_graph_builder.set_node_layer(node, layer);

        int length = end - start + 1;
        float R = length * seg_details[track].Rmetal();
        float C = length * seg_details[track].Cmetal();
        rr_graph_builder.set_node_rc_index(node, NodeRCIndex(find_create_rr_rc_data(R, C, mutable_device_ctx.rr_rc_data)));

        rr_graph_builder.set_node_type(node, chan_type);
        rr_graph_builder.set_node_track_num(node, track);
        rr_graph_builder.set_node_direction(node, seg_details[track].direction());
    }
}

static void build_inter_die_custom_sb_rr_chan(RRGraphBuilder& rr_graph_builder,
                                              const int layer,
                                              const int x_coord,
                                              const int y_coord,
                                              const int const_index_offset,
                                              const t_chan_width& nodes_per_chan,
                                              const t_chan_details& chan_details_x) {
    auto& mutable_device_ctx = g_vpr_ctx.mutable_device();
    const t_chan_seg_details* seg_details = chan_details_x[x_coord][y_coord].data();

    /* 3D connections within the switch blocks use some extra length-0 CHANX node to allow a single 3D connection to be driven
     * by multiple tracks in the source layer, and drives multiple tracks in the destination layer.
     * These nodes has already been added to RRGraph builder, this function will go through all added nodes
     * with specific location (layer, x_coord, y_coord) and sets their attributes.
     *
     * The extra length-0 nodes have the following attributes to make them distinigushable form normal chanx wires (e.g., length-4):
     * 1) type: CHANX (could have used either CHANX or CHANY, we used CHANX)
     * 2) ptc_num: [max_chan_width : max_chan_width + num_of_3d_connections - 1]
     * 3) length: 0
     * 4) xhigh=xlow, yhigh=ylow
     * 5) directionality: NONE (neither incremental nor decremental in 2D space)
     */
    int start_track = nodes_per_chan.max;
    int offset = 0;

    while (true) { //going through allocated nodes until no nodes are found within the RRGraph builder
        RRNodeId node = rr_graph_builder.node_lookup().find_node(layer, x_coord, y_coord, e_rr_type::CHANX, start_track + offset);
        if (node) {
            rr_graph_builder.set_node_layer(node, layer);
            rr_graph_builder.set_node_coordinates(node, x_coord, y_coord, x_coord, y_coord);
            rr_graph_builder.set_node_cost_index(node, RRIndexedDataId(
                                                           const_index_offset + seg_details[start_track - 1].index()));
            rr_graph_builder.set_node_capacity(node, 1); /* GLOBAL routing handled elsewhere */
            float R = 0;
            float C = 0;
            rr_graph_builder.set_node_rc_index(node, NodeRCIndex(
                                                         find_create_rr_rc_data(R, C, mutable_device_ctx.rr_rc_data)));

            rr_graph_builder.set_node_type(node, e_rr_type::CHANX);
            rr_graph_builder.set_node_track_num(node, start_track + offset);
            rr_graph_builder.set_node_direction(node, Direction::NONE);

            offset++;
        } else {
            break;
        }
    }
}

void uniquify_edges(t_rr_edge_info_set& rr_edges_to_create) {
    std::stable_sort(rr_edges_to_create.begin(), rr_edges_to_create.end());
    rr_edges_to_create.erase(std::unique(rr_edges_to_create.begin(), rr_edges_to_create.end()), rr_edges_to_create.end());
}

void alloc_and_load_edges(RRGraphBuilder& rr_graph_builder, const t_rr_edge_info_set& rr_edges_to_create) {
    rr_graph_builder.alloc_and_load_edges(&rr_edges_to_create);
}

/* allocate pin to track map for each segment type individually and then combine into a single
 * vector */
static vtr::NdMatrix<std::vector<int>, 5> alloc_and_load_pin_to_track_map(const e_pin_type pin_type,
                                                                          const vtr::Matrix<int>& Fc,
                                                                          const t_physical_tile_type_ptr tile_type,
                                                                          const std::set<int>& type_layer,
                                                                          const std::vector<bool>& perturb_switch_pattern,
                                                                          const e_directionality directionality,
                                                                          const std::vector<t_segment_inf>& seg_inf,
                                                                          const std::vector<int>& sets_per_seg_type) {
    /* allocate 'result' matrix and initialize entries to OPEN. also allocate and intialize matrix which will be
     * used to index into the correct entries when loading up 'result' */
    auto& grid = g_vpr_ctx.device().grid;
    auto result = vtr::NdMatrix<std::vector<int>, 5>({
        size_t(tile_type->num_pins),   //[0..num_pins-1]
        size_t(tile_type->width),      //[0..width-1]
        size_t(tile_type->height),     //[0..height-1]
        size_t(grid.get_num_layers()), //[0..layer-1]
        4,                             //[0..sides-1]
    });

    /* multiplier for unidirectional vs bidirectional architectures */
    int fac = 1;
    if (directionality == UNI_DIRECTIONAL) {
        fac = 2;
    }

    /* load the pin to track matrix by looking at each segment type in turn */
    int num_parallel_seg_types = seg_inf.size();
    int seg_type_start_track = 0;
    for (int iseg = 0; iseg < num_parallel_seg_types; iseg++) {
        int num_seg_type_tracks = fac * sets_per_seg_type[iseg];

        /* determine the maximum Fc to this segment type across all pins */
        int max_Fc = 0;
        for (int pin_index = 0; pin_index < tile_type->num_pins; ++pin_index) {
            int pin_class = tile_type->pin_class[pin_index];
            if (Fc[pin_index][seg_inf[iseg].seg_index] > max_Fc && tile_type->class_inf[pin_class].type == pin_type) {
                max_Fc = Fc[pin_index][seg_inf[iseg].seg_index];
            }
        }

        /* get pin connections to tracks of the current segment type */
        auto pin_to_seg_type_map = alloc_and_load_pin_to_seg_type(pin_type, Fc, num_seg_type_tracks, seg_inf[iseg].seg_index, max_Fc, tile_type, type_layer, perturb_switch_pattern[seg_inf[iseg].seg_index], directionality);

        /* connections in pin_to_seg_type_map are within that seg type -- i.e. in the [0,num_seg_type_tracks-1] range.
         * now load up 'result' array with these connections, but offset them so they are relative to the channel
         * as a whole */
        for (auto type_layer_index : type_layer) {
            for (int ipin = 0; ipin < tile_type->num_pins; ipin++) {
                int cur_Fc = Fc[ipin][seg_inf[iseg].seg_index];
                for (int iwidth = 0; iwidth < tile_type->width; iwidth++) {
                    for (int iheight = 0; iheight < tile_type->height; iheight++) {
                        for (int iside = 0; iside < 4; iside++) {
                            for (int iconn = 0; iconn < cur_Fc; iconn++) {
                                for (auto connected_layer : get_layers_pin_is_connected_to(tile_type, type_layer_index, ipin)) {
                                    int relative_track_ind = pin_to_seg_type_map[ipin][iwidth][iheight][connected_layer][iside][iconn];
                                    if (relative_track_ind != OPEN) {
                                        VTR_ASSERT(relative_track_ind <= num_seg_type_tracks);
                                        int absolute_track_ind = relative_track_ind + seg_type_start_track;

                                        VTR_ASSERT(absolute_track_ind >= 0);
                                        result[ipin][iwidth][iheight][connected_layer][iside].push_back(
                                            absolute_track_ind);
                                    }
                                }
                            }
                        }
                    }
                }
            }
        }

        /* next seg type will start at this track index */
        seg_type_start_track += num_seg_type_tracks;
    }

    return result;
}

static vtr::NdMatrix<int, 6> alloc_and_load_pin_to_seg_type(const e_pin_type pin_type,
                                                            const vtr::Matrix<int>& Fc,
                                                            const int num_seg_type_tracks,
                                                            const int seg_index,
                                                            const int max_Fc,
                                                            const t_physical_tile_type_ptr tile_type,
                                                            const std::set<int> type_layer,
                                                            const bool perturb_switch_pattern,
                                                            const e_directionality directionality) {
    /* Note: currently a single value of Fc is used across each pin. In the future
     * the looping below will have to be modified if we want to account for pin-based
     * Fc values */

    /* NB:  This wastes some space.  Could set tracks_..._pin[ipin][ioff][iside] =
     * NULL if there is no pin on that side, or that pin is of the wrong type.
     * Probably not enough memory to worry about, esp. as it's temporary.
     * If pin ipin on side iside does not exist or is of the wrong type,
     * tracks_connected_to_pin[ipin][iside][0] = OPEN.                               */

    auto& grid = g_vpr_ctx.device().grid;

    if (tile_type->num_pins < 1) {
        return vtr::NdMatrix<int, 6>();
    }

    auto tracks_connected_to_pin = vtr::NdMatrix<int, 6>({
                                                             size_t(tile_type->num_pins),   //[0..num_pins-1]
                                                             size_t(tile_type->width),      //[0..width-1]
                                                             size_t(tile_type->height),     //[0..height-1]
                                                             size_t(grid.get_num_layers()), //[0..layer-1]
                                                             NUM_2D_SIDES,                  //[0..NUM_2D_SIDES-1]
                                                             size_t(max_Fc)                 //[0..Fc-1]
                                                         },
                                                         OPEN); //Unconnected

    //Number of *physical* pins on each side.
    //Note that his may be more than the logical number of pins (i.e.
    //Type->num_pins) if a logical pin has multiple specified physical
    //pinlocations (i.e. appears on multiple sides of the block)
    auto num_dir = vtr::NdMatrix<int, 4>({
                                             size_t(tile_type->width),      //[0..width-1]
                                             size_t(tile_type->height),     //[0..height-1]
                                             size_t(grid.get_num_layers()), //[0..layer-1]
                                             NUM_2D_SIDES                   //[0..NUM_2D_SIDES-1]
                                         },
                                         0);

    //List of *physical* pins of the correct type on each side of the current
    //block type. For a specific width/height/side the valid enteries in the
    //last dimension are [0 .. num_dir[width][height][side]-1]
    //
    //Max possible space alloced for simplicity
    auto dir_list = vtr::NdMatrix<int, 5>({
                                              size_t(tile_type->width),                                   //[0..width-1]
                                              size_t(tile_type->height),                                  //[0..height-1]
                                              size_t(grid.get_num_layers()),                              //[0..layer-1]
                                              NUM_2D_SIDES,                                               //[0..NUM_2D_SIDES-1]
                                              size_t(tile_type->num_pins) * size_t(grid.get_num_layers()) //[0..num_pins * num_layers-1]
                                          },
                                          -1); //Defensive coding: Initialize to invalid

    //Number of currently assigned physical pins
    auto num_done_per_dir = vtr::NdMatrix<int, 4>({
                                                      size_t(tile_type->width),      //[0..width-1]
                                                      size_t(tile_type->height),     //[0..height-1]
                                                      size_t(grid.get_num_layers()), //[0..layer-1]
                                                      NUM_2D_SIDES                   //[0..NUM_2D_SIDES-1]
                                                  },
                                                  0);

    //Record the physical pin locations and counts per side/offsets combination
    for (int pin = 0; pin < tile_type->num_pins; ++pin) {
        auto curr_pin_type = get_pin_type_from_pin_physical_num(tile_type, pin);
        if (curr_pin_type != pin_type) /* Doing either ipins OR opins */
            continue;

        /* Pins connecting only to global resources get no switches -> keeps area model accurate. */
        if (tile_type->is_ignored_pin[pin])
            continue;

        for (auto type_layer_index : type_layer) {
            for (int width = 0; width < tile_type->width; ++width) {
                for (int height = 0; height < tile_type->height; ++height) {
                    for (e_side side : TOTAL_2D_SIDES) {
                        if (tile_type->pinloc[width][height][side][pin] == 1) {
                            for (auto i = 0; i < (int)get_layers_connected_to_pin(tile_type, type_layer_index, pin).size(); i++) {
                                dir_list[width][height][type_layer_index][side][num_dir[width][height][type_layer_index][side]] = pin;
                                num_dir[width][height][type_layer_index][side]++;
                            }
                        }
                    }
                }
            }
        }
    }

    //Total the number of physical pins
    std::vector<int> num_phys_pins_per_layer;
    for (int layer = 0; layer < grid.get_num_layers(); layer++) {
        int num_phys_pins = 0;
        for (int width = 0; width < tile_type->width; ++width) {
            for (int height = 0; height < tile_type->height; ++height) {
                for (e_side side : TOTAL_2D_SIDES) {
                    num_phys_pins += num_dir[width][height][layer][side]; /* Num. physical pins per type */
                }
            }
        }
        num_phys_pins_per_layer.push_back(num_phys_pins);
    }

    std::vector<t_pin_loc> pin_ordering;

    /* Connection block I use distributes pins evenly across the tracks      *
     * of ALL sides of the clb at once.  Ensures that each pin connects      *
     * to spaced out tracks in its connection block, and that the other      *
     * pins (potentially in other C blocks) connect to the remaining tracks  *
     * first.  Doesn't matter for large Fc, but should make a fairly         *
     * good low Fc block that leverages the fact that usually lots of pins   *
     * are logically equivalent.                                             */

    for (int layer_index = 0; layer_index < grid.get_num_layers(); layer_index++) {
        const e_side init_side = LEFT;
        const int init_width = 0;
        const int init_height = 0;

        e_side side = init_side;
        int width = init_width;
        int height = init_height;
        int pin = 0;
        int pin_index = -1;

        //Determine the order in which physical pins will be considered while building
        //the connection block. This generally tries to order the pins so they are 'spread'
        //out (in hopes of yielding good connection diversity)
        while (pin < num_phys_pins_per_layer[layer_index]) {
            if (height == init_height && width == init_width && side == init_side) {
                //Completed one loop through all the possible offsets/side combinations
                pin_index++;
            }

            advance_to_next_block_side(tile_type, width, height, side);

            VTR_ASSERT_MSG(pin_index < num_phys_pins_per_layer[layer_index], "Physical block pins bound number of logical block pins");

            if (num_done_per_dir[width][height][layer_index][side] >= num_dir[width][height][layer_index][side]) {
                continue;
            }

            int pin_num = dir_list[width][height][layer_index][side][pin_index];
            VTR_ASSERT(pin_num >= 0);
            VTR_ASSERT(tile_type->pinloc[width][height][side][pin_num]);

            t_pin_loc pin_loc;
            pin_loc.pin_index = pin_num;
            pin_loc.width_offset = width;
            pin_loc.height_offset = height;
            pin_loc.layer_offset = layer_index;
            pin_loc.side = side;

            pin_ordering.push_back(pin_loc);

            num_done_per_dir[width][height][layer_index][side]++;
            pin++;
        }

        VTR_ASSERT(pin == num_phys_pins_per_layer[layer_index]);
    }

    if (perturb_switch_pattern) {
        load_perturbed_connection_block_pattern(tracks_connected_to_pin,
                                                pin_ordering,
                                                num_seg_type_tracks, num_seg_type_tracks, Fc, seg_index, directionality);
    } else {
        load_uniform_connection_block_pattern(tracks_connected_to_pin,
                                              pin_ordering, Fc, seg_index,
                                              num_seg_type_tracks, num_seg_type_tracks, directionality);
    }

#ifdef ENABLE_CHECK_ALL_TRACKS
    check_all_tracks_reach_pins(tile_type, tracks_connected_to_pin, num_seg_type_tracks,
                                Fc, pin_type);
#endif

    return tracks_connected_to_pin;
}

static void advance_to_next_block_side(t_physical_tile_type_ptr tile_type, int& width_offset, int& height_offset, e_side& side) {
    //State-machine transitions for advancing around all sides of a block

    //This state-machine transitions in the following order:
    //
    //                           TOP
    //                           --->
    //
    //            **********************************
    //            *    10    |    11    |    12    *
    //            * 3     25 | 6     22 | 9     19 *
    //            *    36    |    35    |    34    *
    //            *----------|----------|----------*
    //       ^    *    13    |    14    |    15    *    |
    //  LEFT |    * 2     26 | 5     23 | 8     20 *    | RIGHT
    //       |    *    33    |    32    |    31    *    v
    //            *----------|----------|----------*
    //            *    16    |    17    |    18    *
    //            * 1     27 | 4     24 | 7     21 *
    //            *    30    |    29    |    28    *
    //            **********************************
    //
    //                           <---
    //                          BOTTOM
    //
    // where each 'square' in the above diagram corresponds to a grid tile of
    // the block of width=3 and height=3. The numbers correspond to the visiting order starting
    // from '1' (width_offset=0, height_offset=0, side=LEFT).
    //
    // Note that for blocks of width == 1 and height == 1 this iterates through the sides
    // in clock-wise order:
    //
    //      ***********
    //      *    2    *
    //      * 1     3 *
    //      *    4    *
    //      ***********
    //

    //Validate current state
    VTR_ASSERT(width_offset >= 0 && width_offset < tile_type->width);
    VTR_ASSERT(height_offset >= 0 && height_offset < tile_type->height);
    VTR_ASSERT(side == LEFT || side == RIGHT || side == BOTTOM || side == TOP);

    if (side == LEFT) {
        if (height_offset == tile_type->height - 1 && width_offset == tile_type->width - 1) {
            //Finished the last left edge column
            side = TOP; //Turn clockwise
            width_offset = 0;
            height_offset = tile_type->height - 1;
        } else if (height_offset == tile_type->height - 1) {
            //Finished the current left edge column
            VTR_ASSERT(width_offset != tile_type->width - 1);

            //Move right to the next left edge column
            width_offset++;
            height_offset = 0;
        } else {
            height_offset++; //Advance up current left edge column
        }
    } else if (side == TOP) {
        if (height_offset == 0 && width_offset == tile_type->width - 1) {
            //Finished the last top edge row
            side = RIGHT; //Turn clockwise
            width_offset = tile_type->width - 1;
            height_offset = tile_type->height - 1;
        } else if (width_offset == tile_type->width - 1) {
            //Finished the current top edge row
            VTR_ASSERT(height_offset != 0);

            //Move down to the next top edge row
            height_offset--;
            width_offset = 0;
        } else {
            width_offset++; //Advance right along current top edge row
        }
    } else if (side == RIGHT) {
        if (height_offset == 0 && width_offset == 0) {
            //Finished the last right edge column
            side = BOTTOM; //Turn clockwise
            width_offset = tile_type->width - 1;
            height_offset = 0;
        } else if (height_offset == 0) {
            //Finished the current right edge column
            VTR_ASSERT(width_offset != 0);

            //Move left to the next right edge column
            width_offset--;
            height_offset = tile_type->height - 1;
        } else {
            height_offset--; //Advance down current right edge column
        }
    } else {
        VTR_ASSERT(side == BOTTOM);
        if (height_offset == tile_type->height - 1 && width_offset == 0) {
            //Finished the last bottom edge row
            side = LEFT; //Turn clockwise
            width_offset = 0;
            height_offset = 0;
        } else if (width_offset == 0) {
            //Finished the current bottom edge row
            VTR_ASSERT(height_offset != tile_type->height - 1);

            //Move up to the next bottom edge row
            height_offset++;
            width_offset = tile_type->width - 1;
        } else {
            width_offset--; //Advance left along current bottom edge row
        }
    }

    //Validate next state
    VTR_ASSERT(width_offset >= 0 && width_offset < tile_type->width);
    VTR_ASSERT(height_offset >= 0 && height_offset < tile_type->height);
    VTR_ASSERT(side == LEFT || side == RIGHT || side == BOTTOM || side == TOP);
}

static float pattern_fmod(float a, float b) {
    /* Compute a modulo b. */
    float raw_result = a - (int)(a / b) * b;

    if (raw_result < 0.0f) {
        return 0.0f;
    }

    if (raw_result >= b) {
        return 0.0f;
    }

    return raw_result;
}

static void load_uniform_connection_block_pattern(vtr::NdMatrix<int, 6>& tracks_connected_to_pin,
                                                  const std::vector<t_pin_loc>& pin_locations,
                                                  const vtr::Matrix<int>& Fc,
                                                  const int seg_index,
                                                  const int x_chan_width,
                                                  const int y_chan_width,
                                                  enum e_directionality directionality) {
    /* Loads the tracks_connected_to_pin array with an even distribution of     *
     * switches across the tracks for each pin.  For example, each pin connects *
     * to every 4.3rd track in a channel, with exactly which tracks a pin       *
     * connects to staggered from pin to pin.                                   */

    /* Uni-directional drive is implemented to ensure no directional bias and this means
     * two important comments noted below                                                */
    /* 1. Spacing should be (W/2)/(Fc/2), and step_size should be spacing/(num_phys_pins),
     *    and lay down 2 switches on an adjacent pair of tracks at a time to ensure
     *    no directional bias. Basically, treat W (even) as W/2 pairs of tracks, and
     *    assign switches to a pair at a time. Can do this because W is guaranteed to
     *    be even-numbered; however same approach cannot be applied to Fc_out pattern
     *    when L > 1 and W <> 2L multiple.
     *
     * 2. This generic pattern should be considered the tileable physical layout,
     *    meaning all track # here are physical #'s,
     *    so later must use vpr_to_phy conversion to find actual logical #'s to connect.
     *    This also means I will not use get_output_block_companion_track to ensure
     *    no bias, since that describes a logical # -> that would confuse people.  */

    int max_width = 0;
    int max_height = 0;

    int num_phys_pins = pin_locations.size();

    /* Keep a record of how many times each track is selected at each
     * (side, dx, dy) of the block. This is used to ensure a diversity of tracks are
     * assigned to pins that might be related. For a given (side, dx, dy), the counts will be
     * decremented after all the tracks have been selected at least once, so the
     * counts will not get too big.
     */
    std::vector<std::vector<std::vector<std::vector<char>>>> excess_tracks_selected;
    excess_tracks_selected.resize(NUM_2D_SIDES);

    for (int i = 0; i < num_phys_pins; ++i) {
        int width = pin_locations[i].width_offset;
        int height = pin_locations[i].height_offset;

        max_width = std::max(max_width, width);
        max_height = std::max(max_height, height);
    }

    for (int iside = 0; iside < NUM_2D_SIDES; iside++) {
        excess_tracks_selected[iside].resize(max_width + 1);

        for (int dx = 0; dx <= max_width; dx++) {
            excess_tracks_selected[iside][dx].resize(max_height + 1);

            for (int dy = 0; dy <= max_height; dy++) {
                int max_chan_width = (((iside == TOP) || (iside == BOTTOM)) ? x_chan_width : y_chan_width);
                excess_tracks_selected[iside][dx][dy].resize(max_chan_width);
            }
        }
    }

    for (int i = 0; i < num_phys_pins; ++i) {
        e_side side = pin_locations[i].side;
        int width = pin_locations[i].width_offset;
        int height = pin_locations[i].height_offset;

        int max_chan_width = (((side == TOP) || (side == BOTTOM)) ? x_chan_width : y_chan_width);

        for (int j = 0; j < max_chan_width; j++) {
            excess_tracks_selected[side][width][height][j] = 0;
        }
    }

    int group_size;

    if (directionality == BI_DIRECTIONAL) {
        group_size = 1;
    } else {
        VTR_ASSERT(directionality == UNI_DIRECTIONAL);
        group_size = 2;
    }

    VTR_ASSERT((x_chan_width % group_size == 0) && (y_chan_width % group_size == 0));

    /* offset is used to move to a different point in the track space if it is detected that
     * the tracks being assigned overlap recently assigned tracks, with the goal of increasing
     * track diversity.
     */
    int offset = 0;

    for (int i = 0; i < num_phys_pins; ++i) {
        int pin = pin_locations[i].pin_index;
        e_side side = pin_locations[i].side;
        int width = pin_locations[i].width_offset;
        int height = pin_locations[i].height_offset;
        int layer = pin_locations[i].layer_offset;
        int pin_fc = Fc[pin][seg_index];

        VTR_ASSERT(pin_fc % group_size == 0);

        /* Bi-directional treats each track separately, uni-directional works with pairs of tracks */
        for (int j = 0; j < (pin_fc / group_size); ++j) {
            int max_chan_width = (((side == TOP) || (side == BOTTOM)) ? x_chan_width : y_chan_width);

            // if the number of tracks we can assign is zero break from the loop
            if (max_chan_width == 0) {
                break;
            }
            float step_size = (float)max_chan_width / (float)(pin_fc * num_phys_pins);

            VTR_ASSERT(pin_fc > 0);
            float fc_step = (float)max_chan_width / (float)pin_fc;

            /* We may go outside the track ID space, because of offset, so use modulo arithmetic below. */

            float ftrack = pattern_fmod((i + offset) * step_size, fc_step) + (j * fc_step);
            int itrack = ((int)ftrack) * group_size;

            if (j == 0) {
                /* Check if tracks to be assigned by the algorithm were recently assigned to pins at this
                 * (side, dx, dy). If so, loop through all possible alternative track
                 * assignments to find ones that include the most tracks that haven't been selected recently.
                 */
                for (;;) {
                    int saved_offset_increment = 0;
                    int max_num_unassigned_tracks = 0;

                    /* Across all potential track assignments, determine the maximum number of recently
                     * unassigned tracks that can be assigned this iteration. offset_increment is used to
                     * increment through the potential track assignments. The nested loops inside the
                     * offset_increment loop, iterate through all the tracks associated with a particular
                     * track assignment.
                     */

                    for (int offset_increment = 0; offset_increment < num_phys_pins; offset_increment++) {
                        int num_unassigned_tracks = 0;
                        int num_total_tracks = 0;

                        for (int j2 = 0; j2 < (pin_fc / group_size); ++j2) {
                            ftrack = pattern_fmod((i + offset + offset_increment) * step_size, fc_step) + (j2 * fc_step);
                            itrack = ((int)ftrack) * group_size;

                            for (int k = 0; k < group_size; ++k) {
                                if (excess_tracks_selected[side][width][height][(itrack + k) % max_chan_width] == 0) {
                                    num_unassigned_tracks++;
                                }

                                num_total_tracks++;
                            }
                        }

                        if (num_unassigned_tracks > max_num_unassigned_tracks) {
                            max_num_unassigned_tracks = num_unassigned_tracks;
                            saved_offset_increment = offset_increment;
                        }

                        if (num_unassigned_tracks == num_total_tracks) {
                            /* We can't do better than this, so end search. */
                            break;
                        }
                    }

                    if (max_num_unassigned_tracks > 0) {
                        /* Use the minimum offset increment that achieves the desired goal of track diversity,
                         * so the patterns produced are similar to the old algorithm (which doesn't explicitly
                         * monitor track diversity).
                         */

                        offset += saved_offset_increment;

                        ftrack = pattern_fmod((i + offset) * step_size, fc_step);
                        itrack = ((int)ftrack) * group_size;

                        break;
                    } else {
                        /* All tracks have been assigned recently. Decrement the excess_tracks_selected counts for
                         * this location (side, dx, dy), modifying the memory of recently assigned
                         * tracks. A decrement is done rather than a reset, so if there was some unevenness of track
                         * assignment, that will be factored into the next round of track assignment.
                         */
                        for (int k = 0; k < max_chan_width; k++) {
                            VTR_ASSERT(excess_tracks_selected[side][width][height][k] > 0);
                            excess_tracks_selected[side][width][height][k]--;
                        }
                    }
                }
            }

            /* Assign the group of tracks for the Fc pattern */
            for (int k = 0; k < group_size; ++k) {
                tracks_connected_to_pin[pin][width][height][layer][side][group_size * j + k] = (itrack + k) % max_chan_width;
                excess_tracks_selected[side][width][height][(itrack + k) % max_chan_width]++;
            }
        }
    }
}

/*AA: Will need to modify this perhaps to acount for the type of the segment that we're loading the cb for. 
 * waiting for reply from VB if yes, sides that are perpendicular to the channel don't connect to it. We look
 * at the side we are at and only distribute those connections in the two sides that work. 
 * 
 * 
 * 
 * 
 * 
 *
 *
 *
 */
static void load_perturbed_connection_block_pattern(vtr::NdMatrix<int, 6>& tracks_connected_to_pin,
                                                    const std::vector<t_pin_loc>& pin_locations,
                                                    const int x_chan_width,
                                                    const int y_chan_width,
                                                    const vtr::Matrix<int>& Fc,
                                                    const int seg_index,
                                                    enum e_directionality directionality) {
    /* Loads the tracks_connected_to_pin array with an unevenly distributed     *
     * set of switches across the channel.  This is done for inputs when        *
     * Fc_input = Fc_output to avoid creating "pin domains" -- certain output   *
     * pins being able to talk only to certain input pins because their switch  *
     * patterns exactly line up.  Distribute Fc/2 + 1 switches over half the    *
     * channel and Fc/2 - 1 switches over the other half to make the switch     *
     * pattern different from the uniform one of the outputs.  Also, have half  *
     * the pins put the "dense" part of their connections in the first half of  *
     * the channel and the other half put the "dense" part in the second half,  *
     * to make sure each track can connect to about the same number of ipins.   */

    VTR_ASSERT(directionality == BI_DIRECTIONAL);

    int num_phys_pins = pin_locations.size();

    for (int i = 0; i < num_phys_pins; ++i) {
        int pin = pin_locations[i].pin_index;
        e_side side = pin_locations[i].side;
        int width = pin_locations[i].width_offset;
        int height = pin_locations[i].height_offset;
        int layer = pin_locations[i].layer_offset;

        int pin_Fc = Fc[pin][seg_index];
        int Fc_dense = (pin_Fc / 2) + 1;
        int Fc_sparse = pin_Fc - Fc_dense;
        int Fc_half[2];

        int max_chan_width = (((side == TOP) || (side == BOTTOM)) ? x_chan_width : y_chan_width);
        float step_size = (float)max_chan_width / (float)(pin_Fc * num_phys_pins);

        float spacing_dense = (float)max_chan_width / (float)(2 * Fc_dense);
        float spacing_sparse = (float)max_chan_width / (float)(2 * Fc_sparse);
        float spacing[2];

        /* Flip every pin to balance switch density */
        spacing[i % 2] = spacing_dense;
        Fc_half[i % 2] = Fc_dense;
        spacing[(i + 1) % 2] = spacing_sparse;
        Fc_half[(i + 1) % 2] = Fc_sparse;

        float ftrack = i * step_size; /* Start point.  Staggered from pin to pin */
        int iconn = 0;

        for (int ihalf = 0; ihalf < 2; ihalf++) { /* For both dense and sparse halves. */
            for (int j = 0; j < Fc_half[ihalf]; ++j) {
                /* Can occasionally get wraparound due to floating point rounding.
                 * This is okay because the starting position > 0 when this occurs
                 * so connection is valid and fine */
                int itrack = (int)ftrack;
                itrack = itrack % max_chan_width;
                tracks_connected_to_pin[pin][width][height][layer][side][iconn] = itrack;

                ftrack += spacing[ihalf];
                iconn++;
            }
        }
    } /* End for all physical pins. */
}

#ifdef ENABLE_CHECK_ALL_TRACKS

static void check_all_tracks_reach_pins(t_logical_block_type_ptr type,
                                        int***** tracks_connected_to_pin,
                                        int max_chan_width,
                                        int Fc,
                                        enum e_pin_type ipin_or_opin) {
    /* Checks that all tracks can be reached by some pin.   */
    VTR_ASSERT(max_chan_width > 0);

    std::vector<int> num_conns_to_track(max_chan_width, 0); /* [0..max_chan_width-1] */

    for (int pin = 0; pin < type->num_pins; ++pin) {
        for (int width = 0; width < type->width; ++width) {
            for (int height = 0; height < type->height; ++height) {
                for (int side = 0; side < 4; ++side) {
                    if (tracks_connected_to_pin[pin][width][height][side][0] != OPEN) { /* Pin exists */
                        for (int conn = 0; conn < Fc; ++conn) {
                            int track = tracks_connected_to_pin[pin][width][height][side][conn];
                            num_conns_to_track[track]++;
                        }
                    }
                }
            }
        }
    }

    for (int track = 0; track < max_chan_width; ++track) {
        if (num_conns_to_track[track] <= 0) {
            VTR_LOG_ERROR("check_all_tracks_reach_pins: Track %d does not connect to any CLB %ss.\n",
                          track, (ipin_or_opin == DRIVER ? "OPIN" : "IPIN"));
        }
    }
}
#endif

/* Allocates and loads the track to ipin lookup for each physical grid type. This
 * is the same information as the ipin_to_track map but accessed in a different way. */

static vtr::NdMatrix<std::vector<int>, 5> alloc_and_load_track_to_pin_lookup(vtr::NdMatrix<std::vector<int>, 5> pin_to_track_map,
                                                                             const vtr::Matrix<int>& Fc,
                                                                             const t_physical_tile_type_ptr tile_type,
                                                                             const std::set<int>& type_layer,
                                                                             const int type_width,
                                                                             const int type_height,
                                                                             const int num_pins,
                                                                             const int max_chan_width,
                                                                             const std::vector<t_segment_inf>& seg_inf) {
    /* [0..max_chan_width-1][0..width][0..height][0..layer-1][0..3].  For each track number
     * it stores a vector for each of the four sides.  x-directed channels will
     * use the TOP and BOTTOM vectors to figure out what clb input pins they
     * connect to above and below them, respectively, while y-directed channels
     * use the LEFT and RIGHT vectors.  Each vector contains an nelem field
     * saying how many ipins it connects to.  The list[0..nelem-1] array then
     * gives the pin numbers.                                                  */

    /* Note that a clb pin that connects to a channel on its RIGHT means that  *
     * that channel connects to a clb pin on its LEFT.  The convention used    *
     * here is always in the perspective of the CLB                            */

    if (num_pins < 1) {
        return vtr::NdMatrix<std::vector<int>, 5>();
    }

    const int num_seg_types = seg_inf.size();
    auto& grid = g_vpr_ctx.device().grid;
    /* Alloc and zero the the lookup table */
    auto track_to_pin_lookup = vtr::NdMatrix<std::vector<int>, 5>({size_t(max_chan_width), size_t(type_width), size_t(type_height), size_t(grid.get_num_layers()), 4});

    /* Count number of pins to which each track connects  */
    for (auto type_layer_index : type_layer) {
        for (int pin = 0; pin < num_pins; ++pin) {
            for (int width = 0; width < type_width; ++width) {
                for (int height = 0; height < type_height; ++height) {
                    for (int side = 0; side < 4; ++side) {
                        /* get number of tracks to which this pin connects */
                        int num_tracks = 0;
                        for (int iseg = 0; iseg < num_seg_types; iseg++) {
                            num_tracks += Fc[pin][seg_inf[iseg].seg_index]; // AA: Fc_in and Fc_out matrices are unified for all segments so need to map index.
                        }
                        for (auto connected_layer : get_layers_pin_is_connected_to(tile_type, type_layer_index, pin)) {
                            if (!pin_to_track_map[pin][width][height][connected_layer][side].empty()) {
                                num_tracks = std::min(num_tracks,
                                                      (int)pin_to_track_map[pin][width][height][connected_layer][side].size());
                                for (int conn = 0; conn < num_tracks; ++conn) {
                                    int track = pin_to_track_map[pin][width][height][connected_layer][side][conn];
                                    VTR_ASSERT(track < max_chan_width);
                                    VTR_ASSERT(track >= 0);
                                    track_to_pin_lookup[track][width][height][connected_layer][side].push_back(pin);
                                }
                            }
                        }
                    }
                }
            }
        }
    }

    return track_to_pin_lookup;
}

/*AA: 
 * So I need to update this cause the Fc_xofs and Fc_yofs are size of
 * X and Y segment counts. When going through the side of the logic block,
 * need to consider what segments to build Fc nodes for. More on this: 
 * I may have to update the Fc_out[][][] structure allocator because we have
 * different segments for horizontal and vertical channels. Now we are giving the 
 * fc_specs in the architecture file, which refers to a segment by name and a port
 * for a tile (block type). If we figure out [as done in previous routine 
 * get actual_fc ?] we need distribute them properly with consideration to the 
 * type of the segment they're giving specifications for. So say for uniform, we 
 * distribute them evenly across TOP and BOTTOM for a y-parallel channel and 
 * LEFT and RIGHT for x-parallel channel. 
 */
static void build_unidir_rr_opins(RRGraphBuilder& rr_graph_builder,
                                  const RRGraphView& rr_graph,
                                  const int layer,
                                  const int i,
                                  const int j,
                                  const e_side side,
                                  const DeviceGrid& grid,
                                  const std::vector<vtr::Matrix<int>>& Fc_out,
                                  const t_chan_width& nodes_per_chan,
                                  const t_chan_details& chan_details_x,
                                  const t_chan_details& chan_details_y,
                                  vtr::NdMatrix<int, 3>& Fc_xofs,
                                  vtr::NdMatrix<int, 3>& Fc_yofs,
                                  t_rr_edge_info_set& rr_edges_to_create,
                                  bool* Fc_clipped,
                                  const t_unified_to_parallel_seg_index& seg_index_map,
                                  const std::vector<t_direct_inf>& directs,
                                  const std::vector<t_clb_to_clb_directs>& clb_to_clb_directs,
                                  const int num_seg_types,
                                  int& rr_edge_count) {
    /*
     * This routine adds the edges from opins to channels at the specified
     * grid location (i,j) and grid tile side
     */
    *Fc_clipped = false;

    auto type = grid.get_physical_type({i, j, layer});

    int width_offset = grid.get_width_offset({i, j, layer});
    int height_offset = grid.get_height_offset({i, j, layer});

    /* Go through each pin and find its fanout. */
    for (int pin_index = 0; pin_index < type->num_pins; ++pin_index) {
        /* Skip global pins and pins that are not of DRIVER type */
        auto pin_type = get_pin_type_from_pin_physical_num(type, pin_index);
        if (pin_type != DRIVER) {
            continue;
        }
        if (type->is_ignored_pin[pin_index]) {
            continue;
        }

        RRNodeId opin_node_index = rr_graph_builder.node_lookup().find_node(layer, i, j, e_rr_type::OPIN, pin_index, side);
        if (!opin_node_index) continue; //No valid from node

        for (int iseg = 0; iseg < num_seg_types; iseg++) {
            /* get Fc for this segment type */
            int seg_type_Fc = Fc_out[type->index][pin_index][iseg];
            VTR_ASSERT(seg_type_Fc >= 0);
            if (seg_type_Fc == 0) {
                continue;
            }

            /* Can't do anything if pin isn't at this location */
            if (0 == type->pinloc[width_offset][height_offset][side][pin_index]) {
                continue;
            }

            /* Figure out the chan seg at that side.
             * side is the side of the logic or io block. */
            bool vert = ((side == TOP) || (side == BOTTOM));
            bool pos_dir = ((side == TOP) || (side == RIGHT));
            e_rr_type chan_type = (vert ? e_rr_type::CHANX : e_rr_type::CHANY);
            int chan = (vert ? (j) : (i));
            int seg = (vert ? (i) : (j));
            int max_len = (vert ? grid.width() : grid.height());
            e_parallel_axis wanted_axis = chan_type == e_rr_type::CHANX ? X_AXIS : Y_AXIS;
            int seg_index = get_parallel_seg_index(iseg, seg_index_map, wanted_axis);

            /*The segment at index iseg doesn't have the proper adjacency so skip building Fc_out conenctions for it*/
            if (seg_index < 0)
                continue;

            vtr::NdMatrix<int, 3>& Fc_ofs = (vert ? Fc_xofs : Fc_yofs);
            if (false == pos_dir) {
                --chan;
            }

            /* Skip the location if there is no channel. */
            if (chan < 0) {
                continue;
            }
            if (seg < 1) {
                continue;
            }
            if (seg > int(vert ? grid.width() : grid.height()) - 2) { //-2 since no channels around perim
                continue;
            }
            if (chan > int(vert ? grid.height() : grid.width()) - 2) { //-2 since no channels around perim
                continue;
            }

            const t_chan_seg_details* seg_details = (chan_type == e_rr_type::CHANX ? chan_details_x[seg][chan] : chan_details_y[chan][seg]).data();

            if (seg_details[0].length() == 0)
                continue;

            /* Get the list of opin to mux connections for that chan seg. */
            bool clipped;

            for (auto connected_layer : get_layers_pin_is_connected_to(type, layer, pin_index)) {
                /* Check the pin physical layer and connect it to the same layer if necessary */
                rr_edge_count += get_unidir_opin_connections(rr_graph_builder, layer, connected_layer, chan, seg,
                                                             seg_type_Fc, seg_index, chan_type, seg_details,
                                                             opin_node_index,
                                                             rr_edges_to_create,
                                                             Fc_ofs, max_len, nodes_per_chan,
                                                             &clipped);
            }

            if (clipped) {
                *Fc_clipped = true;
            }
        }

        /* Add in direct connections */
        get_opin_direct_connections(rr_graph_builder, rr_graph, layer, i, j, side, pin_index, opin_node_index, rr_edges_to_create,
                                    directs, clb_to_clb_directs);
    }
}

/**
 * Parse out which CLB pins should connect directly to which other CLB pins then store that in a clb_to_clb_directs data structure
 * This data structure supplements the the info in the "directs" data structure
 * TODO: The function that does this parsing in placement is poorly done because it lacks generality on heterogeniety, should replace with this one
 */
std::vector<t_clb_to_clb_directs> alloc_and_load_clb_to_clb_directs(const std::vector<t_direct_inf>& directs, int delayless_switch) {

    auto& device_ctx = g_vpr_ctx.device();

    const int num_directs = directs.size();
    std::vector<t_clb_to_clb_directs> clb_to_clb_directs(num_directs);

    for (int i = 0; i < num_directs; i++) {
        //clb_to_clb_directs[i].from_clb_type;
        clb_to_clb_directs[i].from_clb_pin_start_index = 0;
        clb_to_clb_directs[i].from_clb_pin_end_index = 0;
        //clb_to_clb_directs[i].to_clb_type;
        clb_to_clb_directs[i].to_clb_pin_start_index = 0;
        clb_to_clb_directs[i].to_clb_pin_end_index = 0;
        clb_to_clb_directs[i].switch_index = 0;

        // Load from pins
        // Parse out the pb_type name, port name, and pin range
        auto [start_pin_index, end_pin_index, tile_name, port_name] = parse_direct_pin_name(directs[i].from_pin, directs[i].line);

        t_physical_tile_type_ptr physical_tile = nullptr;
        // Figure out which type, port, and pin is used
        physical_tile = find_tile_type_by_name(tile_name, device_ctx.physical_tile_types);
        if (physical_tile == nullptr) {
            VPR_THROW(VPR_ERROR_ARCH, "Unable to find block %s.\n", tile_name.c_str());
        }
        clb_to_clb_directs[i].from_clb_type = physical_tile;

        t_physical_tile_port tile_port;
        tile_port = find_tile_port_by_name(physical_tile, port_name);

        if (start_pin_index == OPEN) {
            VTR_ASSERT(start_pin_index == end_pin_index);
            start_pin_index = 0;
            end_pin_index = tile_port.num_pins - 1;
        }

        // Add clb directs start/end pin indices based on the absolute pin position
        // of the port defined in the direct connection. The CLB is the source one.
        clb_to_clb_directs[i].from_clb_pin_start_index = tile_port.absolute_first_pin_index + start_pin_index;
        clb_to_clb_directs[i].from_clb_pin_end_index = tile_port.absolute_first_pin_index + end_pin_index;

        // Load to pins
        // Parse out the pb_type name, port name, and pin range
        std::tie(start_pin_index, end_pin_index, tile_name, port_name) = parse_direct_pin_name(directs[i].to_pin, directs[i].line);

        // Figure out which type, port, and pin is used
        physical_tile = find_tile_type_by_name(tile_name, device_ctx.physical_tile_types);
        if (physical_tile == nullptr) {
            VPR_THROW(VPR_ERROR_ARCH, "Unable to find block %s.\n", tile_name.c_str());
        }
        clb_to_clb_directs[i].to_clb_type = physical_tile;

        tile_port = find_tile_port_by_name(physical_tile, port_name);

        if (start_pin_index == OPEN) {
            VTR_ASSERT(start_pin_index == end_pin_index);
            start_pin_index = 0;
            end_pin_index = tile_port.num_pins - 1;
        }

        // Add clb directs start/end pin indices based on the absolute pin position
        // of the port defined in the direct connection. The CLB is the destination one.
        clb_to_clb_directs[i].to_clb_pin_start_index = tile_port.absolute_first_pin_index + start_pin_index;
        clb_to_clb_directs[i].to_clb_pin_end_index = tile_port.absolute_first_pin_index + end_pin_index;

        if (abs(clb_to_clb_directs[i].from_clb_pin_start_index - clb_to_clb_directs[i].from_clb_pin_end_index) != abs(clb_to_clb_directs[i].to_clb_pin_start_index - clb_to_clb_directs[i].to_clb_pin_end_index)) {
            vpr_throw(VPR_ERROR_ARCH, get_arch_file_name(), directs[i].line,
                      "Range mismatch from %s to %s.\n", directs[i].from_pin.c_str(), directs[i].to_pin.c_str());
        }

        //Set the switch index
        if (directs[i].switch_type > 0) {
            //Use the specified switch
            clb_to_clb_directs[i].switch_index = directs[i].switch_type;
        } else {
            //Use the delayless switch by default
            clb_to_clb_directs[i].switch_index = delayless_switch;
        }
    }

    return clb_to_clb_directs;
}

/* Add all direct clb-pin-to-clb-pin edges to given opin
 *
 * The current opin is located at (layer,x,y) along the specified side
 */
static int get_opin_direct_connections(RRGraphBuilder& rr_graph_builder,
                                       const RRGraphView& rr_graph,
                                       int layer,
                                       int x,
                                       int y,
                                       e_side side,
                                       int opin,
                                       RRNodeId from_rr_node,
                                       t_rr_edge_info_set& rr_edges_to_create,
                                       const std::vector<t_direct_inf>& directs,
                                       const std::vector<t_clb_to_clb_directs>& clb_to_clb_directs) {
    auto& device_ctx = g_vpr_ctx.device();

    t_physical_tile_type_ptr curr_type = device_ctx.grid.get_physical_type({x, y, layer});

    int num_pins = 0;

    int width_offset = device_ctx.grid.get_width_offset({x, y, layer});
    int height_offset = device_ctx.grid.get_height_offset({x, y, layer});
    if (!curr_type->pinloc[width_offset][height_offset][side][opin]) {
        return num_pins; //No source pin on this side
    }

    //Capacity location determined by pin number relative to pins per capacity instance
    auto [z, relative_opin] = get_capacity_location_from_physical_pin(curr_type, opin);
    VTR_ASSERT(z >= 0 && z < curr_type->capacity);
    const int num_directs = directs.size();

    /* Iterate through all direct connections */
    for (int i = 0; i < num_directs; i++) {
        /* Find matching direct clb-to-clb connections with the same type as current grid location */
        if (clb_to_clb_directs[i].from_clb_type == curr_type) { //We are at a valid starting point

            if (directs[i].from_side != NUM_2D_SIDES && directs[i].from_side != side) continue;

            //Offset must be in range
            if (x + directs[i].x_offset < int(device_ctx.grid.width() - 1)
                && x + directs[i].x_offset > 0
                && y + directs[i].y_offset < int(device_ctx.grid.height() - 1)
                && y + directs[i].y_offset > 0) {
                //Only add connections if the target clb type matches the type in the direct specification
                t_physical_tile_type_ptr target_type = device_ctx.grid.get_physical_type({x + directs[i].x_offset,
                                                                                          y + directs[i].y_offset,
                                                                                          layer});

                if (clb_to_clb_directs[i].to_clb_type == target_type
                    && z + directs[i].sub_tile_offset < int(target_type->capacity)
                    && z + directs[i].sub_tile_offset >= 0) {
                    /* Compute index of opin with regards to given pins */
                    int max_index = OPEN, min_index = OPEN;
                    bool swap = false;
                    if (clb_to_clb_directs[i].from_clb_pin_start_index > clb_to_clb_directs[i].from_clb_pin_end_index) {
                        swap = true;
                        max_index = clb_to_clb_directs[i].from_clb_pin_start_index;
                        min_index = clb_to_clb_directs[i].from_clb_pin_end_index;
                    } else {
                        swap = false;
                        min_index = clb_to_clb_directs[i].from_clb_pin_start_index;
                        max_index = clb_to_clb_directs[i].from_clb_pin_end_index;
                    }

                    if (max_index >= relative_opin && min_index <= relative_opin) {
                        int offset = relative_opin - min_index;
                        /* This opin is specified to connect directly to an ipin, now compute which ipin to connect to */
                        int relative_ipin = OPEN;
                        if (clb_to_clb_directs[i].to_clb_pin_start_index > clb_to_clb_directs[i].to_clb_pin_end_index) {
                            if (swap) {
                                relative_ipin = clb_to_clb_directs[i].to_clb_pin_end_index + offset;
                            } else {
                                relative_ipin = clb_to_clb_directs[i].to_clb_pin_start_index - offset;
                            }
                        } else {
                            if (swap) {
                                relative_ipin = clb_to_clb_directs[i].to_clb_pin_end_index - offset;
                            } else {
                                relative_ipin = clb_to_clb_directs[i].to_clb_pin_start_index + offset;
                            }
                        }

                        //directs[i].sub_tile_offset is added to from_capacity(z) to get the
                        // target_capacity
                        int target_cap = z + directs[i].sub_tile_offset;

                        // Iterate over all sub_tiles to get the sub_tile which the target_cap belongs to.
                        const t_sub_tile* target_sub_tile = nullptr;
                        for (const auto& sub_tile : target_type->sub_tiles) {
                            if (sub_tile.capacity.is_in_range(target_cap)) {
                                target_sub_tile = &sub_tile;
                                break;
                            }
                        }
                        VTR_ASSERT(target_sub_tile != nullptr);
                        if (relative_ipin >= target_sub_tile->num_phy_pins) continue;

                        //If this block has capacity > 1 then the pins of z position > 0 are offset
                        //by the number of pins per capacity instance
                        int ipin = get_physical_pin_from_capacity_location(target_type, relative_ipin, target_cap);

                        /* Add new ipin edge to list of edges */
                        std::vector<RRNodeId> inodes;

                        if (directs[i].to_side != NUM_2D_SIDES) {
                            //Explicit side specified, only create if pin exists on that side
                            RRNodeId inode = rr_graph_builder.node_lookup().find_node(layer, x + directs[i].x_offset, y + directs[i].y_offset, e_rr_type::IPIN, ipin, directs[i].to_side);
                            if (inode) {
                                inodes.push_back(inode);
                            }
                        } else {
                            //No side specified, get all candidates
                            inodes = rr_graph_builder.node_lookup().find_nodes_at_all_sides(layer, x + directs[i].x_offset, y + directs[i].y_offset, e_rr_type::IPIN, ipin);
                        }

                        if (inodes.size() > 0) {
                            //There may be multiple physical pins corresponding to the logical
                            //target ipin. We only need to connect to one of them (since the physical pins
                            //are logically equivalent). This also ensures the graphics look reasonable and map
                            //back fairly directly to the architecture file in the case of pin equivalence
                            RRNodeId inode = pick_best_direct_connect_target_rr_node(rr_graph, from_rr_node, inodes);

                            rr_edges_to_create.emplace_back(from_rr_node, inode, clb_to_clb_directs[i].switch_index, false);
                            ++num_pins;
                        }
                    }
                }
            }
        }
    }
    return num_pins;
}
/* Determines whether the output pins of the specified block type should be perturbed.	*
 *  This is to prevent pathological cases where the output pin connections are		*
 *  spaced such that the connection pattern always skips some types of wire (w.r.t.	*
 *  starting points)									*/
static std::vector<bool> alloc_and_load_perturb_opins(const t_physical_tile_type_ptr type,
                                                      const vtr::Matrix<int>& Fc_out,
                                                      const int max_chan_width,
                                                      const std::vector<t_segment_inf>& segment_inf) {
    int i, Fc_max, iclass, num_wire_types;
    int num, max_primes, factor, num_factors;
    int* prime_factors;
    float step_size = 0;
    float n = 0;
    float threshold = 0.07;

    std::vector<bool> perturb_opins(segment_inf.size(), false);

    i = Fc_max = iclass = 0;
    if (segment_inf.size() > 1) {
        /* Segments of one length are grouped together in the channel.	*
         *  In the future we can determine if any of these segments will	*
         *  encounter the pathological step size case, and determine if	*
         *  we need to perturb based on the segment's frequency (if 	*
         *  frequency is small we should not perturb - testing has found	*
         *  that perturbing a channel when unnecessary increases needed	*
         *  W to achieve the same delay); but for now we just return.	*/
        return perturb_opins;
    } else {
        /* There are as many wire start points as the value of L */
        num_wire_types = segment_inf[0].length;
    }

    /* get Fc_max */
    for (i = 0; i < type->num_pins; ++i) {
        auto pin_type = get_pin_type_from_pin_physical_num(type, i);
        if (Fc_out[i][0] > Fc_max && pin_type == DRIVER) {
            Fc_max = Fc_out[i][0];
        }
    }
    /* Nothing to perturb if Fc=0; no need to perturb if Fc = 1 */
    if (Fc_max == 0 || Fc_max == max_chan_width) {
        return perturb_opins;
    }

    /* Pathological cases occur when the step size, W/Fc, is a multiple of	*
     *  the number of wire starting points, L. Specifically, when the step 	*
     *  size is a multiple of a prime factor of L, the connection pattern	*
     *  will always skip some wires. Thus, we perturb pins if we detect this	*
     *  case.								*/

    /* get an upper bound on the number of prime factors of num_wire_types	*/
    max_primes = (int)floor(log((float)num_wire_types) / log(2.0));
    max_primes = std::max(max_primes, 1); //Minimum of 1 to ensure we allocate space for at least one prime_factor

    prime_factors = new int[max_primes];
    for (i = 0; i < max_primes; i++) {
        prime_factors[i] = 0;
    }

    /* Find the prime factors of num_wire_types */
    num = num_wire_types;
    factor = 2;
    num_factors = 0;
    while (pow((float)factor, 2) <= num) {
        if (num % factor == 0) {
            num /= factor;
            if (factor != prime_factors[num_factors]) {
                prime_factors[num_factors] = factor;
                num_factors++;
            }
        } else {
            factor++;
        }
    }
    if (num_factors == 0) {
        prime_factors[num_factors++] = num_wire_types; /* covers cases when num_wire_types is prime */
    }

    /* Now see if step size is an approximate multiple of one of the factors. A 	*
     *  threshold is used because step size may not be an integer.			*/
    step_size = (float)max_chan_width / Fc_max;
    for (i = 0; i < num_factors; i++) {
        if (vtr::nint(step_size) < prime_factors[i]) {
            perturb_opins[0] = false;
            break;
        }

        n = step_size / prime_factors[i];
        n = n - (float)vtr::nint(n); /* fractional part */
        if (fabs(n) < threshold) {
            perturb_opins[0] = true;
            break;
        } else {
            perturb_opins[0] = false;
        }
    }
    delete[] prime_factors;

    return perturb_opins;
}

static RRNodeId pick_best_direct_connect_target_rr_node(const RRGraphView& rr_graph,
                                                        RRNodeId from_rr,
                                                        const std::vector<RRNodeId>& candidate_rr_nodes) {
    //With physically equivalent pins there may be multiple candidate rr nodes (which are equivalent)
    //to connect the direct edge to.
    //As a result it does not matter (from a correctness standpoint) which is picked.
    //
    //However intuitively we would expect (e.g. when visualizing the drawn RR graph) that the 'closest'
    //candidate would be picked (i.e. to minimize the drawn edge length).
    //
    //This function attempts to pick the 'best/closest' of the candidates.
    VTR_ASSERT(rr_graph.node_type(from_rr) == e_rr_type::OPIN);

    float best_dist = std::numeric_limits<float>::infinity();
    RRNodeId best_rr = RRNodeId::INVALID();

    for (const e_side& from_side : TOTAL_2D_SIDES) {
        /* Bypass those side where the node does not appear */
        if (!rr_graph.is_node_on_specific_side(from_rr, from_side)) {
            continue;
        }

        for (RRNodeId to_rr : candidate_rr_nodes) {
            VTR_ASSERT(rr_graph.node_type(to_rr) == e_rr_type::IPIN);
            float to_dist = std::abs(rr_graph.node_xlow(from_rr) - rr_graph.node_xlow(to_rr))
                            + std::abs(rr_graph.node_ylow(from_rr) - rr_graph.node_ylow(to_rr));

            for (const e_side& to_side : TOTAL_2D_SIDES) {
                /* Bypass those side where the node does not appear */
                if (!rr_graph.is_node_on_specific_side(to_rr, to_side)) {
                    continue;
                }

                //Include a partial unit of distance based on side alignment to ensure
                //we prefer facing sides
                if ((from_side == RIGHT && to_side == LEFT)
                    || (from_side == LEFT && to_side == RIGHT)
                    || (from_side == TOP && to_side == BOTTOM)
                    || (from_side == BOTTOM && to_side == TOP)) {
                    //Facing sides
                    to_dist += 0.25;
                } else if (((from_side == RIGHT || from_side == LEFT) && (to_side == TOP || to_side == BOTTOM))
                           || ((from_side == TOP || from_side == BOTTOM) && (to_side == RIGHT || to_side == LEFT))) {
                    //Perpendicular sides
                    to_dist += 0.5;

                } else {
                    //Opposite sides
                    to_dist += 0.75;
                }

                if (to_dist < best_dist) {
                    best_dist = to_dist;
                    best_rr = to_rr;
                }
            }
        }
    }

    VTR_ASSERT(best_rr);

    return best_rr;
}

//Collects the sets of connected non-configurable edges in the RR graph
static void create_edge_groups(EdgeGroups* groups) {
    auto& device_ctx = g_vpr_ctx.device();
    const auto& rr_graph = device_ctx.rr_graph;
    rr_graph.rr_nodes().for_each_edge(
        [&](RREdgeId edge, RRNodeId src, RRNodeId sink) {
            if (!rr_graph.rr_switch_inf(RRSwitchId(rr_graph.rr_nodes().edge_switch(edge))).configurable()) {
                groups->add_non_config_edge(src, sink);
            }
        });

    groups->create_sets();
}

t_non_configurable_rr_sets identify_non_configurable_rr_sets() {
    EdgeGroups groups;
    create_edge_groups(&groups);

    return groups.output_sets();
}

bool pins_connected(t_block_loc cluster_loc,
                    t_physical_tile_type_ptr physical_type,
                    t_logical_block_type_ptr logical_block,
                    int from_pin_logical_num,
                    int to_pin_logical_num) {
    const auto& rr_graph = g_vpr_ctx.device().rr_graph;
    const auto& rr_spatial_look_up = rr_graph.node_lookup();

    int x = cluster_loc.loc.x;
    int y = cluster_loc.loc.y;
    int layer = cluster_loc.loc.layer;
    int abs_cap = cluster_loc.loc.sub_tile;
    const t_sub_tile* sub_tile = nullptr;

    for (const auto& sub_tile_ : physical_type->sub_tiles) {
        if (sub_tile_.capacity.is_in_range(abs_cap)) {
            sub_tile = &sub_tile_;
            break;
        }
    }
    VTR_ASSERT(sub_tile != nullptr);
    int rel_cap = abs_cap - sub_tile->capacity.low;
    VTR_ASSERT(rel_cap >= 0);

    auto from_pb_pin = logical_block->pin_logical_num_to_pb_pin_mapping.at(from_pin_logical_num);
    int from_pin_physical_num = get_pb_pin_physical_num(physical_type,
                                                        sub_tile,
                                                        logical_block,
                                                        rel_cap,
                                                        from_pb_pin);
    VTR_ASSERT(from_pin_physical_num != OPEN);

    auto to_pb_pin = logical_block->pin_logical_num_to_pb_pin_mapping.at(to_pin_logical_num);
    int to_pin_physical_num = get_pb_pin_physical_num(physical_type,
                                                      sub_tile,
                                                      logical_block,
                                                      rel_cap,
                                                      to_pb_pin);

    VTR_ASSERT(to_pin_physical_num != OPEN);

    RRNodeId from_node = get_pin_rr_node_id(rr_spatial_look_up, physical_type, layer, x, y, from_pin_physical_num);
    VTR_ASSERT(from_node != RRNodeId::INVALID());

    RRNodeId to_node = get_pin_rr_node_id(rr_spatial_look_up, physical_type, layer, x, y, to_pin_physical_num);
    VTR_ASSERT(to_node != RRNodeId::INVALID());

    int num_edges = rr_graph.num_edges(from_node);

    for (int iedge = 0; iedge < num_edges; iedge++) {
        RRNodeId sink_node = rr_graph.edge_sink_node(from_node, iedge);
        if (sink_node == to_node) {
            return true;
        }
    }
    return false;
}

static t_cluster_pin_chain get_cluster_directly_connected_nodes(const std::vector<int>& cluster_pins,
                                                                t_physical_tile_type_ptr physical_type,
                                                                t_logical_block_type_ptr logical_block,
                                                                bool is_flat) {
    std::unordered_set<int> cluster_pins_set(cluster_pins.begin(), cluster_pins.end()); // Faster for search

    VTR_ASSERT(is_flat);
    std::vector<int> pin_index_vec(get_tile_total_num_pin(physical_type), OPEN);

    std::vector<std::vector<t_pin_chain_node>> chains;
    for (auto pin_physical_num : cluster_pins) {
        auto pin_type = get_pin_type_from_pin_physical_num(physical_type, pin_physical_num);
        auto conn_sink_pins = get_sink_pins_in_cluster(cluster_pins_set,
                                                       physical_type,
                                                       logical_block,
                                                       pin_physical_num);
        VTR_ASSERT(pin_type != OPEN);
        // Continue if the fan-out or fan-in of pin_physical_num is not equal to one or pin is already assigned to a chain.
        if (pin_index_vec[pin_physical_num] >= 0 || conn_sink_pins.size() != 1) {
            continue;
        } else {
            auto node_chain = get_directly_connected_nodes(physical_type,
                                                           logical_block,
                                                           cluster_pins_set,
                                                           pin_physical_num,
                                                           is_flat);
            // node_chain contains the pin_physical_num itself to. Thus, we store the chain if its size is greater than 1.
            if (node_chain.size() > 1) {
                int num_chain = (int)chains.size();
                int chain_idx = get_chain_idx(pin_index_vec, node_chain, num_chain);
                add_pin_chain(node_chain,
                              chain_idx,
                              pin_index_vec,
                              chains,
                              (chain_idx == num_chain));
            }
        }
    }

    auto chain_sinks = get_node_chain_sinks(chains);

    VTR_ASSERT(is_node_chain_sorted(physical_type,
                                    logical_block,
                                    cluster_pins_set,
                                    pin_index_vec,
                                    chains));

    return {pin_index_vec, chains, chain_sinks};
}

static std::vector<int> get_directly_connected_nodes(t_physical_tile_type_ptr physical_type,
                                                     t_logical_block_type_ptr logical_block,
                                                     const std::unordered_set<int>& pins_in_cluster,
                                                     int pin_physical_num,
                                                     bool is_flat) {
    VTR_ASSERT(is_flat);
    if (is_primitive_pin(physical_type, pin_physical_num)) {
        return {pin_physical_num};
    }
    std::vector<int> conn_node_chain;
    auto pin_type = get_pin_type_from_pin_physical_num(physical_type, pin_physical_num);

    // Forward
    {
        conn_node_chain.push_back(pin_physical_num);
        int last_pin_num = pin_physical_num;
        auto sink_pins = get_sink_pins_in_cluster(pins_in_cluster,
                                                  physical_type,
                                                  logical_block,
                                                  pin_physical_num);
        while (sink_pins.size() == 1) {
            last_pin_num = sink_pins[0];

            if (is_primitive_pin(physical_type, last_pin_num) || pin_type != get_pin_type_from_pin_physical_num(physical_type, last_pin_num)) {
                break;
            }

            conn_node_chain.push_back(sink_pins[0]);

            sink_pins = get_sink_pins_in_cluster(pins_in_cluster,
                                                 physical_type,
                                                 logical_block,
                                                 last_pin_num);
        }
    }
    return conn_node_chain;
}

static bool is_node_chain_sorted(t_physical_tile_type_ptr physical_type,
                                 t_logical_block_type_ptr logical_block,
                                 const std::unordered_set<int>& pins_in_cluster,
                                 const std::vector<int>& pin_index_vec,
                                 const std::vector<std::vector<t_pin_chain_node>>& all_node_chain) {
    int num_chain = (int)all_node_chain.size();
    for (int chain_idx = 0; chain_idx < num_chain; chain_idx++) {
        const auto& curr_chain = all_node_chain[chain_idx];
        int num_nodes = (int)curr_chain.size();
        for (int node_idx = 0; node_idx < num_nodes; node_idx++) {
            auto curr_node = curr_chain[node_idx];
            int curr_pin_num = curr_node.pin_physical_num;
            auto nxt_idx = curr_node.nxt_node_idx;
            if (pin_index_vec[curr_pin_num] != chain_idx) {
                return false;
            }
            if (nxt_idx == OPEN) {
                continue;
            }
            auto conn_pin_vec = get_sink_pins_in_cluster(pins_in_cluster, physical_type, logical_block, curr_node.pin_physical_num);
            if (conn_pin_vec.size() != 1 || conn_pin_vec[0] != curr_chain[nxt_idx].pin_physical_num) {
                return false;
            }
        }
    }

    return true;
}

static std::vector<int> get_node_chain_sinks(const std::vector<std::vector<t_pin_chain_node>>& cluster_chains) {
    int num_chain = (int)cluster_chains.size();
    std::vector<int> chain_sink_pin(num_chain);

    for (int chain_idx = 0; chain_idx < num_chain; chain_idx++) {
        const auto& chain = cluster_chains[chain_idx];
        int num_nodes = (int)chain.size();

        bool sink_node_found = false;
        for (int node_idx = 0; node_idx < num_nodes; node_idx++) {
            if (chain[node_idx].nxt_node_idx == OPEN) {
                // Each chain should only contain ONE sink pin
                VTR_ASSERT(!sink_node_found);
                sink_node_found = true;
                chain_sink_pin[chain_idx] = chain[node_idx].pin_physical_num;
            }
        }
        // Make sure that the chain contains a sink pin
        VTR_ASSERT(sink_node_found);
    }

    return chain_sink_pin;
}

static std::vector<int> get_sink_pins_in_cluster(const std::unordered_set<int>& pins_in_cluster,
                                                 t_physical_tile_type_ptr physical_type,
                                                 t_logical_block_type_ptr logical_block,
                                                 const int pin_physical_num) {
    std::vector<int> sink_pins_in_cluster;
    auto all_conn_pins = get_physical_pin_sink_pins(physical_type,
                                                    logical_block,
                                                    pin_physical_num);
    sink_pins_in_cluster.reserve(all_conn_pins.size());
    for (auto conn_pin : all_conn_pins) {
        if (pins_in_cluster.find(conn_pin) != pins_in_cluster.end()) {
            sink_pins_in_cluster.push_back(conn_pin);
        }
    }

    return sink_pins_in_cluster;
}

static std::vector<int> get_src_pins_in_cluster(const std::unordered_set<int>& pins_in_cluster,
                                                t_physical_tile_type_ptr physical_type,
                                                t_logical_block_type_ptr logical_block,
                                                const int pin_physical_num) {
    std::vector<int> src_pins_in_cluster;
    auto all_conn_pins = get_physical_pin_src_pins(physical_type,
                                                   logical_block,
                                                   pin_physical_num);
    for (auto conn_pin : all_conn_pins) {
        if (pins_in_cluster.find(conn_pin) != pins_in_cluster.end()) {
            src_pins_in_cluster.push_back(conn_pin);
        }
    }

    return src_pins_in_cluster;
}

static int get_chain_idx(const std::vector<int>& pin_idx_vec, const std::vector<int>& pin_chain, int new_idx) {
    int chain_idx = OPEN;
    for (auto pin_num : pin_chain) {
        int pin_chain_num = pin_idx_vec[pin_num];
        if (pin_chain_num != OPEN) {
            chain_idx = pin_chain_num;
            break;
        }
    }
    if (chain_idx == OPEN) {
        chain_idx = new_idx;
    }
    return chain_idx;
}

static void add_pin_chain(const std::vector<int>& pin_chain,
                          int chain_idx,
                          std::vector<int>& pin_index_vec,
                          std::vector<std::vector<t_pin_chain_node>>& all_chains,
                          bool is_new_chain) {
    std::list<int> new_chain;

    // None of the pins in the chain has been added to all_chains before
    if (is_new_chain) {
        std::vector<t_pin_chain_node> new_pin_chain;
        new_pin_chain.reserve(pin_chain.size());

        // Basically, the next pin connected to the current pin is located in the next element of the array
        int nxt_node_idx = 1;
        for (auto pin_num : pin_chain) {
            // Since we assume that none of the pins in the pin_chain has seen before
            VTR_ASSERT(pin_index_vec[pin_num] == OPEN);
            // Assign the pin its chain index
            pin_index_vec[pin_num] = chain_idx;
            new_pin_chain.emplace_back(pin_num, nxt_node_idx);
            nxt_node_idx++;
        }

        // For the last pin in the chain, there is no next pin.
        new_pin_chain[new_pin_chain.size() - 1].nxt_node_idx = OPEN;

        all_chains.push_back(new_pin_chain);

    } else {
        // If the chain_idx is not equal to the all_chains.size(), it means that some of the pins in the chain has already been added
        // to the data structure which stores all the chains.

        auto& node_chain = all_chains[chain_idx];
        int pin_chain_init_size = (int)node_chain.size();
        // For the pins in the chain which are not added, the pin connected to each of the is located in the vector element next to them.
        // Except for the last node in the chain which has not been added. We set the correct value for that particular pin later.
        int nxt_node_idx = pin_chain_init_size + 1;
        bool is_new_pin_added = false;
        bool found_pin_in_chain = false;
        for (auto pin_num : pin_chain) {
            if (pin_index_vec[pin_num] == OPEN) {
                pin_index_vec[pin_num] = chain_idx;
                node_chain.emplace_back(pin_num, nxt_node_idx);
                nxt_node_idx++;
                is_new_pin_added = true;
            } else {
                found_pin_in_chain = true;
                // pin_num is the pin_number of a pin which is the first pin in the chain that is added to all_chains
                int first_pin_in_chain_idx = OPEN;
                for (int pin_idx = 0; pin_idx < pin_chain_init_size; pin_idx++) {
                    if (node_chain[pin_idx].pin_physical_num == pin_num) {
                        first_pin_in_chain_idx = pin_idx;
                        break;
                    }
                }
                // We assume that this pin is already added to all_chains
                VTR_ASSERT(first_pin_in_chain_idx != OPEN);
                // We assume than if this block is being run, at least one new pin should be added to the chain
                VTR_ASSERT(is_new_pin_added);

                // The last added pin is connected to a pin which is already added to the chain
                node_chain[node_chain.size() - 1].nxt_node_idx = first_pin_in_chain_idx;

                // The rest of the chain should have already been added to the chain
                break;
            }
        }
        // There should be a pin which has been added to the chain before
        VTR_ASSERT(found_pin_in_chain);
    }
}

static std::pair<bool, int> find_create_intra_cluster_sw(RRGraphBuilder& rr_graph,
                                                         std::map<int, t_arch_switch_inf>& arch_sw_inf,
                                                         float R_minW_nmos,
                                                         float R_minW_pmos,
                                                         bool is_rr_sw,
                                                         float delay) {
    const auto& rr_graph_switches = rr_graph.rr_switch();

    if (is_rr_sw) {
        for (int rr_switch_id = 0; rr_switch_id < (int)rr_graph_switches.size(); rr_switch_id++) {
            const auto& rr_sw = rr_graph_switches[RRSwitchId(rr_switch_id)];
            if (rr_sw.intra_tile) {
                if (rr_sw.Tdel == delay) {
                    return std::make_pair(false, rr_switch_id);
                }
            }
        }
        t_rr_switch_inf new_rr_switch_inf = create_rr_switch_from_arch_switch(create_internal_arch_sw(delay),
                                                                              R_minW_nmos,
                                                                              R_minW_pmos);
        RRSwitchId rr_sw_id = rr_graph.add_rr_switch(new_rr_switch_inf);

        return std::make_pair(true, (size_t)rr_sw_id);

    } else {
        // Check whether is there any other intra-tile edge with the same delay
        auto find_res = std::find_if(arch_sw_inf.begin(), arch_sw_inf.end(),
                                     [delay](const std::pair<int, t_arch_switch_inf>& sw_inf_pair) {
                                         const t_arch_switch_inf& sw_inf = std::get<1>(sw_inf_pair);
                                         if (sw_inf.intra_tile && sw_inf.Tdel() == delay) {
                                             return true;
                                         } else {
                                             return false;
                                         }
                                     });

        // There isn't any other intra-tile edge with the same delay - Create a new one!
        if (find_res == arch_sw_inf.end()) {
            auto arch_sw = create_internal_arch_sw(delay);
            int max_key_num = std::numeric_limits<int>::min();
            // Find the maximum edge index
            for (const auto& arch_sw_pair : arch_sw_inf) {
                if (arch_sw_pair.first > max_key_num) {
                    max_key_num = arch_sw_pair.first;
                }
            }
            int new_key_num = ++max_key_num;
            arch_sw_inf.insert(std::make_pair(new_key_num, arch_sw));
            // We assume that the delay of internal switches is not dependent on their fan-in
            // If this assumption proven to not be accurate, the implementation needs to be changed.
            VTR_ASSERT(arch_sw.fixed_Tdel());

            t_rr_switch_inf new_rr_switch_inf = create_rr_switch_from_arch_switch(create_internal_arch_sw(delay),
                                                                                  R_minW_nmos,
                                                                                  R_minW_pmos);
            RRSwitchId rr_switch_id = rr_graph.add_rr_switch(new_rr_switch_inf);

            /*If the switch found inside the cluster has not seen before and RR graph is not read from a file, 
             * we need to add this switch to switch_fanin_remap data strcutre which is used later to remap switch IDs
             * from architecture ID to RR graph switch ID. The reason why we don't this when RR graph is read from a file
             * is that in that case, the switch IDs of edges are alreay RR graph switch IDs. */
            auto& switch_fanin_remap = g_vpr_ctx.mutable_device().switch_fanin_remap;
            switch_fanin_remap.push_back({{UNDEFINED, size_t(rr_switch_id)}});

            return std::make_pair(true, new_key_num);
        } else {
            return std::make_pair(false, find_res->first);
        }
    }
}

static float get_delay_directly_connected_pins(t_physical_tile_type_ptr physical_type,
                                               t_logical_block_type_ptr logical_block,
                                               const std::unordered_set<int>& cluster_pins,
                                               int first_pin_num,
                                               int second_pin_num) {
    float delay = 0.;

    int curr_pin = first_pin_num;
    while (true) {
        auto sink_pins = get_sink_pins_in_cluster(cluster_pins,
                                                  physical_type,
                                                  logical_block,
                                                  curr_pin);
        // We expect the pins to be located on a chain
        VTR_ASSERT(sink_pins.size() == 1);
        delay += get_edge_delay(physical_type,
                                logical_block,
                                curr_pin,
                                sink_pins[0]);
        if (sink_pins[0] == second_pin_num) {
            break;
        }
        curr_pin = sink_pins[0];
    }

    return delay;
}

static void process_non_config_sets() {
    auto& device_ctx = g_vpr_ctx.mutable_device();
    EdgeGroups groups;
    create_edge_groups(&groups);
    groups.set_device_context(device_ctx);
}<|MERGE_RESOLUTION|>--- conflicted
+++ resolved
@@ -765,27 +765,26 @@
             }
         } else {
             free_rr_graph();
-<<<<<<< HEAD
             if (e_graph_type::UNIDIR_TILEABLE != graph_type) {
                 build_rr_graph(graph_type,
                                block_types,
                                grid,
                                nodes_per_chan,
-                               det_routing_arch->switch_block_type,
-                               det_routing_arch->Fs,
-                               det_routing_arch->switchblocks,
+                               det_routing_arch.switch_block_type,
+                               det_routing_arch.Fs,
+                               det_routing_arch.switchblocks,
                                segment_inf,
-                               det_routing_arch->global_route_switch,
-                               det_routing_arch->wire_to_arch_ipin_switch,
-                               det_routing_arch->wire_to_arch_ipin_switch_between_dice,
+                               det_routing_arch.global_route_switch,
+                               det_routing_arch.wire_to_arch_ipin_switch,
+                               det_routing_arch.wire_to_arch_ipin_switch_between_dice,
                                router_opts.custom_3d_sb_fanin_fanout,
-                               det_routing_arch->delayless_switch,
-                               det_routing_arch->R_minW_nmos,
-                               det_routing_arch->R_minW_pmos,
+                               det_routing_arch.delayless_switch,
+                               det_routing_arch.R_minW_nmos,
+                               det_routing_arch.R_minW_pmos,
                                router_opts.base_cost_type,
                                router_opts.clock_modeling,
                                directs,
-                               &det_routing_arch->wire_to_rr_ipin_switch,
+                               &det_routing_arch.wire_to_rr_ipin_switch,
                                is_flat,
                                Warnings,
                                router_opts.route_verbosity);
@@ -795,62 +794,26 @@
                 build_tileable_unidir_rr_graph(block_types,
                                                grid,
                                                nodes_per_chan,
-                                               det_routing_arch->switch_block_type,
-                                               det_routing_arch->Fs,
-                                               det_routing_arch->switch_block_subtype,
-                                               det_routing_arch->subFs,
+                                               det_routing_arch.switch_block_type,
+                                               det_routing_arch.Fs,
+                                               det_routing_arch.switch_block_subtype,
+                                               det_routing_arch.subFs,
                                                segment_inf,
-                                               det_routing_arch->delayless_switch,
-                                               det_routing_arch->wire_to_arch_ipin_switch,
-                                               det_routing_arch->R_minW_nmos,
-                                               det_routing_arch->R_minW_pmos,
+                                               det_routing_arch.delayless_switch,
+                                               det_routing_arch.wire_to_arch_ipin_switch,
+                                               det_routing_arch.R_minW_nmos,
+                                               det_routing_arch.R_minW_pmos,
                                                router_opts.base_cost_type,
                                                directs,
-                                               &det_routing_arch->wire_to_rr_ipin_switch,
-                                               det_routing_arch->shrink_boundary,                                  /* Shrink to the smallest boundary, no routing wires for empty zone */
-                                               det_routing_arch->perimeter_cb,                                     /* Now I/O or any programmable blocks on perimeter can have full cb access (both cbx and cby) */
-                                               router_opts.trim_obs_channels || det_routing_arch->through_channel, /* Allow/Prohibit through tracks across multi-height and multi-width grids */
-                                               det_routing_arch->opin2all_sides,                                   /* Allow opin of grid to directly drive routing tracks at all sides of a switch block */
-                                               det_routing_arch->concat_wire,                                      /* Allow end-point tracks to be wired to a starting point track on the opposite in a switch block. It means a wire can be continued in the same direction to another wire */
-                                               det_routing_arch->concat_pass_wire,                                 /* Allow passing tracks to be wired to the routing tracks in the same direction in a switch block. It means that a pass wire can jump in the same direction to another */
+                                               &det_routing_arch.wire_to_rr_ipin_switch,
+                                               det_routing_arch.shrink_boundary,                                  /* Shrink to the smallest boundary, no routing wires for empty zone */
+                                               det_routing_arch.perimeter_cb,                                     /* Now I/O or any programmable blocks on perimeter can have full cb access (both cbx and cby) */
+                                               router_opts.trim_obs_channels || det_routing_arch.through_channel, /* Allow/Prohibit through tracks across multi-height and multi-width grids */
+                                               det_routing_arch.opin2all_sides,                                   /* Allow opin of grid to directly drive routing tracks at all sides of a switch block */
+                                               det_routing_arch.concat_wire,                                      /* Allow end-point tracks to be wired to a starting point track on the opposite in a switch block. It means a wire can be continued in the same direction to another wire */
+                                               det_routing_arch.concat_pass_wire,                                 /* Allow passing tracks to be wired to the routing tracks in the same direction in a switch block. It means that a pass wire can jump in the same direction to another */
                                                Warnings);
             }
-        }
-
-        // Check if there is an edge override file to read and that it is not already loaded.
-        if (!det_routing_arch->read_rr_edge_override_filename.empty()
-            && det_routing_arch->read_rr_edge_override_filename != device_ctx.loaded_rr_edge_override_filename) {
-
-            load_rr_edge_delay_overrides(det_routing_arch->read_rr_edge_override_filename,
-                                         mutable_device_ctx.rr_graph_builder,
-                                         device_ctx.rr_graph);
-
-            // Remember the loaded filename to avoid reloading it before the RR graph is cleared.
-            mutable_device_ctx.loaded_rr_edge_override_filename = det_routing_arch->read_rr_edge_override_filename;
-=======
-            build_rr_graph(graph_type,
-                           block_types,
-                           grid,
-                           nodes_per_chan,
-                           det_routing_arch.switch_block_type,
-                           det_routing_arch.Fs,
-                           det_routing_arch.switchblocks,
-                           segment_inf,
-                           det_routing_arch.global_route_switch,
-                           det_routing_arch.wire_to_arch_ipin_switch,
-                           det_routing_arch.wire_to_arch_ipin_switch_between_dice,
-                           router_opts.custom_3d_sb_fanin_fanout,
-                           det_routing_arch.delayless_switch,
-                           det_routing_arch.R_minW_nmos,
-                           det_routing_arch.R_minW_pmos,
-                           router_opts.base_cost_type,
-                           router_opts.clock_modeling,
-                           directs,
-                           &det_routing_arch.wire_to_rr_ipin_switch,
-                           is_flat,
-                           Warnings,
-                           router_opts.route_verbosity);
->>>>>>> aabed104
         }
 
         // Check if there is an edge override file to read and that it is not already loaded.
