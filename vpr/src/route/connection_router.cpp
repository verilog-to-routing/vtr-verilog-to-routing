#include "connection_router.h"

#include <algorithm>
#include "rr_graph.h"
#include "rr_graph_fwd.h"

static bool relevant_node_to_target(const RRGraphView* rr_graph,
                                    RRNodeId node_to_add,
                                    RRNodeId target_node);

#ifdef VTR_ENABLE_DEBUG_LOGGING
static void update_router_stats(RouterStats* router_stats,
                                bool is_push,
                                RRNodeId rr_node_id,
                                const RRGraphView* rr_graph);
#else
static void update_router_stats(RouterStats* router_stats,
                                bool is_push,
                                RRNodeId /*rr_node_id*/,
                                const RRGraphView* /*rr_graph*/);
#endif

/** return tuple <found_path, retry_with_full_bb, cheapest> */
template<typename Heap>
std::tuple<bool, bool, RTExploredNode> ConnectionRouter<Heap>::timing_driven_route_connection_from_route_tree(
    const RouteTreeNode& rt_root,
    RRNodeId sink_node,
    const t_conn_cost_params& cost_params,
    const t_bb& bounding_box,
    RouterStats& router_stats,
    const ConnectionParameters& conn_params) {
    router_stats_ = &router_stats;
    conn_params_ = &conn_params;

    bool retry = false;
    retry = timing_driven_route_connection_common_setup(rt_root, sink_node, cost_params, bounding_box);

    if (!std::isinf(rr_node_route_inf_[sink_node].path_cost)) {
        // Only the `index`, `prev_edge`, and `rcv_path_backward_delay` fields of `out`
        // are used after this function returns.
        RTExploredNode out;
        out.index = sink_node;
        out.prev_edge = rr_node_route_inf_[sink_node].prev_edge;
        if (rcv_path_manager.is_enabled()) {
            out.rcv_path_backward_delay = rcv_path_data[sink_node]->backward_delay;
            rcv_path_manager.update_route_tree_set(rcv_path_data[sink_node]);
            rcv_path_manager.empty_heap();
        }
        heap_.empty_heap();
        return std::make_tuple(true, /*retry=*/false, out);
    } else {
        reset_path_costs();
        clear_modified_rr_node_info();
        heap_.empty_heap();
        rcv_path_manager.empty_heap();
        return std::make_tuple(false, retry, RTExploredNode());
    }
}

/** Return whether to retry with full bb */
template<typename Heap>
bool ConnectionRouter<Heap>::timing_driven_route_connection_common_setup(
    const RouteTreeNode& rt_root,
    RRNodeId sink_node,
    const t_conn_cost_params& cost_params,
    const t_bb& bounding_box) {
    //Re-add route nodes from the existing route tree to the heap.
    //They need to be repushed onto the heap since each node's cost is target specific.

    add_route_tree_to_heap(rt_root, sink_node, cost_params, bounding_box);
    heap_.build_heap(); // via sifting down everything

    RRNodeId source_node = rt_root.inode;

    if (heap_.is_empty_heap()) {
        VTR_LOG("No source in route tree: %s\n", describe_unrouteable_connection(source_node, sink_node, is_flat_).c_str());
        return false;
    }

    VTR_LOGV_DEBUG(router_debug_, "  Routing to %d as normal net (BB: %d,%d,%d x %d,%d,%d)\n", sink_node,
                   bounding_box.layer_min, bounding_box.xmin, bounding_box.ymin,
                   bounding_box.layer_max, bounding_box.xmax, bounding_box.ymax);

    timing_driven_route_connection_from_heap(sink_node,
                                             cost_params,
                                             bounding_box);

    if (std::isinf(rr_node_route_inf_[sink_node].path_cost)) {
        // No path found within the current bounding box.
        //
        // If the bounding box is already max size, just fail
        if (bounding_box.xmin == 0
            && bounding_box.ymin == 0
            && bounding_box.xmax == (int)(grid_.width() - 1)
            && bounding_box.ymax == (int)(grid_.height() - 1)
            && bounding_box.layer_min == 0
            && bounding_box.layer_max == (int)(grid_.get_num_layers() - 1)) {
            VTR_LOG("%s\n", describe_unrouteable_connection(source_node, sink_node, is_flat_).c_str());
            return false;
        }

        // Otherwise, leave unrouted and bubble up a signal to retry this net with a full-device bounding box
        VTR_LOG_WARN("No routing path for connection to sink_rr %d, leaving unrouted to retry later\n", sink_node);
        return true;
    }

    return false;
}

// Finds a path from the route tree rooted at rt_root to sink_node for a high fanout net.
//
// Unlike timing_driven_route_connection_from_route_tree(), only part of the route tree
// which is spatially close to the sink is added to the heap.
// Returns a  tuple of <found_path?, retry_with_full_bb?, cheapest> */
template<typename Heap>
std::tuple<bool, bool, RTExploredNode> ConnectionRouter<Heap>::timing_driven_route_connection_from_route_tree_high_fanout(
    const RouteTreeNode& rt_root,
    RRNodeId sink_node,
    const t_conn_cost_params& cost_params,
    const t_bb& net_bounding_box,
    const SpatialRouteTreeLookup& spatial_rt_lookup,
    RouterStats& router_stats,
    const ConnectionParameters& conn_params) {
    router_stats_ = &router_stats;
    conn_params_ = &conn_params;

    // re-explore route tree from root to add any new nodes (buildheap afterwards)
    // route tree needs to be repushed onto the heap since each node's cost is target specific
    t_bb high_fanout_bb = add_high_fanout_route_tree_to_heap(rt_root, sink_node, cost_params, spatial_rt_lookup, net_bounding_box);
    heap_.build_heap();

    RRNodeId source_node = rt_root.inode;

    if (heap_.is_empty_heap()) {
        VTR_LOG("No source in route tree: %s\n", describe_unrouteable_connection(source_node, sink_node, is_flat_).c_str());
        return std::make_tuple(false, false, RTExploredNode());
    }

    VTR_LOGV_DEBUG(router_debug_, "  Routing to %d as high fanout net (BB: %d,%d,%d x %d,%d,%d)\n", sink_node,
                   high_fanout_bb.layer_min, high_fanout_bb.xmin, high_fanout_bb.ymin,
                   high_fanout_bb.layer_max, high_fanout_bb.xmax, high_fanout_bb.ymax);

    bool retry_with_full_bb = false;
    timing_driven_route_connection_from_heap(sink_node,
                                             cost_params,
                                             high_fanout_bb);

    if (std::isinf(rr_node_route_inf_[sink_node].path_cost)) {
        //Found no path, that may be due to an unlucky choice of existing route tree sub-set,
        //try again with the full route tree to be sure this is not an artifact of high-fanout routing
        VTR_LOG_WARN("No routing path found in high-fanout mode for net %zu connection (to sink_rr %d), retrying with full route tree\n", size_t(conn_params.net_id_), sink_node);

        //Reset any previously recorded node costs so timing_driven_route_connection()
        //starts over from scratch.
        reset_path_costs();
        clear_modified_rr_node_info();

        retry_with_full_bb = timing_driven_route_connection_common_setup(rt_root,
                                                                         sink_node,
                                                                         cost_params,
                                                                         net_bounding_box);
    }

    if (std::isinf(rr_node_route_inf_[sink_node].path_cost)) {
        VTR_LOG("%s\n", describe_unrouteable_connection(source_node, sink_node, is_flat_).c_str());

        heap_.empty_heap();
        rcv_path_manager.empty_heap();
        return std::make_tuple(false, retry_with_full_bb, RTExploredNode());
    }

    RTExploredNode out;
    out.index = sink_node;
    out.prev_edge = rr_node_route_inf_[sink_node].prev_edge;
    if (rcv_path_manager.is_enabled()) {
        out.rcv_path_backward_delay = rcv_path_data[sink_node]->backward_delay;
        rcv_path_manager.update_route_tree_set(rcv_path_data[sink_node]);
        rcv_path_manager.empty_heap();
    }
    heap_.empty_heap();

    return std::make_tuple(true, retry_with_full_bb, out);
}

// Finds a path to sink_node, starting from the elements currently in the heap.
// This is the core maze routing routine.
template<typename Heap>
void ConnectionRouter<Heap>::timing_driven_route_connection_from_heap(RRNodeId sink_node,
                                                                      const t_conn_cost_params& cost_params,
                                                                      const t_bb& bounding_box) {
    VTR_ASSERT_SAFE(heap_.is_valid());

    if (heap_.is_empty_heap()) { //No source
        VTR_LOGV_DEBUG(router_debug_, "  Initial heap empty (no source)\n");
    }

    const auto& device_ctx = g_vpr_ctx.device();
    auto& route_ctx = g_vpr_ctx.mutable_routing();

    // Get bounding box for sink node used in timing_driven_expand_neighbour
    VTR_ASSERT_SAFE(sink_node != RRNodeId::INVALID());

    t_bb target_bb;
    if (rr_graph_->node_type(sink_node) == SINK) { // We need to get a bounding box for the sink's entire tile
        vtr::Rect<int> tile_bb = grid_.get_tile_bb({rr_graph_->node_xlow(sink_node),
                                                    rr_graph_->node_ylow(sink_node),
                                                    rr_graph_->node_layer(sink_node)});

        target_bb.xmin = tile_bb.xmin();
        target_bb.ymin = tile_bb.ymin();
        target_bb.xmax = tile_bb.xmax();
        target_bb.ymax = tile_bb.ymax();
    } else {
        target_bb.xmin = rr_graph_->node_xlow(sink_node);
        target_bb.ymin = rr_graph_->node_ylow(sink_node);
        target_bb.xmax = rr_graph_->node_xhigh(sink_node);
        target_bb.ymax = rr_graph_->node_yhigh(sink_node);
    }

    target_bb.layer_min = rr_graph_->node_layer(RRNodeId(sink_node));
    target_bb.layer_max = rr_graph_->node_layer(RRNodeId(sink_node));

    // Start measuring path search time
    std::chrono::steady_clock::time_point begin_time = std::chrono::steady_clock::now();

    HeapNode cheapest;
    while (heap_.try_pop(cheapest)) {
        // inode with cheapest total cost in current route tree to be expanded on
        const auto& [ new_total_cost, inode ] = cheapest;
        update_router_stats(router_stats_,
                            false,
                            inode,
                            rr_graph_);

        VTR_LOGV_DEBUG(router_debug_, "  Popping node %d (cost: %g)\n",
                       inode, new_total_cost);

        // Have we found the target?
        if (inode == sink_node) {
            // If we're running RCV, the path will be stored in the path_data->path_rr vector
            // This is then placed into the traceback so that the correct path is returned
            // TODO: This can be eliminated by modifying the actual traceback function in route_timing
            if (rcv_path_manager.is_enabled()) {
                rcv_path_manager.insert_backwards_path_into_traceback(rcv_path_data[inode],
                                                                      rr_node_route_inf_[inode].path_cost,
                                                                      rr_node_route_inf_[inode].backward_path_cost,
                                                                      route_ctx);
            }
            VTR_LOGV_DEBUG(router_debug_, "  Found target %8d (%s)\n", inode, describe_rr_node(device_ctx.rr_graph, device_ctx.grid, device_ctx.rr_indexed_data, inode, is_flat_).c_str());
            break;
        }

        // If not, keep searching
        timing_driven_expand_cheapest(inode,
                                      new_total_cost,
                                      sink_node,
                                      cost_params,
                                      bounding_box,
                                      target_bb);
    }

    // Stop measuring path search time
    std::chrono::steady_clock::time_point end_time = std::chrono::steady_clock::now();
    path_search_cumulative_time += std::chrono::duration_cast<std::chrono::microseconds>(end_time - begin_time);
}

// Find shortest paths from specified route tree to all nodes in the RR graph
template<typename Heap>
vtr::vector<RRNodeId, RTExploredNode> ConnectionRouter<Heap>::timing_driven_find_all_shortest_paths_from_route_tree(
    const RouteTreeNode& rt_root,
    const t_conn_cost_params& cost_params,
    const t_bb& bounding_box,
    RouterStats& router_stats,
    const ConnectionParameters& conn_params) {
    router_stats_ = &router_stats;
    conn_params_ = &conn_params;

    // Add the route tree to the heap with no specific target node
    RRNodeId target_node = RRNodeId::INVALID();
    add_route_tree_to_heap(rt_root, target_node, cost_params, bounding_box);
    heap_.build_heap(); // via sifting down everything

    auto res = timing_driven_find_all_shortest_paths_from_heap(cost_params, bounding_box);
    heap_.empty_heap();

    return res;
}

// Find shortest paths from current heap to all nodes in the RR graph
//
// Since there is no single *target* node this uses Dijkstra's algorithm
// with a modified exit condition (runs until heap is empty).
template<typename Heap>
vtr::vector<RRNodeId, RTExploredNode> ConnectionRouter<Heap>::timing_driven_find_all_shortest_paths_from_heap(
    const t_conn_cost_params& cost_params,
    const t_bb& bounding_box) {
    vtr::vector<RRNodeId, RTExploredNode> cheapest_paths(rr_nodes_.size());

    VTR_ASSERT_SAFE(heap_.is_valid());

    if (heap_.is_empty_heap()) { // No source
        VTR_LOGV_DEBUG(router_debug_, "  Initial heap empty (no source)\n");
    }

    // Start measuring path search time
    std::chrono::steady_clock::time_point begin_time = std::chrono::steady_clock::now();

    HeapNode cheapest;
    while (heap_.try_pop(cheapest)) {
        // inode with cheapest total cost in current route tree to be expanded on
        const auto& [ new_total_cost, inode ] = cheapest;
        update_router_stats(router_stats_,
                            false,
                            inode,
                            rr_graph_);

        VTR_LOGV_DEBUG(router_debug_, "  Popping node %d (cost: %g)\n",
                       inode, new_total_cost);

        // Since we want to find shortest paths to all nodes in the graph
        // we do not specify a target node.
        //
        // By setting the target_node to INVALID in combination with the NoOp router
        // lookahead we can re-use the node exploration code from the regular router
        RRNodeId target_node = RRNodeId::INVALID();

        timing_driven_expand_cheapest(inode,
                                      new_total_cost,
                                      target_node,
                                      cost_params,
                                      bounding_box,
                                      t_bb());

        if (cheapest_paths[inode].index == RRNodeId::INVALID() || cheapest_paths[inode].total_cost >= new_total_cost) {
            VTR_LOGV_DEBUG(router_debug_, "  Better cost to node %d: %g (was %g)\n", inode, new_total_cost, cheapest_paths[inode].total_cost);
            // Only the `index` and `prev_edge` fields of `cheapest_paths[inode]` are used after this function returns
            cheapest_paths[inode].index = inode;
            cheapest_paths[inode].prev_edge = rr_node_route_inf_[inode].prev_edge;
        } else {
            VTR_LOGV_DEBUG(router_debug_, "  Worse cost to node %d: %g (better %g)\n", inode, new_total_cost, cheapest_paths[inode].total_cost);
        }
    }

    // Stop measuring path search time
    std::chrono::steady_clock::time_point end_time = std::chrono::steady_clock::now();
    path_search_cumulative_time += std::chrono::duration_cast<std::chrono::microseconds>(end_time - begin_time);

    return cheapest_paths;
}

template<typename Heap>
void ConnectionRouter<Heap>::timing_driven_expand_cheapest(RRNodeId from_node,
                                                           float new_total_cost,
                                                           RRNodeId target_node,
                                                           const t_conn_cost_params& cost_params,
                                                           const t_bb& bounding_box,
                                                           const t_bb& target_bb) {
    float best_total_cost = rr_node_route_inf_[from_node].path_cost;
    if (best_total_cost == new_total_cost) {
        // Explore from this node, since its total cost is exactly the same as
        // the best total cost ever seen for this node. Otherwise, prune this node
        // to reduce redundant work (i.e., unnecessary neighbor exploration).
        // `new_total_cost` is used here as an identifier to detect if the pair
        // (from_node or inode, new_total_cost) was the most recently pushed
        // element for the corresponding node.
        //
        // Note: For RCV, it often isn't searching for a shortest path; it is
        // searching for a path in the target delay range. So it might find a
        // path to node n that has a higher `backward_path_cost` but the `total_cost`
        // (including expected delay to sink, going through a cost function that
        // checks that against the target delay) might be lower than the previously
        // stored value. In that case we want to re-expand the node so long as
        // it doesn't create a loop. That `rcv_path_manager` should store enough
        // info for us to avoid loops.
        RTExploredNode current;
        current.index = from_node;
        current.backward_path_cost = rr_node_route_inf_[from_node].backward_path_cost;
        current.prev_edge = rr_node_route_inf_[from_node].prev_edge;
        current.R_upstream = rr_node_route_inf_[from_node].R_upstream;

        VTR_LOGV_DEBUG(router_debug_, "    Better cost to %d\n", from_node);
        VTR_LOGV_DEBUG(router_debug_, "    New total cost: %g\n", new_total_cost);
        VTR_LOGV_DEBUG(router_debug_ && (current.prev_edge != RREdgeId::INVALID()),
                       "      Setting path costs for associated node %d (from %d edge %zu)\n",
                       from_node,
                       static_cast<size_t>(rr_graph_->edge_src_node(current.prev_edge)),
                       static_cast<size_t>(current.prev_edge));

        timing_driven_expand_neighbours(current, cost_params, bounding_box, target_node, target_bb);
    } else {
        // Post-heap prune, do not re-explore from the current/new partial path as it
        // has worse cost than the best partial path to this node found so far
        VTR_LOGV_DEBUG(router_debug_, "    Worse cost to %d\n", from_node);
        VTR_LOGV_DEBUG(router_debug_, "    Old total cost: %g\n", best_total_cost);
        VTR_LOGV_DEBUG(router_debug_, "    New total cost: %g\n", new_total_cost);
    }
}

template<typename Heap>
void ConnectionRouter<Heap>::timing_driven_expand_neighbours(const RTExploredNode& current,
                                                             const t_conn_cost_params& cost_params,
                                                             const t_bb& bounding_box,
                                                             RRNodeId target_node,
                                                             const t_bb& target_bb) {
    /* Puts all the rr_nodes adjacent to current on the heap. */

    // For each node associated with the current heap element, expand all of it's neighbors
    auto edges = rr_nodes_.edge_range(current.index);

    // This is a simple prefetch that prefetches:
    //  - RR node data reachable from this node
    //  - rr switch data to reach those nodes from this node.
    //
    // This code will be a NOP on compiler targets that do not have a
    // builtin to emit prefetch instructions.
    //
    // This code will be a NOP on CPU targets that lack prefetch instructions.
    // All modern x86 and ARM64 platforms provide prefetch instructions.
    //
    // This code delivers ~6-8% reduction in wallclock time when running Titan
    // benchmarks, and was specifically measured against the gsm_switch and
    // directrf vtr_reg_weekly running in high effort.
    //
    //  - directrf_stratixiv_arch_timing.blif
    //  - gsm_switch_stratixiv_arch_timing.blif
    //
    for (RREdgeId from_edge : edges) {
        RRNodeId to_node = rr_nodes_.edge_sink_node(from_edge);
        rr_nodes_.prefetch_node(to_node);

        int switch_idx = rr_nodes_.edge_switch(from_edge);
        VTR_PREFETCH(&rr_switch_inf_[switch_idx], 0, 0);
    }

    for (RREdgeId from_edge : edges) {
        RRNodeId to_node = rr_nodes_.edge_sink_node(from_edge);
        timing_driven_expand_neighbour(current,
                                       from_edge,
                                       to_node,
                                       cost_params,
                                       bounding_box,
                                       target_node,
                                       target_bb);
    }
}

// Conditionally adds to_node to the router heap (via path from from_node via from_edge).
// RR nodes outside the expanded bounding box specified in bounding_box are not added
// to the heap.
template<typename Heap>
void ConnectionRouter<Heap>::timing_driven_expand_neighbour(const RTExploredNode& current,
                                                            RREdgeId from_edge,
                                                            RRNodeId to_node,
                                                            const t_conn_cost_params& cost_params,
                                                            const t_bb& bounding_box,
                                                            RRNodeId target_node,
                                                            const t_bb& target_bb) {
    VTR_ASSERT(bounding_box.layer_max < g_vpr_ctx.device().grid.get_num_layers());

    const RRNodeId& from_node = current.index;

    // BB-pruning
    // Disable BB-pruning if RCV is enabled, as this can make it harder for circuits with high negative hold slack to resolve this
    // TODO: Only disable pruning if the net has negative hold slack, maybe go off budgets
    if (!inside_bb(to_node, bounding_box)
        && !rcv_path_manager.is_enabled()) {
        VTR_LOGV_DEBUG(router_debug_,
                       "      Pruned expansion of node %d edge %zu -> %d"
                       " (to node location %d,%d,%d x %d,%d,%d outside of expanded"
                       " net bounding box %d,%d,%d x %d,%d,%d)\n",
                       from_node, size_t(from_edge), size_t(to_node),
                       rr_graph_->node_xlow(to_node), rr_graph_->node_ylow(to_node), rr_graph_->node_layer(to_node),
                       rr_graph_->node_xhigh(to_node), rr_graph_->node_yhigh(to_node), rr_graph_->node_layer(to_node),
                       bounding_box.xmin, bounding_box.ymin, bounding_box.layer_min,
                       bounding_box.xmax, bounding_box.ymax, bounding_box.layer_max);
        return; /* Node is outside (expanded) bounding box. */
    }

    /* Prune away IPINs that lead to blocks other than the target one.  Avoids  *
     * the issue of how to cost them properly so they don't get expanded before *
     * more promising routes, but makes route-through (via CLBs) impossible.   *
     * Change this if you want to investigate route-throughs.                   */
    if (target_node != RRNodeId::INVALID()) {
        t_rr_type to_type = rr_graph_->node_type(to_node);
        if (to_type == IPIN) {
            // Check if this IPIN leads to the target block
            // IPIN's of the target block should be contained within it's bounding box
            int to_xlow = rr_graph_->node_xlow(to_node);
            int to_ylow = rr_graph_->node_ylow(to_node);
            int to_layer = rr_graph_->node_layer(to_node);
            int to_xhigh = rr_graph_->node_xhigh(to_node);
            int to_yhigh = rr_graph_->node_yhigh(to_node);
            if (to_xlow < target_bb.xmin
                || to_ylow < target_bb.ymin
                || to_xhigh > target_bb.xmax
                || to_yhigh > target_bb.ymax
                || to_layer < target_bb.layer_min
                || to_layer > target_bb.layer_max) {
                VTR_LOGV_DEBUG(router_debug_,
                               "      Pruned expansion of node %d edge %zu -> %d"
                               " (to node is IPIN at %d,%d,%d x %d,%d,%d which does not"
                               " lead to target block %d,%d,%d x %d,%d,%d)\n",
                               from_node, size_t(from_edge), size_t(to_node),
                               to_xlow, to_ylow, to_layer,
                               to_xhigh, to_yhigh, to_layer,
                               target_bb.xmin, target_bb.ymin, target_bb.layer_min,
                               target_bb.xmax, target_bb.ymax, target_bb.layer_max);
                return;
            }
        }
    }

    VTR_LOGV_DEBUG(router_debug_, "      Expanding node %d edge %zu -> %d\n",
                   from_node, size_t(from_edge), size_t(to_node));

    // Check if the node exists in the route tree when RCV is enabled
    // Other pruning methods have been disabled when RCV is on, so this method is required to prevent "loops" from being created
    bool node_exists = false;
    if (rcv_path_manager.is_enabled()) {
        node_exists = rcv_path_manager.node_exists_in_tree(rcv_path_data[from_node],
                                                           to_node);
    }

    if (!node_exists || !rcv_path_manager.is_enabled()) {
        timing_driven_add_to_heap(cost_params,
                                  current,
                                  to_node,
                                  from_edge,
                                  target_node);
    }
}

// Add to_node to the heap, and also add any nodes which are connected by non-configurable edges
template<typename Heap>
void ConnectionRouter<Heap>::timing_driven_add_to_heap(const t_conn_cost_params& cost_params,
                                                       const RTExploredNode& current,
                                                       RRNodeId to_node,
                                                       const RREdgeId from_edge,
                                                       RRNodeId target_node) {
    const auto& device_ctx = g_vpr_ctx.device();
    const RRNodeId& from_node = current.index;

    // Initialized to current
    RTExploredNode next;
    next.R_upstream = current.R_upstream;
    next.index = to_node;
    next.prev_edge = from_edge;
    next.total_cost = std::numeric_limits<float>::infinity(); // Not used directly
    next.backward_path_cost = current.backward_path_cost;

    // Initalize RCV data struct if needed, otherwise it's set to nullptr
    rcv_path_manager.alloc_path_struct(next.path_data);
    // path_data variables are initialized to current values
    if (rcv_path_manager.is_enabled() && rcv_path_data[from_node]) {
        next.path_data->backward_cong = rcv_path_data[from_node]->backward_cong;
        next.path_data->backward_delay = rcv_path_data[from_node]->backward_delay;
    }

    evaluate_timing_driven_node_costs(&next,
                                      cost_params,
                                      from_node,
                                      target_node);

    float best_total_cost = rr_node_route_inf_[to_node].path_cost;
    float best_back_cost = rr_node_route_inf_[to_node].backward_path_cost;

    float new_total_cost = next.total_cost;
    float new_back_cost = next.backward_path_cost;

    // We need to only expand this node if it is a better path. And we need to
    // update its `rr_node_route_inf` data as we put it into the heap; there may
    // be other (previously explored) paths to this node in the heap already,
    // but they will be pruned when we pop those heap nodes later as we'll see
    // they have inferior costs to what is in the `rr_node_route_inf` data for
    // this node.
    // FIXME: Adding a link to the FPT paper when it is public
    //
    // When RCV is enabled, prune based on the RCV-specific total path cost (see
    // in `compute_node_cost_using_rcv` in `evaluate_timing_driven_node_costs`)
    // to allow detours to get better QoR.
    if ((!rcv_path_manager.is_enabled() && best_back_cost > new_back_cost) ||
        (rcv_path_manager.is_enabled() && best_total_cost > new_total_cost)) {
        VTR_LOGV_DEBUG(router_debug_, "      Expanding to node %d (%s)\n", to_node,
                       describe_rr_node(device_ctx.rr_graph,
                                        device_ctx.grid,
                                        device_ctx.rr_indexed_data,
                                        to_node,
                                        is_flat_)
                           .c_str());
        VTR_LOGV_DEBUG(router_debug_, "        New Total Cost %g New back Cost %g\n", new_total_cost, new_back_cost);
        //Add node to the heap only if the cost via the current partial path is less than the
        //best known cost, since there is no reason for the router to expand more expensive paths.
        //
        //Pre-heap prune to keep the heap small, by not putting paths which are known to be
        //sub-optimal (at this point in time) into the heap.

        update_cheapest(next, from_node);

        heap_.add_to_heap({new_total_cost, to_node});
        update_router_stats(router_stats_,
                            true,
                            to_node,
                            rr_graph_);

    } else {
        VTR_LOGV_DEBUG(router_debug_, "      Didn't expand to %d (%s)\n", to_node, describe_rr_node(device_ctx.rr_graph, device_ctx.grid, device_ctx.rr_indexed_data, to_node, is_flat_).c_str());
        VTR_LOGV_DEBUG(router_debug_, "        Prev Total Cost %g Prev back Cost %g \n", best_total_cost, best_back_cost);
        VTR_LOGV_DEBUG(router_debug_, "        New Total Cost %g New back Cost %g \n", new_total_cost, new_back_cost);
    }

    if (rcv_path_manager.is_enabled() && next.path_data != nullptr) {
        rcv_path_manager.free_path_struct(next.path_data);
    }
}

#ifdef VTR_ASSERT_SAFE_ENABLED

//Returns true if both nodes are part of the same non-configurable edge set
static bool same_non_config_node_set(RRNodeId from_node, RRNodeId to_node) {
    auto& device_ctx = g_vpr_ctx.device();

    auto from_itr = device_ctx.rr_node_to_non_config_node_set.find(from_node);
    auto to_itr = device_ctx.rr_node_to_non_config_node_set.find(to_node);

    if (from_itr == device_ctx.rr_node_to_non_config_node_set.end()
        || to_itr == device_ctx.rr_node_to_non_config_node_set.end()) {
        return false; //Not part of a non-config node set
    }

    return from_itr->second == to_itr->second; //Check for same non-config set IDs
}

#endif

template<typename Heap>
float ConnectionRouter<Heap>::compute_node_cost_using_rcv(const t_conn_cost_params cost_params,
                                                          RRNodeId to_node,
                                                          RRNodeId target_node,
                                                          float backwards_delay,
                                                          float backwards_cong,
                                                          float R_upstream) {
    float expected_delay;
    float expected_cong;

    const t_conn_delay_budget* delay_budget = cost_params.delay_budget;
    // TODO: This function is not tested for is_flat == true
    VTR_ASSERT(is_flat_ != true);
    std::tie(expected_delay, expected_cong) = router_lookahead_.get_expected_delay_and_cong(to_node, target_node, cost_params, R_upstream);

    float expected_total_delay_cost;
    float expected_total_cong_cost;

    float expected_total_cong = expected_cong + backwards_cong;
    float expected_total_delay = expected_delay + backwards_delay;

    //If budgets specified calculate cost as described by RCV paper:
    //    R. Fung, V. Betz and W. Chow, "Slack Allocation and Routing to Improve FPGA Timing While
    //     Repairing Short-Path Violations," in IEEE Transactions on Computer-Aided Design of
    //     Integrated Circuits and Systems, vol. 27, no. 4, pp. 686-697, April 2008.

    // Normalization constant defined in RCV paper cited above
    constexpr float NORMALIZATION_CONSTANT = 100e-12;

    expected_total_delay_cost = expected_total_delay;
    expected_total_delay_cost += (delay_budget->short_path_criticality + cost_params.criticality) * std::max(0.f, delay_budget->target_delay - expected_total_delay);
    // expected_total_delay_cost += std::pow(std::max(0.f, expected_total_delay - delay_budget->max_delay), 2) / NORMALIZATION_CONSTANT;
    expected_total_delay_cost += std::pow(std::max(0.f, delay_budget->min_delay - expected_total_delay), 2) / NORMALIZATION_CONSTANT;
    expected_total_cong_cost = expected_total_cong;

    float total_cost = expected_total_delay_cost + expected_total_cong_cost;

    return total_cost;
}

// Empty the route tree set node, use this after each net is routed
template<typename Heap>
void ConnectionRouter<Heap>::empty_rcv_route_tree_set() {
    rcv_path_manager.empty_route_tree_nodes();
}

// Enable or disable RCV
template<typename Heap>
void ConnectionRouter<Heap>::set_rcv_enabled(bool enable) {
    rcv_path_manager.set_enabled(enable);
    if (enable) {
        rcv_path_data.resize(rr_node_route_inf_.size());
    }
}

//Calculates the cost of reaching to_node (i.e., to->index)
template<typename Heap>
void ConnectionRouter<Heap>::evaluate_timing_driven_node_costs(RTExploredNode* to,
                                                               const t_conn_cost_params& cost_params,
                                                               RRNodeId from_node,
                                                               RRNodeId target_node) {
    /* new_costs.backward_cost: is the "known" part of the cost to this node -- the
     * congestion cost of all the routing resources back to the existing route
     * plus the known delay of the total path back to the source.
     *
     * new_costs.total_cost: is this "known" backward cost + an expected cost to get to the target.
     *
     * new_costs.R_upstream: is the upstream resistance at the end of this node
     */

    //Info for the switch connecting from_node to_node (i.e., to->index)
    int iswitch = rr_nodes_.edge_switch(to->prev_edge);
    bool switch_buffered = rr_switch_inf_[iswitch].buffered();
    bool reached_configurably = rr_switch_inf_[iswitch].configurable();
    float switch_R = rr_switch_inf_[iswitch].R;
    float switch_Tdel = rr_switch_inf_[iswitch].Tdel;
    float switch_Cinternal = rr_switch_inf_[iswitch].Cinternal;

    //To node info
    auto rc_index = rr_graph_->node_rc_index(to->index);
    float node_C = rr_rc_data_[rc_index].C;
    float node_R = rr_rc_data_[rc_index].R;

    //From node info
    float from_node_R = rr_rc_data_[rr_graph_->node_rc_index(from_node)].R;

    //Update R_upstream
    if (switch_buffered) {
        to->R_upstream = 0.; //No upstream resistance
    } else {
        //R_Upstream already initialized
    }

    to->R_upstream += switch_R; //Switch resistance
    to->R_upstream += node_R;   //Node resistance

    //Calculate delay
    float Rdel = to->R_upstream - 0.5 * node_R; //Only consider half node's resistance for delay
    float Tdel = switch_Tdel + Rdel * node_C;

    //Depending on the switch used, the Tdel of the upstream node (from_node) may change due to
    //increased loading from the switch's internal capacitance.
    //
    //Even though this delay physically affects from_node, we make the adjustment (now) on the to_node,
    //since only once we've reached to to_node do we know the connection used (and the switch enabled).
    //
    //To adjust for the time delay, we compute the product of the Rdel associated with from_node and
    //the internal capacitance of the switch.
    //
    //First, we will calculate Rdel_adjust (just like in the computation for Rdel, we consider only
    //half of from_node's resistance).
    float Rdel_adjust = to->R_upstream - 0.5 * from_node_R;

    //Second, we adjust the Tdel to account for the delay caused by the internal capacitance.
    Tdel += Rdel_adjust * switch_Cinternal;

    float cong_cost = 0.;
    if (reached_configurably) {
        cong_cost = get_rr_cong_cost(to->index, cost_params.pres_fac);
    } else {
        //Reached by a non-configurable edge.
        //Therefore the from_node and to_node are part of the same non-configurable node set.
#ifdef VTR_ASSERT_SAFE_ENABLED
        VTR_ASSERT_SAFE_MSG(same_non_config_node_set(from_node, to->index),
                            "Non-configurably connected edges should be part of the same node set");
#endif

        //The congestion cost of all nodes in the set has already been accounted for (when
        //the current path first expanded a node in the set). Therefore do *not* re-add the congestion
        //cost.
        cong_cost = 0.;
    }
<<<<<<< HEAD
    if (conn_params_->has_choking_spot_ && is_flat_ && rr_graph_->node_type(to->index) == IPIN) {
        auto find_res = conn_params_->connection_choking_spots_.find(to->index);
=======
    if (conn_params_->router_opt_choke_points_ && is_flat_ && rr_graph_->node_type(to_node) == IPIN) {
        auto find_res = conn_params_->connection_choking_spots_.find(to_node);
>>>>>>> 387f187b
        if (find_res != conn_params_->connection_choking_spots_.end()) {
            cong_cost = cong_cost / pow(2, (float)find_res->second);
        }
    }

    //Update the backward cost (upstream already included)
    to->backward_path_cost += (1. - cost_params.criticality) * cong_cost; //Congestion cost
    to->backward_path_cost += cost_params.criticality * Tdel;             //Delay cost

    if (cost_params.bend_cost != 0.) {
        t_rr_type from_type = rr_graph_->node_type(from_node);
        t_rr_type to_type = rr_graph_->node_type(to->index);
        if ((from_type == CHANX && to_type == CHANY) || (from_type == CHANY && to_type == CHANX)) {
            to->backward_path_cost += cost_params.bend_cost; //Bend cost
        }
    }

    float total_cost = 0.;

    if (rcv_path_manager.is_enabled() && to->path_data != nullptr) {
        to->path_data->backward_delay += cost_params.criticality * Tdel;
        to->path_data->backward_cong += (1. - cost_params.criticality) * get_rr_cong_cost(to->index, cost_params.pres_fac);

        total_cost = compute_node_cost_using_rcv(cost_params, to->index, target_node, to->path_data->backward_delay, to->path_data->backward_cong, to->R_upstream);
    } else {
        const auto& device_ctx = g_vpr_ctx.device();
        //Update total cost
        float expected_cost = router_lookahead_.get_expected_cost(to->index, target_node, cost_params, to->R_upstream);
        VTR_LOGV_DEBUG(router_debug_ && !std::isfinite(expected_cost),
                        "        Lookahead from %s (%s) to %s (%s) is non-finite, expected_cost = %f, to->R_upstream = %f\n",
                        rr_node_arch_name(to->index, is_flat_).c_str(),
                        describe_rr_node(device_ctx.rr_graph, device_ctx.grid, device_ctx.rr_indexed_data, to->index, is_flat_).c_str(),
                        rr_node_arch_name(target_node, is_flat_).c_str(),
                        describe_rr_node(device_ctx.rr_graph, device_ctx.grid, device_ctx.rr_indexed_data, target_node, is_flat_).c_str(),
                        expected_cost, to->R_upstream);
        total_cost += to->backward_path_cost + cost_params.astar_fac * std::max(0.f, expected_cost - cost_params.astar_offset);
    }
    to->total_cost = total_cost;
}

//Adds the route tree rooted at rt_node to the heap, preparing it to be
//used as branch-points for further routing.
template<typename Heap>
void ConnectionRouter<Heap>::add_route_tree_to_heap(
    const RouteTreeNode& rt_node,
    RRNodeId target_node,
    const t_conn_cost_params& cost_params,
    const t_bb& net_bb) {
    /* Puts the entire partial routing below and including rt_node onto the heap *
     * (except for those parts marked as not to be expanded) by calling itself   *
     * recursively.                                                              */

    /* Pre-order depth-first traversal */
    // IPINs and SINKS are not re_expanded
    if (rt_node.re_expand) {
        add_route_tree_node_to_heap(rt_node,
                                    target_node,
                                    cost_params,
                                    net_bb);
    }

    for (const RouteTreeNode& child_node : rt_node.child_nodes()) {
        if (is_flat_) {
            if (relevant_node_to_target(rr_graph_,
                                        child_node.inode,
                                        target_node)) {
                add_route_tree_to_heap(child_node,
                                       target_node,
                                       cost_params,
                                       net_bb);
            }
        } else {
            add_route_tree_to_heap(child_node,
                                   target_node,
                                   cost_params,
                                   net_bb);
        }
    }
}

//Unconditionally adds rt_node to the heap
//
//Note that if you want to respect rt_node.re_expand that is the caller's
//responsibility.
template<typename Heap>
void ConnectionRouter<Heap>::add_route_tree_node_to_heap(
    const RouteTreeNode& rt_node,
    RRNodeId target_node,
    const t_conn_cost_params& cost_params,
    const t_bb& net_bb) {
    const auto& device_ctx = g_vpr_ctx.device();
    const RRNodeId inode = rt_node.inode;
    float backward_path_cost = cost_params.criticality * rt_node.Tdel;
    float R_upstream = rt_node.R_upstream;

    /* Don't push to heap if not in bounding box: no-op for serial router, important for parallel router */
    if (!inside_bb(rt_node.inode, net_bb))
        return;

    // after budgets are loaded, calculate delay cost as described by RCV paper
    /* R. Fung, V. Betz and W. Chow, "Slack Allocation and Routing to Improve FPGA Timing While
     * Repairing Short-Path Violations," in IEEE Transactions on Computer-Aided Design of
     * Integrated Circuits and Systems, vol. 27, no. 4, pp. 686-697, April 2008.*/
    // float expected_cost = router_lookahead_.get_expected_cost(inode, target_node, cost_params, R_upstream);

    if (!rcv_path_manager.is_enabled()) {
        // tot_cost = backward_path_cost + cost_params.astar_fac * expected_cost;
        float expected_cost = router_lookahead_.get_expected_cost(inode, target_node, cost_params, R_upstream);
        float tot_cost = backward_path_cost + cost_params.astar_fac * std::max(0.f, expected_cost - cost_params.astar_offset);
        VTR_LOGV_DEBUG(router_debug_, "  Adding node %8d to heap from init route tree with cost %g (%s)\n",
                       inode,
                       tot_cost,
                       describe_rr_node(device_ctx.rr_graph, device_ctx.grid, device_ctx.rr_indexed_data, inode, is_flat_).c_str());

        if (tot_cost > rr_node_route_inf_[inode].path_cost) {
            return ;
        }
        add_to_mod_list(inode);
        rr_node_route_inf_[inode].path_cost = tot_cost;
        rr_node_route_inf_[inode].prev_edge = RREdgeId::INVALID();
        rr_node_route_inf_[inode].backward_path_cost = backward_path_cost;
        rr_node_route_inf_[inode].R_upstream = R_upstream;
        heap_.push_back({tot_cost, inode});

        // push_back_node(&heap_, rr_node_route_inf_,
        //                inode, tot_cost, RREdgeId::INVALID(),
        //                backward_path_cost, R_upstream);
    } else {
        float expected_total_cost = compute_node_cost_using_rcv(cost_params, inode, target_node, rt_node.Tdel, 0, R_upstream);

        add_to_mod_list(inode);
        rr_node_route_inf_[inode].path_cost = expected_total_cost;
        rr_node_route_inf_[inode].prev_edge = RREdgeId::INVALID();
        rr_node_route_inf_[inode].backward_path_cost = backward_path_cost;
        rr_node_route_inf_[inode].R_upstream = R_upstream;

        rcv_path_manager.alloc_path_struct(rcv_path_data[inode]);
        rcv_path_data[inode]->backward_delay = rt_node.Tdel;

        heap_.push_back({expected_total_cost, inode});

        // push_back_node_with_info(&heap_, inode, expected_total_cost,
        //                          backward_path_cost, R_upstream, rt_node.Tdel, &rcv_path_manager);
    }

    update_router_stats(router_stats_,
                        true,
                        inode,
                        rr_graph_);

#ifdef VTR_ENABLE_DEBUG_LOGGING
    router_stats_->rt_node_pushes[rr_graph_->node_type(inode)]++;
#endif
}

/* Expand bb by inode's extents and clip against net_bb */
inline void expand_highfanout_bounding_box(t_bb& bb, const t_bb& net_bb, RRNodeId inode, const RRGraphView* rr_graph) {
    bb.xmin = std::max<int>(net_bb.xmin, std::min<int>(bb.xmin, rr_graph->node_xlow(inode)));
    bb.ymin = std::max<int>(net_bb.ymin, std::min<int>(bb.ymin, rr_graph->node_ylow(inode)));
    bb.xmax = std::min<int>(net_bb.xmax, std::max<int>(bb.xmax, rr_graph->node_xhigh(inode)));
    bb.ymax = std::min<int>(net_bb.ymax, std::max<int>(bb.ymax, rr_graph->node_yhigh(inode)));
    bb.layer_min = std::min<int>(bb.layer_min, rr_graph->node_layer(inode));
    bb.layer_max = std::max<int>(bb.layer_max, rr_graph->node_layer(inode));
}

/* Expand bb by HIGH_FANOUT_BB_FAC and clip against net_bb */
inline void adjust_highfanout_bounding_box(t_bb& bb, const t_bb& net_bb) {
    constexpr int HIGH_FANOUT_BB_FAC = 3;

    bb.xmin = std::max<int>(net_bb.xmin, bb.xmin - HIGH_FANOUT_BB_FAC);
    bb.ymin = std::max<int>(net_bb.ymin, bb.ymin - HIGH_FANOUT_BB_FAC);
    bb.xmax = std::min<int>(net_bb.xmax, bb.xmax + HIGH_FANOUT_BB_FAC);
    bb.ymax = std::min<int>(net_bb.ymax, bb.ymax + HIGH_FANOUT_BB_FAC);
    bb.layer_min = std::min<int>(net_bb.layer_min, bb.layer_min);
    bb.layer_max = std::max<int>(net_bb.layer_max, bb.layer_max);
}

template<typename Heap>
t_bb ConnectionRouter<Heap>::add_high_fanout_route_tree_to_heap(
    const RouteTreeNode& rt_root,
    RRNodeId target_node,
    const t_conn_cost_params& cost_params,
    const SpatialRouteTreeLookup& spatial_rt_lookup,
    const t_bb& net_bounding_box) {
    //For high fanout nets we only add those route tree nodes which are spatially close
    //to the sink.
    //
    //Based on:
    //  J. Swartz, V. Betz, J. Rose, "A Fast Routability-Driven Router for FPGAs", FPGA, 1998
    //
    //We rely on a grid-based spatial look-up which is maintained for high fanout nets by
    //update_route_tree(), which allows us to add spatially close route tree nodes without traversing
    //the entire route tree (which is likely large for a high fanout net).

    //Determine which bin the target node is located in

    int target_bin_x = grid_to_bin_x(rr_graph_->node_xlow(target_node), spatial_rt_lookup);
    int target_bin_y = grid_to_bin_y(rr_graph_->node_ylow(target_node), spatial_rt_lookup);

    auto target_layer = rr_graph_->node_layer(target_node);

    int chan_nodes_added = 0;

    t_bb highfanout_bb;
    highfanout_bb.xmin = rr_graph_->node_xlow(target_node);
    highfanout_bb.xmax = rr_graph_->node_xhigh(target_node);
    highfanout_bb.ymin = rr_graph_->node_ylow(target_node);
    highfanout_bb.ymax = rr_graph_->node_yhigh(target_node);
    highfanout_bb.layer_min = target_layer;
    highfanout_bb.layer_max = target_layer;

    //Add existing routing starting from the target bin.
    //If the target's bin has insufficient existing routing add from the surrounding bins
    bool done = false;
    bool found_node_on_same_layer = false;
    for (int dx : {0, -1, +1}) {
        size_t bin_x = target_bin_x + dx;

        if (bin_x > spatial_rt_lookup.dim_size(0) - 1) continue; //Out of range

        for (int dy : {0, -1, +1}) {
            size_t bin_y = target_bin_y + dy;

            if (bin_y > spatial_rt_lookup.dim_size(1) - 1) continue; //Out of range

            for (const RouteTreeNode& rt_node : spatial_rt_lookup[bin_x][bin_y]) {
                if (!rt_node.re_expand) // Some nodes (like IPINs) shouldn't be re-expanded
                    continue;
                RRNodeId rr_node_to_add = rt_node.inode;

                if (is_flat_) {
                    if (!relevant_node_to_target(rr_graph_, rr_node_to_add, target_node))
                        continue;
                }

                /* In case of the parallel router, we may be dealing with a virtual net
                 * so prune the nodes from the HF lookup against the bounding box just in case */
                if (!inside_bb(rr_node_to_add, net_bounding_box))
                    continue;

                auto rt_node_layer_num = rr_graph_->node_layer(rr_node_to_add);
                if (rt_node_layer_num == target_layer)
                    found_node_on_same_layer = true;

                // Put the node onto the heap
                add_route_tree_node_to_heap(rt_node, target_node, cost_params, net_bounding_box);

                // Expand HF BB to include the node (clip by original BB)
                expand_highfanout_bounding_box(highfanout_bb, net_bounding_box, rr_node_to_add, rr_graph_);

                if (rr_graph_->node_type(rr_node_to_add) == CHANY || rr_graph_->node_type(rr_node_to_add) == CHANX) {
                    chan_nodes_added++;
                }
            }

            constexpr int SINGLE_BIN_MIN_NODES = 2;
            if (dx == 0 && dy == 0 && chan_nodes_added > SINGLE_BIN_MIN_NODES && found_node_on_same_layer) {
                //Target bin contained at least minimum amount of routing
                //
                //We require at least SINGLE_BIN_MIN_NODES to be added.
                //This helps ensure we don't end up with, for example, a single
                //routing wire running in the wrong direction which may not be
                //able to reach the target within the bounding box.
                done = true;
                break;
            }
        }
        if (done) break;
    }

    if (chan_nodes_added == 0 || !found_node_on_same_layer) { //If the target bin, and it's surrounding bins were empty, just add the full route tree
        add_route_tree_to_heap(rt_root, target_node, cost_params, net_bounding_box);
        return net_bounding_box;
    } else {
        //We found nearby routing, replace original bounding box to be localized around that routing
        adjust_highfanout_bounding_box(highfanout_bb, net_bounding_box);
        return highfanout_bb;
    }
}

static inline bool relevant_node_to_target(const RRGraphView* rr_graph,
                                           RRNodeId node_to_add,
                                           RRNodeId target_node) {
    VTR_ASSERT(rr_graph->node_type(target_node) == t_rr_type::SINK);
    auto node_to_add_type = rr_graph->node_type(node_to_add);
    if (node_to_add_type == t_rr_type::OPIN || node_to_add_type == t_rr_type::SOURCE || node_to_add_type == t_rr_type::CHANX || node_to_add_type == t_rr_type::CHANY || node_to_add_type == SINK) {
        return true;
    } else if (node_in_same_physical_tile(node_to_add, target_node)) {
        VTR_ASSERT(node_to_add_type == IPIN);
        return true;
    }
    return false;
}

#ifdef VTR_ENABLE_DEBUG_LOGGING
static inline void update_router_stats(RouterStats* router_stats,
                                       bool is_push,
                                       RRNodeId rr_node_id,
                                       const RRGraphView* rr_graph) {
#else
static inline void update_router_stats(RouterStats* router_stats,
                                       bool is_push,
                                       RRNodeId /*rr_node_id*/,
                                       const RRGraphView* /*rr_graph*/) {
#endif
    if (is_push) {
        router_stats->heap_pushes++;
    } else {
        router_stats->heap_pops++;
    }

#ifdef VTR_ENABLE_DEBUG_LOGGING
    auto node_type = rr_graph->node_type(rr_node_id);
    VTR_ASSERT(node_type != NUM_RR_TYPES);

    if (is_inter_cluster_node(*rr_graph, rr_node_id)) {
        if (is_push) {
            router_stats->inter_cluster_node_pushes++;
            router_stats->inter_cluster_node_type_cnt_pushes[node_type]++;
        } else {
            router_stats->inter_cluster_node_pops++;
            router_stats->inter_cluster_node_type_cnt_pops[node_type]++;
        }
    } else {
        if (is_push) {
            router_stats->intra_cluster_node_pushes++;
            router_stats->intra_cluster_node_type_cnt_pushes[node_type]++;
        } else {
            router_stats->intra_cluster_node_pops++;
            router_stats->intra_cluster_node_type_cnt_pops[node_type]++;
        }
    }
#endif
}

std::unique_ptr<ConnectionRouterInterface> make_connection_router(e_heap_type heap_type,
                                                                  const DeviceGrid& grid,
                                                                  const RouterLookahead& router_lookahead,
                                                                  const t_rr_graph_storage& rr_nodes,
                                                                  const RRGraphView* rr_graph,
                                                                  const std::vector<t_rr_rc_data>& rr_rc_data,
                                                                  const vtr::vector<RRSwitchId, t_rr_switch_inf>& rr_switch_inf,
                                                                  vtr::vector<RRNodeId, t_rr_node_route_inf>& rr_node_route_inf,
                                                                  bool is_flat) {
    switch (heap_type) {
        case e_heap_type::BINARY_HEAP:
            return std::make_unique<ConnectionRouter<BinaryHeap>>(
                grid,
                router_lookahead,
                rr_nodes,
                rr_graph,
                rr_rc_data,
                rr_switch_inf,
                rr_node_route_inf,
                is_flat);
        case e_heap_type::FOUR_ARY_HEAP:
            return std::make_unique<ConnectionRouter<FourAryHeap>>(
                grid,
                router_lookahead,
                rr_nodes,
                rr_graph,
                rr_rc_data,
                rr_switch_inf,
                rr_node_route_inf,
                is_flat);
        default:
            VPR_FATAL_ERROR(VPR_ERROR_ROUTE, "Unknown heap_type %d",
                            heap_type);
    }
}<|MERGE_RESOLUTION|>--- conflicted
+++ resolved
@@ -764,13 +764,8 @@
         //cost.
         cong_cost = 0.;
     }
-<<<<<<< HEAD
-    if (conn_params_->has_choking_spot_ && is_flat_ && rr_graph_->node_type(to->index) == IPIN) {
+    if (conn_params_->router_opt_choke_points_ && is_flat_ && rr_graph_->node_type(to->index) == IPIN) {
         auto find_res = conn_params_->connection_choking_spots_.find(to->index);
-=======
-    if (conn_params_->router_opt_choke_points_ && is_flat_ && rr_graph_->node_type(to_node) == IPIN) {
-        auto find_res = conn_params_->connection_choking_spots_.find(to_node);
->>>>>>> 387f187b
         if (find_res != conn_params_->connection_choking_spots_.end()) {
             cong_cost = cong_cost / pow(2, (float)find_res->second);
         }
