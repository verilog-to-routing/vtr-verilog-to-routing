--- conflicted
+++ resolved
@@ -218,67 +218,7 @@
             delay_offset_cost = params.criticality * tile_min_cost.at(to_physical_type->index).at(to_node_ptc_num).delay;
             cong_offset_cost = (1. - params.criticality) * tile_min_cost.at(to_physical_type->index).at(to_node_ptc_num).congestion;
             return delay_cost + cong_cost + delay_offset_cost + cong_offset_cost;
-<<<<<<< HEAD
         } else {
-=======
-        } else if (from_rr_type == OPIN) {
-            if (is_inter_cluster_node(from_physical_type,
-                                      from_rr_type,
-                                      from_node_ptc_num)) {
-                // Similar to CHANX and CHANY
-                std::tie(delay_cost, cong_cost) = get_expected_delay_and_cong(current_node, target_node, params, R_upstream);
-
-                delay_offset_cost = params.criticality * tile_min_cost.at(to_physical_type->index).at(to_node_ptc_num).delay;
-                cong_offset_cost = (1. - params.criticality) * tile_min_cost.at(to_physical_type->index).at(to_node_ptc_num).congestion;
-                return delay_cost + cong_cost + delay_offset_cost + cong_offset_cost;
-            } else {
-                if (node_in_same_physical_tile(current_node, target_node)) {
-                    delay_offset_cost = 0.;
-                    cong_offset_cost = 0.;
-                    const auto& pin_delays = inter_tile_pin_primitive_pin_delay.at(from_physical_type->index)[from_node_ptc_num];
-                    auto pin_delay_itr = pin_delays.find(rr_graph.node_ptc_num(target_node));
-                    if (pin_delay_itr == pin_delays.end()) {
-                        // There isn't any intra-cluster path to connect the current OPIN to the SINK, thus it has to outside.
-                        // The best estimation we have now, it the minimum intra-cluster delay to the sink. However, this cost is incomplete,
-                        // since it does not consider the cost of going outside of the cluster and, then, returning to it.
-                        delay_cost = params.criticality * tile_min_cost.at(to_physical_type->index).at(to_node_ptc_num).delay;
-                        cong_cost = (1. - params.criticality) * tile_min_cost.at(to_physical_type->index).at(to_node_ptc_num).congestion;
-                        return delay_cost + cong_cost;
-                    } else {
-                        delay_cost = params.criticality * pin_delay_itr->second.delay;
-                        cong_cost = (1. - params.criticality) * pin_delay_itr->second.congestion;
-                    }
-                } else {
-                    // Since we don't know which type of wires are accessible from an OPIN inside the cluster, we use
-                    // chann_distance_based_min_cost to get an estimation of the global cost, and then, add this cost to the tile_min_cost
-                    // to have an estimation of the cost of getting into a cluster - We don't have any estimation of the cost to get out of the cluster
-                    int delta_x, delta_y;
-                    get_xy_deltas(current_node, target_node, &delta_x, &delta_y);
-                    delta_x = abs(delta_x);
-                    delta_y = abs(delta_y);
-                    delay_cost = params.criticality * chann_distance_based_min_cost[rr_graph.node_layer(current_node)][to_layer_num][delta_x][delta_y].delay;
-                    cong_cost = (1. - params.criticality) * chann_distance_based_min_cost[rr_graph.node_layer(current_node)][to_layer_num][delta_x][delta_y].congestion;
-
-                    delay_offset_cost = params.criticality * tile_min_cost.at(to_physical_type->index).at(to_node_ptc_num).delay;
-                    cong_offset_cost = (1. - params.criticality) * tile_min_cost.at(to_physical_type->index).at(to_node_ptc_num).congestion;
-                }
-                return delay_cost + cong_cost + delay_offset_cost + cong_offset_cost;
-            }
-        } else if (from_rr_type == IPIN) {
-            // we assume that route-through is not enabled.
-            VTR_ASSERT(node_in_same_physical_tile(current_node, target_node));
-            const auto& pin_delays = inter_tile_pin_primitive_pin_delay.at(from_physical_type->index)[from_node_ptc_num];
-            auto pin_delay_itr = pin_delays.find(rr_graph.node_ptc_num(target_node));
-            if (pin_delay_itr == pin_delays.end()) {
-                delay_cost = std::numeric_limits<float>::max() / 1e12;
-                cong_cost = std::numeric_limits<float>::max() / 1e12;
-            } else {
-                delay_cost = params.criticality * pin_delay_itr->second.delay;
-                cong_cost = (1. - params.criticality) * pin_delay_itr->second.congestion;
-            }
-            return delay_cost + cong_cost;
-        } else if (from_rr_type == SOURCE) {
->>>>>>> 80752db7
             if (node_in_same_physical_tile(current_node, target_node)) {
                 delay_offset_cost = 0.;
                 cong_offset_cost = 0.;
@@ -335,8 +275,8 @@
             util::get_xy_deltas(current_node, target_node, &delta_x, &delta_y);
             delta_x = abs(delta_x);
             delta_y = abs(delta_y);
-            delay_cost = params.criticality * distance_based_min_cost[to_layer_num][delta_x][delta_y].delay;
-            cong_cost = (1. - params.criticality) * distance_based_min_cost[to_layer_num][delta_x][delta_y].congestion;
+            delay_cost = params.criticality * chann_distance_based_min_cost[rr_graph.node_layer(current_node)][to_layer_num][delta_x][delta_y].delay;
+            cong_cost = (1. - params.criticality) * chann_distance_based_min_cost[rr_graph.node_layer(current_node)][to_layer_num][delta_x][delta_y].congestion;
 
             delay_offset_cost = params.criticality * tile_min_cost.at(to_physical_type->index).at(to_node_ptc_num).delay;
             cong_offset_cost = (1. - params.criticality) * tile_min_cost.at(to_physical_type->index).at(to_node_ptc_num).congestion;
@@ -885,7 +825,7 @@
                                         if (reachable_wire_inf.wire_rr_type == SINK) {
                                             continue;
                                         }
-                                        Cost_Entry wire_cost_entry;
+                                        util::Cost_Entry wire_cost_entry;
 
                                         wire_cost_entry = get_wire_cost_entry(reachable_wire_inf.wire_rr_type,
                                                                               reachable_wire_inf.wire_seg_index,
