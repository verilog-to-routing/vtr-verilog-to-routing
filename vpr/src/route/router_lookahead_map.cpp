/*
 * The router lookahead provides an estimate of the cost from an intermediate node to the target node
 * during directed (A*-like) routing.
 *
 * The VPR 7.0 lookahead (route/route_timing.c ==> get_timing_driven_expected_cost) lower-bounds the remaining delay and
 * congestion by assuming that a minimum number of wires, of the same type as the current node being expanded, can be used
 * to complete the route. While this method is efficient, it can run into trouble with architectures that use
 * multiple interconnected wire types.
 *
 * The lookahead in this file performs undirected Dijkstra searches to evaluate many paths through the routing network,
 * starting from all the different wire types in the routing architecture. This ensures the lookahead captures the 
 * effect of inter-wire connectivity. This information is then reduced into a delta_x delta_y based lookup table for 
 * reach source wire type (f_cost_map). This is used for estimates from CHANX/CHANY -> SINK nodes. See Section 3.2.4 
 * in Oleg Petelin's MASc thesis (2016) for more discussion.
 *
 * To handle estimates starting from SOURCE/OPIN's the lookahead also creates a small side look-up table of the wire types
 * which are reachable from each physical tile type's SOURCEs/OPINs (f_src_opin_delays). This is used for
 * SRC/OPIN -> CHANX/CHANY estimates.
 *
 * In the case of SRC/OPIN -> SINK estimates the resuls from the two look-ups are added together (and the minimum taken
 * if there are multiple possiblities).
 */

#include <cmath>
#include <vector>
#include <queue>
#include <ctime>
#include "vpr_types.h"
#include "vpr_error.h"
#include "vpr_utils.h"
#include "globals.h"
#include "vtr_math.h"
#include "vtr_log.h"
#include "vtr_assert.h"
#include "vtr_time.h"
#include "vtr_geometry.h"
#include "router_lookahead_map.h"
#include "router_lookahead_map_utils.h"
#include "rr_graph2.h"
#include "rr_graph.h"
#include "route_common.h"
#include "route_timing.h"

#ifdef VTR_ENABLE_CAPNPROTO
#    include "capnp/serialize.h"
#    include "map_lookahead.capnp.h"
#    include "ndmatrix_serdes.h"
#    include "mmap_file.h"
#    include "serdes_utils.h"
#endif /* VTR_ENABLE_CAPNPROTO */

/* we will profile delay/congestion using this many tracks for each wire type */
#define MAX_TRACK_OFFSET 16

/* we're profiling routing cost over many tracks for each wire type, so we'll have many cost entries at each |dx|,|dy| offset.
 * there are many ways to "boil down" the many costs at each offset to a single entry for a given (wire type, chan_type) combination --
 * we can take the smallest cost, the average, median, etc. This define selects the method we use.
 * See e_representative_entry_method */
#define REPRESENTATIVE_ENTRY_METHOD SMALLEST

/* when a list of delay/congestion entries at a coordinate in Cost_Entry is boiled down to a single
 * representative entry, this enum is passed-in to specify how that representative entry should be
 * calculated */
enum e_representative_entry_method {
    FIRST = 0, //the first cost that was recorded
    SMALLEST,  //the smallest-delay cost recorded
    AVERAGE,
    GEOMEAN,
    MEDIAN
};

/* a class that stores delay/congestion information for a given relative coordinate during the Dijkstra expansion.
 * since it stores multiple cost entries, it is later boiled down to a single representative cost entry to be stored
 * in the final lookahead cost map */
class Expansion_Cost_Entry {
  public:
    std::vector<Cost_Entry> cost_vector;

  private:
    Cost_Entry get_smallest_entry();
    Cost_Entry get_average_entry();
    Cost_Entry get_geomean_entry();
    Cost_Entry get_median_entry();

  public:
    void add_cost_entry(float add_delay, float add_congestion) {
        Cost_Entry cost_entry(add_delay, add_congestion);
        if (REPRESENTATIVE_ENTRY_METHOD == SMALLEST) {
            /* taking the smallest-delay entry anyway, so no need to push back multple entries */
            if (this->cost_vector.empty()) {
                this->cost_vector.push_back(cost_entry);
            } else {
                if (add_delay < this->cost_vector[0].delay) {
                    this->cost_vector[0] = cost_entry;
                }
            }
        } else {
            this->cost_vector.push_back(cost_entry);
        }
    }
    void clear_cost_entries() {
        this->cost_vector.clear();
    }

    Cost_Entry get_representative_cost_entry(e_representative_entry_method method) {
        float nan = std::numeric_limits<float>::quiet_NaN();
        Cost_Entry entry(nan, nan);

        if (!cost_vector.empty()) {
            switch (method) {
                case FIRST:
                    entry = cost_vector[0];
                    break;
                case SMALLEST:
                    entry = this->get_smallest_entry();
                    break;
                case AVERAGE:
                    entry = this->get_average_entry();
                    break;
                case GEOMEAN:
                    entry = this->get_geomean_entry();
                    break;
                case MEDIAN:
                    entry = this->get_median_entry();
                    break;
                default:
                    break;
            }
        }
        return entry;
    }
};

/* a class that represents an entry in the Dijkstra expansion priority queue */
class PQ_Entry {
  public:
    RRNodeId rr_node; //index in device_ctx.rr_nodes that this entry represents
    float cost;       //the cost of the path to get to this node

    /* store backward delay, R and congestion info */
    float delay;
    float R_upstream;
    float congestion_upstream;

    PQ_Entry(RRNodeId set_rr_node, int /*switch_ind*/, float parent_delay, float parent_R_upstream, float parent_congestion_upstream, bool starting_node) {
        this->rr_node = set_rr_node;

        auto& device_ctx = g_vpr_ctx.device();
        const auto& rr_graph = device_ctx.rr_graph;
        this->delay = parent_delay;
        this->congestion_upstream = parent_congestion_upstream;
        this->R_upstream = parent_R_upstream;
        if (!starting_node) {
            auto cost_index = rr_graph.node_cost_index(RRNodeId(set_rr_node));
            //this->delay += rr_graph.node_C(RRNodeId(set_rr_node)) * (g_rr_switch_inf[switch_ind].R + 0.5*rr_graph.node_R(RRNodeId(set_rr_node))) +
            //              g_rr_switch_inf[switch_ind].Tdel;

            //FIXME going to use the delay data that the VPR7 lookahead uses. For some reason the delay calculation above calculates
            //    a value that's just a little smaller compared to what VPR7 lookahead gets. While the above calculation should be more accurate,
            //    I have found that it produces the same CPD results but with worse runtime.
            //
            //    TODO: figure out whether anything's wrong with the calculation above and use that instead. If not, add the other
            //          terms like T_quadratic and R_upstream to the calculation below (they are == 0 or UNDEFINED for buffered archs I think)

            //NOTE: We neglect the T_quadratic and C_load terms and Switch R, so this lookahead is likely
            //      less accurate on unbuffered (e.g. pass-gate) architectures

            this->delay += device_ctx.rr_indexed_data[cost_index].T_linear;

            this->congestion_upstream += device_ctx.rr_indexed_data[cost_index].base_cost;
        }

        if (this->delay < 0) {
            VTR_LOG("NEGATIVE DELAY!\n");
        }

        /* set the cost of this node */
        this->cost = this->delay;
    }

    bool operator<(const PQ_Entry& obj) const {
        /* inserted into max priority queue so want queue entries with a lower cost to be greater */
        return (this->cost > obj.cost);
    }
};

/* used during Dijkstra expansion to store delay/congestion info lists for each relative coordinate for a given segment and channel type.
 * the list at each coordinate is later boiled down to a single representative cost entry to be stored in the final cost map */
typedef vtr::Matrix<Expansion_Cost_Entry> t_routing_cost_map; //[0..device_ctx.grid.width()-1][0..device_ctx.grid.height()-1]

struct t_dijkstra_data {
    /* a list of boolean flags (one for each rr node) to figure out if a certain node has already been expanded */
    vtr::vector<RRNodeId, bool> node_expanded;
    /* for each node keep a list of the cost with which that node has been visited (used to determine whether to push
     * a candidate node onto the expansion queue */
    vtr::vector<RRNodeId, float> node_visited_costs;
    /* a priority queue for expansion */
    std::priority_queue<PQ_Entry> pq;
};

/******** File-Scope Variables ********/

//Look-up table from CHANX/CHANY (to SINKs) for various distances
t_wire_cost_map f_wire_cost_map;

/******** File-Scope Functions ********/
Cost_Entry get_wire_cost_entry(e_rr_type rr_type, int seg_index, int delta_x, int delta_y);
static void compute_router_wire_lookahead(const std::vector<t_segment_inf>& segment_inf, bool is_flat);

/* returns index of a node from which to start routing */
static RRNodeId get_start_node(int start_x, int start_y, int target_x, int target_y, t_rr_type rr_type, int seg_index, int track_offset);
/* runs Dijkstra's algorithm from specified node until all nodes have been visited. Each time a pin is visited, the delay/congestion information
 * to that pin is stored is added to an entry in the routing_cost_map */
static void run_dijkstra(RRNodeId start_node,
                         int start_x,
                         int start_y,
                         t_routing_cost_map& routing_cost_map,
                         t_dijkstra_data* data,
                         bool is_flat);
/* iterates over the children of the specified node and selectively pushes them onto the priority queue */
static void expand_dijkstra_neighbours(PQ_Entry parent_entry,
                                       vtr::vector<RRNodeId, float>& node_visited_costs,
                                       vtr::vector<RRNodeId, bool>& node_expanded,
                                       std::priority_queue<PQ_Entry>& pq,
                                       bool is_flat);
/* sets the lookahead cost map entries based on representative cost entries from routing_cost_map */
static void set_lookahead_map_costs(int segment_index, e_rr_type chan_type, t_routing_cost_map& routing_cost_map);
/* fills in missing lookahead map entries by copying the cost of the closest valid entry */
static void fill_in_missing_lookahead_entries(int segment_index, e_rr_type chan_type);
/* returns a cost entry in the f_wire_cost_map that is near the specified coordinates (and preferably towards (0,0)) */
static Cost_Entry get_nearby_cost_entry(int x, int y, int segment_index, int chan_index);
/* returns the absolute delta_x and delta_y offset required to reach to_node from from_node */
static void get_xy_deltas(const RRNodeId from_node, const RRNodeId to_node, int* delta_x, int* delta_y);
static void adjust_rr_position(const RRNodeId rr, int& x, int& y);
static void adjust_rr_pin_position(const RRNodeId rr, int& x, int& y);
static void adjust_rr_wire_position(const RRNodeId rr, int& x, int& y);
static void adjust_rr_src_sink_position(const RRNodeId rr, int& x, int& y);

static void print_wire_cost_map(const std::vector<t_segment_inf>& segment_inf);
static void print_router_cost_map(const t_routing_cost_map& router_cost_map);

/******** Interface class member function definitions ********/
float MapLookahead::get_expected_cost(RRNodeId current_node, RRNodeId target_node, const t_conn_cost_params& params, float R_upstream) const {
    auto& device_ctx = g_vpr_ctx.device();
    const auto& rr_graph = device_ctx.rr_graph;

    t_rr_type rr_type = rr_graph.node_type(current_node);
    //  TODO: These two assertions is only added for debugging flat-routing - it needs to be removed
    VTR_ASSERT(is_node_on_tile(rr_graph.node_type(current_node),
                                rr_graph.node_xlow(current_node),
                                rr_graph.node_ylow(current_node),
                                rr_graph.node_ptc_num(current_node)));

    VTR_ASSERT(is_node_on_tile(rr_graph.node_type(target_node),
                                rr_graph.node_xlow(target_node),
                                rr_graph.node_ylow(target_node),
                                rr_graph.node_ptc_num(target_node)));


    if (rr_type == CHANX || rr_type == CHANY || rr_type == SOURCE || rr_type == OPIN) {
        float delay_cost, cong_cost;

        // Get the total cost using the combined delay and congestion costs
        std::tie(delay_cost, cong_cost) = get_expected_delay_and_cong(current_node, target_node, params, R_upstream);
        return delay_cost + cong_cost;
    } else if (rr_type == IPIN) { /* Change if you're allowing route-throughs */
        return (device_ctx.rr_indexed_data[RRIndexedDataId(SINK_COST_INDEX)].base_cost);
    } else { /* Change this if you want to investigate route-throughs */
        return (0.);
    }
}

/******** Function Definitions ********/
/* queries the lookahead_map (should have been computed prior to routing) to get the expected cost
 * from the specified source to the specified target */
std::pair<float, float> MapLookahead::get_expected_delay_and_cong(RRNodeId from_node, RRNodeId to_node, const t_conn_cost_params& params, float /*R_upstream*/) const {
    auto& device_ctx = g_vpr_ctx.device();
    auto& rr_graph = device_ctx.rr_graph;

    int delta_x, delta_y;
    get_xy_deltas(from_node, to_node, &delta_x, &delta_y);
    delta_x = abs(delta_x);
    delta_y = abs(delta_y);

    float expected_delay_cost = std::numeric_limits<float>::infinity();
    float expected_cong_cost = std::numeric_limits<float>::infinity();

    e_rr_type from_type = rr_graph.node_type(from_node);
    if (from_type == SOURCE || from_type == OPIN) {
        //When estimating costs from a SOURCE/OPIN we look-up to find which wire types (and the
        //cost to reach them) in src_opin_delays. Once we know what wire types are
        //reachable, we query the f_wire_cost_map (i.e. the wire lookahead) to get the final
        //delay to reach the sink.

        t_physical_tile_type_ptr tile_type = device_ctx.grid[rr_graph.node_xlow(from_node)][rr_graph.node_ylow(from_node)].type;
        auto tile_index = std::distance(&device_ctx.physical_tile_types[0], tile_type);

        auto from_ptc = rr_graph.node_ptc_num(from_node);

        if (this->src_opin_delays[tile_index][from_ptc].empty()) {
            //During lookahead profiling we were unable to find any wires which connected
            //to this PTC.
            //
            //This can sometimes occur at very low channel widths (e.g. during min W search on
            //small designs) where W discretization combined with fraction Fc may cause some
            //pins/sources to be left disconnected.
            //
            //Such RR graphs are of course unroutable, but that should be determined by the
            //router. So just return an arbitrary value here rather than error.

            //We choose to return the largest (non-infinite) value possible, but scaled
            //down by a large factor to maintain some dynaimc range in case this value ends
            //up being processed (e.g. by the timing analyzer).
            //
            //The cost estimate should still be *extremely* large compared to a typical delay, and
            //so should ensure that the router de-prioritizes exploring this path, but does not
            //forbid the router from trying.
            expected_delay_cost = std::numeric_limits<float>::max() / 1e12;
            expected_cong_cost = std::numeric_limits<float>::max() / 1e12;
        } else {
            //From the current SOURCE/OPIN we look-up the wiretypes which are reachable
            //and then add the estimates from those wire types for the distance of interest.
            //If there are multiple options we use the minimum value.
            for (const auto& kv : this->src_opin_delays[tile_index][from_ptc]) {
                const util::t_reachable_wire_inf& reachable_wire_inf = kv.second;

                Cost_Entry wire_cost_entry;
                if (reachable_wire_inf.wire_rr_type == SINK) {
                    //Some pins maybe reachable via a direct (OPIN -> IPIN) connection.
                    //In the lookahead, we treat such connections as 'special' wire types
                    //with no delay/congestion cost
                    wire_cost_entry.delay = 0;
                    wire_cost_entry.congestion = 0;
                } else {
                    //For an actual accessible wire, we query the wire look-up to get it's
                    //delay and congestion cost estimates
                    wire_cost_entry = get_wire_cost_entry(reachable_wire_inf.wire_rr_type, reachable_wire_inf.wire_seg_index, delta_x, delta_y);
                }

                float this_delay_cost = (1. - params.criticality) * (reachable_wire_inf.delay + wire_cost_entry.delay);
                float this_cong_cost = (params.criticality) * (reachable_wire_inf.congestion + wire_cost_entry.congestion);

                expected_delay_cost = std::min(expected_delay_cost, this_delay_cost);
                expected_cong_cost = std::min(expected_cong_cost, this_cong_cost);
            }
        }

        VTR_ASSERT_SAFE_MSG(std::isfinite(expected_delay_cost),
                            vtr::string_fmt("Lookahead failed to estimate cost from %s: %s",
                                            rr_node_arch_name(size_t(from_node), is_flat_).c_str(),
                                            describe_rr_node(size_t(from_node), is_flat_).c_str()).c_str());

    } else if (from_type == CHANX || from_type == CHANY) {
        VTR_ASSERT_SAFE(from_type == CHANX || from_type == CHANY);
        //When estimating costs from a wire, we directly look-up the result in the wire lookahead (f_wire_cost_map)

        auto from_cost_index = rr_graph.node_cost_index(from_node);
        int from_seg_index = device_ctx.rr_indexed_data[from_cost_index].seg_index;

        VTR_ASSERT(from_seg_index >= 0);

        /* now get the expected cost from our lookahead map */
        Cost_Entry cost_entry = get_wire_cost_entry(from_type, from_seg_index, delta_x, delta_y);

        float expected_delay = cost_entry.delay;
        float expected_cong = cost_entry.congestion;

        expected_delay_cost = params.criticality * expected_delay;
        expected_cong_cost = (1.0 - params.criticality) * expected_cong;

        VTR_ASSERT_SAFE_MSG(std::isfinite(expected_delay_cost),
                            vtr::string_fmt("Lookahead failed to estimate cost from %s: %s",
                                            rr_node_arch_name(size_t(from_node), is_flat_).c_str(),
                                            describe_rr_node(size_t(from_node), is_flat_).c_str())
                                .c_str());
    } else if (from_type == IPIN) { /* Change if you're allowing route-throughs */
        return std::make_pair(0., device_ctx.rr_indexed_data[RRIndexedDataId(SINK_COST_INDEX)].base_cost);
    } else { /* Change this if you want to investigate route-throughs */
        return std::make_pair(0., 0.);
    }

    return std::make_pair(expected_delay_cost, expected_cong_cost);
}

void MapLookahead::compute(const std::vector<t_segment_inf>& segment_inf) {
    vtr::ScopedStartFinishTimer timer("Computing router lookahead map");

    //First compute the delay map when starting from the various wire types
    //(CHANX/CHANY)in the routing architecture
    compute_router_wire_lookahead(segment_inf, is_flat_);

    //Next, compute which wire types are accessible (and the cost to reach them)
    //from the different physical tile type's SOURCEs & OPINs
    this->src_opin_delays = util::compute_router_src_opin_lookahead(is_flat_);
}

void MapLookahead::read(const std::string& file) {
    read_router_lookahead(file);

    //Next, compute which wire types are accessible (and the cost to reach them)
    //from the different physical tile type's SOURCEs & OPINs
    this->src_opin_delays = util::compute_router_src_opin_lookahead(is_flat_);
}

void MapLookahead::write(const std::string& file) const {
    write_router_lookahead(file);
}

/******** Function Definitions ********/

Cost_Entry get_wire_cost_entry(e_rr_type rr_type, int seg_index, int delta_x, int delta_y) {
    VTR_ASSERT_SAFE(rr_type == CHANX || rr_type == CHANY);

    int chan_index = 0;
    if (rr_type == CHANY) {
        chan_index = 1;
    }

    VTR_ASSERT_SAFE(delta_x < (int)f_wire_cost_map.dim_size(2));
    VTR_ASSERT_SAFE(delta_y < (int)f_wire_cost_map.dim_size(3));

    return f_wire_cost_map[chan_index][seg_index][delta_x][delta_y];
}

static void compute_router_wire_lookahead(const std::vector<t_segment_inf>& segment_inf, bool is_flat) {
    vtr::ScopedStartFinishTimer timer("Computing wire lookahead");

    auto& device_ctx = g_vpr_ctx.device();
    const auto& rr_graph = device_ctx.rr_graph;
    auto& grid = device_ctx.grid;

    //Re-allocate
    f_wire_cost_map = t_wire_cost_map({2, segment_inf.size(), device_ctx.grid.width(), device_ctx.grid.height()});

    int longest_length = 0;
    for (const auto& seg_inf : segment_inf) {
        longest_length = std::max(longest_length, seg_inf.length);
    }

    //Start sampling at the lower left non-corner
    int ref_x = 1;
    int ref_y = 1;

    //Sample from locations near the reference location (to capture maximum distance paths)
    //Also sample from locations at least the longest wire length away from the edge (to avoid
    //edge effects for shorter distances)
    std::vector<int> ref_increments = {0, 1,
                                       longest_length, longest_length + 1};

    //Uniquify the increments (avoid sampling the same locations repeatedly if they happen to
    //overlap)
    std::sort(ref_increments.begin(), ref_increments.end());
    ref_increments.erase(std::unique(ref_increments.begin(), ref_increments.end()), ref_increments.end());

    //Upper right non-corner
    int target_x = device_ctx.grid.width() - 2;
    int target_y = device_ctx.grid.height() - 2;

    //Profile each wire segment type
    for (int iseg = 0; iseg < int(segment_inf.size()); iseg++) {
        //First try to pick good representative sample locations for each type
        std::map<t_rr_type, std::vector<RRNodeId>> sample_nodes;
        std::vector<e_rr_type> chan_types;
        if (segment_inf[iseg].parallel_axis == X_AXIS)
            chan_types.push_back(CHANX);
        else if (segment_inf[iseg].parallel_axis == Y_AXIS)
            chan_types.push_back(CHANY);
        else //Both for BOTH_AXIS segments and special segments such as clock_networks we want to search in both directions.
            chan_types.insert(chan_types.end(), {CHANX, CHANY});

        for (e_rr_type chan_type : chan_types) {
            for (int ref_inc : ref_increments) {
                int sample_x = ref_x + ref_inc;
                int sample_y = ref_y + ref_inc;

                if (sample_x >= int(grid.width())) continue;
                if (sample_y >= int(grid.height())) continue;

                for (int track_offset = 0; track_offset < MAX_TRACK_OFFSET; track_offset += 2) {
                    /* get the rr node index from which to start routing */
                    RRNodeId start_node = get_start_node(sample_x, sample_y,
                                                         target_x, target_y, //non-corner upper right
                                                         chan_type, iseg, track_offset);

                    if (!start_node) {
                        continue;
                    }

                    sample_nodes[chan_type].push_back(RRNodeId(start_node));
                }
            }
        }

        //If we failed to find any representative sample locations, search exhaustively
        //
        //This is to ensure we sample 'unusual' wire types which may not exist in all channels
        //(e.g. clock routing)
        for (e_rr_type chan_type : chan_types) {
            if (!sample_nodes[chan_type].empty()) continue;

            //Try an exhaustive search to find a suitable sample point
            for (RRNodeId rr_node : rr_graph.nodes()) {
                auto rr_type = rr_graph.node_type(rr_node);
                if (rr_type != chan_type) continue;

                auto cost_index = rr_graph.node_cost_index(rr_node);
                VTR_ASSERT(cost_index != RRIndexedDataId(OPEN));

                int seg_index = device_ctx.rr_indexed_data[cost_index].seg_index;

                if (seg_index == iseg) {
                    sample_nodes[chan_type].push_back(rr_node);
                }

                if (sample_nodes[chan_type].size() >= ref_increments.size()) {
                    break;
                }
            }
        }

        //Finally, now that we have a list of sample locations, run a Djikstra flood from
        //each sample location to profile the routing network from this type

        t_dijkstra_data dijkstra_data;
        t_routing_cost_map routing_cost_map({device_ctx.grid.width(), device_ctx.grid.height()});

        for (e_rr_type chan_type : chan_types) {
            if (sample_nodes[chan_type].empty()) {
                VTR_LOG_WARN("Unable to find any sample location for segment %s type '%s' (length %d)\n",
                             rr_node_typename[chan_type],
                             segment_inf[iseg].name.c_str(),
                             segment_inf[iseg].length);
            } else {
                //reset cost for this segment
                routing_cost_map.fill(Expansion_Cost_Entry());

                for (RRNodeId sample_node : sample_nodes[chan_type]) {
                    int sample_x = rr_graph.node_xlow(sample_node);
                    int sample_y = rr_graph.node_ylow(sample_node);

                    if (rr_graph.node_direction(sample_node) == Direction::DEC) {
                        sample_x = rr_graph.node_xhigh(sample_node);
                        sample_y = rr_graph.node_yhigh(sample_node);
                    }

                    run_dijkstra(sample_node,
                                 sample_x,
                                 sample_y,
                                 routing_cost_map,
                                 &dijkstra_data,
                                 is_flat);
                }

                if (false) print_router_cost_map(routing_cost_map);

                /* boil down the cost list in routing_cost_map at each coordinate to a representative cost entry and store it in the lookahead
                 * cost map */
                set_lookahead_map_costs(iseg, chan_type, routing_cost_map);

                /* fill in missing entries in the lookahead cost map by copying the closest cost entries (cost map was computed based on
                 * a reference coordinate > (0,0) so some entries that represent a cross-chip distance have not been computed) */
                fill_in_missing_lookahead_entries(iseg, chan_type);
            }
        }
    }

    if (false) print_wire_cost_map(segment_inf);
}

/* returns index of a node from which to start routing */
static RRNodeId get_start_node(int start_x, int start_y, int target_x, int target_y, t_rr_type rr_type, int seg_index, int track_offset) {
    auto& device_ctx = g_vpr_ctx.device();
    const auto& rr_graph = device_ctx.rr_graph;
    const auto& node_lookup = rr_graph.node_lookup();

    RRNodeId result = RRNodeId::INVALID();

    if (rr_type != CHANX && rr_type != CHANY) {
        VPR_FATAL_ERROR(VPR_ERROR_ROUTE, "Must start lookahead routing from CHANX or CHANY node\n");
    }

    /* determine which direction the wire should go in based on the start & target coordinates */
    Direction direction = Direction::INC;
    if ((rr_type == CHANX && target_x < start_x) || (rr_type == CHANY && target_y < start_y)) {
        direction = Direction::DEC;
    }

    int start_lookup_x = start_x;
    int start_lookup_y = start_y;

    /* find first node in channel that has specified segment index and goes in the desired direction */
    for (const RRNodeId& node_id : node_lookup.find_channel_nodes(start_lookup_x, start_lookup_y, rr_type)) {
        VTR_ASSERT(rr_graph.node_type(node_id) == rr_type);

        Direction node_direction = rr_graph.node_direction(node_id);
        auto node_cost_ind = rr_graph.node_cost_index(node_id);
        int node_seg_ind = device_ctx.rr_indexed_data[node_cost_ind].seg_index;

        if ((node_direction == direction || node_direction == Direction::BIDIR) && node_seg_ind == seg_index) {
            /* found first track that has the specified segment index and goes in the desired direction */
            result = node_id;
            if (track_offset == 0) {
                break;
            }
            track_offset -= 2;
        }
    }

    return result;
}

/* runs Dijkstra's algorithm from specified node until all nodes have been visited. Each time a pin is visited, the delay/congestion information
 * to that pin is stored is added to an entry in the routing_cost_map */
static void run_dijkstra(RRNodeId start_node,
                         int start_x,
                         int start_y,
                         t_routing_cost_map& routing_cost_map,
                         t_dijkstra_data* data,
                         bool is_flat) {

    auto& device_ctx = g_vpr_ctx.device();
    const auto& rr_graph = device_ctx.rr_graph;

    auto& node_expanded = data->node_expanded;
    node_expanded.resize(rr_graph.num_nodes());
    std::fill(node_expanded.begin(), node_expanded.end(), false);

    auto& node_visited_costs = data->node_visited_costs;
    node_visited_costs.resize(rr_graph.num_nodes());
    std::fill(node_visited_costs.begin(), node_visited_costs.end(), -1.0);

    /* a priority queue for expansion */
    std::priority_queue<PQ_Entry>& pq = data->pq;

    //Clear priority queue if non-empty
    while (!pq.empty()) {
        pq.pop();
    }

    /* first entry has no upstream delay or congestion */
    PQ_Entry first_entry(start_node, UNDEFINED, 0, 0, 0, true);

    pq.push(first_entry);

    /* now do routing */
    while (!pq.empty()) {
        PQ_Entry current = pq.top();
        pq.pop();

        RRNodeId curr_node = current.rr_node;

        /* check that we haven't already expanded from this node */
        if (node_expanded[curr_node]) {
            continue;
        }

        //VTR_LOG("Expanding with delay=%10.3g cong=%10.3g (%s)\n", current.delay, current.congestion_upstream, describe_rr_node(curr_node).c_str());

        /* if this node is an ipin record its congestion/delay in the routing_cost_map */
        if (rr_graph.node_type(curr_node) == IPIN) {
            int ipin_x = rr_graph.node_xlow(curr_node);
            int ipin_y = rr_graph.node_ylow(curr_node);

            if (ipin_x >= start_x && ipin_y >= start_y) {
                int delta_x, delta_y;
                get_xy_deltas(start_node, curr_node, &delta_x, &delta_y);
                delta_x = std::abs(delta_x);
                delta_y = std::abs(delta_y);

                routing_cost_map[delta_x][delta_y].add_cost_entry(current.delay, current.congestion_upstream);
            }
        }

        expand_dijkstra_neighbours(current, node_visited_costs, node_expanded, pq, is_flat);
        node_expanded[curr_node] = true;
    }
}

/* iterates over the children of the specified node and selectively pushes them onto the priority queue */
static void expand_dijkstra_neighbours(PQ_Entry parent_entry,
                                       vtr::vector<RRNodeId,float>& node_visited_costs,
                                       vtr::vector<RRNodeId, bool>& node_expanded,
                                       std::priority_queue<PQ_Entry>& pq,
                                       bool is_flat) {
    auto& device_ctx = g_vpr_ctx.device();
    const auto& rr_graph = device_ctx.rr_graph;

    RRNodeId parent = parent_entry.rr_node;

    for (t_edge_size edge : rr_graph.edges(parent)) {
        RRNodeId child_node = rr_graph.edge_sink_node(parent, edge);
<<<<<<< HEAD
        if(is_flat) {
            if(!is_node_on_tile(rr_graph.node_type(child_node),
                                 rr_graph.node_xlow(child_node),
                                 rr_graph.node_ylow(child_node),
                                 rr_graph.node_ptc_num(child_node))) {
                continue;
            }
=======
        // For the time being, we decide to not let the lookahead explore the node inside the clusters
        if(!is_node_on_tile(rr_graph.node_type(child_node),
                            rr_graph.node_xlow(child_node),
                            rr_graph.node_ylow(child_node),
                            rr_graph.node_ptc_num(child_node))) {
            continue;
>>>>>>> 8cf5bc19
        }
        int switch_ind = size_t(rr_graph.edge_switch(parent, edge));

        if (rr_graph.node_type(child_node) == SINK) return;

        /* skip this child if it has already been expanded from */
        if (node_expanded[child_node]) {
            continue;
        }

        PQ_Entry child_entry(child_node, switch_ind, parent_entry.delay,
                             parent_entry.R_upstream, parent_entry.congestion_upstream, false);

        //VTR_ASSERT(child_entry.cost >= 0); //Asertion fails in practise. TODO: debug

        /* skip this child if it has been visited with smaller cost */
        if (node_visited_costs[child_node] >= 0 && node_visited_costs[child_node] < child_entry.cost) {
            continue;
        }

        /* finally, record the cost with which the child was visited and put the child entry on the queue */
        node_visited_costs[child_node] = child_entry.cost;
        pq.push(child_entry);
    }
}

/* sets the lookahead cost map entries based on representative cost entries from routing_cost_map */
static void set_lookahead_map_costs(int segment_index, e_rr_type chan_type, t_routing_cost_map& routing_cost_map) {
    int chan_index = 0;
    if (chan_type == CHANY) {
        chan_index = 1;
    }

    /* set the lookahead cost map entries with a representative cost entry from routing_cost_map */
    for (unsigned ix = 0; ix < routing_cost_map.dim_size(0); ix++) {
        for (unsigned iy = 0; iy < routing_cost_map.dim_size(1); iy++) {
            Expansion_Cost_Entry& expansion_cost_entry = routing_cost_map[ix][iy];

            f_wire_cost_map[chan_index][segment_index][ix][iy] = expansion_cost_entry.get_representative_cost_entry(REPRESENTATIVE_ENTRY_METHOD);
        }
    }
}

/* fills in missing lookahead map entries by copying the cost of the closest valid entry */
static void fill_in_missing_lookahead_entries(int segment_index, e_rr_type chan_type) {
    int chan_index = 0;
    if (chan_type == CHANY) {
        chan_index = 1;
    }

    auto& device_ctx = g_vpr_ctx.device();

    /* find missing cost entries and fill them in by copying a nearby cost entry */
    for (unsigned ix = 0; ix < device_ctx.grid.width(); ix++) {
        for (unsigned iy = 0; iy < device_ctx.grid.height(); iy++) {
            Cost_Entry cost_entry = f_wire_cost_map[chan_index][segment_index][ix][iy];

            if (std::isnan(cost_entry.delay) && std::isnan(cost_entry.congestion)) {
                Cost_Entry copied_entry = get_nearby_cost_entry(ix, iy, segment_index, chan_index);
                f_wire_cost_map[chan_index][segment_index][ix][iy] = copied_entry;
            }
        }
    }
}

/* returns a cost entry in the f_wire_cost_map that is near the specified coordinates (and preferably towards (0,0)) */
static Cost_Entry get_nearby_cost_entry(int x, int y, int segment_index, int chan_index) {
    /* compute the slope from x,y to 0,0 and then move towards 0,0 by one unit to get the coordinates
     * of the cost entry to be copied */

    //VTR_ASSERT(x > 0 || y > 0); //Asertion fails in practise. TODO: debug

    float slope;
    if (x == 0) {
        slope = 1e12; //just a really large number
    } else if (y == 0) {
        slope = 1e-12; //just a really small number
    } else {
        slope = (float)y / (float)x;
    }

    int copy_x, copy_y;
    if (slope >= 1.0) {
        copy_y = y - 1;
        copy_x = vtr::nint((float)y / slope);
    } else {
        copy_x = x - 1;
        copy_y = vtr::nint((float)x * slope);
    }

    copy_y = std::max(copy_y, 0); //Clip to zero
    copy_x = std::max(copy_x, 0); //Clip to zero

    Cost_Entry copy_entry = f_wire_cost_map[chan_index][segment_index][copy_x][copy_y];

    /* if the entry to be copied is also empty, recurse */
    if (std::isnan(copy_entry.delay) && std::isnan(copy_entry.congestion)) {
        if (copy_x == 0 && copy_y == 0) {
            copy_entry = Cost_Entry(0., 0.); //(0, 0) entry is invalid so set zero to terminate recursion
        } else {
            copy_entry = get_nearby_cost_entry(copy_x, copy_y, segment_index, chan_index);
        }
    }

    return copy_entry;
}

/* returns cost entry with the smallest delay */
Cost_Entry Expansion_Cost_Entry::get_smallest_entry() {
    Cost_Entry smallest_entry;

    for (auto entry : this->cost_vector) {
        if (std::isnan(smallest_entry.delay) || entry.delay < smallest_entry.delay) {
            smallest_entry = entry;
        }
    }

    return smallest_entry;
}

/* returns a cost entry that represents the average of all the recorded entries */
Cost_Entry Expansion_Cost_Entry::get_average_entry() {
    float avg_delay = 0;
    float avg_congestion = 0;

    for (auto cost_entry : this->cost_vector) {
        avg_delay += cost_entry.delay;
        avg_congestion += cost_entry.congestion;
    }

    avg_delay /= (float)this->cost_vector.size();
    avg_congestion /= (float)this->cost_vector.size();

    return Cost_Entry(avg_delay, avg_congestion);
}

/* returns a cost entry that represents the geomean of all the recorded entries */
Cost_Entry Expansion_Cost_Entry::get_geomean_entry() {
    float geomean_delay = 0;
    float geomean_cong = 0;
    for (auto cost_entry : this->cost_vector) {
        geomean_delay += log(cost_entry.delay);
        geomean_cong += log(cost_entry.congestion);
    }

    geomean_delay = exp(geomean_delay / (float)this->cost_vector.size());
    geomean_cong = exp(geomean_cong / (float)this->cost_vector.size());

    return Cost_Entry(geomean_delay, geomean_cong);
}

/* returns a cost entry that represents the medial of all recorded entries */
Cost_Entry Expansion_Cost_Entry::get_median_entry() {
    /* find median by binning the delays of all entries and then chosing the bin
     * with the largest number of entries */

    int num_bins = 10;

    /* find entries with smallest and largest delays */
    Cost_Entry min_del_entry;
    Cost_Entry max_del_entry;
    for (auto entry : this->cost_vector) {
        if (std::isnan(min_del_entry.delay) || entry.delay < min_del_entry.delay) {
            min_del_entry = entry;
        }
        if (std::isnan(max_del_entry.delay) || entry.delay > max_del_entry.delay) {
            max_del_entry = entry;
        }
    }

    /* get the bin size */
    float delay_diff = max_del_entry.delay - min_del_entry.delay;
    float bin_size = delay_diff / (float)num_bins;

    /* sort the cost entries into bins */
    std::vector<std::vector<Cost_Entry>> entry_bins(num_bins, std::vector<Cost_Entry>());
    for (auto entry : this->cost_vector) {
        float bin_num = floor((entry.delay - min_del_entry.delay) / bin_size);

        VTR_ASSERT(vtr::nint(bin_num) >= 0 && vtr::nint(bin_num) <= num_bins);
        if (vtr::nint(bin_num) == num_bins) {
            /* largest entry will otherwise have an out-of-bounds bin number */
            bin_num -= 1;
        }
        entry_bins[vtr::nint(bin_num)].push_back(entry);
    }

    /* find the bin with the largest number of elements */
    int largest_bin = 0;
    int largest_size = 0;
    for (int ibin = 0; ibin < num_bins; ibin++) {
        if (entry_bins[ibin].size() > (unsigned)largest_size) {
            largest_bin = ibin;
            largest_size = (unsigned)entry_bins[ibin].size();
        }
    }

    /* get the representative delay of the largest bin */
    Cost_Entry representative_entry = entry_bins[largest_bin][0];

    return representative_entry;
}

/* returns the absolute delta_x and delta_y offset required to reach to_node from from_node */
static void get_xy_deltas(const RRNodeId from_node, const RRNodeId to_node, int* delta_x, int* delta_y) {
    auto& device_ctx = g_vpr_ctx.device();
    const auto& rr_graph = device_ctx.rr_graph;

    e_rr_type from_type = rr_graph.node_type(from_node);
    e_rr_type to_type = rr_graph.node_type(to_node);

    if (!is_chan(from_type) && !is_chan(to_type)) {
        //Alternate formulation for non-channel types
        int from_x = 0;
        int from_y = 0;
        adjust_rr_position(from_node, from_x, from_y);

        int to_x = 0;
        int to_y = 0;
        adjust_rr_position(to_node, to_x, to_y);

        *delta_x = to_x - from_x;
        *delta_y = to_y - from_y;
    } else {
        //Traditional formulation

        /* get chan/seg coordinates of the from/to nodes. seg coordinate is along the wire,
         * chan coordinate is orthogonal to the wire */
        int from_seg_low;
        int from_seg_high;
        int from_chan;
        int to_seg;
        int to_chan;
        if (from_type == CHANY) {
            from_seg_low = rr_graph.node_ylow(from_node);
            from_seg_high = rr_graph.node_yhigh(from_node);
            from_chan = rr_graph.node_xlow(from_node);
            to_seg = rr_graph.node_ylow(to_node);
            to_chan = rr_graph.node_xlow(to_node);
        } else {
            from_seg_low = rr_graph.node_xlow(from_node);
            from_seg_high = rr_graph.node_xhigh(from_node);
            from_chan = rr_graph.node_ylow(from_node);
            to_seg = rr_graph.node_xlow(to_node);
            to_chan = rr_graph.node_ylow(to_node);
        }

        /* now we want to count the minimum number of *channel segments* between the from and to nodes */
        int delta_seg, delta_chan;

        /* orthogonal to wire */
        int no_need_to_pass_by_clb = 0; //if we need orthogonal wires then we don't need to pass by the target CLB along the current wire direction
        if (to_chan > from_chan + 1) {
            /* above */
            delta_chan = to_chan - from_chan;
            no_need_to_pass_by_clb = 1;
        } else if (to_chan < from_chan) {
            /* below */
            delta_chan = from_chan - to_chan + 1;
            no_need_to_pass_by_clb = 1;
        } else {
            /* adjacent to current channel */
            delta_chan = 0;
            no_need_to_pass_by_clb = 0;
        }

        /* along same direction as wire. */
        if (to_seg > from_seg_high) {
            /* ahead */
            delta_seg = to_seg - from_seg_high - no_need_to_pass_by_clb;
        } else if (to_seg < from_seg_low) {
            /* behind */
            delta_seg = from_seg_low - to_seg - no_need_to_pass_by_clb;
        } else {
            /* along the span of the wire */
            delta_seg = 0;
        }

        /* account for wire direction. lookahead map was computed by looking up and to the right starting at INC wires. for targets
         * that are opposite of the wire direction, let's add 1 to delta_seg */
        Direction from_dir = rr_graph.node_direction(from_node);
        if (is_chan(from_type)
            && ((to_seg < from_seg_low && from_dir == Direction::INC) || (to_seg > from_seg_high && from_dir == Direction::DEC))) {
            delta_seg++;
        }

        if (from_type == CHANY) {
            *delta_x = delta_chan;
            *delta_y = delta_seg;
        } else {
            *delta_x = delta_seg;
            *delta_y = delta_chan;
        }
    }

    VTR_ASSERT_SAFE(std::abs(*delta_x) < (int)device_ctx.grid.width());
    VTR_ASSERT_SAFE(std::abs(*delta_y) < (int)device_ctx.grid.height());
}

static void adjust_rr_position(const RRNodeId rr, int& x, int& y) {
    auto& device_ctx = g_vpr_ctx.device();
    const auto& rr_graph = device_ctx.rr_graph;

    e_rr_type rr_type = rr_graph.node_type(rr);

    if (is_chan(rr_type)) {
        adjust_rr_wire_position(rr, x, y);
    } else if (is_pin(rr_type)) {
        adjust_rr_pin_position(rr, x, y);
    } else {
        VTR_ASSERT_SAFE(is_src_sink(rr_type));
        adjust_rr_src_sink_position(rr, x, y);
    }
}

static void adjust_rr_pin_position(const RRNodeId rr, int& x, int& y) {
    /*
     * VPR uses a co-ordinate system where wires above and to the right of a block
     * are at the same location as the block:
     *
     *
     *       <-----------C
     *    D
     *    |  +---------+  ^
     *    |  |         |  |
     *    |  |  (1,1)  |  |
     *    |  |         |  |
     *    V  +---------+  |
     *                    A
     *     B----------->                  
     *
     * So wires are located as follows:
     *
     *      A: (1, 1) CHANY
     *      B: (1, 0) CHANX
     *      C: (1, 1) CHANX
     *      D: (0, 1) CHANY
     *
     * But all pins incident on the surrounding channels
     * would be at (1,1) along with a relevant side.
     *
     * In the following, we adjust the positions of pins to
     * account for the channel they are incident too.
     *
     * Note that blocks at (0,*) such as IOs, may have (unconnected)
     * pins on the left side, so we also clip the minimum x to zero.
     * Similarly for blocks at (*,0) we clip the minimum y to zero.
     */
    auto& device_ctx = g_vpr_ctx.device();
    auto& rr_graph = device_ctx.rr_graph;

    VTR_ASSERT_SAFE(is_pin(rr_graph.node_type(rr)));
    VTR_ASSERT_SAFE(rr_graph.node_xlow(rr) == rr_graph.node_xhigh(rr));
    VTR_ASSERT_SAFE(rr_graph.node_ylow(rr) == rr_graph.node_yhigh(rr));

    x = rr_graph.node_xlow(rr);
    y = rr_graph.node_ylow(rr);

    /* Use the first side we can find
     * Note that this may NOT return an accurate coordinate
     * when a rr node appears on different sides
     * However, current test show that the simple strategy provides
     * a good trade-off between runtime and quality of results
     */
    e_side rr_side = NUM_SIDES;
    for (const e_side& candidate_side : SIDES) {
        if (rr_graph.is_node_on_specific_side(rr, candidate_side)) {
            rr_side = candidate_side;
            break;
        }
    }
    VTR_ASSERT_SAFE(NUM_SIDES != rr_side);

    if (rr_side == LEFT) {
        x -= 1;
        x = std::max(x, 0);
    } else if (rr_side == BOTTOM && y > 0) {
        y -= 1;
        y = std::max(y, 0);
    }
}

static void adjust_rr_wire_position(const RRNodeId rr, int& x, int& y) {
    auto& device_ctx = g_vpr_ctx.device();
    const auto& rr_graph = device_ctx.rr_graph;

    VTR_ASSERT_SAFE(is_chan(rr_graph.node_type(rr)));

    Direction rr_dir = rr_graph.node_direction(rr);

    if (rr_dir == Direction::DEC) {
        x = rr_graph.node_xhigh(rr);
        y = rr_graph.node_yhigh(rr);
    } else if (rr_dir == Direction::INC) {
        x = rr_graph.node_xlow(rr);
        y = rr_graph.node_ylow(rr);
    } else {
        VTR_ASSERT_SAFE(rr_dir == Direction::BIDIR);
        //Not sure what to do here...
        //Try average for now.
        x = vtr::nint((rr_graph.node_xlow(rr) + rr_graph.node_xhigh(rr)) / 2.);
        y = vtr::nint((rr_graph.node_ylow(rr) + rr_graph.node_yhigh(rr)) / 2.);
    }
}

static void adjust_rr_src_sink_position(const RRNodeId rr, int& x, int& y) {
    //SOURCE/SINK nodes assume the full dimensions of their
    //associated block
    //
    //Use the average position.
    auto& device_ctx = g_vpr_ctx.device();
    const auto& rr_graph = device_ctx.rr_graph;

    VTR_ASSERT_SAFE(is_src_sink(rr_graph.node_type(rr)));

    x = vtr::nint((rr_graph.node_xlow(rr) + rr_graph.node_xhigh(rr)) / 2.);
    y = vtr::nint((rr_graph.node_ylow(rr) + rr_graph.node_yhigh(rr)) / 2.);
}

static void print_wire_cost_map(const std::vector<t_segment_inf>& segment_inf) {
    auto& device_ctx = g_vpr_ctx.device();

    for (size_t chan_index = 0; chan_index < f_wire_cost_map.dim_size(0); chan_index++) {
        for (size_t iseg = 0; iseg < f_wire_cost_map.dim_size(1); iseg++) {
            vtr::printf("Seg %d (%s, length %d) %d\n",
                        iseg,
                        segment_inf[iseg].name.c_str(),
                        segment_inf[iseg].length,
                        chan_index);
            for (size_t iy = 0; iy < device_ctx.grid.height(); iy++) {
                for (size_t ix = 0; ix < device_ctx.grid.width(); ix++) {
                    vtr::printf("%2d,%2d: %10.3g\t", ix, iy, f_wire_cost_map[chan_index][iseg][ix][iy].delay);
                }
                vtr::printf("\n");
            }
            vtr::printf("\n\n");
        }
    }
}

static void print_router_cost_map(const t_routing_cost_map& router_cost_map) {
    VTR_LOG("Djikstra Flood Costs:\n");
    for (size_t x = 0; x < router_cost_map.dim_size(0); x++) {
        for (size_t y = 0; y < router_cost_map.dim_size(1); y++) {
            VTR_LOG("(%zu,%zu):\n", x, y);

            for (size_t i = 0; i < router_cost_map[x][y].cost_vector.size(); ++i) {
                Cost_Entry entry = router_cost_map[x][y].cost_vector[i];
                VTR_LOG("  %d: delay=%10.3g cong=%10.3g\n", i, entry.delay, entry.congestion);
            }
        }
    }
}

//
// When writing capnp targetted serialization, always allow compilation when
// VTR_ENABLE_CAPNPROTO=OFF.  Generally this means throwing an exception
// instead.
//
#ifndef VTR_ENABLE_CAPNPROTO

#    define DISABLE_ERROR                               \
        "is disabled because VTR_ENABLE_CAPNPROTO=OFF." \
        "Re-compile with CMake option VTR_ENABLE_CAPNPROTO=ON to enable."

void read_router_lookahead(const std::string& /*file*/) {
    VPR_THROW(VPR_ERROR_PLACE, "MapLookahead::read " DISABLE_ERROR);
}

void DeltaDelayModel::write(const std::string& /*file*/) const {
    VPR_THROW(VPR_ERROR_PLACE, "MapLookahead::write " DISABLE_ERROR);
}

#else /* VTR_ENABLE_CAPNPROTO */

static void ToCostEntry(Cost_Entry* out, const VprMapCostEntry::Reader& in) {
    out->delay = in.getDelay();
    out->congestion = in.getCongestion();
}

static void FromCostEntry(VprMapCostEntry::Builder* out, const Cost_Entry& in) {
    out->setDelay(in.delay);
    out->setCongestion(in.congestion);
}

void read_router_lookahead(const std::string& file) {
    vtr::ScopedStartFinishTimer timer("Loading router wire lookahead map");
    MmapFile f(file);

    /* Increase reader limit to 1G words to allow for large files. */
    ::capnp::ReaderOptions opts = default_large_capnp_opts();
    ::capnp::FlatArrayMessageReader reader(f.getData(), opts);

    auto map = reader.getRoot<VprMapLookahead>();

    ToNdMatrix<4, VprMapCostEntry, Cost_Entry>(&f_wire_cost_map, map.getCostMap(), ToCostEntry);
}

void write_router_lookahead(const std::string& file) {
    ::capnp::MallocMessageBuilder builder;

    auto map = builder.initRoot<VprMapLookahead>();

    auto cost_map = map.initCostMap();
    FromNdMatrix<4, VprMapCostEntry, Cost_Entry>(&cost_map, f_wire_cost_map, FromCostEntry);

    writeMessageToFile(file, &builder);
}

#endif<|MERGE_RESOLUTION|>--- conflicted
+++ resolved
@@ -689,22 +689,14 @@
 
     for (t_edge_size edge : rr_graph.edges(parent)) {
         RRNodeId child_node = rr_graph.edge_sink_node(parent, edge);
-<<<<<<< HEAD
         if(is_flat) {
+            // For the time being, we decide to not let the lookahead explore the node inside the clusters
             if(!is_node_on_tile(rr_graph.node_type(child_node),
                                  rr_graph.node_xlow(child_node),
                                  rr_graph.node_ylow(child_node),
                                  rr_graph.node_ptc_num(child_node))) {
                 continue;
             }
-=======
-        // For the time being, we decide to not let the lookahead explore the node inside the clusters
-        if(!is_node_on_tile(rr_graph.node_type(child_node),
-                            rr_graph.node_xlow(child_node),
-                            rr_graph.node_ylow(child_node),
-                            rr_graph.node_ptc_num(child_node))) {
-            continue;
->>>>>>> 8cf5bc19
         }
         int switch_ind = size_t(rr_graph.edge_switch(parent, edge));
 
