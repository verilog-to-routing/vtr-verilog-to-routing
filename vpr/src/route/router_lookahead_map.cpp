--- conflicted
+++ resolved
@@ -205,7 +205,7 @@
 
 /******** File-Scope Functions ********/
 Cost_Entry get_wire_cost_entry(e_rr_type rr_type, int seg_index, int delta_x, int delta_y);
-static void compute_router_wire_lookahead(const std::vector<t_segment_inf>& segment_inf, bool is_flat);
+static void compute_router_wire_lookahead(const std::vector<t_segment_inf>& segment_inf);
 
 /* returns index of a node from which to start routing */
 static RRNodeId get_start_node(int start_x, int start_y, int target_x, int target_y, t_rr_type rr_type, int seg_index, int track_offset);
@@ -215,14 +215,12 @@
                          int start_x,
                          int start_y,
                          t_routing_cost_map& routing_cost_map,
-                         t_dijkstra_data* data,
-                         bool is_flat);
+                         t_dijkstra_data* data);
 /* iterates over the children of the specified node and selectively pushes them onto the priority queue */
 static void expand_dijkstra_neighbours(PQ_Entry parent_entry,
                                        vtr::vector<RRNodeId, float>& node_visited_costs,
                                        vtr::vector<RRNodeId, bool>& node_expanded,
-                                       std::priority_queue<PQ_Entry>& pq,
-                                       bool is_flat);
+                                       std::priority_queue<PQ_Entry>& pq);
 /* sets the lookahead cost map entries based on representative cost entries from routing_cost_map */
 static void set_lookahead_map_costs(int segment_index, e_rr_type chan_type, t_routing_cost_map& routing_cost_map);
 /* fills in missing lookahead map entries by copying the cost of the closest valid entry */
@@ -247,18 +245,6 @@
         device_ctx.grid[rr_graph.node_xlow(current_node)][rr_graph.node_ylow(current_node)].type;
     t_rr_type rr_type = rr_graph.node_type(current_node);
     //  TODO: These two assertions is only added for debugging flat-routing - it needs to be removed
-<<<<<<< HEAD
-    VTR_ASSERT(is_node_on_tile(rr_graph.node_type(current_node),
-                                rr_graph.node_xlow(current_node),
-                                rr_graph.node_ylow(current_node),
-                                rr_graph.node_ptc_num(current_node)));
-
-    VTR_ASSERT(is_node_on_tile(rr_graph.node_type(target_node),
-                                rr_graph.node_xlow(target_node),
-                                rr_graph.node_ylow(target_node),
-                                rr_graph.node_ptc_num(target_node)));
-
-=======
     VTR_ASSERT(is_node_on_tile(physical_type,
                                rr_type,
                                rr_graph.node_ptc_num(current_node)));
@@ -268,7 +254,6 @@
     VTR_ASSERT(is_node_on_tile(target_physical_type,
                                rr_graph.node_type(target_node),
                                rr_graph.node_ptc_num(target_node)));
->>>>>>> c1b695af
 
     if (rr_type == CHANX || rr_type == CHANY || rr_type == SOURCE || rr_type == OPIN) {
         float delay_cost, cong_cost;
@@ -360,14 +345,12 @@
 
         VTR_ASSERT_SAFE_MSG(std::isfinite(expected_delay_cost),
                             vtr::string_fmt("Lookahead failed to estimate cost from %s: %s",
-<<<<<<< HEAD
                                             rr_node_arch_name(size_t(from_node), is_flat_).c_str(),
-                                            describe_rr_node(size_t(from_node), is_flat_).c_str()).c_str());
-=======
-                                            rr_node_arch_name(size_t(from_node)).c_str(),
-                                            describe_rr_node(rr_graph, device_ctx.grid, device_ctx.rr_indexed_data, size_t(from_node), is_flat_).c_str())
-                                .c_str());
->>>>>>> c1b695af
+                                            describe_rr_node(rr_graph,
+                                                             device_ctx.grid,
+                                                             device_ctx.rr_indexed_data,
+                                                             size_t(from_node),
+                                                             is_flat_).c_str()).c_str());
 
     } else if (from_type == CHANX || from_type == CHANY) {
         VTR_ASSERT_SAFE(from_type == CHANX || from_type == CHANY);
@@ -389,14 +372,12 @@
 
         VTR_ASSERT_SAFE_MSG(std::isfinite(expected_delay_cost),
                             vtr::string_fmt("Lookahead failed to estimate cost from %s: %s",
-<<<<<<< HEAD
                                             rr_node_arch_name(size_t(from_node), is_flat_).c_str(),
-                                            describe_rr_node(size_t(from_node), is_flat_).c_str())
-=======
-                                            rr_node_arch_name(size_t(from_node)).c_str(),
-                                            describe_rr_node(rr_graph, device_ctx.grid, device_ctx.rr_indexed_data, size_t(from_node), is_flat_).c_str())
->>>>>>> c1b695af
-                                .c_str());
+                                            describe_rr_node(rr_graph,
+                                                             device_ctx.grid,
+                                                             device_ctx.rr_indexed_data,
+                                                             size_t(from_node),
+                                                             is_flat_).c_str()).c_str());
     } else if (from_type == IPIN) { /* Change if you're allowing route-throughs */
         return std::make_pair(0., device_ctx.rr_indexed_data[RRIndexedDataId(SINK_COST_INDEX)].base_cost);
     } else { /* Change this if you want to investigate route-throughs */
@@ -411,7 +392,7 @@
 
     //First compute the delay map when starting from the various wire types
     //(CHANX/CHANY)in the routing architecture
-    compute_router_wire_lookahead(segment_inf, is_flat_);
+    compute_router_wire_lookahead(segment_inf);
 
     //Next, compute which wire types are accessible (and the cost to reach them)
     //from the different physical tile type's SOURCEs & OPINs
@@ -446,7 +427,7 @@
     return f_wire_cost_map[chan_index][seg_index][delta_x][delta_y];
 }
 
-static void compute_router_wire_lookahead(const std::vector<t_segment_inf>& segment_inf, bool is_flat) {
+static void compute_router_wire_lookahead(const std::vector<t_segment_inf>& segment_inf) {
     vtr::ScopedStartFinishTimer timer("Computing wire lookahead");
 
     auto& device_ctx = g_vpr_ctx.device();
@@ -571,8 +552,7 @@
                                  sample_x,
                                  sample_y,
                                  routing_cost_map,
-                                 &dijkstra_data,
-                                 is_flat);
+                                 &dijkstra_data);
                 }
 
                 if (false) print_router_cost_map(routing_cost_map);
@@ -639,8 +619,7 @@
                          int start_x,
                          int start_y,
                          t_routing_cost_map& routing_cost_map,
-                         t_dijkstra_data* data,
-                         bool is_flat) {
+                         t_dijkstra_data* data) {
 
     auto& device_ctx = g_vpr_ctx.device();
     const auto& rr_graph = device_ctx.rr_graph;
@@ -695,7 +674,7 @@
             }
         }
 
-        expand_dijkstra_neighbours(current, node_visited_costs, node_expanded, pq, is_flat);
+        expand_dijkstra_neighbours(current, node_visited_costs, node_expanded, pq);
         node_expanded[curr_node] = true;
     }
 }
@@ -704,8 +683,7 @@
 static void expand_dijkstra_neighbours(PQ_Entry parent_entry,
                                        vtr::vector<RRNodeId,float>& node_visited_costs,
                                        vtr::vector<RRNodeId, bool>& node_expanded,
-                                       std::priority_queue<PQ_Entry>& pq,
-                                       bool is_flat) {
+                                       std::priority_queue<PQ_Entry>& pq) {
     auto& device_ctx = g_vpr_ctx.device();
     const auto& rr_graph = device_ctx.rr_graph;
 
@@ -713,16 +691,6 @@
 
     for (t_edge_size edge : rr_graph.edges(parent)) {
         RRNodeId child_node = rr_graph.edge_sink_node(parent, edge);
-<<<<<<< HEAD
-        if(is_flat) {
-            // For the time being, we decide to not let the lookahead explore the node inside the clusters
-            if(!is_node_on_tile(rr_graph.node_type(child_node),
-                                 rr_graph.node_xlow(child_node),
-                                 rr_graph.node_ylow(child_node),
-                                 rr_graph.node_ptc_num(child_node))) {
-                continue;
-            }
-=======
         // For the time being, we decide to not let the lookahead explore the node inside the clusters
         t_physical_tile_type_ptr physical_type =
             device_ctx.grid[rr_graph.node_xlow(child_node)][rr_graph.node_ylow(child_node)].type;
@@ -730,7 +698,6 @@
                              rr_graph.node_type(child_node),
                              rr_graph.node_ptc_num(child_node))) {
             continue;
->>>>>>> c1b695af
         }
         int switch_ind = size_t(rr_graph.edge_switch(parent, edge));
 
