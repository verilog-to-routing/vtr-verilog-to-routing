--- conflicted
+++ resolved
@@ -219,7 +219,6 @@
         grid_x == rr_graph.node_xhigh(node_id) && grid_y == rr_graph.node_yhigh(node_id),
         "Non-track RR node should not span across multiple grid blocks.");
 
-<<<<<<< HEAD
     t_physical_tile_type_ptr physical_tile = device_ctx.grid.get_physical_type({grid_x, grid_y, grid_layer});
     const t_vib_inf* vib;
     if (device_ctx.arch->is_vib_arch) {
@@ -231,10 +230,7 @@
     //const t_vib_inf* vib = device_ctx.vib_grid[grid_layer][grid_x][grid_y];
     os << "Pin physical number = " << rr_graph.node_pin_num(node_id) << '\n';
     if (is_inter_cluster_node(physical_tile, vib, rr_graph.node_type(node_id), rr_graph.node_ptc_num(node_id))) {
-=======
-    os << "Pin physical number = " << rr_graph.node_pin_num(node_id) << '\n';
-    if (is_inter_cluster_node(rr_graph, node_id)) {
->>>>>>> 6a4f0cac
+
         os << "On Tile Pin"
            << "\n";
     } else {
