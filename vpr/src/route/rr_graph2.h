#ifndef RR_GRAPH2_H
#define RR_GRAPH2_H
#include <vector>

#include "build_switchblocks.h"
#include "rr_graph_type.h"
#include "rr_graph_fwd.h"
#include "rr_graph_utils.h"
#include "rr_graph_view.h"
#include "rr_graph_builder.h"
#include "rr_types.h"
#include "device_grid.h"
#include "get_parallel_segs.h"

/******************* Types shared by rr_graph2 functions *********************/

/* [0..grid.width()-1][0..grid.width()][0..3 (From side)] \
 * [0..3 (To side)][0...max_chan_width][0..3 (to_mux,to_trac,alt_mux,alt_track)] 
 * originally initialized to UN_SET until alloc_and_load_sb is called */
typedef vtr::NdMatrix<short, 6> t_sblock_pattern;

/******************* Subroutines exported by rr_graph2.c *********************/

void alloc_and_load_rr_node_indices(RRGraphBuilder& rr_graph_builder,
                                    const t_chan_width* nodes_per_chan,
                                    const DeviceGrid& grid,
                                    int* index,
                                    const t_chan_details& chan_details_x,
                                    const t_chan_details& chan_details_y,
                                    bool is_flat);

void alloc_and_load_intra_cluster_rr_node_indices(RRGraphBuilder& rr_graph_builder,
                                                  const DeviceGrid& grid,
                                                  int x,
                                                  int y,
                                                  int* index);

bool verify_rr_node_indices(const DeviceGrid& grid,
                            const RRGraphView& rr_graph,
<<<<<<< HEAD
=======
                            const vtr::vector<RRIndexedDataId, t_rr_indexed_data>& rr_indexed_data,
>>>>>>> c1b695af
                            const t_rr_graph_storage& rr_nodes,
                            bool is_flat);

//Returns all x-channel or y-channel wires at the specified location
std::vector<int> get_rr_node_chan_wires_at_location(const t_rr_node_indices& L_rr_node_indices,
                                                    t_rr_type rr_type,
                                                    int x,
                                                    int y);

//Return the first rr node of the specified type and coordinates
// For non-IPIN/OPIN types 'side' is ignored
int get_rr_node_index(const t_rr_node_indices& L_rr_node_indices,
                      int x,
                      int y,
                      t_rr_type rr_type,
                      int ptc,
                      e_side side = NUM_SIDES);

int find_average_rr_node_index(int device_width,
                               int device_height,
                               t_rr_type rr_type,
                               int ptc,
                               const t_rr_node_indices& L_rr_node_indices);

t_seg_details* alloc_and_load_seg_details(int* max_chan_width,
                                          const int max_len,
                                          const std::vector<t_segment_inf>& segment_inf,
                                          const bool use_full_seg_groups,
                                          const enum e_directionality directionality,
                                          int* num_seg_details = nullptr);

void alloc_and_load_chan_details(const DeviceGrid& grid,
                                 const t_chan_width* nodes_per_chan,
                                 const int num_seg_details_x,
                                 const int num_seg_details_y,
                                 const t_seg_details* seg_details_x,
                                 const t_seg_details* seg_details_y,
                                 t_chan_details& chan_details_x,
                                 t_chan_details& chan_details_y);
t_chan_details init_chan_details(const DeviceGrid& grid,
                                 const t_chan_width* nodes_per_chan,
                                 const int num_seg_details,
                                 const t_seg_details* seg_details,
                                 const enum e_parallel_axis seg_details_type);
void adjust_chan_details(const DeviceGrid& grid,
                         const t_chan_width* nodes_per_chan,
                         t_chan_details& chan_details_x,
                         t_chan_details& chan_details_y);
void adjust_seg_details(const int x,
                        const int y,
                        const DeviceGrid& grid,
                        const t_chan_width* nodes_per_chan,
                        t_chan_details& chan_details,
                        const enum e_parallel_axis seg_details_type);

void free_chan_details(t_chan_details& chan_details_x,
                       t_chan_details& chan_details_y);

int get_seg_start(const t_chan_seg_details* seg_details,
                  const int itrack,
                  const int chan_num,
                  const int seg_num);
int get_seg_end(const t_chan_seg_details* seg_details,
                const int itrack,
                const int istart,
                const int chan_num,
                const int seg_max);

bool is_cblock(const int chan,
               const int seg,
               const int track,
               const t_chan_seg_details* seg_details);

bool is_sblock(const int chan,
               int wire_seg,
               const int sb_seg,
               const int track,
               const t_chan_seg_details* seg_details,
               const enum e_directionality directionality);

int get_bidir_opin_connections(RRGraphBuilder& rr_graph_builder,
                               const int i,
                               const int j,
                               const int ipin,
                               RRNodeId from_rr_node,
                               t_rr_edge_info_set& rr_edges_to_create,
                               const t_pin_to_track_lookup& opin_to_track_map,
                               const t_chan_details& chan_details_x,
                               const t_chan_details& chan_details_y);

int get_unidir_opin_connections(RRGraphBuilder& rr_graph_builder,
                                const int chan,
                                const int seg,
                                int Fc,
                                const int seg_type_index,
                                const t_rr_type chan_type,
                                const t_chan_seg_details* seg_details,
                                RRNodeId from_rr_node,
                                t_rr_edge_info_set& rr_edges_to_create,
                                vtr::NdMatrix<int, 3>& Fc_ofs,
                                const int max_len,
                                const t_chan_width& nodes_per_chan,
                                bool* Fc_clipped);

int get_track_to_pins(RRGraphBuilder& rr_graph_builder,
                      int seg,
                      int chan,
                      int track,
                      int tracks_per_chan,
                      RRNodeId from_rr_node,
                      t_rr_edge_info_set& rr_edges_to_create,
                      const t_track_to_pin_lookup& track_to_pin_lookup,
                      const t_chan_seg_details* seg_details,
                      enum e_rr_type chan_type,
                      int chan_length,
                      int wire_to_ipin_switch,
                      enum e_directionality directionality);

int get_track_to_tracks(RRGraphBuilder& rr_graph_builder,
                        const int from_chan,
                        const int from_seg,
                        const int from_track,
                        const t_rr_type from_type,
                        const int to_seg,
                        const t_rr_type to_type,
                        const int chan_len,
                        const int max_chan_width,
                        const DeviceGrid& grid,
                        const int Fs_per_side,
                        t_sblock_pattern& sblock_pattern,
                        RRNodeId from_rr_node,
                        t_rr_edge_info_set& rr_edges_to_create,
                        const t_chan_seg_details* from_seg_details,
                        const t_chan_seg_details* to_seg_details,
                        const t_chan_details& to_chan_details,
                        const enum e_directionality directionality,
                        const vtr::NdMatrix<std::vector<int>, 3>& switch_block_conn,
                        t_sb_connection_map* sb_conn_map);

t_sblock_pattern alloc_sblock_pattern_lookup(const DeviceGrid& grid,
                                             t_chan_width* nodes_per_chan);

void load_sblock_pattern_lookup(const int i,
                                const int j,
                                const DeviceGrid& grid,
                                const t_chan_width* nodes_per_chan,
                                const t_chan_details& chan_details_x,
                                const t_chan_details& chan_details_y,
                                const int Fs,
                                const enum e_switch_block_type switch_block_type,
                                t_sblock_pattern& sblock_pattern);

int get_parallel_seg_index(const int abs,
                           const t_unified_to_parallel_seg_index& index_map,
                           const e_parallel_axis parallel_axis);

std::unique_ptr<int[]> get_ordered_seg_track_counts(const std::vector<t_segment_inf>& segment_inf_x,
                                                    const std::vector<t_segment_inf>& segment_inf_y,
                                                    const std::vector<t_segment_inf>& segment_inf,
                                                    const std::unique_ptr<int[]>& segment_sets_x,
                                                    const std::unique_ptr<int[]>& segment_sets_y);

std::unique_ptr<int[]> get_seg_track_counts(const int num_sets,
                                            const std::vector<t_segment_inf>& segment_inf,
                                            const bool use_full_seg_groups);

void dump_seg_details(const t_chan_seg_details* seg_details,
                      int max_chan_width,
                      const char* fname);
void dump_seg_details(const t_chan_seg_details* seg_details,
                      int max_chan_width,
                      FILE* fp);
void dump_chan_details(const t_chan_details& chan_details_x,
                       const t_chan_details& chan_details_y,
                       const t_chan_width* nodes_per_chan,
                       const DeviceGrid& grid,
                       const char* fname);
void dump_sblock_pattern(const t_sblock_pattern& sblock_pattern,
                         int max_chan_width,
                         const DeviceGrid& grid,
                         const char* fname);

void dump_track_to_pin_map(t_track_to_pin_lookup& track_to_pin_map,
                           const std::vector<t_physical_tile_type>& types,
                           int max_chan_width,
                           FILE* fp);

void add_to_rr_node_indices(t_rr_node_indices& rr_node_indices, const t_rr_graph_storage& rr_nodes, int inode);

void insert_at_ptc_index(std::vector<int>& rr_indices, int ptc, int inode);

inline int get_chan_width(enum e_side side, const t_chan_width* nodes_per_channel);
#endif<|MERGE_RESOLUTION|>--- conflicted
+++ resolved
@@ -37,10 +37,7 @@
 
 bool verify_rr_node_indices(const DeviceGrid& grid,
                             const RRGraphView& rr_graph,
-<<<<<<< HEAD
-=======
                             const vtr::vector<RRIndexedDataId, t_rr_indexed_data>& rr_indexed_data,
->>>>>>> c1b695af
                             const t_rr_graph_storage& rr_nodes,
                             bool is_flat);
 
