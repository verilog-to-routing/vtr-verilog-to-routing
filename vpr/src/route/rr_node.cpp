--- conflicted
+++ resolved
@@ -39,13 +39,4 @@
     }
 
     return true;
-}
-
-<<<<<<< HEAD
-void t_rr_node::set_rc_index(short new_rc_index) {
-    storage_->set_node_rc_index(id_, new_rc_index);
-=======
-void t_rr_node::set_cost_index(RRIndexedDataId new_cost_index) {
-    storage_->set_node_cost_index(id_, new_cost_index);
->>>>>>> a6e200ee
 }