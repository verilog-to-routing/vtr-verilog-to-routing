#include "clock_network_builders.h"

#include "globals.h"

#include "vtr_assert.h"
#include "vtr_log.h"
#include "vtr_error.h"

void static populate_segment_values(int seg_index,
                                    std::string name,
                                    int length,
                                    MetalLayer layer,
                                    std::vector<t_segment_inf>& segment_inf);

void populate_segment_values(int seg_index,
                             std::string name,
                             int length,
                             MetalLayer layer,
                             std::vector<t_segment_inf>& segment_inf) {
    segment_inf[seg_index].name = name;
    segment_inf[seg_index].length = length;
    segment_inf[seg_index].frequency = 1;
    segment_inf[seg_index].Rmetal = layer.r_metal;
    segment_inf[seg_index].Cmetal = layer.c_metal;
    segment_inf[seg_index].directionality = UNI_DIRECTIONAL;
    segment_inf[seg_index].longline = false;

    // unused values tagged with -1 (only used RR graph creation)
    segment_inf[seg_index].arch_wire_switch = -1;
    segment_inf[seg_index].arch_opin_switch = -1;
    segment_inf[seg_index].frac_cb = -1;
    segment_inf[seg_index].frac_sb = -1;
}

/*
 * ClockNetwork (getters)
 */

int ClockNetwork::get_num_inst() const {
    return num_inst_;
}

std::string ClockNetwork::get_name() const {
    return clock_name_;
}

/*
 * ClockNetwork (setters)
 */

void ClockNetwork::set_clock_name(std::string clock_name) {
    clock_name_ = clock_name;
}

void ClockNetwork::set_num_instance(int num_inst) {
    num_inst_ = num_inst;
}

/*
 * ClockNetwork (Member functions)
 */

void ClockNetwork::create_rr_nodes_for_clock_network_wires(ClockRRGraphBuilder& clock_graph,
                                                           t_rr_graph_storage* rr_nodes,
                                                           RRGraphBuilder& rr_graph_builder,
                                                           t_rr_edge_info_set* rr_edges_to_create,
                                                           int num_segments) {
    for (int inst_num = 0; inst_num < get_num_inst(); inst_num++) {
        create_rr_nodes_and_internal_edges_for_one_instance(clock_graph, rr_nodes, rr_graph_builder, rr_edges_to_create, num_segments);
    }
}

/*
 * ClockRib (getters)
 */

ClockType ClockRib::get_network_type() const {
    return ClockType::RIB;
}

/*
 * ClockRib (setters)
 */

void ClockRib::set_metal_layer(float r_metal, float c_metal) {
    x_chan_wire.layer.r_metal = r_metal;
    x_chan_wire.layer.c_metal = c_metal;
}

void ClockRib::set_metal_layer(MetalLayer metal_layer) {
    x_chan_wire.layer = metal_layer;
}

void ClockRib::set_initial_wire_location(int start_x, int end_x, int y) {
    if (end_x <= start_x) {
        VPR_FATAL_ERROR(VPR_ERROR_ROUTE,
                        "Clock Network wire cannot have negtive or zero length. "
                        "Wire end: %d < wire start: %d\n",
                        end_x, start_x);
    }

    x_chan_wire.start = start_x;
    x_chan_wire.length = end_x - start_x;
    x_chan_wire.position = y;
}

void ClockRib::set_wire_repeat(int repeat_x, int repeat_y) {
    if (repeat_x <= 0 || repeat_y <= 0) {
        // Avoid an infinte loop when creating ribs
        VPR_FATAL_ERROR(VPR_ERROR_ROUTE, "Clock Network wire repeat (%d,%d) must be greater than zero\n",
                        repeat_x, repeat_y);
    }

    repeat.x = repeat_x;
    repeat.y = repeat_y;
}

void ClockRib::set_drive_location(int offset_x) {
    drive.offset = offset_x;
}

void ClockRib::set_drive_switch(int switch_idx) {
    drive.switch_idx = switch_idx;
}

void ClockRib::set_drive_name(std::string name) {
    drive.name = name;
}

void ClockRib::set_tap_locations(int offset_x, int increment_x) {
    tap.offset = offset_x;
    tap.increment = increment_x;
}

void ClockRib::set_tap_name(std::string name) {
    tap.name = name;
}

/*
 * ClockRib (member functions)
 */

void ClockRib::create_segments(std::vector<t_segment_inf>& segment_inf) {
    int index;
    std::string name;
    int length;

    // Drive point segment
    segment_inf.emplace_back();
    drive_seg_idx = segment_inf.size() - 1;

    index = drive_seg_idx;
    name = clock_name_ + "_drive";
    length = 1; // Since drive segment has one length, the left and right segments have length - 1

    populate_segment_values(index, name, length, x_chan_wire.layer, segment_inf);

    // Segment to the right of the drive point
    segment_inf.emplace_back();
    right_seg_idx = segment_inf.size() - 1;

    index = right_seg_idx;
    name = clock_name_ + "_right";
    length = (x_chan_wire.length - drive.offset) - 1;

    populate_segment_values(index, name, length, x_chan_wire.layer, segment_inf);

    // Segment to the left of the drive point
    segment_inf.emplace_back();
    left_seg_idx = segment_inf.size() - 1;

    index = left_seg_idx;
    name = clock_name_ + "_left";
    length = drive.offset - 1;

    populate_segment_values(index, name, length, x_chan_wire.layer, segment_inf);
}

size_t ClockRib::estimate_additional_nodes(const DeviceGrid& grid) {
    // Avoid an infinite loop
    VTR_ASSERT(repeat.y > 0);
    VTR_ASSERT(repeat.x > 0);

    size_t num_additional_nodes = 0;
    for (unsigned y = x_chan_wire.position; y < grid.height() - 1; y += repeat.y) {
        for (unsigned x_start = x_chan_wire.start; x_start < grid.width() - 1; x_start += repeat.x) {
            unsigned drive_x = x_start + drive.offset;
            unsigned x_end = x_start + x_chan_wire.length;

            // Adjust for boundry conditions
            int x_offset = 0;
            if ((x_start == 0) ||              // CHANX wires left boundry
                (x_start + repeat.x == x_end)) // Avoid overlap
            {
                x_offset = 1;
            }
            if (x_end > grid.width() - 2) {
                x_end = grid.width() - 2; // CHANX wires right boundry
            }

            // Dont create rib if drive point is not reachable
            if (drive_x > grid.width() - 2 || drive_x >= x_end || drive_x <= (x_start + x_offset)) {
                continue;
            }

            // Dont create rib if wire segment is too small
            if ((x_start + x_offset) >= x_end) {
                continue;
            }

            num_additional_nodes += 3;
        }
    }

    return num_additional_nodes;
}

void ClockRib::create_rr_nodes_and_internal_edges_for_one_instance(ClockRRGraphBuilder& clock_graph,
                                                                   t_rr_graph_storage* rr_nodes,
                                                                   RRGraphBuilder& rr_graph_builder,
                                                                   t_rr_edge_info_set* rr_edges_to_create,
                                                                   int num_segments) {
    // Only chany wires need to know the number of segments inorder
    // to calculate the cost_index
    (void)num_segments;

    const auto& grid = clock_graph.grid();

    int ptc_num = clock_graph.get_and_increment_chanx_ptc_num(); // used for drawing

    // Avoid an infinite loop
    VTR_ASSERT(repeat.y > 0);
    VTR_ASSERT(repeat.x > 0);

    for (unsigned y = x_chan_wire.position; y < grid.height() - 1; y += repeat.y) {
        for (unsigned x_start = x_chan_wire.start; x_start < grid.width() - 1; x_start += repeat.x) {
            unsigned drive_x = x_start + drive.offset;
            unsigned x_end = x_start + x_chan_wire.length;

            // Adjust for boundry conditions
            int x_offset = 0;
            if ((x_start == 0) ||              // CHANX wires left boundry
                (x_start + repeat.x == x_end)) // Avoid overlap
            {
                x_offset = 1;
            }
            if (x_end > grid.width() - 2) {
                x_end = grid.width() - 2; // CHANX wires right boundry
            }

            // Dont create rib if drive point is not reachable
            if (drive_x > grid.width() - 2 || drive_x >= x_end || drive_x <= (x_start + x_offset)) {
                vtr::printf_warning(__FILE__, __LINE__,
                                    "A rib part of clock network '%s' was not"
                                    " created becuase the drive point is not reachable. "
                                    "This can lead to an unroutable architecture.\n",
                                    clock_name_.c_str());
                continue;
            }

            // Dont create rib if wire segment is too small
            if ((x_start + x_offset) >= x_end) {
                vtr::printf_warning(__FILE__, __LINE__,
                                    "Rib start '%d' and end '%d' values are "
                                    "not sucessive for clock network '%s' due to not meeting boundry conditions."
                                    " This can lead to an unroutable architecture.\n",
                                    (x_start + x_offset), x_end, clock_name_.c_str());
                continue;
            }

            // create drive point (length zero wire)
            auto drive_node_idx = create_chanx_wire(drive_x,
                                                    drive_x,
                                                    y,
                                                    ptc_num,
                                                    Direction::BIDIR,
                                                    rr_nodes,
                                                    rr_graph_builder);
            clock_graph.add_switch_location(get_name(), drive.name, drive_x, y, drive_node_idx);

            // create rib wire to the right and left of the drive point
            auto left_node_idx = create_chanx_wire(x_start + x_offset,
                                                   drive_x - 1,
                                                   y,
                                                   ptc_num,
                                                   Direction::DEC,
                                                   rr_nodes,
                                                   rr_graph_builder);
            auto right_node_idx = create_chanx_wire(drive_x + 1,
                                                    x_end,
                                                    y,
                                                    ptc_num,
                                                    Direction::INC,
                                                    rr_nodes,
                                                    rr_graph_builder);
            record_tap_locations(x_start + x_offset,
                                 x_end,
                                 y,
                                 left_node_idx,
                                 right_node_idx,
                                 clock_graph);

            // connect drive point to each half rib using a directed switch
            clock_graph.add_edge(rr_edges_to_create, RRNodeId(drive_node_idx), RRNodeId(left_node_idx), drive.switch_idx);
            clock_graph.add_edge(rr_edges_to_create, RRNodeId(drive_node_idx), RRNodeId(right_node_idx), drive.switch_idx);
        }
    }
}

int ClockRib::create_chanx_wire(int x_start,
                                int x_end,
                                int y,
                                int ptc_num,
                                Direction direction,
                                t_rr_graph_storage* rr_nodes,
                                RRGraphBuilder& rr_graph_builder) {
    rr_nodes->emplace_back();
    auto node_index = rr_nodes->size() - 1;
    auto node = rr_nodes->back();
    RRNodeId chanx_node = RRNodeId(node_index);

    rr_graph_builder.set_node_coordinates(chanx_node, x_start, y, x_end, y);
    node.set_type(CHANX);
    node.set_capacity(1);
    node.set_track_num(ptc_num);
    node.set_rc_index(find_create_rr_rc_data(
        x_chan_wire.layer.r_metal, x_chan_wire.layer.c_metal));
    rr_graph_builder.set_node_direction(chanx_node, direction);

    short seg_index = 0;
    switch (direction) {
        case Direction::BIDIR:
            seg_index = drive_seg_idx;
            break;
        case Direction::DEC:
            seg_index = left_seg_idx;
            break;
        case Direction::INC:
            seg_index = right_seg_idx;
            break;
        default:
            VTR_ASSERT_MSG(false, "Unidentified direction type for clock rib");
            break;
    }
    node.set_cost_index(CHANX_COST_INDEX_START + seg_index); // Actual value set later

    /* Add the node to spatial lookup */
    auto& rr_graph = (*rr_nodes);

    /* TODO: Will replace these codes with an API add_node_to_all_locs() of RRGraphBuilder */
    for (int ix = rr_graph.node_xlow(chanx_node); ix <= rr_graph.node_xhigh(chanx_node); ++ix) {
        for (int iy = rr_graph.node_ylow(chanx_node); iy <= rr_graph.node_yhigh(chanx_node); ++iy) {
            //TODO: CHANX uses odd swapped x/y indices here. Will rework once rr_node_indices is shadowed
            rr_graph_builder.node_lookup().add_node(chanx_node, iy, ix, rr_graph.node_type(chanx_node), rr_graph.node_ptc_num(chanx_node));
        }
    }

    return node_index;
}

void ClockRib::record_tap_locations(unsigned x_start,
                                    unsigned x_end,
                                    unsigned y,
                                    int left_rr_node_idx,
                                    int right_rr_node_idx,
                                    ClockRRGraphBuilder& clock_graph) {
    for (unsigned x = x_start + tap.offset; x <= x_end; x += tap.increment) {
        if (x < (x_start + drive.offset - 1)) {
            clock_graph.add_switch_location(get_name(), tap.name, x, y, left_rr_node_idx);
        } else {
            clock_graph.add_switch_location(get_name(), tap.name, x, y, right_rr_node_idx);
        }
    }
}

/*
 * ClockSpine (getters)
 */

ClockType ClockSpine::get_network_type() const {
    return ClockType::SPINE;
}

/*
 * ClockSpine (setters)
 */

void ClockSpine::set_metal_layer(float r_metal, float c_metal) {
    y_chan_wire.layer.r_metal = r_metal;
    y_chan_wire.layer.c_metal = c_metal;
}

void ClockSpine::set_metal_layer(MetalLayer metal_layer) {
    y_chan_wire.layer = metal_layer;
}

void ClockSpine::set_initial_wire_location(int start_y, int end_y, int x) {
    if (end_y <= start_y) {
        VPR_FATAL_ERROR(VPR_ERROR_ROUTE,
                        "Clock Network wire cannot have negtive or zero length. "
                        "Wire end: %d < wire start: %d\n",
                        end_y, start_y);
    }

    y_chan_wire.start = start_y;
    y_chan_wire.length = end_y - start_y;
    y_chan_wire.position = x;
}

void ClockSpine::set_wire_repeat(int repeat_x, int repeat_y) {
    if (repeat_x <= 0 || repeat_y <= 0) {
        // Avoid an infinte loop when creating spines
        VPR_FATAL_ERROR(VPR_ERROR_ROUTE, "Clock Network wire repeat (%d,%d) must be greater than zero\n",
                        repeat_x, repeat_y);
    }

    repeat.x = repeat_x;
    repeat.y = repeat_y;
}

void ClockSpine::set_drive_location(int offset_y) {
    drive.offset = offset_y;
}

void ClockSpine::set_drive_switch(int switch_idx) {
    drive.switch_idx = switch_idx;
}

void ClockSpine::set_drive_name(std::string name) {
    drive.name = name;
}

void ClockSpine::set_tap_locations(int offset_y, int increment_y) {
    tap.offset = offset_y;
    tap.increment = increment_y;
}

void ClockSpine::set_tap_name(std::string name) {
    tap.name = name;
}

/*
 * ClockSpine (member functions)
 */

void ClockSpine::create_segments(std::vector<t_segment_inf>& segment_inf) {
    int index;
    std::string name;
    int length;

    // Drive point segment
    segment_inf.emplace_back();
    drive_seg_idx = segment_inf.size() - 1;

    index = drive_seg_idx;
    name = clock_name_ + "_drive";
    length = 1; // Since drive segment has one length, the left and right segments have length - 1

    populate_segment_values(index, name, length, y_chan_wire.layer, segment_inf);

    // Segment to the right of the drive point
    segment_inf.emplace_back();
    right_seg_idx = segment_inf.size() - 1;

    index = right_seg_idx;
    name = clock_name_ + "_right";
    length = (y_chan_wire.length - drive.offset) - 1;

    populate_segment_values(index, name, length, y_chan_wire.layer, segment_inf);

    // Segment to the left of the drive point
    segment_inf.emplace_back();
    left_seg_idx = segment_inf.size() - 1;

    index = left_seg_idx;
    name = clock_name_ + "_left";
    length = drive.offset - 1;

    populate_segment_values(index, name, length, y_chan_wire.layer, segment_inf);
}

size_t ClockSpine::estimate_additional_nodes(const DeviceGrid& grid) {
    size_t num_additional_nodes = 0;

    // Avoid an infinite loop
    VTR_ASSERT(repeat.y > 0);
    VTR_ASSERT(repeat.x > 0);

    for (unsigned x = y_chan_wire.position; x < grid.width() - 1; x += repeat.x) {
        for (unsigned y_start = y_chan_wire.start; y_start < grid.height() - 1; y_start += repeat.y) {
            unsigned drive_y = y_start + drive.offset;
            unsigned y_end = y_start + y_chan_wire.length;

            // Adjust for boundry conditions
            unsigned y_offset = 0;
            if ((y_start == 0) ||              // CHANY wires bottom boundry, start above the LB
                (y_start + repeat.y == y_end)) // Avoid overlap
            {
                y_offset = 1;
            }
            if (y_end > grid.height() - 2) {
                y_end = grid.height() - 2; // CHANY wires top boundry, dont go above the LB
            }

            // Dont create spine if drive point is not reachable
            if (drive_y > grid.width() - 2 || drive_y >= y_end || drive_y <= (y_start + y_offset)) {
                continue;
            }

            // Dont create spine if wire segment is too small
            if ((y_start + y_offset) >= y_end) {
                continue;
            }

            num_additional_nodes += 3;
        }
    }

    return num_additional_nodes;
}

void ClockSpine::create_rr_nodes_and_internal_edges_for_one_instance(ClockRRGraphBuilder& clock_graph,
                                                                     t_rr_graph_storage* rr_nodes,
                                                                     RRGraphBuilder& rr_graph_builder,
                                                                     t_rr_edge_info_set* rr_edges_to_create,
                                                                     int num_segments) {
    auto& grid = clock_graph.grid();

    int ptc_num = clock_graph.get_and_increment_chany_ptc_num(); // used for drawing

    // Avoid an infinite loop
    VTR_ASSERT(repeat.y > 0);
    VTR_ASSERT(repeat.x > 0);

    for (unsigned x = y_chan_wire.position; x < grid.width() - 1; x += repeat.x) {
        for (unsigned y_start = y_chan_wire.start; y_start < grid.height() - 1; y_start += repeat.y) {
            unsigned drive_y = y_start + drive.offset;
            unsigned y_end = y_start + y_chan_wire.length;

            // Adjust for boundry conditions
            unsigned y_offset = 0;
            if ((y_start == 0) ||              // CHANY wires bottom boundry, start above the LB
                (y_start + repeat.y == y_end)) // Avoid overlap
            {
                y_offset = 1;
            }
            if (y_end > grid.height() - 2) {
                y_end = grid.height() - 2; // CHANY wires top boundry, dont go above the LB
            }

            // Dont create spine if drive point is not reachable
            if (drive_y > grid.width() - 2 || drive_y >= y_end || drive_y <= (y_start + y_offset)) {
                vtr::printf_warning(__FILE__, __LINE__,
                                    "A spine part of clock network '%s' was not"
                                    " created becuase the drive point is not reachable. "
                                    "This can lead to an unroutable architecture.\n",
                                    clock_name_.c_str());
                continue;
            }

            // Dont create spine if wire segment is too small
            if ((y_start + y_offset) >= y_end) {
                vtr::printf_warning(__FILE__, __LINE__,
                                    "Spine start '%d' and end '%d' values are "
                                    "not sucessive for clock network '%s' due to not meeting boundry conditions."
                                    " This can lead to an unroutable architecture.\n",
                                    (y_start + y_offset), y_end, clock_name_.c_str());
                continue;
            }

            //create drive point (length zero wire)
            auto drive_node_idx = create_chany_wire(drive_y,
                                                    drive_y,
                                                    x,
                                                    ptc_num,
                                                    Direction::BIDIR,
                                                    rr_nodes,
                                                    rr_graph_builder,
                                                    num_segments);
            clock_graph.add_switch_location(get_name(), drive.name, x, drive_y, drive_node_idx);

            // create spine wire above and below the drive point
            auto left_node_idx = create_chany_wire(y_start + y_offset,
                                                   drive_y - 1,
                                                   x,
                                                   ptc_num,
                                                   Direction::DEC,
                                                   rr_nodes,
                                                   rr_graph_builder,
                                                   num_segments);
            auto right_node_idx = create_chany_wire(drive_y + 1,
                                                    y_end,
                                                    x,
                                                    ptc_num,
                                                    Direction::INC,
                                                    rr_nodes,
                                                    rr_graph_builder,
                                                    num_segments);

            // Keep a record of the rr_node idx that we will use to connects switches to at
            // the tap point
            record_tap_locations(y_start + y_offset,
                                 y_end,
                                 x,
                                 left_node_idx,
                                 right_node_idx,
                                 clock_graph);

            // connect drive point to each half spine using a directed switch
            clock_graph.add_edge(rr_edges_to_create, RRNodeId(drive_node_idx), RRNodeId(left_node_idx), drive.switch_idx);
            clock_graph.add_edge(rr_edges_to_create, RRNodeId(drive_node_idx), RRNodeId(right_node_idx), drive.switch_idx);
        }
    }
}

int ClockSpine::create_chany_wire(int y_start,
                                  int y_end,
                                  int x,
                                  int ptc_num,
                                  Direction direction,
                                  t_rr_graph_storage* rr_nodes,
                                  RRGraphBuilder& rr_graph_builder,
                                  int num_segments) {
    rr_nodes->emplace_back();
    auto node_index = rr_nodes->size() - 1;
    auto node = rr_nodes->back();
<<<<<<< HEAD
    RRNodeId chanx_node = RRNodeId(node_index);
=======
    RRNodeId chany_node = RRNodeId(node_index);
>>>>>>> 616b31f0

    rr_graph_builder.set_node_coordinates(chany_node, x, y_start, x, y_end);
    node.set_type(CHANY);
    node.set_capacity(1);
    node.set_track_num(ptc_num);
    node.set_rc_index(find_create_rr_rc_data(
        y_chan_wire.layer.r_metal, y_chan_wire.layer.c_metal));
    rr_graph_builder.set_node_direction(chanx_node, direction);

    short seg_index = 0;
    switch (direction) {
        case Direction::BIDIR:
            seg_index = drive_seg_idx;
            break;
        case Direction::DEC:
            seg_index = left_seg_idx;
            break;
        case Direction::INC:
            seg_index = right_seg_idx;
            break;
        default:
            VTR_ASSERT_MSG(false, "Unidentified direction type for clock rib");
            break;
    }
    node.set_cost_index(CHANX_COST_INDEX_START + num_segments + seg_index);

    /* Add the node to spatial lookup */
    auto& rr_graph = (*rr_nodes);

    /* TODO: Will replace these codes with an API add_node_to_all_locs() of RRGraphBuilder */
    for (int ix = rr_graph.node_xlow(chany_node); ix <= rr_graph.node_xhigh(chany_node); ++ix) {
        for (int iy = rr_graph.node_ylow(chany_node); iy <= rr_graph.node_yhigh(chany_node); ++iy) {
            rr_graph_builder.node_lookup().add_node(chany_node, ix, iy, rr_graph.node_type(chany_node), rr_graph.node_ptc_num(chany_node));
        }
    }

    return node_index;
}

void ClockSpine::record_tap_locations(unsigned y_start,
                                      unsigned y_end,
                                      unsigned x,
                                      int left_node_idx,
                                      int right_node_idx,
                                      ClockRRGraphBuilder& clock_graph) {
    for (unsigned y = y_start + tap.offset; y <= y_end; y += tap.increment) {
        if (y < (y_start + drive.offset - 1)) {
            clock_graph.add_switch_location(get_name(), tap.name, x, y, left_node_idx);
        } else {
            clock_graph.add_switch_location(get_name(), tap.name, x, y, right_node_idx);
        }
    }
}

/*
 * ClockHtree (member funtions)
 */

//TODO: Implement clock Htree generation code
void ClockHTree::create_segments(std::vector<t_segment_inf>& segment_inf) {
    //Remove unused parameter warning
    (void)segment_inf;

    VPR_FATAL_ERROR(VPR_ERROR_ROUTE, "HTrees are not yet supported.\n");
}

size_t ClockHTree::estimate_additional_nodes(const DeviceGrid& /*grid*/) {
    return 0;
}

void ClockHTree::create_rr_nodes_and_internal_edges_for_one_instance(ClockRRGraphBuilder& clock_graph,
                                                                     t_rr_graph_storage* rr_nodes,
                                                                     RRGraphBuilder& rr_graph_builder,
                                                                     t_rr_edge_info_set* rr_edges_to_create,
                                                                     int num_segments) {
    //Remove unused parameter warning
    (void)clock_graph;
    (void)num_segments;
    (void)rr_nodes;
    (void)rr_graph_builder;
    (void)rr_edges_to_create;

    VPR_FATAL_ERROR(VPR_ERROR_ROUTE, "HTrees are not yet supported.\n");
}<|MERGE_RESOLUTION|>--- conflicted
+++ resolved
@@ -624,11 +624,8 @@
     rr_nodes->emplace_back();
     auto node_index = rr_nodes->size() - 1;
     auto node = rr_nodes->back();
-<<<<<<< HEAD
+
     RRNodeId chanx_node = RRNodeId(node_index);
-=======
-    RRNodeId chany_node = RRNodeId(node_index);
->>>>>>> 616b31f0
 
     rr_graph_builder.set_node_coordinates(chany_node, x, y_start, x, y_end);
     node.set_type(CHANY);
