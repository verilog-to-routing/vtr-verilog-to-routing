/** @file Impls for non-templated net routing fns & utils */

#include "route_net.h"
#include "connection_based_routing.h"
<<<<<<< HEAD
=======
#include "timing_util.h"
>>>>>>> c8f1161f

bool check_hold(const t_router_opts& router_opts, float worst_neg_slack) {
    if (router_opts.routing_budgets_algorithm != YOYO) {
        return false;
    } else if (worst_neg_slack != 0) {
        return true;
    }
    return false;
}

void setup_net(int itry,
               ParentNetId net_id,
               const Netlist<>& net_list,
               CBRR& connections_inf,
               const t_router_opts& router_opts,
               float worst_neg_slack) {
    auto& route_ctx = g_vpr_ctx.mutable_routing();

    /* "tree" points to this net's spot in the global context here, so re-initializing it etc. changes the global state */
    vtr::optional<RouteTree>& tree = route_ctx.route_trees[net_id];

    bool ripup_high_fanout_nets = check_hold(router_opts, worst_neg_slack);
    int num_sinks = net_list.net_sinks(net_id).size();

    // for nets below a certain size (min_incremental_reroute_fanout), rip up any old routing
    // otherwise, we incrementally reroute by reusing legal parts of the previous iteration
    if (num_sinks < router_opts.min_incremental_reroute_fanout || itry == 1 || ripup_high_fanout_nets) {
        profiling::net_rerouted();

        /* rip up the whole net */
        if (tree)
            pathfinder_update_cost_from_route_tree(tree.value().root(), -1);
        tree = vtr::nullopt;

        /* re-initialize net */
        tree = RouteTree(net_id);
        pathfinder_update_cost_from_route_tree(tree.value().root(), 1);

        // since all connections will be rerouted for this net, clear all of net's forced reroute flags
        connections_inf.clear_force_reroute_for_net(net_id);
    } else {
        profiling::net_rebuild_start();

        if (!tree) {
            tree = RouteTree(net_id);
            pathfinder_update_cost_from_route_tree(tree.value().root(), 1);
        }

        /* copy the existing routing
         * prune() depends on global occ, so we can't subtract before pruning
         * OPT: to skip this copy, return a "diff" from RouteTree::prune */
        RouteTree tree2 = tree.value();

        // Prune the copy (using congestion data before subtraction)
        vtr::optional<RouteTree&> pruned_tree2 = tree2.prune(connections_inf);

        // Subtract congestion using the non-pruned original
        pathfinder_update_cost_from_route_tree(tree->root(), -1);

        if (pruned_tree2) { //Partially pruned
            profiling::route_tree_preserved();

            // Add back congestion for the pruned route tree
            pathfinder_update_cost_from_route_tree(pruned_tree2->root(), 1);
            // pruned_tree2 is no longer required -> we can move rather than copy
            tree = std::move(pruned_tree2.value());
        } else { // Fully destroyed
            profiling::route_tree_pruned();

            // Initialize only to source
            tree = RouteTree(net_id);
            pathfinder_update_cost_from_route_tree(tree->root(), 1);
        }

        profiling::net_rebuild_end(num_sinks, tree->get_remaining_isinks().size());

        // still need to calculate the tree's time delay
        tree->reload_timing();

        // check for R_upstream C_downstream and edge correctness
        VTR_ASSERT_SAFE(tree->is_valid());

        // congestion should've been pruned away
        VTR_ASSERT_SAFE(tree->is_uncongested());

        // mark the lookup (rr_node_route_inf) for existing tree elements as NO_PREVIOUS so add_to_path stops when it reaches one of them
        update_rr_route_inf_from_tree(tree->root());
    }

    // completed constructing the partial route tree and updated all other data structures to match
}

void update_rr_base_costs(int fanout) {
    auto& device_ctx = g_vpr_ctx.mutable_device();

    float factor;
    size_t index;

    /* Other reasonable values for factor include fanout and 1 */
    factor = sqrt(fanout);

    for (index = CHANX_COST_INDEX_START; index < device_ctx.rr_indexed_data.size(); index++) {
        if (device_ctx.rr_indexed_data[RRIndexedDataId(index)].T_quadratic > 0.) { /* pass transistor */
            device_ctx.rr_indexed_data[RRIndexedDataId(index)].base_cost = device_ctx.rr_indexed_data[RRIndexedDataId(index)].saved_base_cost * factor;
        } else {
            device_ctx.rr_indexed_data[RRIndexedDataId(index)].base_cost = device_ctx.rr_indexed_data[RRIndexedDataId(index)].saved_base_cost;
        }
    }
}

void update_rr_route_inf_from_tree(const RouteTreeNode& rt_node) {
    auto& route_ctx = g_vpr_ctx.mutable_routing();

    for (auto& node : rt_node.all_nodes()) {
        RRNodeId inode = node.inode;
        route_ctx.rr_node_route_inf[inode].prev_edge = RREdgeId::INVALID();

        // path cost should be unset
        VTR_ASSERT(std::isinf(route_ctx.rr_node_route_inf[inode].path_cost));
        VTR_ASSERT(std::isinf(route_ctx.rr_node_route_inf[inode].backward_path_cost));
    }
}

bool should_route_net(const Netlist<>& net_list,
                      ParentNetId net_id,
                      CBRR& connections_inf,
                      route_budgets& budgeting_inf,
                      float worst_negative_slack,
                      bool if_force_reroute) {
    auto& route_ctx = g_vpr_ctx.routing();
    auto& device_ctx = g_vpr_ctx.device();
    const auto& rr_graph = device_ctx.rr_graph;

    if (route_ctx.net_status.is_fixed(net_id)) /* Skip pre-routed nets */
        return false;
    if (net_list.net_is_ignored(net_id)) /* Skip ignored nets */
        return false;

    if (!route_ctx.route_trees[net_id]) /* No routing yet */
        return true;
    if (worst_negative_slack != 0 && budgeting_inf.if_set() && budgeting_inf.get_should_reroute(net_id)) /* Reroute for hold */
        return true;

    const RouteTree& tree = route_ctx.route_trees[net_id].value();

    /* Walk over all rt_nodes in the net */
    for (auto& rt_node : tree.all_nodes()) {
        RRNodeId inode = rt_node.inode;
        int occ = route_ctx.rr_node_route_inf[inode].occ();
        int capacity = rr_graph.node_capacity(inode);

        if (occ > capacity) {
            return true; /* overuse detected */
        }

        if (rt_node.is_leaf()) { //End of a branch
            // even if net is fully routed, not complete if parts of it should get ripped up (EXPERIMENTAL)
            if (if_force_reroute) {
                if (connections_inf.should_force_reroute_connection(net_id, inode)) {
                    return true;
                }
            }
        }
    }

    /* If all sinks have been routed to without overuse, no need to route this */
    if (tree.get_remaining_isinks().empty())
        return false;

    return true;
}

float get_net_pin_criticality(const SetupHoldTimingInfo* timing_info,
                              const ClusteredPinAtomPinsLookup& netlist_pin_lookup,
                              float max_criticality,
                              float criticality_exp,
                              ParentNetId net_id,
                              ParentPinId pin_id,
                              bool is_flat) {
    float pin_criticality = 0.0;
    const auto& route_ctx = g_vpr_ctx.routing();

    if (route_ctx.is_clock_net[net_id]) {
        pin_criticality = max_criticality;
    } else {
        pin_criticality = calculate_clb_net_pin_criticality(*timing_info,
                                                            netlist_pin_lookup,
                                                            pin_id,
                                                            is_flat);
    }

    /* Pin criticality is between 0 and 1.
     * Shift it downwards by 1 - max_criticality (max_criticality is 0.99 by default,
     * so shift down by 0.01) and cut off at 0.  This means that all pins with small
     * criticalities (<0.01) get criticality 0 and are ignored entirely, and everything
     * else becomes a bit less critical. This effect becomes more pronounced if
     * max_criticality is set lower. */
    // VTR_ASSERT(pin_criticality[ipin] > -0.01 && pin_criticality[ipin] < 1.01);
    pin_criticality = std::max(pin_criticality - (1.0 - max_criticality), 0.0);

    /* Take pin criticality to some power (1 by default). */
    pin_criticality = std::pow(pin_criticality, criticality_exp);

    /* Cut off pin criticality at max_criticality. */
    pin_criticality = std::min(pin_criticality, max_criticality);

    return pin_criticality;
}

void update_net_delays_from_route_tree(float* net_delay,
                                       const Netlist<>& net_list,
                                       ParentNetId inet,
                                       TimingInfo* timing_info,
                                       NetPinTimingInvalidator* pin_timing_invalidator) {
    auto& route_ctx = g_vpr_ctx.routing();
    const RouteTree& tree = route_ctx.route_trees[inet].value();
    auto& is_isink_reached = tree.get_is_isink_reached();

    for (unsigned int isink = 1; isink < net_list.net_pins(inet).size(); isink++) {
        if (!is_isink_reached.get(isink))
            continue;
        update_net_delay_from_isink(net_delay, tree, isink, net_list, inet, timing_info, pin_timing_invalidator);
    }
}<|MERGE_RESOLUTION|>--- conflicted
+++ resolved
@@ -2,10 +2,7 @@
 
 #include "route_net.h"
 #include "connection_based_routing.h"
-<<<<<<< HEAD
-=======
 #include "timing_util.h"
->>>>>>> c8f1161f
 
 bool check_hold(const t_router_opts& router_opts, float worst_neg_slack) {
     if (router_opts.routing_budgets_algorithm != YOYO) {
