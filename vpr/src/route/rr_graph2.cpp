#include <cstdio>

#include "vtr_util.h"
#include "vtr_assert.h"
#include "vtr_log.h"
#include "vtr_memory.h"

#include "vpr_types.h"
#include "vpr_error.h"

#include "globals.h"
#include "rr_graph_utils.h"
#include "rr_graph2.h"
#include "rr_graph.h"
#include "rr_graph_sbox.h"
#include "read_xml_arch_file.h"
#include "rr_types.h"

constexpr short UN_SET = -1;
/************************** Subroutines local to this module ****************/

static void get_switch_type(bool is_from_sb,
                            bool is_to_sb,
                            short from_node_switch,
                            short to_node_switch,
                            const int switch_override,
                            short switch_types[2]);

static void load_chan_rr_indices(const int max_chan_width,
                                 const int chan_len,
                                 const int num_chans,
                                 const t_rr_type type,
                                 const t_chan_details& chan_details,
                                 RRGraphBuilder& rr_graph_builder,
                                 int* index);

static void load_block_rr_indices(RRGraphBuilder& rr_graph_builder,
                                  const DeviceGrid& grid,
                                  int* index,
                                  bool is_flat);

static void add_tile_pins_spatial_lookup(RRGraphBuilder& rr_graph_builder,
                                         const DeviceGrid& grid,
                                         int x,
                                         int y,
                                         int* index,
                                         const std::vector<e_side>& wanted_sides);

static void assign_tile_pins_indices(RRGraphBuilder& rr_graph_builder,
                                     const DeviceGrid& grid,
                                     int x,
                                     int y,
                                     int* index,
                                     const std::vector<e_side>& wanted_sides);

static void add_tile_sink_src_spatial_lookup(RRGraphBuilder& rr_graph_builder,
<<<<<<< HEAD
                                 const DeviceGrid& grid,
                                 int x,
                                 int y,
                                 int* index);

static void add_intra_src_sink_spatial_lookup(RRGraphBuilder& rr_graph_builder,
                                        ClusterBlockId cluster_blk_id,
                                        int x,
                                        int y,
                                        int* index);

static void add_intra_ipin_opin_spatial_lookup(RRGraphBuilder& rr_graph_builder,
                                         ClusterBlockId cluster_blk_id,
                                         const DeviceGrid& grid,
                                         int x,
                                         int y,
                                         int* index);
=======
                                             const DeviceGrid& grid,
                                             int x,
                                             int y,
                                             int* index);

static void add_intra_src_sink_spatial_lookup(RRGraphBuilder& rr_graph_builder,
                                              ClusterBlockId cluster_blk_id,
                                              int x,
                                              int y,
                                              int* index);

static void add_intra_ipin_opin_spatial_lookup(RRGraphBuilder& rr_graph_builder,
                                               ClusterBlockId cluster_blk_id,
                                               const DeviceGrid& grid,
                                               int x,
                                               int y,
                                               int* index);
>>>>>>> c1b695af

static int get_bidir_track_to_chan_seg(RRGraphBuilder& rr_graph_builder,
                                       const std::vector<int> conn_tracks,
                                       const int to_chan,
                                       const int to_seg,
                                       const int to_sb,
                                       const t_rr_type to_type,
                                       const t_chan_seg_details* seg_details,
                                       const bool from_is_sblock,
                                       const int from_switch,
                                       const int switch_override,
                                       const enum e_directionality directionality,
                                       RRNodeId from_rr_node,
                                       t_rr_edge_info_set& rr_edges_to_create);

static int get_unidir_track_to_chan_seg(RRGraphBuilder& rr_graph_builder,
                                        const int from_track,
                                        const int to_chan,
                                        const int to_seg,
                                        const int to_sb,
                                        const t_rr_type to_type,
                                        const int max_chan_width,
                                        const DeviceGrid& grid,
                                        const enum e_side from_side,
                                        const enum e_side to_side,
                                        const int Fs_per_side,
                                        t_sblock_pattern& sblock_pattern,
                                        const int switch_override,
                                        const t_chan_seg_details* seg_details,
                                        bool* Fs_clipped,
                                        RRNodeId from_rr_node,
                                        t_rr_edge_info_set& rr_edges_to_create);

static int get_track_to_chan_seg(RRGraphBuilder& rr_graph_builder,
                                 const int from_track,
                                 const int to_chan,
                                 const int to_seg,
                                 const t_rr_type to_chan_type,
                                 const e_side from_side,
                                 const e_side to_side,
                                 const int swtich_override,
                                 t_sb_connection_map* sb_conn_map,
                                 RRNodeId from_rr_node,
                                 t_rr_edge_info_set& rr_edges_to_create);

static int vpr_to_phy_track(const int itrack,
                            const int chan_num,
                            const int seg_num,
                            const t_chan_seg_details* seg_details,
                            const enum e_directionality directionality);

static void label_wire_muxes(const int chan_num,
                             const int seg_num,
                             const t_chan_seg_details* seg_details,
                             const int seg_type_index,
                             const int max_len,
                             const enum Direction dir,
                             const int max_chan_width,
                             const bool check_cb,
                             std::vector<int>& labels,
                             int* num_wire_muxes,
                             int* num_wire_muxes_cb_restricted);

static void label_incoming_wires(const int chan_num,
                                 const int seg_num,
                                 const int sb_seg,
                                 const t_chan_seg_details* seg_details,
                                 const int max_len,
                                 const enum Direction dir,
                                 const int max_chan_width,
                                 std::vector<int>& labels,
                                 int* num_incoming_wires,
                                 int* num_ending_wires);

static int find_label_of_track(const std::vector<int>& wire_mux_on_track,
                               int num_wire_muxes,
                               int from_track);

void dump_seg_details(t_seg_details* seg_details,
                      int max_chan_width,
                      const char* fname);

//Returns how the switch type for the switch block at the specified location should be created
//  grid: The device grid
//  from_chan_coord: The horizontal or vertical channel index (i.e. x-coord for CHANY, y-coord for CHANX)
//  from_seg_coord: The horizontal or vertical location along the channel (i.e. y-coord for CHANY, x-coord for CHANX)
//  from_chan_type: The from channel type
//  to_chan_type: The to channel type
static int should_create_switchblock(const DeviceGrid& grid, int from_chan_coord, int from_seg_coord, t_rr_type from_chan_type, t_rr_type to_chan_type);

static bool should_apply_switch_override(int switch_override);

/******************** Subroutine definitions *******************************/

/* This assigns tracks (individually or pairs) to segment types.
 * It tries to match requested ratio. If use_full_seg_groups is
 * true, then segments are assigned only in multiples of their
 * length. This is primarily used for making a tileable unidir
 * layout. The effect of using this is that the number of tracks
 * requested will not always be met and the result will sometimes
 * be over and sometimes under.
 * The pattern when using use_full_seg_groups is to keep adding
 * one group of the track type that wants the largest number of
 * groups of tracks. Each time a group is assigned, the types
 * demand is reduced by 1 unit. The process stops when we are
 * no longer less than the requested number of tracks. As a final
 * step, if we were closer to target before last more, undo it
 * and end up with a result that uses fewer tracks than given. */
std::unique_ptr<int[]> get_seg_track_counts(const int num_sets,
                                            const std::vector<t_segment_inf>& segment_inf,
                                            const bool use_full_seg_groups) {
    std::unique_ptr<int[]> result;
    int imax, freq_sum, assigned, size;
    double scale, max, reduce;

    result = std::make_unique<int[]>(segment_inf.size());
    std::vector<double> demand(segment_inf.size());

    /* Scale factor so we can divide by any length
     * and still use integers */
    scale = 1;
    freq_sum = 0;
    for (size_t i = 0; i < segment_inf.size(); ++i) {
        scale *= segment_inf[i].length;
        freq_sum += segment_inf[i].frequency;
    }
    reduce = scale * freq_sum;

    /* Init assignments to 0 and set the demand values */
    for (size_t i = 0; i < segment_inf.size(); ++i) {
        result[i] = 0;
        demand[i] = scale * num_sets * segment_inf[i].frequency;
        if (use_full_seg_groups) {
            demand[i] /= segment_inf[i].length;
        }
    }

    /* Keep assigning tracks until we use them up */
    assigned = 0;
    size = 0;
    imax = 0;
    while (assigned < num_sets) {
        /* Find current maximum demand */
        max = 0;
        for (size_t i = 0; i < segment_inf.size(); ++i) {
            if (demand[i] > max) {
                imax = i;
                max = demand[i];
            }
        }

        /* Assign tracks to the type and reduce the types demand */
        size = (use_full_seg_groups ? segment_inf[imax].length : 1);
        demand[imax] -= reduce;
        result[imax] += size;
        assigned += size;
    }

    /* Undo last assignment if we were closer to goal without it */
    if ((assigned - num_sets) > (size / 2)) {
        result[imax] -= size;
    }

    /* This must be freed by caller */
    return result;
}

int get_parallel_seg_index(const int abs_index,
                           const t_unified_to_parallel_seg_index& index_map,
                           const e_parallel_axis parallel_axis) {
    int index = -1;
    auto itr_pair = index_map.equal_range(abs_index);

    for (auto itr = itr_pair.first; itr != itr_pair.second; ++itr) {
        if (itr->second.second == parallel_axis) {
            index = itr->second.first;
        }
    }

    return index;
}

/*  Returns an array of tracks per segment, with matching indices to segment_inf by combining               *
 * sets per segment for each direction. This is a helper function to avoid having to refactor              *
 * alot of the functions inside rr_graph.cpp & rr_graph2.cpp to model different horizontal and vertical    *
 * channel widths.                                                                                          */
std::unique_ptr<int[]> get_ordered_seg_track_counts(const std::vector<t_segment_inf>& segment_inf_x,
                                                    const std::vector<t_segment_inf>& segment_inf_y,
                                                    const std::vector<t_segment_inf>& segment_inf,
                                                    const std::unique_ptr<int[]>& segment_sets_x,
                                                    const std::unique_ptr<int[]>& segment_sets_y) {
    std::unordered_map<t_segment_inf, int, t_hash_segment_inf> all_segs_index;
    std::unique_ptr<int[]> ordered_seg_track_counts;
    ordered_seg_track_counts = std::make_unique<int[]>(segment_inf.size());

    for (size_t iseg = 0; iseg < segment_inf.size(); ++iseg) {
        all_segs_index.insert(std::make_pair(segment_inf[iseg], iseg));
    }
    for (size_t iseg_x = 0; iseg_x < segment_inf_x.size(); ++iseg_x) {
        VTR_ASSERT_MSG(all_segs_index.find(segment_inf_x[iseg_x]) != all_segs_index.end(),
                       "Segment in the x-direction must be a part of all segments.");

        ordered_seg_track_counts[all_segs_index.find(segment_inf_x[iseg_x])->second] = segment_sets_x[iseg_x];
    }
    for (size_t iseg_y = 0; iseg_y < segment_inf_y.size(); ++iseg_y) {
        if (segment_inf_y[iseg_y].parallel_axis == BOTH_AXIS) { /*Avoid counting segments in both horizontal and vertical direction twice*/
            continue;
        }
        VTR_ASSERT_MSG(all_segs_index.find(segment_inf_x[iseg_y]) != all_segs_index.end(),
                       "Segment in the y-direction must be a part of all segments.");
        ordered_seg_track_counts[all_segs_index.find(segment_inf_y[iseg_y])->second] = segment_sets_y[iseg_y];
    }

    return ordered_seg_track_counts;
}

t_seg_details* alloc_and_load_seg_details(int* max_chan_width,
                                          const int max_len,
                                          const std::vector<t_segment_inf>& segment_inf,
                                          const bool use_full_seg_groups,
                                          const enum e_directionality directionality,
                                          int* num_seg_details) {
    /* Allocates and loads the seg_details data structure.  Max_len gives the   *
     * maximum length of a segment (dimension of array).  The code below tries  *
     * to:                                                                      *
     * (1) stagger the start points of segments of the same type evenly;        *
     * (2) spread out the limited number of connection boxes or switch boxes    *
     *     evenly along the length of a segment, starting at the segment ends;  *
     * (3) stagger the connection and switch boxes on different long lines,     *
     *     as they will not be staggered by different segment start points.     */

    int cur_track, ntracks, itrack, length, j, index;
    int arch_wire_switch, arch_opin_switch, fac, num_sets, tmp;
    int group_start, first_track;
    std::unique_ptr<int[]> sets_per_seg_type;
    t_seg_details* seg_details = nullptr;
    bool longline;

    /* Unidir tracks are assigned in pairs, and bidir tracks individually */
    if (directionality == BI_DIRECTIONAL) {
        fac = 1;
    } else {
        VTR_ASSERT(directionality == UNI_DIRECTIONAL);
        fac = 2;
    }

    if (*max_chan_width % fac != 0) {
        VPR_FATAL_ERROR(VPR_ERROR_ROUTE, "Routing channel width must be divisible by %d (channel width was %d)", fac, *max_chan_width);
    }

    /* Map segment type fractions and groupings to counts of tracks */
    sets_per_seg_type = get_seg_track_counts((*max_chan_width / fac),
                                             segment_inf, use_full_seg_groups);

    /* Count the number tracks actually assigned. */
    tmp = 0;
    for (size_t i = 0; i < segment_inf.size(); ++i) {
        tmp += sets_per_seg_type[i] * fac;
    }
    VTR_ASSERT(use_full_seg_groups || (tmp == *max_chan_width));
    *max_chan_width = tmp;

    seg_details = new t_seg_details[*max_chan_width];

    /* Setup the seg_details data */
    cur_track = 0;
    for (size_t i = 0; i < segment_inf.size(); ++i) {
        first_track = cur_track;

        num_sets = sets_per_seg_type[i];
        ntracks = fac * num_sets;
        if (ntracks < 1) {
            continue;
        }
        /* Avoid divide by 0 if ntracks */
        longline = segment_inf[i].longline;
        length = segment_inf[i].length;
        if (longline) {
            length = max_len;
        }

        arch_wire_switch = segment_inf[i].arch_wire_switch;
        arch_opin_switch = segment_inf[i].arch_opin_switch;
        VTR_ASSERT((arch_wire_switch == arch_opin_switch) || (directionality != UNI_DIRECTIONAL));

        /* Set up the tracks of same type */
        group_start = 0;
        for (itrack = 0; itrack < ntracks; itrack++) {
            /* set the name of the segment type this track belongs to */
            seg_details[cur_track].type_name = segment_inf[i].name;

            /* Remember the start track of the current wire group */
            if ((itrack / fac) % length == 0 && (itrack % fac) == 0) {
                group_start = cur_track;
            }

            seg_details[cur_track].length = length;
            seg_details[cur_track].longline = longline;

            /* Stagger the start points in for each track set. The
             * pin mappings should be aware of this when choosing an
             * intelligent way of connecting pins and tracks.
             * cur_track is used as an offset so that extra tracks
             * from different segment types are hopefully better
             * balanced. */
            seg_details[cur_track].start = (cur_track / fac) % length + 1;

            /* These properties are used for vpr_to_phy_track to determine
             * * twisting of wires. */
            seg_details[cur_track].group_start = group_start;
            seg_details[cur_track].group_size = std::min(ntracks + first_track - group_start, length * fac);
            VTR_ASSERT(0 == seg_details[cur_track].group_size % fac);
            if (0 == seg_details[cur_track].group_size) {
                seg_details[cur_track].group_size = length * fac;
            }

            seg_details[cur_track].seg_start = -1;
            seg_details[cur_track].seg_end = -1;

            /* Setup the cb and sb patterns. Global route graphs can't depopulate cb and sb
             * since this is a property of a detailed route. */
            seg_details[cur_track].cb = std::make_unique<bool[]>(length);
            seg_details[cur_track].sb = std::make_unique<bool[]>(length + 1);
            for (j = 0; j < length; ++j) {
                if (seg_details[cur_track].longline) {
                    seg_details[cur_track].cb[j] = true;
                } else {
                    /* Use the segment's pattern. */
                    index = j % segment_inf[i].cb.size();
                    seg_details[cur_track].cb[j] = segment_inf[i].cb[index];
                }
            }
            for (j = 0; j < (length + 1); ++j) {
                if (seg_details[cur_track].longline) {
                    seg_details[cur_track].sb[j] = true;
                } else {
                    /* Use the segment's pattern. */
                    index = j % segment_inf[i].sb.size();
                    seg_details[cur_track].sb[j] = segment_inf[i].sb[index];
                }
            }

            seg_details[cur_track].Rmetal = segment_inf[i].Rmetal;
            seg_details[cur_track].Cmetal = segment_inf[i].Cmetal;
            //seg_details[cur_track].Cmetal_per_m = segment_inf[i].Cmetal_per_m;

            seg_details[cur_track].arch_wire_switch = arch_wire_switch;
            seg_details[cur_track].arch_opin_switch = arch_opin_switch;

            if (BI_DIRECTIONAL == directionality) {
                seg_details[cur_track].direction = Direction::BIDIR;
            } else {
                VTR_ASSERT(UNI_DIRECTIONAL == directionality);
                seg_details[cur_track].direction = (itrack % 2) ? Direction::DEC : Direction::INC;
            }

            seg_details[cur_track].index = i;
            seg_details[cur_track].abs_index = segment_inf[i].seg_index;

            ++cur_track;
        }
    } /* End for each segment type. */

    if (num_seg_details) {
        *num_seg_details = cur_track;
    }
    return seg_details;
}

/* Allocates and loads the chan_details data structure, a 2D array of
 * seg_details structures. This array is used to handle unique seg_details
 * (ie. channel segments) for each horizontal and vertical channel. */

void alloc_and_load_chan_details(const DeviceGrid& grid,
                                 const t_chan_width* nodes_per_chan,
                                 const int num_seg_details_x,
                                 const int num_seg_details_y,
                                 const t_seg_details* seg_details_x,
                                 const t_seg_details* seg_details_y,
                                 t_chan_details& chan_details_x,
                                 t_chan_details& chan_details_y) {
    chan_details_x = init_chan_details(grid, nodes_per_chan,
                                       num_seg_details_x, seg_details_x, X_AXIS);
    chan_details_y = init_chan_details(grid, nodes_per_chan,
                                       num_seg_details_y, seg_details_y, Y_AXIS);

    /* Adjust segment start/end based on obstructed channels, if any */
    adjust_chan_details(grid, nodes_per_chan,
                        chan_details_x, chan_details_y);
}

t_chan_details init_chan_details(const DeviceGrid& grid,
                                 const t_chan_width* nodes_per_chan,
                                 const int num_seg_details,
                                 const t_seg_details* seg_details,
                                 const enum e_parallel_axis seg_parallel_axis) {
    if (seg_parallel_axis == X_AXIS) {
        VTR_ASSERT(num_seg_details <= nodes_per_chan->x_max);
    } else if (seg_parallel_axis == Y_AXIS) {
        VTR_ASSERT(num_seg_details <= nodes_per_chan->y_max);
    }

    t_chan_details chan_details({grid.width(), grid.height(), size_t(num_seg_details)});

    for (size_t x = 0; x < grid.width(); ++x) {
        for (size_t y = 0; y < grid.height(); ++y) {
            t_chan_seg_details* p_seg_details = chan_details[x][y].data();
            for (int i = 0; i < num_seg_details; ++i) {
                p_seg_details[i] = t_chan_seg_details(&seg_details[i]);

                int seg_start = -1;
                int seg_end = -1;

                if (seg_parallel_axis == X_AXIS) {
                    seg_start = get_seg_start(p_seg_details, i, y, x);
                    seg_end = get_seg_end(p_seg_details, i, seg_start, y, grid.width() - 2); //-2 for no perim channels
                } else if (seg_parallel_axis == Y_AXIS) {
                    seg_start = get_seg_start(p_seg_details, i, x, y);
                    seg_end = get_seg_end(p_seg_details, i, seg_start, x, grid.height() - 2); //-2 for no perim channels
                }

                p_seg_details[i].set_seg_start(seg_start);
                p_seg_details[i].set_seg_end(seg_end);

                if (seg_parallel_axis == X_AXIS) {
                    if (i >= nodes_per_chan->x_list[y]) {
                        p_seg_details[i].set_length(0);
                    }
                } else if (seg_parallel_axis == Y_AXIS) {
                    if (i >= nodes_per_chan->y_list[x]) {
                        p_seg_details[i].set_length(0);
                    }
                }
            }
        }
    }
    return chan_details;
}

void adjust_chan_details(const DeviceGrid& grid,
                         const t_chan_width* nodes_per_chan,
                         t_chan_details& chan_details_x,
                         t_chan_details& chan_details_y) {
    for (size_t y = 0; y <= grid.height() - 2; ++y) {    //-2 for no perim channels
        for (size_t x = 0; x <= grid.width() - 2; ++x) { //-2 for no perim channels

            /* Ignore any non-obstructed channel seg_detail structures */
            if (chan_details_x[x][y][0].length() > 0)
                continue;

            adjust_seg_details(x, y, grid, nodes_per_chan,
                               chan_details_x, X_AXIS);
        }
    }

    for (size_t x = 0; x <= grid.width() - 2; ++x) {      //-2 for no perim channels
        for (size_t y = 0; y <= grid.height() - 2; ++y) { //-2 for no perim channels

            /* Ignore any non-obstructed channel seg_detail structures */
            if (chan_details_y[x][y][0].length() > 0)
                continue;

            adjust_seg_details(x, y, grid, nodes_per_chan,
                               chan_details_y, Y_AXIS);
        }
    }
}

void adjust_seg_details(const int x,
                        const int y,
                        const DeviceGrid& grid,
                        const t_chan_width* nodes_per_chan,
                        t_chan_details& chan_details,
                        const enum e_parallel_axis seg_parallel_axis) {
    int seg_index = (seg_parallel_axis == X_AXIS ? x : y);
    int max_chan_width = 0;
    if (seg_parallel_axis == X_AXIS) {
        max_chan_width = nodes_per_chan->x_max;
    } else if (seg_parallel_axis == Y_AXIS) {
        max_chan_width = nodes_per_chan->y_max;
    } else {
        VTR_ASSERT(seg_parallel_axis == BOTH_AXIS);
        max_chan_width = nodes_per_chan->max;
    }

    for (int track = 0; track < max_chan_width; ++track) {
        int lx = (seg_parallel_axis == X_AXIS ? x - 1 : x);
        int ly = (seg_parallel_axis == X_AXIS ? y : y - 1);
        if (lx < 0 || ly < 0 || chan_details[lx][ly][track].length() == 0)
            continue;

        while (chan_details[lx][ly][track].seg_end() >= seg_index) {
            chan_details[lx][ly][track].set_seg_end(seg_index - 1);
            lx = (seg_parallel_axis == X_AXIS ? lx - 1 : lx);
            ly = (seg_parallel_axis == X_AXIS ? ly : ly - 1);
            if (lx < 0 || ly < 0 || chan_details[lx][ly][track].length() == 0)
                break;
        }
    }

    for (int track = 0; track < max_chan_width; ++track) {
        size_t lx = (seg_parallel_axis == X_AXIS ? x + 1 : x);
        size_t ly = (seg_parallel_axis == X_AXIS ? y : y + 1);
        if (lx > grid.width() - 2 || ly > grid.height() - 2 || chan_details[lx][ly][track].length() == 0) //-2 for no perim channels
            continue;

        while (chan_details[lx][ly][track].seg_start() <= seg_index) {
            chan_details[lx][ly][track].set_seg_start(seg_index + 1);
            lx = (seg_parallel_axis == X_AXIS ? lx + 1 : lx);
            ly = (seg_parallel_axis == X_AXIS ? ly : ly + 1);
            if (lx > grid.width() - 2 || ly > grid.height() - 2 || chan_details[lx][ly][track].length() == 0) //-2 for no perim channels
                break;
        }
    }
}

void free_chan_details(t_chan_details& chan_details_x,
                       t_chan_details& chan_details_y) {
    chan_details_x.clear();
    chan_details_y.clear();
}

/* Returns the segment number at which the segment this track lies on        *
 * started.                                                                  */
int get_seg_start(const t_chan_seg_details* seg_details,
                  const int itrack,
                  const int chan_num,
                  const int seg_num) {
    int seg_start = 0;
    if (seg_details[itrack].seg_start() >= 0) {
        seg_start = seg_details[itrack].seg_start();

    } else {
        seg_start = 1;
        if (false == seg_details[itrack].longline()) {
            int length = seg_details[itrack].length();
            int start = seg_details[itrack].start();

            /* Start is guaranteed to be between 1 and length.  Hence adding length to *
             * the quantity in brackets below guarantees it will be nonnegative.       */

            VTR_ASSERT(start > 0);
            VTR_ASSERT(start <= length);

            /* NOTE: Start points are staggered between different channels.
             * The start point must stagger backwards as chan_num increases.
             * Unidirectional routing expects this to allow the N-to-N
             * assumption to be made with respect to ending wires in the core. */
            seg_start = seg_num - (seg_num + length + chan_num - start) % length;
            if (seg_start < 1) {
                seg_start = 1;
            }
        }
    }
    return seg_start;
}

int get_seg_end(const t_chan_seg_details* seg_details, const int itrack, const int istart, const int chan_num, const int seg_max) {
    if (seg_details[itrack].longline()) {
        return seg_max;
    }

    if (seg_details[itrack].seg_end() >= 0) {
        return seg_details[itrack].seg_end();
    }

    int len = seg_details[itrack].length();
    int ofs = seg_details[itrack].start();

    /* Normal endpoint */
    int seg_end = istart + len - 1;

    /* If start is against edge it may have been clipped */
    if (1 == istart) {
        /* If the (staggered) startpoint of first full wire wasn't
         * also 1, we must be the clipped wire */
        int first_full = (len - (chan_num % len) + ofs - 1) % len + 1;
        if (first_full > 1) {
            /* then we stop just before the first full seg */
            seg_end = first_full - 1;
        }
    }

    /* Clip against far edge */
    if (seg_end > seg_max) {
        seg_end = seg_max;
    }

    return seg_end;
}

/* Returns the number of tracks to which clb opin #ipin at (i,j) connects.   *
 * Also stores the nodes to which this pin connects in rr_edges_to_create    */
int get_bidir_opin_connections(RRGraphBuilder& rr_graph_builder,
                               const int i,
                               const int j,
                               const int ipin,
                               RRNodeId from_rr_node,
                               t_rr_edge_info_set& rr_edges_to_create,
                               const t_pin_to_track_lookup& opin_to_track_map,
                               const t_chan_details& chan_details_x,
                               const t_chan_details& chan_details_y) {
    int num_conn, tr_i, tr_j, chan, seg;
    int to_switch;
    int is_connected_track;
    t_physical_tile_type_ptr type;
    t_rr_type to_type;

    auto& device_ctx = g_vpr_ctx.device();

    type = device_ctx.grid[i][j].type;
    int width_offset = device_ctx.grid[i][j].width_offset;
    int height_offset = device_ctx.grid[i][j].height_offset;

    num_conn = 0;

    /* [0..device_ctx.num_block_types-1][0..num_pins-1][0..width][0..height][0..3][0..Fc-1] */
    for (e_side side : SIDES) {
        /* Figure out coords of channel segment based on side */
        tr_i = ((side == LEFT) ? (i - 1) : i);
        tr_j = ((side == BOTTOM) ? (j - 1) : j);

        to_type = ((side == LEFT) || (side == RIGHT)) ? CHANY : CHANX;

        chan = ((to_type == CHANX) ? tr_j : tr_i);
        seg = ((to_type == CHANX) ? tr_i : tr_j);

        bool vert = !((side == TOP) || (side == BOTTOM));

        /* Don't connect where no tracks on fringes */
        if ((tr_i < 0) || (tr_i > int(device_ctx.grid.width() - 2))) { //-2 for no perimeter channels
            continue;
        }
        if ((tr_j < 0) || (tr_j > int(device_ctx.grid.height() - 2))) { //-2 for no perimeter channels
            continue;
        }
        if ((CHANX == to_type) && (tr_i < 1)) {
            continue;
        }
        if ((CHANY == to_type) && (tr_j < 1)) {
            continue;
        }
        if (opin_to_track_map[type->index].empty()) {
            continue;
        }

        is_connected_track = false;

        const t_chan_seg_details* seg_details = (vert ? chan_details_y[chan][seg] : chan_details_x[seg][chan]).data();

        /* Iterate of the opin to track connections */
        for (int to_track : opin_to_track_map[type->index][ipin][width_offset][height_offset][side]) {
            /* Skip unconnected connections */
            if (OPEN == to_track || is_connected_track) {
                is_connected_track = true;
                VTR_ASSERT(OPEN == opin_to_track_map[type->index][ipin][width_offset][height_offset][side][0]);
                continue;
            }

            /* Only connect to wire if there is a CB */
            if (is_cblock(chan, seg, to_track, seg_details)) {
                to_switch = seg_details[to_track].arch_wire_switch();
                RRNodeId to_node = rr_graph_builder.node_lookup().find_node(tr_i, tr_j, to_type, to_track);

                if (!to_node) {
                    continue;
                }

                rr_edges_to_create.emplace_back(from_rr_node, to_node, to_switch);
                ++num_conn;
            }
        }
    }

    return num_conn;
}

/* AA: Actually builds the edges from the OPIN nodes already allocated to their correct tracks for segment seg_Inf[seg_type_index]. 
 * Note that this seg_inf vector is NOT the segment_info vectored as stored in the device variable. This index is w.r.t to seg_inf_x
 * or seg_inf_y for x-adjacent and y-adjacent segments respectively. This index is assigned in get_seg_details earlier 
 * in the rr_graph_builder routine. This t_seg_detail is then used to build t_chan_seg_details which is passed in to label_wire mux
 * routine used in this function. 
 *
 * 
 */
int get_unidir_opin_connections(RRGraphBuilder& rr_graph_builder,
                                const int chan,
                                const int seg,
                                int Fc,
                                const int seg_type_index,
                                const t_rr_type chan_type,
                                const t_chan_seg_details* seg_details,
                                RRNodeId from_rr_node,
                                t_rr_edge_info_set& rr_edges_to_create,
                                vtr::NdMatrix<int, 3>& Fc_ofs,
                                const int max_len,
                                const t_chan_width& nodes_per_chan,
                                bool* Fc_clipped) {
    /* Gets a linked list of Fc nodes of specified seg_type_index to connect
     * to in given chan seg. Fc_ofs is used for the opin staggering pattern. */

    int num_inc_muxes, num_dec_muxes, iconn;
    int inc_mux, dec_mux;
    int inc_track, dec_track;
    int x, y;
    int num_edges;

    *Fc_clipped = false;

    /* Fc is assigned in pairs so check it is even. */
    VTR_ASSERT(Fc % 2 == 0);

    /* get_rr_node_indices needs x and y coords. */
    x = ((CHANX == chan_type) ? seg : chan);
    y = ((CHANX == chan_type) ? chan : seg);

    /* Get the lists of possible muxes. */
    int dummy;
    std::vector<int> inc_muxes;
    std::vector<int> dec_muxes;
    /* AA: Determine the channel width instead of using max channels to not create hanging nodes*/
    int max_chan_width = (CHANX == chan_type) ? nodes_per_chan.x_list[y] : nodes_per_chan.y_list[x];

    label_wire_muxes(chan, seg, seg_details, seg_type_index, max_len,
                     Direction::INC, max_chan_width, true, inc_muxes, &num_inc_muxes, &dummy);
    label_wire_muxes(chan, seg, seg_details, seg_type_index, max_len,
                     Direction::DEC, max_chan_width, true, dec_muxes, &num_dec_muxes, &dummy);

    /* Clip Fc to the number of muxes. */
    if (((Fc / 2) > num_inc_muxes) || ((Fc / 2) > num_dec_muxes)) {
        *Fc_clipped = true;
        Fc = 2 * std::min(num_inc_muxes, num_dec_muxes);
    }

    /* Assign tracks to meet Fc demand */
    num_edges = 0;
    for (iconn = 0; iconn < (Fc / 2); ++iconn) {
        /* Figure of the next mux to use for the 'inc' and 'dec' connections */
        inc_mux = Fc_ofs[chan][seg][seg_type_index] % num_inc_muxes;
        dec_mux = Fc_ofs[chan][seg][seg_type_index] % num_dec_muxes;
        ++Fc_ofs[chan][seg][seg_type_index];

        /* Figure out the track it corresponds to. */
        inc_track = inc_muxes[inc_mux];
        dec_track = dec_muxes[dec_mux];

        /* Figure the inodes of those muxes */
        RRNodeId inc_inode_index = rr_graph_builder.node_lookup().find_node(x, y, chan_type, inc_track);
        RRNodeId dec_inode_index = rr_graph_builder.node_lookup().find_node(x, y, chan_type, dec_track);

        if (!inc_inode_index || !dec_inode_index) {
            continue;
        }

        /* Add to the list. */
        rr_edges_to_create.emplace_back(from_rr_node, inc_inode_index, seg_details[inc_track].arch_opin_switch());
        ++num_edges;

        rr_edges_to_create.emplace_back(from_rr_node, dec_inode_index, seg_details[dec_track].arch_opin_switch());
        ++num_edges;
    }

    return num_edges;
}

bool is_cblock(const int chan, const int seg, const int track, const t_chan_seg_details* seg_details) {
    int length, ofs, start_seg;

    length = seg_details[track].length();

    /* Make sure they gave us correct start */
    start_seg = get_seg_start(seg_details, track, chan, seg);

    ofs = seg - start_seg;

    VTR_ASSERT(ofs >= 0);
    VTR_ASSERT(ofs < length);

    /* If unidir segment that is going backwards, we need to flip the ofs */
    if (Direction::DEC == seg_details[track].direction()) {
        ofs = (length - 1) - ofs;
    }

    return seg_details[track].cb(ofs);
}

void dump_seg_details(const t_chan_seg_details* seg_details,
                      int max_chan_width,
                      FILE* fp) {
    for (int i = 0; i < max_chan_width; i++) {
        fprintf(fp, "track: %d\n", i);
        fprintf(fp, "length: %d  start: %d",
                seg_details[i].length(), seg_details[i].start());

        if (seg_details[i].length() > 0) {
            if (seg_details[i].seg_start() >= 0 && seg_details[i].seg_end() >= 0) {
                fprintf(fp, " [%d,%d]",
                        seg_details[i].seg_start(), seg_details[i].seg_end());
            }
            fprintf(fp, "  longline: %d  arch_wire_switch: %d  arch_opin_switch: %d",
                    seg_details[i].longline(),
                    seg_details[i].arch_wire_switch(), seg_details[i].arch_opin_switch());
        }
        fprintf(fp, "\n");

        fprintf(fp, "Rmetal: %g  Cmetal: %g\n",
                seg_details[i].Rmetal(), seg_details[i].Cmetal());

        fprintf(fp, "direction: %s\n",
                DIRECTION_STRING[static_cast<int>(seg_details[i].direction())]);

        fprintf(fp, "cb list:  ");
        for (int j = 0; j < seg_details[i].length(); j++)
            fprintf(fp, "%d ", seg_details[i].cb(j));
        fprintf(fp, "\n");

        fprintf(fp, "sb list: ");
        for (int j = 0; j <= seg_details[i].length(); j++)
            fprintf(fp, "%d ", seg_details[i].sb(j));
        fprintf(fp, "\n");

        fprintf(fp, "\n");
    }
}

/* Dumps out an array of seg_details structures to file fname.  Used only   *
 * for debugging.                                                           */
void dump_seg_details(const t_chan_seg_details* seg_details,
                      int max_chan_width,
                      const char* fname) {
    FILE* fp = vtr::fopen(fname, "w");
    dump_seg_details(seg_details, max_chan_width, fp);
    fclose(fp);
}

/* Dumps out a 2D array of chan_details structures to file fname.  Used     *
 * only for debugging.                                                      */
void dump_chan_details(const t_chan_details& chan_details_x,
                       const t_chan_details& chan_details_y,
                       const t_chan_width* nodes_per_chan,
                       const DeviceGrid& grid,
                       const char* fname) {
    FILE* fp = vtr::fopen(fname, "w");
    if (fp) {
        fprintf(fp, "************************\n");
        fprintf(fp, "max_chan_width= %d | max_chan_width_y= %d | max_chan_width_x= %d", nodes_per_chan->max, nodes_per_chan->y_max, nodes_per_chan->x_max);
        fprintf(fp, "************************\n");
        for (size_t y = 0; y <= grid.height() - 2; ++y) {    //-2 for no perim channels
            for (size_t x = 0; x <= grid.width() - 2; ++x) { //-2 for no perim channels

                fprintf(fp, "========================\n");
                fprintf(fp, "chan_details_x: [%zu][%zu]\n", x, y);
                fprintf(fp, "channel_width: %d\n", nodes_per_chan->x_list[y]);
                fprintf(fp, "========================\n");

                const t_chan_seg_details* seg_details = chan_details_x[x][y].data();
                dump_seg_details(seg_details, nodes_per_chan->x_max, fp);
            }
        }
        for (size_t x = 0; x <= grid.width() - 2; ++x) {      //-2 for no perim channels
            for (size_t y = 0; y <= grid.height() - 2; ++y) { //-2 for no perim channels

                fprintf(fp, "========================\n");
                fprintf(fp, "chan_details_y: [%zu][%zu]\n", x, y);
                fprintf(fp, "channel_width: %d\n", nodes_per_chan->y_list[x]);
                fprintf(fp, "========================\n");

                const t_chan_seg_details* seg_details = chan_details_y[x][y].data();
                dump_seg_details(seg_details, nodes_per_chan->y_max, fp);
            }
        }
    }
    fclose(fp);
}

/* Dumps out a 2D array of switch block pattern structures to file fname. *
 * Used for debugging purposes only.                                      */
void dump_sblock_pattern(const t_sblock_pattern& sblock_pattern,
                         int max_chan_width,
                         const DeviceGrid& grid,
                         const char* fname) {
    FILE* fp = vtr::fopen(fname, "w");
    if (fp) {
        for (size_t y = 0; y <= grid.height() - 2; ++y) {
            for (size_t x = 0; x <= grid.width() - 2; ++x) {
                fprintf(fp, "==========================\n");
                fprintf(fp, "sblock_pattern: [%zu][%zu]\n", x, y);
                fprintf(fp, "==========================\n");

                for (int from_side = 0; from_side < 4; ++from_side) {
                    for (int to_side = 0; to_side < 4; ++to_side) {
                        if (from_side == to_side)
                            continue;

                        const char* psz_from_side = "?";
                        switch (from_side) {
                            case 0:
                                psz_from_side = "T";
                                break;
                            case 1:
                                psz_from_side = "R";
                                break;
                            case 2:
                                psz_from_side = "B";
                                break;
                            case 3:
                                psz_from_side = "L";
                                break;
                            default:
                                VTR_ASSERT_MSG(false, "Unrecognized from side");
                                break;
                        }
                        const char* psz_to_side = "?";
                        switch (to_side) {
                            case 0:
                                psz_to_side = "T";
                                break;
                            case 1:
                                psz_to_side = "R";
                                break;
                            case 2:
                                psz_to_side = "B";
                                break;
                            case 3:
                                psz_to_side = "L";
                                break;
                            default:
                                VTR_ASSERT_MSG(false, "Unrecognized to side");
                                break;
                        }

                        for (int from_track = 0; from_track < max_chan_width; ++from_track) {
                            short to_mux = sblock_pattern[x][y][from_side][to_side][from_track][0];
                            short to_track = sblock_pattern[x][y][from_side][to_side][from_track][1];
                            short alt_mux = sblock_pattern[x][y][from_side][to_side][from_track][2];
                            short alt_track = sblock_pattern[x][y][from_side][to_side][from_track][3];

                            if (to_mux == UN_SET && to_track == UN_SET)
                                continue;

                            if (alt_mux == UN_SET && alt_track == UN_SET) {
                                fprintf(fp, "%s %d => %s [%d][%d]\n",
                                        psz_from_side, from_track, psz_to_side,
                                        to_mux, to_track);
                            } else {
                                fprintf(fp, "%s %d => %s [%d][%d] [%d][%d]\n",
                                        psz_from_side, from_track, psz_to_side,
                                        to_mux, to_track, alt_mux, alt_track);
                            }
                        }
                    }
                }
            }
        }
    }
    fclose(fp);
}

void dump_track_to_pin_map(t_track_to_pin_lookup& track_to_pin_map,
                           const std::vector<t_physical_tile_type>& types,
                           int max_chan_width,
                           FILE* fp) {
    if (fp) {
        for (unsigned int i = 0; i < types.size(); i++) {
            if (!track_to_pin_map[i].empty()) {
                for (int track = 0; track < max_chan_width; ++track) {
                    for (int width = 0; width < types[i].width; ++width) {
                        for (int height = 0; height < types[i].height; ++height) {
                            for (int side = 0; side < 4; ++side) {
                                fprintf(fp, "\nTYPE:%s width:%d height:%d\n", types[i].name, width, height);
                                fprintf(fp, "\nSIDE:%d TRACK:%d \n", side, track);
                                for (size_t con = 0; con < track_to_pin_map[i][track][width][height][side].size(); con++) {
                                    fprintf(fp, "%d ", track_to_pin_map[i][track][width][height][side][con]);
                                }
                                fprintf(fp, "=====================\n");
                            }
                        }
                    }
                }
            }
        }
    }
}
static void load_chan_rr_indices(const int max_chan_width,
                                 const int chan_len,
                                 const int num_chans,
                                 const t_rr_type type,
                                 const t_chan_details& chan_details,
                                 RRGraphBuilder& rr_graph_builder,
                                 int* index) {
    for (int chan = 0; chan < num_chans - 1; ++chan) {
        for (int seg = 1; seg < chan_len - 1; ++seg) {
            /* Assign an inode to the starts of tracks */
            int x = (type == CHANX ? seg : chan);
            int y = (type == CHANX ? chan : seg);
            const t_chan_seg_details* seg_details = chan_details[x][y].data();

            /* Reserve nodes in lookup to save memory */
            rr_graph_builder.node_lookup().reserve_nodes(chan, seg, type, max_chan_width);

            for (int track = 0; track < max_chan_width; ++track) {
                /* TODO: May let the length() == 0 case go through, to model muxes */
                if (seg_details[track].length() <= 0)
                    continue;

                int start = get_seg_start(seg_details, track, chan, seg);

                /* TODO: Now we still use the (y, x) convention here for CHANX. Should rework later */
                int node_x = chan;
                int node_y = start;
                if (CHANX == type) {
                    std::swap(node_x, node_y);
                }

                /* If the start of the wire doesn't have a inode,
                 * assign one to it. */
                RRNodeId inode = rr_graph_builder.node_lookup().find_node(node_x, node_y, type, track);
                if (!inode) {
                    inode = RRNodeId(*index);
                    ++(*index);

                    rr_graph_builder.node_lookup().add_node(inode, chan, start, type, track);
                }

                /* Assign inode of start of wire to current position */
                rr_graph_builder.node_lookup().add_node(inode, chan, seg, type, track);
            }
        }
    }
}




/* As the rr_indices builders modify a local copy of indices, use the local copy in the builder 
 * TODO: these building functions should only talk to a RRGraphBuilder object
 */
static void load_block_rr_indices(RRGraphBuilder& rr_graph_builder,
                                  const DeviceGrid& grid,
                                  int* index,
                                  bool is_flat) {
    //Walk through the grid assigning indices to SOURCE/SINK IPIN/OPIN

    for (size_t x = 0; x < grid.width(); x++) {
        for (size_t y = 0; y < grid.height(); y++) {
            //Process each block from it's root location
            if (grid[x][y].width_offset == 0 && grid[x][y].height_offset == 0) {
<<<<<<< HEAD

=======
>>>>>>> c1b695af
                //Assign indices for SINKs and SOURCEs
                // Note that SINKS/SOURCES have no side, so we always use side 0
                add_tile_sink_src_spatial_lookup(rr_graph_builder, grid, x, y, index);

                /* Limited sides for grids
                 *   The wanted side depends on the location of the grid.
                 *   In particular for perimeter grid, 
                 *   -------------------------------------------------------
                 *   Grid location |  IPIN side
                 *   -------------------------------------------------------
                 *   TOP           |  BOTTOM     
                 *   -------------------------------------------------------
                 *   RIGHT         |  LEFT     
                 *   -------------------------------------------------------
                 *   BOTTOM        |  TOP   
                 *   -------------------------------------------------------
                 *   LEFT          |  RIGHT
                 *   -------------------------------------------------------
                 *   TOP-LEFT      |  BOTTOM & RIGHT
                 *   -------------------------------------------------------
                 *   TOP-RIGHT     |  BOTTOM & LEFT
                 *   -------------------------------------------------------
                 *   BOTTOM-LEFT   |  TOP & RIGHT
                 *   -------------------------------------------------------
                 *   BOTTOM-RIGHT  |  TOP & LEFT
                 *   -------------------------------------------------------
                 *   Other         |  First come first fit
                 *   -------------------------------------------------------
                 *
                 * Special for IPINs:
                 *   If there are multiple wanted sides, first come first fit is applied 
                 *   This guarantee that there is only a unique rr_node 
                 *   for the same input pin on multiple sides, and thus avoid multiple driver problems
                 */
                std::vector<e_side> wanted_sides;
                if (grid.height() - 1 == y) { /* TOP side */
                    wanted_sides.push_back(BOTTOM);
                }
                if (grid.width() - 1 == x) { /* RIGHT side */
                    wanted_sides.push_back(LEFT);
                }
                if (0 == y) { /* BOTTOM side */
                    wanted_sides.push_back(TOP);
                }
                if (0 == x) { /* LEFT side */
                    wanted_sides.push_back(RIGHT);
                }

                /* If wanted sides is empty still, this block does not have specific wanted sides,
                 * Deposit all the sides
                 */
                if (wanted_sides.empty()) {
                    for (e_side side : {TOP, BOTTOM, LEFT, RIGHT}) {
                        wanted_sides.push_back(side);
                    }
                }

                add_tile_pins_spatial_lookup(rr_graph_builder, grid, x, y, index, wanted_sides);
<<<<<<< HEAD
                if(is_flat) {
                    alloc_and_load_intra_cluster_rr_node_indices(rr_graph_builder, grid, x, y, index);
                }

=======
                if (is_flat) {
                    alloc_and_load_intra_cluster_rr_node_indices(rr_graph_builder, grid, x, y, index);
                }
>>>>>>> c1b695af
            }
        }
    }

    //Copy the SOURCE/SINK nodes to all offset positions for blocks with width > 1 and/or height > 1
    // This ensures that look-ups on non-root locations will still find the correct SOURCE/SINK
    for (size_t x = 0; x < grid.width(); x++) {
        for (size_t y = 0; y < grid.height(); y++) {
            int width_offset = grid[x][y].width_offset;
            int height_offset = grid[x][y].height_offset;
            if (width_offset != 0 || height_offset != 0) {
                int root_x = x - width_offset;
                int root_y = y - height_offset;

                rr_graph_builder.node_lookup().mirror_nodes(vtr::Point<int>(root_x, root_y),
                                                            vtr::Point<int>(x, y),
                                                            SOURCE,
                                                            SIDES[0]);
                rr_graph_builder.node_lookup().mirror_nodes(vtr::Point<int>(root_x, root_y),
                                                            vtr::Point<int>(x, y),
                                                            SINK,
                                                            SIDES[0]);
            }
        }
    }
}

<<<<<<< HEAD

=======
>>>>>>> c1b695af
static void add_tile_pins_spatial_lookup(RRGraphBuilder& rr_graph_builder,
                                         const DeviceGrid& grid,
                                         int x,
                                         int y,
                                         int* index,
                                         const std::vector<e_side>& wanted_sides) {
<<<<<<< HEAD

=======
>>>>>>> c1b695af
    auto type = grid[x][y].type;

    // Reserve nodes for top-level blocks in lookup to save memory
    for (e_side side : wanted_sides) {
        for (int width_offset = 0; width_offset < type->width; ++width_offset) {
            int x_tile = x + width_offset;
            for (int height_offset = 0; height_offset < type->height; ++height_offset) {
                int y_tile = y + height_offset;
                rr_graph_builder.node_lookup().reserve_nodes(x_tile, y_tile, OPIN, type->num_pins, side);
                rr_graph_builder.node_lookup().reserve_nodes(x_tile, y_tile, IPIN, type->num_pins, side);
            }
        }
    }

    //Assign indices for IPINs and OPINs at all offsets from root
    assign_tile_pins_indices(rr_graph_builder,
                             grid,
                             x,
                             y,
                             index,
                             wanted_sides);
<<<<<<< HEAD


=======
>>>>>>> c1b695af
}

static void assign_tile_pins_indices(RRGraphBuilder& rr_graph_builder,
                                     const DeviceGrid& grid,
                                     int x,
                                     int y,
                                     int* index,
                                     const std::vector<e_side>& wanted_sides) {
    auto type = grid[x][y].type;
    for (int ipin = 0; ipin < type->num_pins; ++ipin) {
        bool assigned_to_rr_node = false;
        for (e_side side : wanted_sides) {
            for (int width_offset = 0; width_offset < type->width; ++width_offset) {
                int x_tile = x + width_offset;
                for (int height_offset = 0; height_offset < type->height; ++height_offset) {
                    int y_tile = y + height_offset;
                    if (type->pinloc[width_offset][height_offset][side][ipin]) {
                        auto pin_type = get_pin_type_from_pin_physical_num(type, ipin);
                        if (pin_type == DRIVER) {
                            rr_graph_builder.node_lookup().add_node(RRNodeId(*index), x_tile, y_tile, OPIN, ipin, side);
                            assigned_to_rr_node = true;
                        } else {
                            VTR_ASSERT(pin_type == RECEIVER);
                            rr_graph_builder.node_lookup().add_node(RRNodeId(*index), x_tile, y_tile, IPIN, ipin, side);
                            assigned_to_rr_node = true;
                        }
                    }
                }
            }
        }
        /* A pin may locate on multiple sides of a tile.
<<<<<<< HEAD
                     * Instead of allocating multiple rr_nodes for the pin,
                     * we just create a rr_node and make it indexable on these sides
                     * As such, we can avoid redundant rr_node to be allocated
                     * and multiple nets to be mapped to the pin
                     *
                     * Considering that some pin could be just dangling, we do not need
                     * to create a void rr_node for it.
                     * As such, we only allocate a rr node when the pin is indeed located
                     * on at least one side
                     */
=======
         * Instead of allocating multiple rr_nodes for the pin,
         * we just create a rr_node and make it indexable on these sides
         * As such, we can avoid redundant rr_node to be allocated
         * and multiple nets to be mapped to the pin
         *
         * Considering that some pin could be just dangling, we do not need
         * to create a void rr_node for it.
         * As such, we only allocate a rr node when the pin is indeed located
         * on at least one side
         */
>>>>>>> c1b695af
        if (assigned_to_rr_node) {
            ++(*index);
        }
    }
<<<<<<< HEAD

}

static void add_tile_sink_src_spatial_lookup(RRGraphBuilder& rr_graph_builder,
                                   const DeviceGrid& grid,
                                   int x,
                                   int y,
                                   int* index) {

=======
}

static void add_tile_sink_src_spatial_lookup(RRGraphBuilder& rr_graph_builder,
                                             const DeviceGrid& grid,
                                             int x,
                                             int y,
                                             int* index) {
>>>>>>> c1b695af
    auto type = grid[x][y].type;
    for (size_t iclass = 0; iclass < type->class_inf.size(); ++iclass) {
        auto class_type = type->class_inf[iclass].type;
        if (class_type == DRIVER) {
            rr_graph_builder.node_lookup().add_node(RRNodeId(*index), x, y, SOURCE, iclass);
        } else {
            VTR_ASSERT(class_type == RECEIVER);
            rr_graph_builder.node_lookup().add_node(RRNodeId(*index), x, y, SINK, iclass);
        }
        ++(*index);
    }
<<<<<<< HEAD

}

static void add_intra_src_sink_spatial_lookup(RRGraphBuilder& rr_graph_builder,
                                        ClusterBlockId cluster_blk_id,
                                        int x,
                                        int y,
                                        int* index) {
    VTR_ASSERT(cluster_blk_id != ClusterBlockId::INVALID() || cluster_blk_id != EMPTY_BLOCK_ID);
    auto& device_ctx = g_vpr_ctx.mutable_device();


=======
}

static void add_intra_src_sink_spatial_lookup(RRGraphBuilder& rr_graph_builder,
                                              ClusterBlockId cluster_blk_id,
                                              int x,
                                              int y,
                                              int* index) {
    VTR_ASSERT(cluster_blk_id != ClusterBlockId::INVALID() || cluster_blk_id != EMPTY_BLOCK_ID);
    auto& device_ctx = g_vpr_ctx.mutable_device();

>>>>>>> c1b695af
    t_rr_edge_info_set rr_edges_to_create;

    device_ctx.rr_graph_builder.rr_nodes().edges_read_ = false;

<<<<<<< HEAD

=======
>>>>>>> c1b695af
    auto cluster_internal_classes = get_cluster_internal_class_pairs(cluster_blk_id);
    for (auto class_pair : cluster_internal_classes) {
        int class_num = class_pair.first;
        VTR_ASSERT(class_num >= 0);
        auto primitive_class = class_pair.second;
        auto class_type = primitive_class->type;
        if (class_type == DRIVER) {
            rr_graph_builder.node_lookup().add_node(RRNodeId(*index), x, y, SOURCE, class_num);
        } else {
            VTR_ASSERT(class_type == RECEIVER);
            rr_graph_builder.node_lookup().add_node(RRNodeId(*index), x, y, SINK, class_num);
        }
        ++(*index);
    }
<<<<<<< HEAD

}

static void add_intra_ipin_opin_spatial_lookup(RRGraphBuilder& rr_graph_builder,
                                         ClusterBlockId cluster_blk_id,
                                         const DeviceGrid& grid,
                                         int x,
                                         int y,
                                         int* index) {
=======
}

static void add_intra_ipin_opin_spatial_lookup(RRGraphBuilder& rr_graph_builder,
                                               ClusterBlockId cluster_blk_id,
                                               const DeviceGrid& grid,
                                               int x,
                                               int y,
                                               int* index) {
>>>>>>> c1b695af
    VTR_ASSERT(cluster_blk_id != ClusterBlockId::INVALID() || cluster_blk_id != EMPTY_BLOCK_ID);
    /* The side of the internal pins is considered to be only TOP, and they are only accessible in the root location of the tile */

    auto& cluster_net_list = g_vpr_ctx.clustering().clb_nlist;

    auto type = grid[x][y].type;
    auto logical_block = cluster_net_list.block_type(cluster_blk_id);

    // Reserve
    rr_graph_builder.node_lookup().reserve_nodes(x, y, OPIN, logical_block->pin_logical_num_to_pb_pin_mapping.size(), e_side::TOP);
    rr_graph_builder.node_lookup().reserve_nodes(x, y, IPIN, logical_block->pin_logical_num_to_pb_pin_mapping.size(), e_side::TOP);

    auto internal_pins = get_cluster_internal_ipin_opin(cluster_blk_id);
    for (auto pin_num : internal_pins) {
        VTR_ASSERT(pin_num >= 0);
        bool assigned_to_rr_node = false;
        auto pin_type = get_pin_type_from_pin_physical_num(type, pin_num);
        // It is assumed that all internal pins are on the top side
        // Also, in the case that the tile's height or width is > 1, internal pins are only accessible from the root location
        if (pin_type == RECEIVER) {
            rr_graph_builder.node_lookup().add_node(RRNodeId(*index), x, y, IPIN, pin_num, e_side::TOP);
            assigned_to_rr_node = true;
        } else {
            VTR_ASSERT(pin_type == DRIVER);
            rr_graph_builder.node_lookup().add_node(RRNodeId(*index), x, y, OPIN, pin_num, e_side::TOP);
            assigned_to_rr_node = true;
        }

        if (assigned_to_rr_node)
            ++(*index);
    }
<<<<<<< HEAD

=======
>>>>>>> c1b695af
}

/* As the rr_indices builders modify a local copy of indices, use the local copy in the builder 
 * TODO: these building functions should only talk to a RRGraphBuilder object
 *       The biggest and fatal issue is 
 *       - the rr_graph2.h is included in the rr_graph_storage.h,
 *         which is included in the rr_graph_builder.h
 *         If we include rr_graph_builder.h in rr_graph2.h, this creates a loop
 *         for C++ compiler to identify data structures, which cannot be solved!!!
 *         This will block us when putting the RRGraphBuilder object as an input arguement 
 *         of this function
 */
void alloc_and_load_rr_node_indices(RRGraphBuilder& rr_graph_builder,
                                    const t_chan_width* nodes_per_chan,
                                    const DeviceGrid& grid,
                                    int* index,
                                    const t_chan_details& chan_details_x,
                                    const t_chan_details& chan_details_y,
                                    bool is_flat) {
    /* Allocates and loads all the structures needed for fast lookups of the   *
     * index of an rr_node.  rr_node_indices is a matrix containing the index  *
     * of the *first* rr_node at a given (i,j) location.                       */

    /* Alloc the lookup table */
    for (t_rr_type rr_type : RR_TYPES) {
        if (rr_type == CHANX) {
            rr_graph_builder.node_lookup().resize_nodes(grid.height(), grid.width(), rr_type, NUM_SIDES);
        } else {
            rr_graph_builder.node_lookup().resize_nodes(grid.width(), grid.height(), rr_type, NUM_SIDES);
        }
    }

    /* Assign indices for block nodes */
    load_block_rr_indices(rr_graph_builder, grid, index, is_flat);

    /* Load the data for x and y channels */
    load_chan_rr_indices(nodes_per_chan->x_max, grid.width(), grid.height(),
                         CHANX, chan_details_x, rr_graph_builder, index);
    load_chan_rr_indices(nodes_per_chan->y_max, grid.height(), grid.width(),
                         CHANY, chan_details_y, rr_graph_builder, index);
}

void alloc_and_load_intra_cluster_rr_node_indices(RRGraphBuilder& rr_graph_builder,
                                                  const DeviceGrid& grid,
                                                  int x,
                                                  int y,
                                                  int* index) {
    VTR_ASSERT(grid[x][y].width_offset == 0 && grid[x][y].height_offset == 0);
    auto& place_ctx = g_vpr_ctx.placement();

<<<<<<< HEAD


    auto type = grid[x][y].type;
    auto grid_block = place_ctx.grid_blocks[x][y];
    //iterate over different sub tiles inside a tile
    for(int abs_cap = 0; abs_cap < type->capacity; abs_cap++) {
=======
    auto type = grid[x][y].type;
    auto grid_block = place_ctx.grid_blocks[x][y];
    //iterate over different sub tiles inside a tile
    for (int abs_cap = 0; abs_cap < type->capacity; abs_cap++) {
>>>>>>> c1b695af
        if (grid_block.subtile_empty(abs_cap)) {
            continue;
        }
        auto cluster_blk_id = grid_block.blocks[abs_cap];
        VTR_ASSERT(cluster_blk_id != ClusterBlockId::INVALID() || cluster_blk_id != EMPTY_BLOCK_ID);
        add_intra_src_sink_spatial_lookup(rr_graph_builder,
<<<<<<< HEAD
                                    cluster_blk_id,
                                    x,
                                    y,
                                    index);

        add_intra_ipin_opin_spatial_lookup(rr_graph_builder,
                                     cluster_blk_id,
                                     grid,
                                     x,
                                     y,
                                     index);
    }

=======
                                          cluster_blk_id,
                                          x,
                                          y,
                                          index);

        add_intra_ipin_opin_spatial_lookup(rr_graph_builder,
                                           cluster_blk_id,
                                           grid,
                                           x,
                                           y,
                                           index);
    }
>>>>>>> c1b695af
}

/**
 * Validate the node look-up matches all the node-level information 
 * in the storage of a routing resource graph
 * This function will check the following aspects:
 * - The type of each node matches its type that is indexed in the node look-up
 * - For bounding box (xlow, ylow, xhigh, yhigh) of each node is indexable in the node look-up
 * - The number of unique indexable nodes in the node look up matches the number of nodes in the storage
 *   This ensures that every node in the storage is indexable and there are no hidden nodes in the look-up
 */
bool verify_rr_node_indices(const DeviceGrid& grid,
                            const RRGraphView& rr_graph,
<<<<<<< HEAD
=======
                            const vtr::vector<RRIndexedDataId, t_rr_indexed_data>& rr_indexed_data,
>>>>>>> c1b695af
                            const t_rr_graph_storage& rr_nodes,
                            bool is_flat) {
    std::unordered_map<RRNodeId, int> rr_node_counts;

    int width = grid.width();
    int height = grid.height();

    for (int x = 0; x < width; ++x) {
        for (int y = 0; y < height; ++y) {
            for (t_rr_type rr_type : RR_TYPES) {
                /* Get the list of nodes at a specific location (x, y) */
                std::vector<RRNodeId> nodes_from_lookup;
                if (rr_type == CHANX || rr_type == CHANY) {
                    nodes_from_lookup = rr_graph.node_lookup().find_channel_nodes(x, y, rr_type);
                } else {
                    nodes_from_lookup = rr_graph.node_lookup().find_grid_nodes_at_all_sides(x, y, rr_type);
                }
                for (RRNodeId inode : nodes_from_lookup) {
                    rr_node_counts[inode]++;

                    if (rr_graph.node_type(inode) != rr_type) {
                        VPR_ERROR(VPR_ERROR_ROUTE, "RR node type does not match between rr_nodes and rr_node_indices (%s/%s): %s",
                                  rr_node_typename[rr_graph.node_type(inode)],
                                  rr_node_typename[rr_type],
<<<<<<< HEAD
                                  describe_rr_node(size_t(inode), is_flat).c_str());
=======
                                  describe_rr_node(rr_graph, grid, rr_indexed_data, size_t(inode), is_flat).c_str());
>>>>>>> c1b695af
                    }

                    if (rr_graph.node_type(inode) == CHANX) {
                        VTR_ASSERT_MSG(rr_graph.node_ylow(inode) == rr_graph.node_yhigh(inode), "CHANX should be horizontal");

                        if (y != rr_graph.node_ylow(inode)) {
                            VPR_ERROR(VPR_ERROR_ROUTE, "RR node y position does not agree between rr_nodes (%d) and rr_node_indices (%d): %s",
                                      rr_graph.node_ylow(inode),
                                      y,
<<<<<<< HEAD
                                      describe_rr_node(size_t(inode), is_flat).c_str());
=======
                                      describe_rr_node(rr_graph, grid, rr_indexed_data, size_t(inode), is_flat).c_str());
>>>>>>> c1b695af
                        }

                        if (!rr_graph.x_in_node_range(x, inode)) {
                            VPR_ERROR(VPR_ERROR_ROUTE, "RR node x positions do not agree between rr_nodes (%d <-> %d) and rr_node_indices (%d): %s",
                                      rr_graph.node_xlow(inode),
                                      rr_graph.node_xlow(inode),
                                      x,
<<<<<<< HEAD
                                      describe_rr_node(size_t(inode), is_flat).c_str());
=======
                                      describe_rr_node(rr_graph, grid, rr_indexed_data, size_t(inode), is_flat).c_str());
>>>>>>> c1b695af
                        }
                    } else if (rr_graph.node_type(inode) == CHANY) {
                        VTR_ASSERT_MSG(rr_graph.node_xlow(inode) == rr_graph.node_xhigh(inode), "CHANY should be veritcal");

                        if (x != rr_graph.node_xlow(inode)) {
                            VPR_ERROR(VPR_ERROR_ROUTE, "RR node x position does not agree between rr_nodes (%d) and rr_node_indices (%d): %s",
                                      rr_graph.node_xlow(inode),
                                      x,
<<<<<<< HEAD
                                      describe_rr_node(size_t(inode), is_flat).c_str());
=======
                                      describe_rr_node(rr_graph, grid, rr_indexed_data, size_t(inode), is_flat).c_str());
>>>>>>> c1b695af
                        }

                        if (!rr_graph.y_in_node_range(y, inode)) {
                            VPR_ERROR(VPR_ERROR_ROUTE, "RR node y positions do not agree between rr_nodes (%d <-> %d) and rr_node_indices (%d): %s",
                                      rr_graph.node_ylow(inode),
                                      rr_graph.node_ylow(inode),
                                      y,
<<<<<<< HEAD
                                      describe_rr_node(size_t(inode), is_flat).c_str());
=======
                                      describe_rr_node(rr_graph, grid, rr_indexed_data, size_t(inode), is_flat).c_str());
>>>>>>> c1b695af
                        }
                    } else if (rr_graph.node_type(inode) == SOURCE || rr_graph.node_type(inode) == SINK) {
                        //Sources have co-ordintes covering the entire block they are in
                        if (!rr_graph.x_in_node_range(x, inode)) {
                            VPR_ERROR(VPR_ERROR_ROUTE, "RR node x positions do not agree between rr_nodes (%d <-> %d) and rr_node_indices (%d): %s",
                                      rr_graph.node_xlow(inode),
                                      rr_graph.node_xlow(inode),
                                      x,
<<<<<<< HEAD
                                      describe_rr_node(size_t(inode), is_flat).c_str());
=======
                                      describe_rr_node(rr_graph, grid, rr_indexed_data, size_t(inode), is_flat).c_str());
>>>>>>> c1b695af
                        }

                        if (!rr_graph.y_in_node_range(y, inode)) {
                            VPR_ERROR(VPR_ERROR_ROUTE, "RR node y positions do not agree between rr_nodes (%d <-> %d) and rr_node_indices (%d): %s",
                                      rr_graph.node_ylow(inode),
                                      rr_graph.node_ylow(inode),
                                      y,
<<<<<<< HEAD
                                      describe_rr_node(size_t(inode), is_flat).c_str());
=======
                                      describe_rr_node(rr_graph, grid, rr_indexed_data, size_t(inode), is_flat).c_str());
>>>>>>> c1b695af
                        }

                    } else {
                        VTR_ASSERT(rr_graph.node_type(inode) == IPIN || rr_graph.node_type(inode) == OPIN);
                        /* As we allow a pin to be indexable on multiple sides,
                         * This check code should be invalid
                         * if (rr_node.xlow() != x) {
                         *     VPR_ERROR(VPR_ERROR_ROUTE, "RR node xlow does not match between rr_nodes and rr_node_indices (%d/%d): %s",
                         *               rr_node.xlow(),
                         *               x,
                         *               describe_rr_node(rr_graph, grid, rr_indexed_data, inode).c_str());
                         * }
                         *
                         * if (rr_node.ylow() != y) {
                         *     VPR_ERROR(VPR_ERROR_ROUTE, "RR node ylow does not match between rr_nodes and rr_node_indices (%d/%d): %s",
                         *               rr_node.ylow(),
                         *               y,
                         *               describe_rr_node(rr_graph, grid, rr_indexed_data, inode).c_str());
                         * }
                         */
                    }

                    if (rr_type == IPIN || rr_type == OPIN) {
                        /* As we allow a pin to be indexable on multiple sides,
                         * This check code should be invalid
                         * if (rr_node.side() != side) {
                         *     VPR_ERROR(VPR_ERROR_ROUTE, "RR node xlow does not match between rr_nodes and rr_node_indices (%s/%s): %s",
                         *               SIDE_STRING[rr_node.side()],
                         *               SIDE_STRING[side],
                         *               describe_rr_node(rr_graph, grid, rr_indexed_data, inode).c_str());
                         * } else {
                         *     VTR_ASSERT(rr_node.side() == side);
                         * }
                         */
                    }
                }
            }
        }
    }

    if (rr_node_counts.size() != rr_nodes.size()) {
        VPR_ERROR(VPR_ERROR_ROUTE, "Mismatch in number of unique RR nodes in rr_nodes (%zu) and rr_node_indices (%zu)",
                  rr_nodes.size(),
                  rr_node_counts.size());
    }

    for (auto kv : rr_node_counts) {
        RRNodeId inode = kv.first;
        int count = kv.second;

        auto& rr_node = rr_nodes[size_t(inode)];

        if (rr_graph.node_type(inode) == SOURCE || rr_graph.node_type(inode) == SINK) {
            int rr_width = (rr_graph.node_xhigh(rr_node.id()) - rr_graph.node_xlow(rr_node.id()) + 1);
            int rr_height = (rr_graph.node_yhigh(rr_node.id()) - rr_graph.node_ylow(rr_node.id()) + 1);
            int rr_area = rr_width * rr_height;
            if (count != rr_area) {
                VPR_ERROR(VPR_ERROR_ROUTE, "Mismatch between RR node size (%d) and count within rr_node_indices (%d): %s",
                          rr_area,
                          rr_node.length(),
                          count,
<<<<<<< HEAD
                          describe_rr_node(size_t(inode), is_flat).c_str());
=======
                          describe_rr_node(rr_graph, grid, rr_indexed_data, size_t(inode), is_flat).c_str());
>>>>>>> c1b695af
            }
            /* As we allow a pin to be indexable on multiple sides,
             * This check code should not be applied to input and output pins
             */
        } else if ((OPIN != rr_graph.node_type(inode)) && (IPIN != rr_graph.node_type(inode))) {
            if (count != rr_node.length() + 1) {
                VPR_ERROR(VPR_ERROR_ROUTE, "Mismatch between RR node length (%d) and count within rr_node_indices (%d, should be length + 1): %s",
                          rr_node.length(),
                          count,
<<<<<<< HEAD
                          describe_rr_node(size_t(inode), is_flat).c_str());
=======
                          describe_rr_node(rr_graph, grid, rr_indexed_data, size_t(inode), is_flat).c_str());
>>>>>>> c1b695af
            }
        }
    }

    return true;
}

int get_track_to_pins(RRGraphBuilder& rr_graph_builder,
                      int seg,
                      int chan,
                      int track,
                      int tracks_per_chan,
                      RRNodeId from_rr_node,
                      t_rr_edge_info_set& rr_edges_to_create,
                      const t_track_to_pin_lookup& track_to_pin_lookup,
                      const t_chan_seg_details* seg_details,
                      enum e_rr_type chan_type,
                      int chan_length,
                      int wire_to_ipin_switch,
                      enum e_directionality directionality) {
    /*
     * Adds the fan-out edges from wire segment at (chan, seg, track) to adjacent
     * blocks along the wire's length
     */

    int j, pass, iconn, phy_track, end, max_conn, ipin, x, y, num_conn;

    auto& device_ctx = g_vpr_ctx.device();

    /* End of this wire */
    end = get_seg_end(seg_details, track, seg, chan, chan_length);

    num_conn = 0;

    for (j = seg; j <= end; j++) {
        if (is_cblock(chan, j, track, seg_details)) {
            for (pass = 0; pass < 2; ++pass) { //pass == 0 => TOP/RIGHT, pass == 1 => BOTTOM/LEFT
                e_side side;
                if (CHANX == chan_type) {
                    x = j;
                    y = chan + pass;
                    side = (0 == pass ? TOP : BOTTOM);
                } else {
                    VTR_ASSERT(CHANY == chan_type);
                    x = chan + pass;
                    y = j;
                    side = (0 == pass ? RIGHT : LEFT);
                }

                /* PAJ - if the pointed to is an EMPTY then shouldn't look for ipins */
                if (device_ctx.grid[x][y].type == device_ctx.EMPTY_PHYSICAL_TILE_TYPE)
                    continue;

                /* Move from logical (straight) to physical (twisted) track index
                 * - algorithm assigns ipin connections to same physical track index
                 * so that the logical track gets distributed uniformly */

                phy_track = vpr_to_phy_track(track, chan, j, seg_details, directionality);
                phy_track %= tracks_per_chan;

                /* We need the type to find the ipin map for this type */
                auto type = device_ctx.grid[x][y].type;
                int width_offset = device_ctx.grid[x][y].width_offset;
                int height_offset = device_ctx.grid[x][y].height_offset;

                max_conn = track_to_pin_lookup[type->index][phy_track][width_offset][height_offset][side].size();
                for (iconn = 0; iconn < max_conn; iconn++) {
                    ipin = track_to_pin_lookup[type->index][phy_track][width_offset][height_offset][side][iconn];

                    /* Check there is a connection and Fc map isn't wrong */
                    /*int to_node = get_rr_node_index(L_rr_node_indices, x + width_offset, y + height_offset, IPIN, ipin, side);*/
                    RRNodeId to_node = rr_graph_builder.node_lookup().find_node(x, y, IPIN, ipin, side);
                    if (to_node) {
                        rr_edges_to_create.emplace_back(from_rr_node, to_node, wire_to_ipin_switch);
                        ++num_conn;
                    }
                }
            }
        }
    }
    return (num_conn);
}

/*
 * Collects the edges fanning-out of the 'from' track which connect to the 'to'
 * tracks, according to the switch block pattern.
 *
 * It returns the number of connections added, and updates edge_list_ptr to
 * point at the head of the (extended) linked list giving the nodes to which
 * this segment connects and the switch type used to connect to each.
 *
 * An edge is added from this segment to a y-segment if:
 * (1) this segment should have a switch box at that location, or
 * (2) the y-segment to which it would connect has a switch box, and the switch
 *     type of that y-segment is unbuffered (bidirectional pass transistor).
 *
 * For bidirectional:
 * If the switch in each direction is a pass transistor (unbuffered), both
 * switches are marked as being of the types of the larger (lower R) pass
 * transistor.
 */
int get_track_to_tracks(RRGraphBuilder& rr_graph_builder,
                        const int from_chan,
                        const int from_seg,
                        const int from_track,
                        const t_rr_type from_type,
                        const int to_seg,
                        const t_rr_type to_type,
                        const int chan_len,
                        const int max_chan_width,
                        const DeviceGrid& grid,
                        const int Fs_per_side,
                        t_sblock_pattern& sblock_pattern,
                        RRNodeId from_rr_node,
                        t_rr_edge_info_set& rr_edges_to_create,
                        const t_chan_seg_details* from_seg_details,
                        const t_chan_seg_details* to_seg_details,
                        const t_chan_details& to_chan_details,
                        const enum e_directionality directionality,
                        const vtr::NdMatrix<std::vector<int>, 3>& switch_block_conn,
                        t_sb_connection_map* sb_conn_map) {
    int to_chan, to_sb;
    std::vector<int> conn_tracks;
    bool from_is_sblock, is_behind, Fs_clipped;
    enum e_side from_side_a, from_side_b, to_side;
    bool custom_switch_block;

    /* check whether a custom switch block will be used */
    custom_switch_block = false;
    if (sb_conn_map) {
        custom_switch_block = true;
        VTR_ASSERT(switch_block_conn.empty());
    }

    VTR_ASSERT_MSG(from_seg == get_seg_start(from_seg_details, from_track, from_chan, from_seg), "From segment location must be a the wire start point");

    int from_switch = from_seg_details[from_track].arch_wire_switch();

    //The absolute coordinate along the channel where the switch block at the
    //beginning of the current wire segment is located
    int start_sb_seg = from_seg - 1;

    //The absolute coordinate along the channel where the switch block at the
    //end of the current wire segment is located
    int end_sb_seg = get_seg_end(from_seg_details, from_track, from_seg, from_chan, chan_len);

    /* Figure out the sides of SB the from_wire will use */
    if (CHANX == from_type) {
        from_side_a = RIGHT;
        from_side_b = LEFT;
    } else {
        VTR_ASSERT(CHANY == from_type);
        from_side_a = TOP;
        from_side_b = BOTTOM;
    }

    //Set the loop bounds so we iterate over the whole wire segment
    int start = start_sb_seg;
    int end = end_sb_seg;

    //If source and destination segments both lie along the same channel
    //we clip the loop bounds to the switch blocks of interest and proceed
    //normally
    if (to_type == from_type) {
        start = to_seg - 1;
        end = to_seg;
    }

    //Walk along the 'from' wire segment identifying if a switchblock is located
    //at each coordinate and add any related fan-out connections to the 'from' wire segment
    int num_conn = 0;
    for (int sb_seg = start; sb_seg <= end; ++sb_seg) {
        if (sb_seg < start_sb_seg || sb_seg > end_sb_seg) {
            continue;
        }

        /* Figure out if we are at a sblock */
        from_is_sblock = is_sblock(from_chan, from_seg, sb_seg, from_track,
                                   from_seg_details, directionality);
        if (sb_seg == end_sb_seg || sb_seg == start_sb_seg) {
            /* end of wire must be an sblock */
            from_is_sblock = true;
        }

        auto switch_override = should_create_switchblock(grid, from_chan, sb_seg, from_type, to_type);
        if (switch_override == NO_SWITCH) {
            continue; //Do not create an SB here
        }

        /* Get the coordinates of the current SB from the perspective of the destination channel.
         * i.e. for segments laid in the x-direction, sb_seg corresponds to the x coordinate and from_chan to the y,
         * but for segments in the y-direction, from_chan is the x coordinate and sb_seg is the y. So here we reverse
         * the coordinates if necessary */
        if (from_type == to_type) {
            //Same channel
            to_chan = from_chan;
            to_sb = sb_seg;
        } else {
            VTR_ASSERT(from_type != to_type);
            //Different channels
            to_chan = sb_seg;
            to_sb = from_chan;
        }

        /* to_chan_details may correspond to an x-directed or y-directed channel, depending for which
         * channel type this function is used; so coordinates are reversed as necessary */
        if (to_type == CHANX) {
            to_seg_details = to_chan_details[to_seg][to_chan].data();
        } else {
            to_seg_details = to_chan_details[to_chan][to_seg].data();
        }

        if (to_seg_details[0].length() == 0)
            continue;

        /* Figure out whether the switch block at the current sb_seg coordinate is *behind*
         * the target channel segment (with respect to VPR coordinate system) */
        is_behind = false;
        if (to_type == from_type) {
            if (sb_seg == start) {
                is_behind = true;
            } else {
                is_behind = false;
            }
        } else {
            VTR_ASSERT((to_seg == from_chan) || (to_seg == (from_chan + 1)));
            if (to_seg > from_chan) {
                is_behind = true;
            }
        }

        /* Figure out which side of the SB the destination segment lies on */
        if (CHANX == to_type) {
            to_side = (is_behind ? RIGHT : LEFT);
        } else {
            VTR_ASSERT(CHANY == to_type);
            to_side = (is_behind ? TOP : BOTTOM);
        }

        /* To get to the destination seg/chan, the source track can connect to the SB from
         * one of two directions. If we're in CHANX, we can connect to it from the left or
         * right, provided we're not at a track endpoint. And similarly for a source track
         * in CHANY. */
        /* Do edges going from the right SB side (if we're in CHANX) or top (if we're in CHANY).
         * However, can't connect to right (top) if already at rightmost (topmost) track end */
        if (sb_seg < end_sb_seg) {
            if (custom_switch_block) {
                if (Direction::DEC == from_seg_details[from_track].direction() || BI_DIRECTIONAL == directionality) {
                    num_conn += get_track_to_chan_seg(rr_graph_builder, from_track, to_chan, to_seg,
                                                      to_type, from_side_a, to_side,
                                                      switch_override,
                                                      sb_conn_map, from_rr_node, rr_edges_to_create);
                }
            } else {
                if (BI_DIRECTIONAL == directionality) {
                    /* For bidir, the target segment might have an unbuffered (bidir pass transistor)
                     * switchbox, so we follow through regardless of whether the current segment has an SB */
                    conn_tracks = switch_block_conn[from_side_a][to_side][from_track];
                    num_conn += get_bidir_track_to_chan_seg(rr_graph_builder, conn_tracks,
                                                            to_chan, to_seg, to_sb, to_type,
                                                            to_seg_details, from_is_sblock, from_switch,
                                                            switch_override,
                                                            directionality, from_rr_node, rr_edges_to_create);
                }
                if (UNI_DIRECTIONAL == directionality) {
                    /* No fanout if no SB. */
                    /* Also, we are connecting from the top or right of SB so it
                     * makes the most sense to only get there from Direction::DEC wires. */
                    if ((from_is_sblock) && (Direction::DEC == from_seg_details[from_track].direction())) {
                        num_conn += get_unidir_track_to_chan_seg(rr_graph_builder, from_track, to_chan,
                                                                 to_seg, to_sb, to_type, max_chan_width, grid,
                                                                 from_side_a, to_side, Fs_per_side,
                                                                 sblock_pattern,
                                                                 switch_override,
                                                                 to_seg_details,
                                                                 &Fs_clipped, from_rr_node, rr_edges_to_create);
                    }
                }
            }
        }

        /* Do the edges going from the left SB side (if we're in CHANX) or bottom (if we're in CHANY)
         * However, can't connect to left (bottom) if already at leftmost (bottommost) track end */
        if (sb_seg > start_sb_seg) {
            if (custom_switch_block) {
                if (Direction::INC == from_seg_details[from_track].direction() || BI_DIRECTIONAL == directionality) {
                    num_conn += get_track_to_chan_seg(rr_graph_builder, from_track, to_chan, to_seg,
                                                      to_type, from_side_b, to_side,
                                                      switch_override,
                                                      sb_conn_map, from_rr_node, rr_edges_to_create);
                }
            } else {
                if (BI_DIRECTIONAL == directionality) {
                    /* For bidir, the target segment might have an unbuffered (bidir pass transistor)
                     * switchbox, so we follow through regardless of whether the current segment has an SB */
                    conn_tracks = switch_block_conn[from_side_b][to_side][from_track];
                    num_conn += get_bidir_track_to_chan_seg(rr_graph_builder, conn_tracks,
                                                            to_chan, to_seg, to_sb, to_type,
                                                            to_seg_details, from_is_sblock, from_switch,
                                                            switch_override,
                                                            directionality, from_rr_node, rr_edges_to_create);
                }
                if (UNI_DIRECTIONAL == directionality) {
                    /* No fanout if no SB. */
                    /* Also, we are connecting from the bottom or left of SB so it
                     * makes the most sense to only get there from Direction::INC wires. */
                    if ((from_is_sblock)
                        && (Direction::INC == from_seg_details[from_track].direction())) {
                        num_conn += get_unidir_track_to_chan_seg(rr_graph_builder, from_track, to_chan,
                                                                 to_seg, to_sb, to_type, max_chan_width, grid,
                                                                 from_side_b, to_side, Fs_per_side,
                                                                 sblock_pattern,
                                                                 switch_override,
                                                                 to_seg_details,
                                                                 &Fs_clipped, from_rr_node, rr_edges_to_create);
                    }
                }
            }
        }
    }

    return num_conn;
}

static int get_bidir_track_to_chan_seg(RRGraphBuilder& rr_graph_builder,
                                       const std::vector<int> conn_tracks,
                                       const int to_chan,
                                       const int to_seg,
                                       const int to_sb,
                                       const t_rr_type to_type,
                                       const t_chan_seg_details* seg_details,
                                       const bool from_is_sblock,
                                       const int from_switch,
                                       const int switch_override,
                                       const enum e_directionality directionality,
                                       RRNodeId from_rr_node,
                                       t_rr_edge_info_set& rr_edges_to_create) {
    unsigned iconn;
    int to_track, to_switch, num_conn, to_x, to_y, i;
    bool to_is_sblock;
    short switch_types[2];

    /* x, y coords for get_rr_node lookups */
    if (CHANX == to_type) {
        to_x = to_seg;
        to_y = to_chan;
    } else {
        VTR_ASSERT(CHANY == to_type);
        to_x = to_chan;
        to_y = to_seg;
    }

    /* Go through the list of tracks we can connect to */
    num_conn = 0;
    for (iconn = 0; iconn < conn_tracks.size(); ++iconn) {
        to_track = conn_tracks[iconn];
        RRNodeId to_node = rr_graph_builder.node_lookup().find_node(to_x, to_y, to_type, to_track);

        if (!to_node) {
            continue;
        }

        /* Get the switches for any edges between the two tracks */
        to_switch = seg_details[to_track].arch_wire_switch();

        to_is_sblock = is_sblock(to_chan, to_seg, to_sb, to_track, seg_details,
                                 directionality);
        get_switch_type(from_is_sblock, to_is_sblock, from_switch, to_switch,
                        switch_override,
                        switch_types);

        /* There are up to two switch edges allowed from track to track */
        for (i = 0; i < 2; ++i) {
            /* If the switch_type entry is empty, skip it */
            if (OPEN == switch_types[i]) {
                continue;
            }

            /* Add the edge to the list */
            rr_edges_to_create.emplace_back(from_rr_node, to_node, switch_types[i]);
            ++num_conn;
        }
    }

    return num_conn;
}

/* Figures out the edges that should connect the given wire segment to the given
 * channel segment, adds these edges to 'edge_list' and returns the number of
 * edges added .
 * See route/build_switchblocks.c for a detailed description of how the switch block
 * connection map sb_conn_map is generated. */
static int get_track_to_chan_seg(RRGraphBuilder& rr_graph_builder,
                                 const int from_wire,
                                 const int to_chan,
                                 const int to_seg,
                                 const t_rr_type to_chan_type,
                                 const e_side from_side,
                                 const e_side to_side,
                                 const int switch_override,
                                 t_sb_connection_map* sb_conn_map,
                                 RRNodeId from_rr_node,
                                 t_rr_edge_info_set& rr_edges_to_create) {
    int edge_count = 0;
    int to_x, to_y;
    int tile_x, tile_y;

    /* get x/y coordinates from seg/chan coordinates */
    if (CHANX == to_chan_type) {
        to_x = tile_x = to_seg;
        to_y = tile_y = to_chan;
        if (RIGHT == to_side) {
            tile_x--;
        }
    } else {
        VTR_ASSERT(CHANY == to_chan_type);
        to_x = tile_x = to_chan;
        to_y = tile_y = to_seg;
        if (TOP == to_side) {
            tile_y--;
        }
    }

    /* get coordinate to index into the SB map */
    Switchblock_Lookup sb_coord(tile_x, tile_y, from_side, to_side);
    if (sb_conn_map->count(sb_coord) > 0) {
        /* get reference to the connections vector which lists all destination wires for a given source wire
         * at a specific coordinate sb_coord */
        std::vector<t_switchblock_edge>& conn_vector = (*sb_conn_map)[sb_coord];

        /* go through the connections... */
        for (int iconn = 0; iconn < (int)conn_vector.size(); ++iconn) {
            if (conn_vector.at(iconn).from_wire != from_wire) continue;

            int to_wire = conn_vector.at(iconn).to_wire;
            RRNodeId to_node = rr_graph_builder.node_lookup().find_node(to_x, to_y, to_chan_type, to_wire);

            if (!to_node) {
                continue;
            }

            /* Get the index of the switch connecting the two wires */
            int src_switch = conn_vector[iconn].switch_ind;

            //Apply any switch overrides
            if (should_apply_switch_override(switch_override)) {
                src_switch = switch_override;
            }

            rr_edges_to_create.emplace_back(from_rr_node, to_node, src_switch);
            ++edge_count;

            auto& device_ctx = g_vpr_ctx.device();

            if (device_ctx.arch_switch_inf[src_switch].directionality() == BI_DIRECTIONAL) {
                //Add reverse edge since bi-directional
                rr_edges_to_create.emplace_back(to_node, from_rr_node, src_switch);
                ++edge_count;
            }
        }
    } else {
        /* specified sb_conn_map entry does not exist -- do nothing */
    }
    return edge_count;
}

static int get_unidir_track_to_chan_seg(RRGraphBuilder& rr_graph_builder,
                                        const int from_track,
                                        const int to_chan,
                                        const int to_seg,
                                        const int to_sb,
                                        const t_rr_type to_type,
                                        const int max_chan_width,
                                        const DeviceGrid& grid,
                                        const enum e_side from_side,
                                        const enum e_side to_side,
                                        const int Fs_per_side,
                                        t_sblock_pattern& sblock_pattern,
                                        const int switch_override,
                                        const t_chan_seg_details* seg_details,
                                        bool* Fs_clipped,
                                        RRNodeId from_rr_node,
                                        t_rr_edge_info_set& rr_edges_to_create) {
    int num_labels = 0;
    std::vector<int> mux_labels;

    /* x, y coords for get_rr_node lookups */
    int to_x = (CHANX == to_type ? to_seg : to_chan);
    int to_y = (CHANX == to_type ? to_chan : to_seg);
    int sb_x = (CHANX == to_type ? to_sb : to_chan);
    int sb_y = (CHANX == to_type ? to_chan : to_sb);
    int max_len = (CHANX == to_type ? grid.width() : grid.height()) - 2; //-2 for no perimeter channels

    enum Direction to_dir = Direction::DEC;
    if (to_sb < to_seg) {
        to_dir = Direction::INC;
    }

    *Fs_clipped = false;

    /* get list of muxes to which we can connect */
    int dummy;
    label_wire_muxes(to_chan, to_seg, seg_details, UNDEFINED, max_len,
                     to_dir, max_chan_width, false, mux_labels, &num_labels, &dummy);

    /* Can't connect if no muxes. */
    if (num_labels < 1) {
        return 0;
    }

    /* Check if Fs demand was too high. */
    if (Fs_per_side > num_labels) {
        *Fs_clipped = true;
    }

    /* Handle Fs > 3 by assigning consecutive muxes. */
    int count = 0;
    for (int i = 0; i < Fs_per_side; ++i) {
        /* Get the target label */
        for (int j = 0; j < 4; j = j + 2) {
            /* Use the balanced labeling for passing and fringe wires */
            int to_mux = sblock_pattern[sb_x][sb_y][from_side][to_side][from_track][j];
            if (to_mux == UN_SET)
                continue;

            int to_track = sblock_pattern[sb_x][sb_y][from_side][to_side][from_track][j + 1];
            if (to_track == UN_SET) {
                to_track = mux_labels[(to_mux + i) % num_labels];
                sblock_pattern[sb_x][sb_y][from_side][to_side][from_track][j + 1] = to_track;
            }

            RRNodeId to_node = rr_graph_builder.node_lookup().find_node(to_x, to_y, to_type, to_track);

            if (!to_node) {
                continue;
            }

            //Determine which switch to use
            int iswitch = seg_details[to_track].arch_wire_switch();

            //Apply any switch overrides
            if (should_apply_switch_override(switch_override)) {
                iswitch = switch_override;
            }
            VTR_ASSERT(iswitch != OPEN);

            /* Add edge to list. */
            rr_edges_to_create.emplace_back(from_rr_node, to_node, iswitch);
            ++count;

            auto& device_ctx = g_vpr_ctx.device();
            if (device_ctx.arch_switch_inf[iswitch].directionality() == BI_DIRECTIONAL) {
                //Add reverse edge since bi-directional
                rr_edges_to_create.emplace_back(to_node, from_rr_node, iswitch);
                ++count;
            }
        }
    }

    return count;
}

bool is_sblock(const int chan, int wire_seg, const int sb_seg, const int track, const t_chan_seg_details* seg_details, const enum e_directionality directionality) {
    int length, ofs, fac;

    fac = 1;
    if (UNI_DIRECTIONAL == directionality) {
        fac = 2;
    }

    length = seg_details[track].length();

    /* Make sure they gave us correct start */
    wire_seg = get_seg_start(seg_details, track, chan, wire_seg);

    ofs = sb_seg - wire_seg + 1; /* Offset 0 is behind us, so add 1 */

    VTR_ASSERT(ofs >= 0);
    VTR_ASSERT(ofs < (length + 1));

    /* If unidir segment that is going backwards, we need to flip the ofs */
    if ((ofs % fac) > 0) {
        ofs = length - ofs;
    }

    return seg_details[track].sb(ofs);
}

static void get_switch_type(bool is_from_sblock,
                            bool is_to_sblock,
                            short from_node_switch,
                            short to_node_switch,
                            const int switch_override,
                            short switch_types[2]) {
    /* This routine looks at whether the from_node and to_node want a switch,  *
     * and what type of switch is used to connect *to* each type of node       *
     * (from_node_switch and to_node_switch).  It decides what type of switch, *
     * if any, should be used to go from from_node to to_node.  If no switch   *
     * should be inserted (i.e. no connection), it returns OPEN.  Its returned *
     * values are in the switch_types array.  It needs to return an array      *
     * because some topologies (e.g. bi-dir pass gates) result in two switches.*/

    auto& device_ctx = g_vpr_ctx.device();

    switch_types[0] = NO_SWITCH;
    switch_types[1] = NO_SWITCH;

    if (switch_override == NO_SWITCH) {
        return; //No switches
    }

    if (should_apply_switch_override(switch_override)) {
        //Use the override switches instead
        from_node_switch = switch_override;
        to_node_switch = switch_override;
    }

    int used = 0;
    bool forward_switch = false;
    bool backward_switch = false;

    /* Connect forward if we are a sblock */
    if (is_from_sblock) {
        switch_types[used] = to_node_switch;
        ++used;

        forward_switch = true;
    }

    /* Check for reverse switch */
    if (is_to_sblock) {
        if (device_ctx.arch_switch_inf[from_node_switch].directionality() == e_directionality::BI_DIRECTIONAL) {
            switch_types[used] = from_node_switch;
            ++used;

            backward_switch = true;
        }
    }

    /* Take the larger switch if there are two of the same type */
    if (forward_switch
        && backward_switch
        && (device_ctx.arch_switch_inf[from_node_switch].type() == device_ctx.arch_switch_inf[to_node_switch].type())) {
        //Sanity checks
        VTR_ASSERT_SAFE_MSG(device_ctx.arch_switch_inf[from_node_switch].type() == device_ctx.arch_switch_inf[to_node_switch].type(), "Same switch type");
        VTR_ASSERT_MSG(device_ctx.arch_switch_inf[to_node_switch].directionality() == e_directionality::BI_DIRECTIONAL, "Bi-dir to switch");
        VTR_ASSERT_MSG(device_ctx.arch_switch_inf[from_node_switch].directionality() == e_directionality::BI_DIRECTIONAL, "Bi-dir from switch");

        /* Take the smaller index unless the other
         * switch is bigger (smaller R). */

        int first_switch = std::min(to_node_switch, from_node_switch);
        int second_switch = std::max(to_node_switch, from_node_switch);

        if (used < 2) {
            VPR_FATAL_ERROR(VPR_ERROR_ROUTE,
                            "Expected 2 switches (forward and back) between RR nodes (found %d switches, min switch index: %d max switch index: %d)",
                            used, first_switch, second_switch);
        }

        int switch_to_use = first_switch;
        if (device_ctx.arch_switch_inf[second_switch].R < device_ctx.arch_switch_inf[first_switch].R) {
            switch_to_use = second_switch;
        }

        for (int i = 0; i < used; ++i) {
            switch_types[i] = switch_to_use;
        }
    }
}

static int vpr_to_phy_track(const int itrack,
                            const int chan_num,
                            const int seg_num,
                            const t_chan_seg_details* seg_details,
                            const enum e_directionality directionality) {
    int group_start, group_size;
    int vpr_offset_for_first_phy_track;
    int vpr_offset, phy_offset;
    int phy_track;
    int fac;

    /* Assign in pairs if unidir. */
    fac = 1;
    if (UNI_DIRECTIONAL == directionality) {
        fac = 2;
    }

    group_start = seg_details[itrack].group_start();
    group_size = seg_details[itrack].group_size();

    vpr_offset_for_first_phy_track = (chan_num + seg_num - 1)
                                     % (group_size / fac);
    vpr_offset = (itrack - group_start) / fac;
    phy_offset = (vpr_offset_for_first_phy_track + vpr_offset)
                 % (group_size / fac);
    phy_track = group_start + (fac * phy_offset) + (itrack - group_start) % fac;

    return phy_track;
}

t_sblock_pattern alloc_sblock_pattern_lookup(const DeviceGrid& grid,
                                             t_chan_width* nodes_per_chan) {
    /* loading up the sblock connection pattern matrix. It's a huge matrix because
     * for nonquantized W, it's impossible to make simple permutations to figure out
     * where muxes are and how to connect to them such that their sizes are balanced */

    /* Do chunked allocations to make freeing easier, speed up malloc and free, and
     * reduce some of the memory overhead. Could use fewer malloc's but this way
     * avoids all considerations of pointer sizes and alignment. */

    /* Alloc each list of pointers in one go. items is a running product that increases
     * with each new dimension of the matrix. */

    VTR_ASSERT(grid.width() > 0);
    VTR_ASSERT(grid.height() > 0);
    //CHANGE THIS
    VTR_ASSERT(nodes_per_chan->max >= 0);

    t_sblock_pattern sblock_pattern({{
                                        grid.width() - 1,
                                        grid.height() - 1,
                                        4, //From side
                                        4, //To side
                                        size_t(nodes_per_chan->max),
                                        4 //to_mux, to_trac, alt_mux, alt_track
                                    }},
                                    UN_SET);

    /* This is the outer pointer to the full matrix */
    return sblock_pattern;
}

void load_sblock_pattern_lookup(const int i,
                                const int j,
                                const DeviceGrid& grid,
                                const t_chan_width* nodes_per_chan,
                                const t_chan_details& chan_details_x,
                                const t_chan_details& chan_details_y,
                                const int /*Fs*/,
                                const enum e_switch_block_type switch_block_type,
                                t_sblock_pattern& sblock_pattern) {
    /* This routine loads a lookup table for sblock topology. The lookup table is huge
     * because the sblock varies from location to location. The i, j means the owning
     * location of the sblock under investigation. */

    /* SB's have coords from (0, 0) to (grid.width()-2, grid.height()-2) */
    VTR_ASSERT(i >= 0);
    VTR_ASSERT(i <= int(grid.width()) - 2);
    VTR_ASSERT(j >= 0);
    VTR_ASSERT(j <= int(grid.height()) - 2);

    /* May 12 - 15, 2007
     *
     * I identify three types of sblocks in the chip: 1) The core sblock, whose special
     * property is that the number of muxes (and ending wires) on each side is the same (very useful
     * property, since it leads to a N-to-N assignment problem with ending wires). 2) The corner sblock
     * which is same as a L=1 core sblock with 2 sides only (again N-to-N assignment problem). 3) The
     * fringe / chip edge sblock which is most troublesome, as balance in each side of muxes is
     * attainable but balance in the entire sblock is not. The following code first identifies the
     * incoming wires, which can be classified into incoming passing wires with sblock and incoming
     * ending wires (the word "incoming" is sometimes dropped for ease of discussion). It appropriately
     * labels all the wires on each side by the following order: By the call to label_incoming_wires,
     * which labels for one side, the order is such that the incoming ending wires (always with sblock)
     * are labeled first 0,1,2,... p-1, then the incoming passing wires with sblock are labeled
     * p,p+1,p+2,... k-1 (for total of k). By this convention, one can easily distinguish the ending
     * wires from the passing wires by checking a label against num_ending_wires variable.
     *
     * After labeling all the incoming wires, this routine labels the muxes on the side we're currently
     * connecting to (iterated for four sides of the sblock), called the to_side. The label scheme is
     * the natural order of the muxes by their track #. Also we find the number of muxes.
     *
     * For each to_side, the total incoming wires that connect to the muxes on to_side
     * come from three sides: side_1 (to_side's right), side_2 (to_side's left) and opp_side.
     * The problem of balancing mux size is then: considering all incoming passing wires
     * with sblock on side_1, side_2 and opp_side, how to assign them to the muxes on to_side
     * (with specified Fs) in a way that mux size is imbalanced by at most 1. I solve this
     * problem by this approach: the first incoming passing wire will connect to 0, 1, 2,
     * ..., Fs_per_side - 1, then the next incoming passing wire will connect to
     * Fs_per_side, Fs_per_side+1, ..., Fs_per_side*2-1, and so on. This consistent STAGGERING
     * ensures N-to-N assignment is perfectly balanced and M-to-N assignment is imbalanced by no
     * more than 1.
     */

    /* SB's range from (0, 0) to (grid.width() - 2, grid.height() - 2) */
    /* First find all four sides' incoming wires */

    static_assert(NUM_SIDES == 4, "Should be 4 sides");
    std::array<std::vector<int>, NUM_SIDES> wire_mux_on_track;
    std::array<std::vector<int>, NUM_SIDES> incoming_wire_label;
    int num_incoming_wires[NUM_SIDES];
    int num_ending_wires[NUM_SIDES];
    int num_wire_muxes[NUM_SIDES];

    /* "Label" the wires around the switch block by connectivity. */
    for (e_side side : {TOP, RIGHT, BOTTOM, LEFT}) {
        /* Assume the channel segment doesn't exist. */
        wire_mux_on_track[side].clear();
        incoming_wire_label[side].clear();
        num_incoming_wires[side] = 0;
        num_ending_wires[side] = 0;
        num_wire_muxes[side] = 0;

        /* Skip the side and leave the zeroed value if the
         * channel segment doesn't exist. */
        bool skip = true;
        switch (side) {
            case TOP:
                if (j < int(grid.height()) - 2) {
                    skip = false;
                }
                break;
            case RIGHT:
                if (i < int(grid.width()) - 2) {
                    skip = false;
                }
                break;
            case BOTTOM:
                if (j > 0) {
                    skip = false;
                }
                break;
            case LEFT:
                if (i > 0) {
                    skip = false;
                }
                break;
            default:
                VTR_ASSERT_MSG(false, "Unrecognized side");
                break;
        }
        if (skip) {
            continue;
        }

        /* Figure out the channel and segment for a certain direction */
        bool vert = ((side == TOP) || (side == BOTTOM));
        bool pos_dir = ((side == TOP) || (side == RIGHT));
        int chan_len = (vert ? grid.height() : grid.width()) - 2; //-2 for no perim channels
        int chan = (vert ? i : j);
        int sb_seg = (vert ? j : i);
        int seg = (pos_dir ? (sb_seg + 1) : sb_seg);
        int chan_width = get_chan_width(side, nodes_per_chan);
        const t_chan_seg_details* seg_details = (vert ? chan_details_y[chan][seg] : chan_details_x[seg][chan]).data();
        if (seg_details[0].length() <= 0)
            continue;

        /* Figure out all the tracks on a side that are ending and the
         * ones that are passing through and have a SB. */
        enum Direction end_dir = (pos_dir ? Direction::DEC : Direction::INC);

        /*
         * AA: Different channel widths have different seg_details 
         * warranting modified calls to static routines in this file. 
         */
        label_incoming_wires(chan, seg, sb_seg,
                             seg_details, chan_len, end_dir, chan_width,
                             incoming_wire_label[side],
                             &num_incoming_wires[side],
                             &num_ending_wires[side]);

        /* Figure out all the tracks on a side that are starting. */
        int dummy;
        enum Direction start_dir = (pos_dir ? Direction::INC : Direction::DEC);
        label_wire_muxes(chan, seg,
                         seg_details, UNDEFINED, chan_len, start_dir, chan_width,
                         false, wire_mux_on_track[side], &num_wire_muxes[side], &dummy);
    }

    for (e_side to_side : {TOP, RIGHT, BOTTOM, LEFT}) {
        /* Can't do anything if no muxes on this side. */
        if (num_wire_muxes[to_side] == 0)
            continue;

        /* Figure out side rotations */
        VTR_ASSERT((TOP == 0) && (RIGHT == 1) && (BOTTOM == 2) && (LEFT == 3));
        int side_cw = (to_side + 1) % 4;
        int side_opp = (to_side + 2) % 4;
        int side_ccw = (to_side + 3) % 4;

        /* For the core sblock:
         * The new order for passing wires should appear as
         * 0,1,2..,scw-1, for passing wires with sblock on side_cw
         * scw,scw+1,...,sccw-1, for passing wires with sblock on side_ccw
         * sccw,sccw+1,... for passing wires with sblock on side_opp.
         * This way, I can keep the imbalance to at most 1.
         *
         * For the fringe sblocks, I don't distinguish between
         * passing and ending wires so the above statement still holds
         * if you replace "passing" by "incoming" */

        if (!incoming_wire_label[side_cw].empty()) {
            for (int ichan = 0; ichan < get_chan_width((e_side)side_cw, nodes_per_chan); ichan++) {
                int itrack = ichan;
                if (side_cw == TOP || side_cw == BOTTOM) {
                    itrack = ichan % nodes_per_chan->y_list[i];
                } else if (side_cw == RIGHT || side_cw == LEFT) {
                    itrack = ichan % nodes_per_chan->x_list[j];
                }

                if (incoming_wire_label[side_cw][itrack] != UN_SET) {
                    int mux = get_simple_switch_block_track((enum e_side)side_cw,
                                                            (enum e_side)to_side,
                                                            incoming_wire_label[side_cw][ichan],
                                                            switch_block_type,
                                                            num_wire_muxes[to_side],
                                                            num_wire_muxes[to_side]);

                    if (sblock_pattern[i][j][side_cw][to_side][itrack][0] == UN_SET) {
                        sblock_pattern[i][j][side_cw][to_side][itrack][0] = mux;
                    } else if (sblock_pattern[i][j][side_cw][to_side][itrack][2] == UN_SET) {
                        sblock_pattern[i][j][side_cw][to_side][itrack][2] = mux;
                    }
                }
            }
        }

        if (!incoming_wire_label[side_ccw].empty()) {
            for (int ichan = 0; ichan < get_chan_width((e_side)side_ccw, nodes_per_chan); ichan++) {
                int itrack = ichan;
                if (side_ccw == TOP || side_ccw == BOTTOM) {
                    itrack = ichan % nodes_per_chan->y_list[i];
                } else if (side_ccw == RIGHT || side_ccw == LEFT) {
                    itrack = ichan % nodes_per_chan->x_list[j];
                }

                if (incoming_wire_label[side_ccw][itrack] != UN_SET) {
                    int mux = get_simple_switch_block_track((enum e_side)side_ccw,
                                                            (enum e_side)to_side,
                                                            incoming_wire_label[side_ccw][ichan],
                                                            switch_block_type,
                                                            num_wire_muxes[to_side],
                                                            num_wire_muxes[to_side]);

                    if (sblock_pattern[i][j][side_ccw][to_side][itrack][0] == UN_SET) {
                        sblock_pattern[i][j][side_ccw][to_side][itrack][0] = mux;
                    } else if (sblock_pattern[i][j][side_ccw][to_side][itrack][2] == UN_SET) {
                        sblock_pattern[i][j][side_ccw][to_side][itrack][2] = mux;
                    }
                }
            }
        }

        if (!incoming_wire_label[side_opp].empty()) {
            for (int itrack = 0; itrack < get_chan_width((e_side)side_opp, nodes_per_chan); itrack++) {
                /* not ending wire nor passing wire with sblock */
                if (incoming_wire_label[side_opp][itrack] != UN_SET) {
                    /* corner sblocks for sure have no opposite channel segments so don't care about them */
                    if (incoming_wire_label[side_opp][itrack] < num_ending_wires[side_opp]) {
                        /* The ending wires in core sblocks form N-to-N assignment problem, so can
                         * use any pattern such as Wilton */
                        /* In the direct connect case, I know for sure the init mux is at the same track #
                         * as this ending wire, but still need to find the init mux label for Fs > 3 */
                        int mux = find_label_of_track(wire_mux_on_track[to_side],
                                                      num_wire_muxes[to_side], itrack);
                        sblock_pattern[i][j][side_opp][to_side][itrack][0] = mux;
                    } else {
                        /* These are wire segments that pass through the switch block.
                         *
                         * There is no connection from wire segment midpoints to the opposite switch block
                         * side, so there's nothing to be done here (at Fs=3, this connection is implicit for passing
                         * wires and at Fs>3 the code in this function seems to create heavily unbalanced
                         * switch patterns). Additionally, the code in build_rr_chan() explicitly skips
                         * connections from wire segment midpoints to the opposite sb side (for switch block patterns
                         * generated with this function) so any such assignment to sblock_pattern will be ignored anyway. */
                    }
                }
            }
        }
    }
}

/* Labels the muxes on that side (seg_num, chan_num, direction). The returned array
 * maps a label to the actual track #: array[0] = <the track number of the first/lowest mux>
 * This routine orders wire muxes by their natural order, i.e. track #
 * If seg_type_index == UNDEFINED, all segments in the channel are considered. Otherwise this routine
 * only looks at segments that belong to the specified segment type. */

static void label_wire_muxes(const int chan_num,
                             const int seg_num,
                             const t_chan_seg_details* seg_details,
                             const int seg_type_index,
                             const int max_len,
                             const enum Direction dir,
                             const int max_chan_width,
                             const bool check_cb,
                             std::vector<int>& labels,
                             int* num_wire_muxes,
                             int* num_wire_muxes_cb_restricted) {
    int itrack, start, end, num_labels, num_labels_restricted, pass;
    bool is_endpoint;

    /* COUNT pass then a LOAD pass */
    num_labels = 0;
    num_labels_restricted = 0;
    for (pass = 0; pass < 2; ++pass) {
        /* Alloc the list on LOAD pass */
        if (pass > 0) {
            labels.resize(num_labels);
            std::fill(labels.begin(), labels.end(), 0);
            num_labels = 0;
        }

        /* Find the tracks that are starting. */
        for (itrack = 0; itrack < max_chan_width; ++itrack) {
            start = get_seg_start(seg_details, itrack, chan_num, seg_num);
            end = get_seg_end(seg_details, itrack, start, chan_num, max_len);

            /* Skip tracks that are undefined */
            if (seg_details[itrack].length() == 0) {
                continue;
            }

            /* Skip tracks going the wrong way */
            if (seg_details[itrack].direction() != dir) {
                continue;
            }

            if (seg_type_index != UNDEFINED) {
                /* skip tracks that don't belong to the specified segment type */
                if (seg_details[itrack].index() != seg_type_index) {
                    continue;
                }
            }

            /* Determine if we are a wire startpoint */
            is_endpoint = (seg_num == start);
            if (Direction::DEC == seg_details[itrack].direction()) {
                is_endpoint = (seg_num == end);
            }

            /* Count the labels and load if LOAD pass */
            if (is_endpoint) {
                /*
                 * not all wire endpoints can be driven by OPIN (depending on the <cb> pattern in the arch file)
                 * the check_cb is targeting this arch specification:
                 * if this function is called by get_unidir_opin_connections(),
                 * then we need to check if mux connections can be added to this type of wire,
                 * otherwise, this function should not consider <cb> specification.
                 */
                if ((!check_cb) || (seg_details[itrack].cb(0) == true)) {
                    if (pass > 0) {
                        labels[num_labels] = itrack;
                    }
                    ++num_labels;
                }
                if (pass > 0)
                    num_labels_restricted += (seg_details[itrack].cb(0) == true) ? 1 : 0;
            }
        }
    }

    *num_wire_muxes = num_labels;
    *num_wire_muxes_cb_restricted = num_labels_restricted;
}

static void label_incoming_wires(const int chan_num,
                                 const int seg_num,
                                 const int sb_seg,
                                 const t_chan_seg_details* seg_details,
                                 const int max_len,
                                 const enum Direction dir,
                                 const int max_chan_width,
                                 std::vector<int>& labels,
                                 int* num_incoming_wires,
                                 int* num_ending_wires) {
    /* Labels the incoming wires on that side (seg_num, chan_num, direction).
     * The returned array maps a track # to a label: array[0] = <the new hash value/label for track 0>,
     * the labels 0,1,2,.. identify consecutive incoming wires that have sblock (passing wires with sblock and ending wires) */

    int itrack, start, end, num_passing, num_ending, pass;
    bool sblock_exists, is_endpoint;

    /* Alloc the list of labels for the tracks */
    labels.resize(max_chan_width);
    std::fill(labels.begin(), labels.end(), UN_SET);

    num_ending = 0;
    num_passing = 0;
    for (pass = 0; pass < 2; ++pass) {
        for (itrack = 0; itrack < max_chan_width; ++itrack) {
            /* Skip tracks that are undefined */
            if (seg_details[itrack].length() == 0) {
                continue;
            }

            if (seg_details[itrack].direction() == dir) {
                start = get_seg_start(seg_details, itrack, chan_num, seg_num);
                end = get_seg_end(seg_details, itrack, start, chan_num, max_len);

                /* Determine if we are a wire endpoint */
                is_endpoint = (seg_num == end);
                if (Direction::DEC == seg_details[itrack].direction()) {
                    is_endpoint = (seg_num == start);
                }

                /* Determine if we have a sblock on the wire */
                sblock_exists = is_sblock(chan_num, seg_num, sb_seg, itrack,
                                          seg_details, UNI_DIRECTIONAL);

                switch (pass) {
                        /* On first pass, only load ending wire labels. */
                    case 0:
                        if (is_endpoint) {
                            labels[itrack] = num_ending;
                            ++num_ending;
                        }
                        break;

                        /* On second pass, load the passing wire labels. They
                         * will follow after the ending wire labels. */
                    case 1:
                        if ((false == is_endpoint) && sblock_exists) {
                            labels[itrack] = num_ending + num_passing;
                            ++num_passing;
                        }
                        break;
                    default:
                        VTR_ASSERT_MSG(false, "Unrecognized pass");
                        break;
                }
            }
        }
    }

    *num_incoming_wires = num_passing + num_ending;
    *num_ending_wires = num_ending;
}

static int find_label_of_track(const std::vector<int>& wire_mux_on_track,
                               int num_wire_muxes,
                               int from_track) {
    /* Returns the index/label in array wire_mux_on_track whose entry equals from_track. If none are
     * found, then returns the index of the entry whose value is the largest */
    int i_label = -1;
    int max_track = -1;

    for (int i = 0; i < num_wire_muxes; i++) {
        if (wire_mux_on_track[i] == from_track) {
            i_label = i;
            break;
        } else if (wire_mux_on_track[i] > max_track) {
            i_label = i;
            max_track = wire_mux_on_track[i];
        }
    }
    return i_label;
}

static int should_create_switchblock(const DeviceGrid& grid, int from_chan_coord, int from_seg_coord, t_rr_type from_chan_type, t_rr_type to_chan_type) {
    //Convert the chan/seg indices to real x/y coordinates
    int y_coord;
    int x_coord;
    if (from_chan_type == CHANX) {
        y_coord = from_chan_coord;
        x_coord = from_seg_coord;
    } else {
        VTR_ASSERT(from_chan_type == CHANY);
        y_coord = from_seg_coord;
        x_coord = from_chan_coord;
    }

    auto blk_type = grid[x_coord][y_coord].type;
    int width_offset = grid[x_coord][y_coord].width_offset;
    int height_offset = grid[x_coord][y_coord].height_offset;

    e_sb_type sb_type = blk_type->switchblock_locations[width_offset][height_offset];
    auto switch_override = blk_type->switchblock_switch_overrides[width_offset][height_offset];

    if (sb_type == e_sb_type::FULL) {
        return switch_override;
    } else if (sb_type == e_sb_type::STRAIGHT && from_chan_type == to_chan_type) {
        return switch_override;
    } else if (sb_type == e_sb_type::TURNS && from_chan_type != to_chan_type) {
        return switch_override;
    } else if (sb_type == e_sb_type::HORIZONTAL && from_chan_type == CHANX && to_chan_type == CHANX) {
        return switch_override;
    } else if (sb_type == e_sb_type::VERTICAL && from_chan_type == CHANY && to_chan_type == CHANY) {
        return switch_override;
    }

    return NO_SWITCH;
}

static bool should_apply_switch_override(int switch_override) {
    if (switch_override != NO_SWITCH && switch_override != DEFAULT_SWITCH) {
        VTR_ASSERT(switch_override >= 0);
        return true;
    }
    return false;
}

inline int get_chan_width(enum e_side side, const t_chan_width* nodes_per_chan) {
    return (side == TOP || side == BOTTOM ? nodes_per_chan->y_max : nodes_per_chan->x_max);
}<|MERGE_RESOLUTION|>--- conflicted
+++ resolved
@@ -54,25 +54,6 @@
                                      const std::vector<e_side>& wanted_sides);
 
 static void add_tile_sink_src_spatial_lookup(RRGraphBuilder& rr_graph_builder,
-<<<<<<< HEAD
-                                 const DeviceGrid& grid,
-                                 int x,
-                                 int y,
-                                 int* index);
-
-static void add_intra_src_sink_spatial_lookup(RRGraphBuilder& rr_graph_builder,
-                                        ClusterBlockId cluster_blk_id,
-                                        int x,
-                                        int y,
-                                        int* index);
-
-static void add_intra_ipin_opin_spatial_lookup(RRGraphBuilder& rr_graph_builder,
-                                         ClusterBlockId cluster_blk_id,
-                                         const DeviceGrid& grid,
-                                         int x,
-                                         int y,
-                                         int* index);
-=======
                                              const DeviceGrid& grid,
                                              int x,
                                              int y,
@@ -90,7 +71,6 @@
                                                int x,
                                                int y,
                                                int* index);
->>>>>>> c1b695af
 
 static int get_bidir_track_to_chan_seg(RRGraphBuilder& rr_graph_builder,
                                        const std::vector<int> conn_tracks,
@@ -1122,9 +1102,6 @@
     }
 }
 
-
-
-
 /* As the rr_indices builders modify a local copy of indices, use the local copy in the builder 
  * TODO: these building functions should only talk to a RRGraphBuilder object
  */
@@ -1138,10 +1115,6 @@
         for (size_t y = 0; y < grid.height(); y++) {
             //Process each block from it's root location
             if (grid[x][y].width_offset == 0 && grid[x][y].height_offset == 0) {
-<<<<<<< HEAD
-
-=======
->>>>>>> c1b695af
                 //Assign indices for SINKs and SOURCEs
                 // Note that SINKS/SOURCES have no side, so we always use side 0
                 add_tile_sink_src_spatial_lookup(rr_graph_builder, grid, x, y, index);
@@ -1200,16 +1173,9 @@
                 }
 
                 add_tile_pins_spatial_lookup(rr_graph_builder, grid, x, y, index, wanted_sides);
-<<<<<<< HEAD
-                if(is_flat) {
-                    alloc_and_load_intra_cluster_rr_node_indices(rr_graph_builder, grid, x, y, index);
-                }
-
-=======
                 if (is_flat) {
                     alloc_and_load_intra_cluster_rr_node_indices(rr_graph_builder, grid, x, y, index);
                 }
->>>>>>> c1b695af
             }
         }
     }
@@ -1237,20 +1203,12 @@
     }
 }
 
-<<<<<<< HEAD
-
-=======
->>>>>>> c1b695af
 static void add_tile_pins_spatial_lookup(RRGraphBuilder& rr_graph_builder,
                                          const DeviceGrid& grid,
                                          int x,
                                          int y,
                                          int* index,
                                          const std::vector<e_side>& wanted_sides) {
-<<<<<<< HEAD
-
-=======
->>>>>>> c1b695af
     auto type = grid[x][y].type;
 
     // Reserve nodes for top-level blocks in lookup to save memory
@@ -1272,11 +1230,6 @@
                              y,
                              index,
                              wanted_sides);
-<<<<<<< HEAD
-
-
-=======
->>>>>>> c1b695af
 }
 
 static void assign_tile_pins_indices(RRGraphBuilder& rr_graph_builder,
@@ -1308,18 +1261,6 @@
             }
         }
         /* A pin may locate on multiple sides of a tile.
-<<<<<<< HEAD
-                     * Instead of allocating multiple rr_nodes for the pin,
-                     * we just create a rr_node and make it indexable on these sides
-                     * As such, we can avoid redundant rr_node to be allocated
-                     * and multiple nets to be mapped to the pin
-                     *
-                     * Considering that some pin could be just dangling, we do not need
-                     * to create a void rr_node for it.
-                     * As such, we only allocate a rr node when the pin is indeed located
-                     * on at least one side
-                     */
-=======
          * Instead of allocating multiple rr_nodes for the pin,
          * we just create a rr_node and make it indexable on these sides
          * As such, we can avoid redundant rr_node to be allocated
@@ -1330,22 +1271,10 @@
          * As such, we only allocate a rr node when the pin is indeed located
          * on at least one side
          */
->>>>>>> c1b695af
         if (assigned_to_rr_node) {
             ++(*index);
         }
     }
-<<<<<<< HEAD
-
-}
-
-static void add_tile_sink_src_spatial_lookup(RRGraphBuilder& rr_graph_builder,
-                                   const DeviceGrid& grid,
-                                   int x,
-                                   int y,
-                                   int* index) {
-
-=======
 }
 
 static void add_tile_sink_src_spatial_lookup(RRGraphBuilder& rr_graph_builder,
@@ -1353,7 +1282,6 @@
                                              int x,
                                              int y,
                                              int* index) {
->>>>>>> c1b695af
     auto type = grid[x][y].type;
     for (size_t iclass = 0; iclass < type->class_inf.size(); ++iclass) {
         auto class_type = type->class_inf[iclass].type;
@@ -1365,20 +1293,6 @@
         }
         ++(*index);
     }
-<<<<<<< HEAD
-
-}
-
-static void add_intra_src_sink_spatial_lookup(RRGraphBuilder& rr_graph_builder,
-                                        ClusterBlockId cluster_blk_id,
-                                        int x,
-                                        int y,
-                                        int* index) {
-    VTR_ASSERT(cluster_blk_id != ClusterBlockId::INVALID() || cluster_blk_id != EMPTY_BLOCK_ID);
-    auto& device_ctx = g_vpr_ctx.mutable_device();
-
-
-=======
 }
 
 static void add_intra_src_sink_spatial_lookup(RRGraphBuilder& rr_graph_builder,
@@ -1389,15 +1303,10 @@
     VTR_ASSERT(cluster_blk_id != ClusterBlockId::INVALID() || cluster_blk_id != EMPTY_BLOCK_ID);
     auto& device_ctx = g_vpr_ctx.mutable_device();
 
->>>>>>> c1b695af
     t_rr_edge_info_set rr_edges_to_create;
 
     device_ctx.rr_graph_builder.rr_nodes().edges_read_ = false;
 
-<<<<<<< HEAD
-
-=======
->>>>>>> c1b695af
     auto cluster_internal_classes = get_cluster_internal_class_pairs(cluster_blk_id);
     for (auto class_pair : cluster_internal_classes) {
         int class_num = class_pair.first;
@@ -1412,17 +1321,6 @@
         }
         ++(*index);
     }
-<<<<<<< HEAD
-
-}
-
-static void add_intra_ipin_opin_spatial_lookup(RRGraphBuilder& rr_graph_builder,
-                                         ClusterBlockId cluster_blk_id,
-                                         const DeviceGrid& grid,
-                                         int x,
-                                         int y,
-                                         int* index) {
-=======
 }
 
 static void add_intra_ipin_opin_spatial_lookup(RRGraphBuilder& rr_graph_builder,
@@ -1431,7 +1329,6 @@
                                                int x,
                                                int y,
                                                int* index) {
->>>>>>> c1b695af
     VTR_ASSERT(cluster_blk_id != ClusterBlockId::INVALID() || cluster_blk_id != EMPTY_BLOCK_ID);
     /* The side of the internal pins is considered to be only TOP, and they are only accessible in the root location of the tile */
 
@@ -1463,10 +1360,6 @@
         if (assigned_to_rr_node)
             ++(*index);
     }
-<<<<<<< HEAD
-
-=======
->>>>>>> c1b695af
 }
 
 /* As the rr_indices builders modify a local copy of indices, use the local copy in the builder 
@@ -1517,40 +1410,16 @@
     VTR_ASSERT(grid[x][y].width_offset == 0 && grid[x][y].height_offset == 0);
     auto& place_ctx = g_vpr_ctx.placement();
 
-<<<<<<< HEAD
-
-
-    auto type = grid[x][y].type;
-    auto grid_block = place_ctx.grid_blocks[x][y];
-    //iterate over different sub tiles inside a tile
-    for(int abs_cap = 0; abs_cap < type->capacity; abs_cap++) {
-=======
     auto type = grid[x][y].type;
     auto grid_block = place_ctx.grid_blocks[x][y];
     //iterate over different sub tiles inside a tile
     for (int abs_cap = 0; abs_cap < type->capacity; abs_cap++) {
->>>>>>> c1b695af
         if (grid_block.subtile_empty(abs_cap)) {
             continue;
         }
         auto cluster_blk_id = grid_block.blocks[abs_cap];
         VTR_ASSERT(cluster_blk_id != ClusterBlockId::INVALID() || cluster_blk_id != EMPTY_BLOCK_ID);
         add_intra_src_sink_spatial_lookup(rr_graph_builder,
-<<<<<<< HEAD
-                                    cluster_blk_id,
-                                    x,
-                                    y,
-                                    index);
-
-        add_intra_ipin_opin_spatial_lookup(rr_graph_builder,
-                                     cluster_blk_id,
-                                     grid,
-                                     x,
-                                     y,
-                                     index);
-    }
-
-=======
                                           cluster_blk_id,
                                           x,
                                           y,
@@ -1563,7 +1432,6 @@
                                            y,
                                            index);
     }
->>>>>>> c1b695af
 }
 
 /**
@@ -1577,10 +1445,7 @@
  */
 bool verify_rr_node_indices(const DeviceGrid& grid,
                             const RRGraphView& rr_graph,
-<<<<<<< HEAD
-=======
                             const vtr::vector<RRIndexedDataId, t_rr_indexed_data>& rr_indexed_data,
->>>>>>> c1b695af
                             const t_rr_graph_storage& rr_nodes,
                             bool is_flat) {
     std::unordered_map<RRNodeId, int> rr_node_counts;
@@ -1605,11 +1470,7 @@
                         VPR_ERROR(VPR_ERROR_ROUTE, "RR node type does not match between rr_nodes and rr_node_indices (%s/%s): %s",
                                   rr_node_typename[rr_graph.node_type(inode)],
                                   rr_node_typename[rr_type],
-<<<<<<< HEAD
-                                  describe_rr_node(size_t(inode), is_flat).c_str());
-=======
                                   describe_rr_node(rr_graph, grid, rr_indexed_data, size_t(inode), is_flat).c_str());
->>>>>>> c1b695af
                     }
 
                     if (rr_graph.node_type(inode) == CHANX) {
@@ -1619,11 +1480,7 @@
                             VPR_ERROR(VPR_ERROR_ROUTE, "RR node y position does not agree between rr_nodes (%d) and rr_node_indices (%d): %s",
                                       rr_graph.node_ylow(inode),
                                       y,
-<<<<<<< HEAD
-                                      describe_rr_node(size_t(inode), is_flat).c_str());
-=======
                                       describe_rr_node(rr_graph, grid, rr_indexed_data, size_t(inode), is_flat).c_str());
->>>>>>> c1b695af
                         }
 
                         if (!rr_graph.x_in_node_range(x, inode)) {
@@ -1631,11 +1488,7 @@
                                       rr_graph.node_xlow(inode),
                                       rr_graph.node_xlow(inode),
                                       x,
-<<<<<<< HEAD
-                                      describe_rr_node(size_t(inode), is_flat).c_str());
-=======
                                       describe_rr_node(rr_graph, grid, rr_indexed_data, size_t(inode), is_flat).c_str());
->>>>>>> c1b695af
                         }
                     } else if (rr_graph.node_type(inode) == CHANY) {
                         VTR_ASSERT_MSG(rr_graph.node_xlow(inode) == rr_graph.node_xhigh(inode), "CHANY should be veritcal");
@@ -1644,11 +1497,7 @@
                             VPR_ERROR(VPR_ERROR_ROUTE, "RR node x position does not agree between rr_nodes (%d) and rr_node_indices (%d): %s",
                                       rr_graph.node_xlow(inode),
                                       x,
-<<<<<<< HEAD
-                                      describe_rr_node(size_t(inode), is_flat).c_str());
-=======
                                       describe_rr_node(rr_graph, grid, rr_indexed_data, size_t(inode), is_flat).c_str());
->>>>>>> c1b695af
                         }
 
                         if (!rr_graph.y_in_node_range(y, inode)) {
@@ -1656,11 +1505,7 @@
                                       rr_graph.node_ylow(inode),
                                       rr_graph.node_ylow(inode),
                                       y,
-<<<<<<< HEAD
-                                      describe_rr_node(size_t(inode), is_flat).c_str());
-=======
                                       describe_rr_node(rr_graph, grid, rr_indexed_data, size_t(inode), is_flat).c_str());
->>>>>>> c1b695af
                         }
                     } else if (rr_graph.node_type(inode) == SOURCE || rr_graph.node_type(inode) == SINK) {
                         //Sources have co-ordintes covering the entire block they are in
@@ -1669,11 +1514,7 @@
                                       rr_graph.node_xlow(inode),
                                       rr_graph.node_xlow(inode),
                                       x,
-<<<<<<< HEAD
-                                      describe_rr_node(size_t(inode), is_flat).c_str());
-=======
                                       describe_rr_node(rr_graph, grid, rr_indexed_data, size_t(inode), is_flat).c_str());
->>>>>>> c1b695af
                         }
 
                         if (!rr_graph.y_in_node_range(y, inode)) {
@@ -1681,11 +1522,7 @@
                                       rr_graph.node_ylow(inode),
                                       rr_graph.node_ylow(inode),
                                       y,
-<<<<<<< HEAD
-                                      describe_rr_node(size_t(inode), is_flat).c_str());
-=======
                                       describe_rr_node(rr_graph, grid, rr_indexed_data, size_t(inode), is_flat).c_str());
->>>>>>> c1b695af
                         }
 
                     } else {
@@ -1747,11 +1584,7 @@
                           rr_area,
                           rr_node.length(),
                           count,
-<<<<<<< HEAD
-                          describe_rr_node(size_t(inode), is_flat).c_str());
-=======
                           describe_rr_node(rr_graph, grid, rr_indexed_data, size_t(inode), is_flat).c_str());
->>>>>>> c1b695af
             }
             /* As we allow a pin to be indexable on multiple sides,
              * This check code should not be applied to input and output pins
@@ -1761,11 +1594,7 @@
                 VPR_ERROR(VPR_ERROR_ROUTE, "Mismatch between RR node length (%d) and count within rr_node_indices (%d, should be length + 1): %s",
                           rr_node.length(),
                           count,
-<<<<<<< HEAD
-                          describe_rr_node(size_t(inode), is_flat).c_str());
-=======
                           describe_rr_node(rr_graph, grid, rr_indexed_data, size_t(inode), is_flat).c_str());
->>>>>>> c1b695af
             }
         }
     }
