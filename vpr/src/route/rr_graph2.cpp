--- conflicted
+++ resolved
@@ -1708,13 +1708,10 @@
                                           y,
                                           describe_rr_node(rr_graph, grid, rr_indexed_data, inode, is_flat).c_str());
                             }
-<<<<<<< HEAD
+
                         } else if (rr_graph.node_type(inode) == SOURCE || rr_graph.node_type(inode) == SINK || rr_graph.node_type(inode) == MEDIUM) {
-                            //Sources have co-ordintes covering the entire block they are in
-=======
-                        } else if (rr_graph.node_type(inode) == SOURCE || rr_graph.node_type(inode) == SINK) {
                             // Sources have co-ordinates covering the entire block they are in, but not sinks
->>>>>>> 6ce37060
+
                             if (!rr_graph.x_in_node_range(x, inode)) {
                                 VPR_ERROR(VPR_ERROR_ROUTE, "RR node x positions do not agree between rr_nodes (%d <-> %d) and rr_node_indices (%d): %s",
                                           rr_graph.node_xlow(inode),
