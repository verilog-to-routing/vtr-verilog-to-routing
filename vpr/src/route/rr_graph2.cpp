#include <cstdio>

#include "vtr_util.h"
#include "vtr_assert.h"
#include "vtr_log.h"
#include "vtr_memory.h"

#include "vpr_types.h"
#include "vpr_error.h"

#include "globals.h"
#include "rr_graph_utils.h"
#include "rr_graph2.h"
#include "rr_graph.h"
#include "rr_graph_sbox.h"
#include "read_xml_arch_file.h"
#include "rr_types.h"

constexpr short UN_SET = -1;
/************************** Subroutines local to this module ****************/

static void get_switch_type(bool is_from_sb,
                            bool is_to_sb,
                            short from_node_switch,
                            short to_node_switch,
                            const int switch_override,
                            short switch_types[2]);

static void load_chan_rr_indices(const int max_chan_width,
                                 const DeviceGrid& grid,
                                 const int chan_len,
                                 const int num_chans,
                                 const t_rr_type type,
                                 const t_chan_details& chan_details,
                                 RRGraphBuilder& rr_graph_builder,
                                 int* index);

static void load_block_rr_indices(RRGraphBuilder& rr_graph_builder,
                                  const DeviceGrid& grid,
                                  int* index,
                                  bool is_flat);

static void add_pins_spatial_lookup(RRGraphBuilder& rr_graph_builder,
                                    t_physical_tile_type_ptr physical_type_ptr,
                                    const std::vector<int>& pin_num_vec,
                                    int layer,
                                    int root_x,
                                    int root_y,
                                    int* index,
                                    const std::vector<e_side>& wanted_sides);

static void add_classes_spatial_lookup(RRGraphBuilder& rr_graph_builder,
                                       t_physical_tile_type_ptr physical_type_ptr,
                                       const std::vector<int>& class_num_vec,
                                       int layer,
                                       int x,
                                       int y,
                                       int block_width,
                                       int block_height,
                                       int* index);

static int get_bidir_track_to_chan_seg(RRGraphBuilder& rr_graph_builder,
                                       const std::vector<int> conn_tracks,
                                       const int layer,
                                       const int to_chan,
                                       const int to_seg,
                                       const int to_sb,
                                       const t_rr_type to_type,
                                       const t_chan_seg_details* seg_details,
                                       const bool from_is_sblock,
                                       const int from_switch,
                                       const int switch_override,
                                       const enum e_directionality directionality,
                                       RRNodeId from_rr_node,
                                       t_rr_edge_info_set& rr_edges_to_create);

static int get_unidir_track_to_chan_seg(RRGraphBuilder& rr_graph_builder,
                                        const int layer,
                                        const int from_track,
                                        const int to_chan,
                                        const int to_seg,
                                        const int to_sb,
                                        const t_rr_type to_type,
                                        const int max_chan_width,
                                        const DeviceGrid& grid,
                                        const enum e_side from_side,
                                        const enum e_side to_side,
                                        const int Fs_per_side,
                                        t_sblock_pattern& sblock_pattern,
                                        const int switch_override,
                                        const t_chan_seg_details* seg_details,
                                        bool* Fs_clipped,
                                        RRNodeId from_rr_node,
                                        t_rr_edge_info_set& rr_edges_to_create);

static int get_track_to_chan_seg(RRGraphBuilder& rr_graph_builder,
                                 const int layer,
                                 const int from_track,
                                 const int to_chan,
                                 const int to_seg,
                                 const t_rr_type to_chan_type,
                                 const e_side from_side,
                                 const e_side to_side,
                                 const int swtich_override,
                                 t_sb_connection_map* sb_conn_map,
                                 RRNodeId from_rr_node,
                                 t_rr_edge_info_set& rr_edges_to_create);

static int vpr_to_phy_track(const int itrack,
                            const int chan_num,
                            const int seg_num,
                            const t_chan_seg_details* seg_details,
                            const enum e_directionality directionality);

static void label_wire_muxes(const int chan_num,
                             const int seg_num,
                             const t_chan_seg_details* seg_details,
                             const int seg_type_index,
                             const int max_len,
                             const enum Direction dir,
                             const int max_chan_width,
                             const bool check_cb,
                             std::vector<int>& labels,
                             int* num_wire_muxes,
                             int* num_wire_muxes_cb_restricted);

static void label_incoming_wires(const int chan_num,
                                 const int seg_num,
                                 const int sb_seg,
                                 const t_chan_seg_details* seg_details,
                                 const int max_len,
                                 const enum Direction dir,
                                 const int max_chan_width,
                                 std::vector<int>& labels,
                                 int* num_incoming_wires,
                                 int* num_ending_wires);

static int find_label_of_track(const std::vector<int>& wire_mux_on_track,
                               int num_wire_muxes,
                               int from_track);

void dump_seg_details(t_seg_details* seg_details,
                      int max_chan_width,
                      const char* fname);

//Returns how the switch type for the switch block at the specified location should be created
//  grid: The device grid
//  from_chan_coord: The horizontal or vertical channel index (i.e. x-coord for CHANY, y-coord for CHANX)
//  from_seg_coord: The horizontal or vertical location along the channel (i.e. y-coord for CHANY, x-coord for CHANX)
//  from_chan_type: The from channel type
//  to_chan_type: The to channel type
static int should_create_switchblock(const DeviceGrid& grid, int layer_num, int from_chan_coord, int from_seg_coord, t_rr_type from_chan_type, t_rr_type to_chan_type);

static bool should_apply_switch_override(int switch_override);

/******************** Subroutine definitions *******************************/

/* This assigns tracks (individually or pairs) to segment types.
 * It tries to match requested ratio. If use_full_seg_groups is
 * true, then segments are assigned only in multiples of their
 * length. This is primarily used for making a tileable unidir
 * layout. The effect of using this is that the number of tracks
 * requested will not always be met and the result will sometimes
 * be over and sometimes under.
 * The pattern when using use_full_seg_groups is to keep adding
 * one group of the track type that wants the largest number of
 * groups of tracks. Each time a group is assigned, the types
 * demand is reduced by 1 unit. The process stops when we are
 * no longer less than the requested number of tracks. As a final
 * step, if we were closer to target before last more, undo it
 * and end up with a result that uses fewer tracks than given. */
std::unique_ptr<int[]> get_seg_track_counts(const int num_sets,
                                            const std::vector<t_segment_inf>& segment_inf,
                                            const bool use_full_seg_groups) {
    std::unique_ptr<int[]> result;
    int imax, freq_sum, assigned, size;
    double scale, max, reduce;

    result = std::make_unique<int[]>(segment_inf.size());
    std::vector<double> demand(segment_inf.size());

    /* Scale factor so we can divide by any length
     * and still use integers */
    scale = 1;
    freq_sum = 0;
    for (size_t i = 0; i < segment_inf.size(); ++i) {
        scale *= segment_inf[i].length;
        freq_sum += segment_inf[i].frequency;
    }
    reduce = scale * freq_sum;

    /* Init assignments to 0 and set the demand values */
    for (size_t i = 0; i < segment_inf.size(); ++i) {
        result[i] = 0;
        demand[i] = scale * num_sets * segment_inf[i].frequency;
        if (use_full_seg_groups) {
            demand[i] /= segment_inf[i].length;
        }
    }

    /* Keep assigning tracks until we use them up */
    assigned = 0;
    size = 0;
    imax = 0;
    while (assigned < num_sets) {
        /* Find current maximum demand */
        max = 0;
        for (size_t i = 0; i < segment_inf.size(); ++i) {
            if (demand[i] > max) {
                imax = i;
                max = demand[i];
            }
        }

        /* Assign tracks to the type and reduce the types demand */
        size = (use_full_seg_groups ? segment_inf[imax].length : 1);
        demand[imax] -= reduce;
        result[imax] += size;
        assigned += size;
    }

    /* Undo last assignment if we were closer to goal without it */
    if ((assigned - num_sets) > (size / 2)) {
        result[imax] -= size;
    }

    /* This must be freed by caller */
    return result;
}

int get_parallel_seg_index(const int abs_index,
                           const t_unified_to_parallel_seg_index& index_map,
                           const e_parallel_axis parallel_axis) {
    int index = -1;
    auto itr_pair = index_map.equal_range(abs_index);

    for (auto itr = itr_pair.first; itr != itr_pair.second; ++itr) {
        if (itr->second.second == parallel_axis) {
            index = itr->second.first;
        }
    }

    return index;
}

/*  Returns an array of tracks per segment, with matching indices to segment_inf by combining               *
 * sets per segment for each direction. This is a helper function to avoid having to refactor              *
 * alot of the functions inside rr_graph.cpp & rr_graph2.cpp to model different horizontal and vertical    *
 * channel widths.                                                                                          */
std::unique_ptr<int[]> get_ordered_seg_track_counts(const std::vector<t_segment_inf>& segment_inf_x,
                                                    const std::vector<t_segment_inf>& segment_inf_y,
                                                    const std::vector<t_segment_inf>& segment_inf,
                                                    const std::unique_ptr<int[]>& segment_sets_x,
                                                    const std::unique_ptr<int[]>& segment_sets_y) {
    std::unordered_map<t_segment_inf, int, t_hash_segment_inf> all_segs_index;
    std::unique_ptr<int[]> ordered_seg_track_counts;
    ordered_seg_track_counts = std::make_unique<int[]>(segment_inf.size());

    for (size_t iseg = 0; iseg < segment_inf.size(); ++iseg) {
        all_segs_index.insert(std::make_pair(segment_inf[iseg], iseg));
    }
    for (size_t iseg_x = 0; iseg_x < segment_inf_x.size(); ++iseg_x) {
        auto seg_in_x_dir = all_segs_index.find(segment_inf_x[iseg_x]);
        if(seg_in_x_dir != all_segs_index.end()){
            ordered_seg_track_counts[seg_in_x_dir->second] = segment_sets_x[iseg_x];
        }
        else{
            VTR_ASSERT_MSG(seg_in_x_dir != all_segs_index.end(),
                       "Segment in the x-direction must be a part of all segments.");
        }
    }
    for (size_t iseg_y = 0; iseg_y < segment_inf_y.size(); ++iseg_y) {
        if (segment_inf_y[iseg_y].parallel_axis == BOTH_AXIS) { /*Avoid counting segments in both horizontal and vertical direction twice*/
            continue;
        }
        auto seg_in_y_dir = all_segs_index.find(segment_inf_y[iseg_y]);
        if(seg_in_y_dir != all_segs_index.end()){
            ordered_seg_track_counts[seg_in_y_dir->second] = segment_sets_y[iseg_y];
        }
        else{
            VTR_ASSERT_MSG(seg_in_y_dir != all_segs_index.end(),
                       "Segment in the x-direction must be a part of all segments.");
        }
    }

    return ordered_seg_track_counts;
}

t_seg_details* alloc_and_load_seg_details(int* max_chan_width,
                                          const int max_len,
                                          const std::vector<t_segment_inf>& segment_inf,
                                          const bool use_full_seg_groups,
                                          const enum e_directionality directionality,
                                          int* num_seg_details) {
    /* Allocates and loads the seg_details data structure.  Max_len gives the   *
     * maximum length of a segment (dimension of array).  The code below tries  *
     * to:                                                                      *
     * (1) stagger the start points of segments of the same type evenly;        *
     * (2) spread out the limited number of connection boxes or switch boxes    *
     *     evenly along the length of a segment, starting at the segment ends;  *
     * (3) stagger the connection and switch boxes on different long lines,     *
     *     as they will not be staggered by different segment start points.     */

    int cur_track, ntracks, itrack, length, j, index;
    int arch_wire_switch, arch_opin_switch, fac, num_sets, tmp;
    int arch_opin_between_dice_switch;
    int group_start, first_track;
    std::unique_ptr<int[]> sets_per_seg_type;
    t_seg_details* seg_details = nullptr;
    bool longline;

    /* Unidir tracks are assigned in pairs, and bidir tracks individually */
    if (directionality == BI_DIRECTIONAL) {
        fac = 1;
    } else {
        VTR_ASSERT(directionality == UNI_DIRECTIONAL);
        fac = 2;
    }

    if (*max_chan_width % fac != 0) {
        VPR_FATAL_ERROR(VPR_ERROR_ROUTE, "Routing channel width must be divisible by %d (channel width was %d)", fac, *max_chan_width);
    }

    /* Map segment type fractions and groupings to counts of tracks */
    sets_per_seg_type = get_seg_track_counts((*max_chan_width / fac),
                                             segment_inf, use_full_seg_groups);

    /* Count the number tracks actually assigned. */
    tmp = 0;
    for (size_t i = 0; i < segment_inf.size(); ++i) {
        tmp += sets_per_seg_type[i] * fac;
    }
    VTR_ASSERT(use_full_seg_groups || (tmp == *max_chan_width));
    *max_chan_width = tmp;

    seg_details = new t_seg_details[*max_chan_width];

    /* Setup the seg_details data */
    cur_track = 0;
    for (size_t i = 0; i < segment_inf.size(); ++i) {
        first_track = cur_track;

        num_sets = sets_per_seg_type[i];
        ntracks = fac * num_sets;
        if (ntracks < 1) {
            continue;
        }
        /* Avoid divide by 0 if ntracks */
        longline = segment_inf[i].longline;
        length = segment_inf[i].length;
        if (longline) {
            length = max_len;
        }

        arch_wire_switch = segment_inf[i].arch_wire_switch;
        arch_opin_switch = segment_inf[i].arch_opin_switch;
        arch_opin_between_dice_switch = segment_inf[i].arch_opin_between_dice_switch;
        VTR_ASSERT((arch_wire_switch == arch_opin_switch) || (directionality != UNI_DIRECTIONAL));

        /* Set up the tracks of same type */
        group_start = 0;
        for (itrack = 0; itrack < ntracks; itrack++) {
            /* set the name of the segment type this track belongs to */
            seg_details[cur_track].type_name = segment_inf[i].name;

            /* Remember the start track of the current wire group */
            if ((itrack / fac) % length == 0 && (itrack % fac) == 0) {
                group_start = cur_track;
            }

            seg_details[cur_track].length = length;
            seg_details[cur_track].longline = longline;

            /* Stagger the start points in for each track set. The
             * pin mappings should be aware of this when choosing an
             * intelligent way of connecting pins and tracks.
             * cur_track is used as an offset so that extra tracks
             * from different segment types are hopefully better
             * balanced. */
            seg_details[cur_track].start = (cur_track / fac) % length + 1;

            /* These properties are used for vpr_to_phy_track to determine
             * * twisting of wires. */
            seg_details[cur_track].group_start = group_start;
            seg_details[cur_track].group_size = std::min(ntracks + first_track - group_start, length * fac);
            VTR_ASSERT(0 == seg_details[cur_track].group_size % fac);
            if (0 == seg_details[cur_track].group_size) {
                seg_details[cur_track].group_size = length * fac;
            }

            seg_details[cur_track].seg_start = -1;
            seg_details[cur_track].seg_end = -1;

            /* Setup the cb and sb patterns. Global route graphs can't depopulate cb and sb
             * since this is a property of a detailed route. */
            seg_details[cur_track].cb = std::make_unique<bool[]>(length);
            seg_details[cur_track].sb = std::make_unique<bool[]>(length + 1);
            for (j = 0; j < length; ++j) {
                if (seg_details[cur_track].longline) {
                    seg_details[cur_track].cb[j] = true;
                } else {
                    /* Use the segment's pattern. */
                    index = j % segment_inf[i].cb.size();
                    seg_details[cur_track].cb[j] = segment_inf[i].cb[index];
                }
            }
            for (j = 0; j < (length + 1); ++j) {
                if (seg_details[cur_track].longline) {
                    seg_details[cur_track].sb[j] = true;
                } else {
                    /* Use the segment's pattern. */
                    index = j % segment_inf[i].sb.size();
                    seg_details[cur_track].sb[j] = segment_inf[i].sb[index];
                }
            }

            seg_details[cur_track].Rmetal = segment_inf[i].Rmetal;
            seg_details[cur_track].Cmetal = segment_inf[i].Cmetal;
            //seg_details[cur_track].Cmetal_per_m = segment_inf[i].Cmetal_per_m;

            seg_details[cur_track].arch_wire_switch = arch_wire_switch;
            seg_details[cur_track].arch_opin_switch = arch_opin_switch;
            seg_details[cur_track].arch_opin_between_dice_switch = arch_opin_between_dice_switch;

            if (BI_DIRECTIONAL == directionality) {
                seg_details[cur_track].direction = Direction::BIDIR;
            } else {
                VTR_ASSERT(UNI_DIRECTIONAL == directionality);
                seg_details[cur_track].direction = (itrack % 2) ? Direction::DEC : Direction::INC;
            }

            seg_details[cur_track].index = i;
            seg_details[cur_track].abs_index = segment_inf[i].seg_index;

            ++cur_track;
        }
    } /* End for each segment type. */

    if (num_seg_details) {
        *num_seg_details = cur_track;
    }
    return seg_details;
}

/* Allocates and loads the chan_details data structure, a 2D array of
 * seg_details structures. This array is used to handle unique seg_details
 * (ie. channel segments) for each horizontal and vertical channel. */

void alloc_and_load_chan_details(const DeviceGrid& grid,
                                 const t_chan_width* nodes_per_chan,
                                 const int num_seg_details_x,
                                 const int num_seg_details_y,
                                 const t_seg_details* seg_details_x,
                                 const t_seg_details* seg_details_y,
                                 t_chan_details& chan_details_x,
                                 t_chan_details& chan_details_y) {
    chan_details_x = init_chan_details(grid, nodes_per_chan,
                                       num_seg_details_x, seg_details_x, X_AXIS);
    chan_details_y = init_chan_details(grid, nodes_per_chan,
                                       num_seg_details_y, seg_details_y, Y_AXIS);

    /* Adjust segment start/end based on obstructed channels, if any */
    adjust_chan_details(grid, nodes_per_chan,
                        chan_details_x, chan_details_y);
}

t_chan_details init_chan_details(const DeviceGrid& grid,
                                 const t_chan_width* nodes_per_chan,
                                 const int num_seg_details,
                                 const t_seg_details* seg_details,
                                 const enum e_parallel_axis seg_parallel_axis) {
    if (seg_parallel_axis == X_AXIS) {
        VTR_ASSERT(num_seg_details <= nodes_per_chan->x_max);
    } else if (seg_parallel_axis == Y_AXIS) {
        VTR_ASSERT(num_seg_details <= nodes_per_chan->y_max);
    }

    t_chan_details chan_details({grid.width(), grid.height(), size_t(num_seg_details)});

    for (size_t x = 0; x < grid.width(); ++x) {
        for (size_t y = 0; y < grid.height(); ++y) {
            t_chan_seg_details* p_seg_details = chan_details[x][y].data();
            for (int i = 0; i < num_seg_details; ++i) {
                p_seg_details[i] = t_chan_seg_details(&seg_details[i]);

                int seg_start = -1;
                int seg_end = -1;

                if (seg_parallel_axis == X_AXIS) {
                    seg_start = get_seg_start(p_seg_details, i, y, x);
                    seg_end = get_seg_end(p_seg_details, i, seg_start, y, grid.width() - 2); //-2 for no perim channels
                } else if (seg_parallel_axis == Y_AXIS) {
                    seg_start = get_seg_start(p_seg_details, i, x, y);
                    seg_end = get_seg_end(p_seg_details, i, seg_start, x, grid.height() - 2); //-2 for no perim channels
                }

                p_seg_details[i].set_seg_start(seg_start);
                p_seg_details[i].set_seg_end(seg_end);

                if (seg_parallel_axis == X_AXIS) {
                    if (i >= nodes_per_chan->x_list[y]) {
                        p_seg_details[i].set_length(0);
                    }
                } else if (seg_parallel_axis == Y_AXIS) {
                    if (i >= nodes_per_chan->y_list[x]) {
                        p_seg_details[i].set_length(0);
                    }
                }
            }
        }
    }
    return chan_details;
}

void adjust_chan_details(const DeviceGrid& grid,
                         const t_chan_width* nodes_per_chan,
                         t_chan_details& chan_details_x,
                         t_chan_details& chan_details_y) {
    for (size_t y = 0; y <= grid.height() - 2; ++y) {    //-2 for no perim channels
        for (size_t x = 0; x <= grid.width() - 2; ++x) { //-2 for no perim channels

            /* Ignore any non-obstructed channel seg_detail structures */
            if (chan_details_x[x][y][0].length() > 0)
                continue;

            adjust_seg_details(x, y, grid, nodes_per_chan,
                               chan_details_x, X_AXIS);
        }
    }

    for (size_t x = 0; x <= grid.width() - 2; ++x) {      //-2 for no perim channels
        for (size_t y = 0; y <= grid.height() - 2; ++y) { //-2 for no perim channels

            /* Ignore any non-obstructed channel seg_detail structures */
            if (chan_details_y[x][y][0].length() > 0)
                continue;

            adjust_seg_details(x, y, grid, nodes_per_chan,
                               chan_details_y, Y_AXIS);
        }
    }
}

void adjust_seg_details(const int x,
                        const int y,
                        const DeviceGrid& grid,
                        const t_chan_width* nodes_per_chan,
                        t_chan_details& chan_details,
                        const enum e_parallel_axis seg_parallel_axis) {
    int seg_index = (seg_parallel_axis == X_AXIS ? x : y);
    int max_chan_width = 0;
    if (seg_parallel_axis == X_AXIS) {
        max_chan_width = nodes_per_chan->x_max;
    } else if (seg_parallel_axis == Y_AXIS) {
        max_chan_width = nodes_per_chan->y_max;
    } else {
        VTR_ASSERT(seg_parallel_axis == BOTH_AXIS);
        max_chan_width = nodes_per_chan->max;
    }

    for (int track = 0; track < max_chan_width; ++track) {
        int lx = (seg_parallel_axis == X_AXIS ? x - 1 : x);
        int ly = (seg_parallel_axis == X_AXIS ? y : y - 1);
        if (lx < 0 || ly < 0 || chan_details[lx][ly][track].length() == 0)
            continue;

        while (chan_details[lx][ly][track].seg_end() >= seg_index) {
            chan_details[lx][ly][track].set_seg_end(seg_index - 1);
            lx = (seg_parallel_axis == X_AXIS ? lx - 1 : lx);
            ly = (seg_parallel_axis == X_AXIS ? ly : ly - 1);
            if (lx < 0 || ly < 0 || chan_details[lx][ly][track].length() == 0)
                break;
        }
    }

    for (int track = 0; track < max_chan_width; ++track) {
        size_t lx = (seg_parallel_axis == X_AXIS ? x + 1 : x);
        size_t ly = (seg_parallel_axis == X_AXIS ? y : y + 1);
        if (lx > grid.width() - 2 || ly > grid.height() - 2 || chan_details[lx][ly][track].length() == 0) //-2 for no perim channels
            continue;

        while (chan_details[lx][ly][track].seg_start() <= seg_index) {
            chan_details[lx][ly][track].set_seg_start(seg_index + 1);
            lx = (seg_parallel_axis == X_AXIS ? lx + 1 : lx);
            ly = (seg_parallel_axis == X_AXIS ? ly : ly + 1);
            if (lx > grid.width() - 2 || ly > grid.height() - 2 || chan_details[lx][ly][track].length() == 0) //-2 for no perim channels
                break;
        }
    }
}

void free_chan_details(t_chan_details& chan_details_x,
                       t_chan_details& chan_details_y) {
    chan_details_x.clear();
    chan_details_y.clear();
}

/* Returns the segment number at which the segment this track lies on        *
 * started.                                                                  */
int get_seg_start(const t_chan_seg_details* seg_details,
                  const int itrack,
                  const int chan_num,
                  const int seg_num) {
    int seg_start = 0;
    if (seg_details[itrack].seg_start() >= 0) {
        seg_start = seg_details[itrack].seg_start();

    } else {
        seg_start = 1;
        if (false == seg_details[itrack].longline()) {
            int length = seg_details[itrack].length();
            int start = seg_details[itrack].start();

            /* Start is guaranteed to be between 1 and length.  Hence adding length to *
             * the quantity in brackets below guarantees it will be nonnegative.       */

            VTR_ASSERT(start > 0);
            VTR_ASSERT(start <= length);

            /* NOTE: Start points are staggered between different channels.
             * The start point must stagger backwards as chan_num increases.
             * Unidirectional routing expects this to allow the N-to-N
             * assumption to be made with respect to ending wires in the core. */
            seg_start = seg_num - (seg_num + length + chan_num - start) % length;
            if (seg_start < 1) {
                seg_start = 1;
            }
        }
    }
    return seg_start;
}

int get_seg_end(const t_chan_seg_details* seg_details, const int itrack, const int istart, const int chan_num, const int seg_max) {
    if (seg_details[itrack].longline()) {
        return seg_max;
    }

    if (seg_details[itrack].seg_end() >= 0) {
        return seg_details[itrack].seg_end();
    }

    int len = seg_details[itrack].length();
    int ofs = seg_details[itrack].start();

    /* Normal endpoint */
    int seg_end = istart + len - 1;

    /* If start is against edge it may have been clipped */
    if (1 == istart) {
        /* If the (staggered) startpoint of first full wire wasn't
         * also 1, we must be the clipped wire */
        int first_full = (len - (chan_num % len) + ofs - 1) % len + 1;
        if (first_full > 1) {
            /* then we stop just before the first full seg */
            seg_end = first_full - 1;
        }
    }

    /* Clip against far edge */
    if (seg_end > seg_max) {
        seg_end = seg_max;
    }

    return seg_end;
}

/* Returns the number of tracks to which clb opin #ipin at (i,j) connects.   *
 * Also stores the nodes to which this pin connects in rr_edges_to_create    */
int get_bidir_opin_connections(RRGraphBuilder& rr_graph_builder,
                               const int opin_layer,
                               const int track_layer,
                               const int i,
                               const int j,
                               const int ipin,
                               RRNodeId from_rr_node,
                               t_rr_edge_info_set& rr_edges_to_create,
                               const t_pin_to_track_lookup& opin_to_track_map,
                               const t_chan_details& chan_details_x,
                               const t_chan_details& chan_details_y) {
    int num_conn, tr_i, tr_j, chan, seg;
    int to_switch;
    int is_connected_track;
    t_physical_tile_type_ptr type;
    t_rr_type to_type;

    auto& device_ctx = g_vpr_ctx.device();

    type = device_ctx.grid.get_physical_type({i, j, track_layer});
    int width_offset = device_ctx.grid.get_width_offset({i, j, track_layer});
    int height_offset = device_ctx.grid.get_height_offset({i, j, track_layer});

    num_conn = 0;

    /* [0..device_ctx.num_block_types-1][0..num_pins-1][0..width][0..height][0..3][0..Fc-1] */
    for (e_side side : SIDES) {
        /* Figure out coords of channel segment based on side */
        tr_i = ((side == LEFT) ? (i - 1) : i);
        tr_j = ((side == BOTTOM) ? (j - 1) : j);

        to_type = ((side == LEFT) || (side == RIGHT)) ? CHANY : CHANX;

        chan = ((to_type == CHANX) ? tr_j : tr_i);
        seg = ((to_type == CHANX) ? tr_i : tr_j);

        bool vert = !((side == TOP) || (side == BOTTOM));

        /* Don't connect where no tracks on fringes */
        if ((tr_i < 0) || (tr_i > int(device_ctx.grid.width() - 2))) { //-2 for no perimeter channels
            continue;
        }
        if ((tr_j < 0) || (tr_j > int(device_ctx.grid.height() - 2))) { //-2 for no perimeter channels
            continue;
        }
        if ((CHANX == to_type) && (tr_i < 1)) {
            continue;
        }
        if ((CHANY == to_type) && (tr_j < 1)) {
            continue;
        }
        if (opin_to_track_map[type->index].empty()) {
            continue;
        }

        is_connected_track = false;

        const t_chan_seg_details* seg_details = (vert ? chan_details_y[chan][seg] : chan_details_x[seg][chan]).data();

        /* Iterate of the opin to track connections */

        for (int to_track : opin_to_track_map[type->index][ipin][width_offset][height_offset][track_layer][side]) {
            /* Skip unconnected connections */
            if (OPEN == to_track || is_connected_track) {
                is_connected_track = true;
                VTR_ASSERT(OPEN == opin_to_track_map[type->index][ipin][width_offset][height_offset][track_layer][side][0]);
                continue;
            }

            /* Only connect to wire if there is a CB */
            if (is_cblock(chan, seg, to_track, seg_details)) {
                RRNodeId to_node = rr_graph_builder.node_lookup().find_node(track_layer, tr_i, tr_j, to_type, to_track);

                if (!to_node) {
                    continue;
                }

<<<<<<< HEAD
                to_switch = (track_layer == opin_layer) ? seg_details[to_track].arch_wire_switch() : seg_details[to_track].arch_opin_between_dice_switch();

                rr_edges_to_create.emplace_back(from_rr_node, to_node, to_switch);
=======
                rr_edges_to_create.emplace_back(from_rr_node, to_node, to_switch, false);
>>>>>>> 81a4a8e7
                ++num_conn;
            }
        }
    }

    return num_conn;
}

/* AA: Actually builds the edges from the OPIN nodes already allocated to their correct tracks for segment seg_Inf[seg_type_index]. 
 * Note that this seg_inf vector is NOT the segment_info vectored as stored in the device variable. This index is w.r.t to seg_inf_x
 * or seg_inf_y for x-adjacent and y-adjacent segments respectively. This index is assigned in get_seg_details earlier 
 * in the rr_graph_builder routine. This t_seg_detail is then used to build t_chan_seg_details which is passed in to label_wire mux
 * routine used in this function. 
 *
 * 
 */
int get_unidir_opin_connections(RRGraphBuilder& rr_graph_builder,
                                const int opin_layer,
                                const int track_layer,
                                const int chan,
                                const int seg,
                                int Fc,
                                const int seg_type_index,
                                const t_rr_type chan_type,
                                const t_chan_seg_details* seg_details,
                                RRNodeId from_rr_node,
                                t_rr_edge_info_set& rr_edges_to_create,
                                vtr::NdMatrix<int, 3>& Fc_ofs,
                                const int max_len,
                                const t_chan_width& nodes_per_chan,
                                bool* Fc_clipped) {
    /* Gets a linked list of Fc nodes of specified seg_type_index to connect
     * to in given chan seg. Fc_ofs is used for the opin staggering pattern. */

    int num_inc_muxes, num_dec_muxes, iconn;
    int inc_mux, dec_mux;
    int inc_track, dec_track;
    int x, y;
    int num_edges;

    *Fc_clipped = false;

    /* Fc is assigned in pairs so check it is even. */
    VTR_ASSERT(Fc % 2 == 0);

    /* get_rr_node_indices needs x and y coords. */
    x = ((CHANX == chan_type) ? seg : chan);
    y = ((CHANX == chan_type) ? chan : seg);

    /* Get the lists of possible muxes. */
    int dummy;
    std::vector<int> inc_muxes;
    std::vector<int> dec_muxes;
    /* AA: Determine the channel width instead of using max channels to not create hanging nodes*/
    int max_chan_width = (CHANX == chan_type) ? nodes_per_chan.x_list[y] : nodes_per_chan.y_list[x];

    label_wire_muxes(chan, seg, seg_details, seg_type_index, max_len,
                     Direction::INC, max_chan_width, true, inc_muxes, &num_inc_muxes, &dummy);
    label_wire_muxes(chan, seg, seg_details, seg_type_index, max_len,
                     Direction::DEC, max_chan_width, true, dec_muxes, &num_dec_muxes, &dummy);

    /* Clip Fc to the number of muxes. */
    if (((Fc / 2) > num_inc_muxes) || ((Fc / 2) > num_dec_muxes)) {
        *Fc_clipped = true;
        Fc = 2 * std::min(num_inc_muxes, num_dec_muxes);
    }

    /* Assign tracks to meet Fc demand */
    num_edges = 0;
    for (iconn = 0; iconn < (Fc / 2); ++iconn) {
        /* Figure of the next mux to use for the 'inc' and 'dec' connections */
        inc_mux = Fc_ofs[chan][seg][seg_type_index] % num_inc_muxes;
        dec_mux = Fc_ofs[chan][seg][seg_type_index] % num_dec_muxes;
        ++Fc_ofs[chan][seg][seg_type_index];

        /* Figure out the track it corresponds to. */
        inc_track = inc_muxes[inc_mux];
        dec_track = dec_muxes[dec_mux];

        /* Figure the inodes of those muxes */
        RRNodeId inc_inode_index = rr_graph_builder.node_lookup().find_node(track_layer, x, y, chan_type, inc_track);
        RRNodeId dec_inode_index = rr_graph_builder.node_lookup().find_node(track_layer, x, y, chan_type, dec_track);

        if (!inc_inode_index || !dec_inode_index) {
            continue;
        }

        /* Add to the list. */
<<<<<<< HEAD
        auto to_switch = (opin_layer == track_layer) ? seg_details[inc_track].arch_opin_switch() : seg_details[inc_track].arch_opin_between_dice_switch();
        rr_edges_to_create.emplace_back(from_rr_node, inc_inode_index, to_switch);
        ++num_edges;

        to_switch = (opin_layer == track_layer) ? seg_details[inc_track].arch_opin_switch() : seg_details[dec_track].arch_opin_between_dice_switch();
        rr_edges_to_create.emplace_back(from_rr_node, dec_inode_index, to_switch);
=======
        rr_edges_to_create.emplace_back(from_rr_node, inc_inode_index, seg_details[inc_track].arch_opin_switch(), false);
        ++num_edges;

        rr_edges_to_create.emplace_back(from_rr_node, dec_inode_index, seg_details[dec_track].arch_opin_switch(), false);
>>>>>>> 81a4a8e7
        ++num_edges;
    }

    return num_edges;
}

bool is_cblock(const int chan, const int seg, const int track, const t_chan_seg_details* seg_details) {
    int length, ofs, start_seg;

    length = seg_details[track].length();

    /* Make sure they gave us correct start */
    start_seg = get_seg_start(seg_details, track, chan, seg);

    ofs = seg - start_seg;

    VTR_ASSERT(ofs >= 0);
    VTR_ASSERT(ofs < length);

    /* If unidir segment that is going backwards, we need to flip the ofs */
    if (Direction::DEC == seg_details[track].direction()) {
        ofs = (length - 1) - ofs;
    }

    return seg_details[track].cb(ofs);
}

void dump_seg_details(const t_chan_seg_details* seg_details,
                      int max_chan_width,
                      FILE* fp) {
    for (int i = 0; i < max_chan_width; i++) {
        fprintf(fp, "track: %d\n", i);
        fprintf(fp, "length: %d  start: %d",
                seg_details[i].length(), seg_details[i].start());

        if (seg_details[i].length() > 0) {
            if (seg_details[i].seg_start() >= 0 && seg_details[i].seg_end() >= 0) {
                fprintf(fp, " [%d,%d]",
                        seg_details[i].seg_start(), seg_details[i].seg_end());
            }
            fprintf(fp, "  longline: %d  arch_wire_switch: %d  arch_opin_switch: %d",
                    seg_details[i].longline(),
                    seg_details[i].arch_wire_switch(), seg_details[i].arch_opin_switch());
        }
        fprintf(fp, "\n");

        fprintf(fp, "Rmetal: %g  Cmetal: %g\n",
                seg_details[i].Rmetal(), seg_details[i].Cmetal());

        fprintf(fp, "direction: %s\n",
                DIRECTION_STRING[static_cast<int>(seg_details[i].direction())]);

        fprintf(fp, "cb list:  ");
        for (int j = 0; j < seg_details[i].length(); j++)
            fprintf(fp, "%d ", seg_details[i].cb(j));
        fprintf(fp, "\n");

        fprintf(fp, "sb list: ");
        for (int j = 0; j <= seg_details[i].length(); j++)
            fprintf(fp, "%d ", seg_details[i].sb(j));
        fprintf(fp, "\n");

        fprintf(fp, "\n");
    }
}

/* Dumps out an array of seg_details structures to file fname.  Used only   *
 * for debugging.                                                           */
void dump_seg_details(const t_chan_seg_details* seg_details,
                      int max_chan_width,
                      const char* fname) {
    FILE* fp = vtr::fopen(fname, "w");
    dump_seg_details(seg_details, max_chan_width, fp);
    fclose(fp);
}

/* Dumps out a 2D array of chan_details structures to file fname.  Used     *
 * only for debugging.                                                      */
void dump_chan_details(const t_chan_details& chan_details_x,
                       const t_chan_details& chan_details_y,
                       const t_chan_width* nodes_per_chan,
                       const DeviceGrid& grid,
                       const char* fname) {
    FILE* fp = vtr::fopen(fname, "w");
    if (fp) {
        fprintf(fp, "************************\n");
        fprintf(fp, "max_chan_width= %d | max_chan_width_y= %d | max_chan_width_x= %d", nodes_per_chan->max, nodes_per_chan->y_max, nodes_per_chan->x_max);
        fprintf(fp, "************************\n");
        for (size_t y = 0; y <= grid.height() - 2; ++y) {    //-2 for no perim channels
            for (size_t x = 0; x <= grid.width() - 2; ++x) { //-2 for no perim channels

                fprintf(fp, "========================\n");
                fprintf(fp, "chan_details_x: [%zu][%zu]\n", x, y);
                fprintf(fp, "channel_width: %d\n", nodes_per_chan->x_list[y]);
                fprintf(fp, "========================\n");

                const t_chan_seg_details* seg_details = chan_details_x[x][y].data();
                dump_seg_details(seg_details, nodes_per_chan->x_max, fp);
            }
        }
        for (size_t x = 0; x <= grid.width() - 2; ++x) {      //-2 for no perim channels
            for (size_t y = 0; y <= grid.height() - 2; ++y) { //-2 for no perim channels

                fprintf(fp, "========================\n");
                fprintf(fp, "chan_details_y: [%zu][%zu]\n", x, y);
                fprintf(fp, "channel_width: %d\n", nodes_per_chan->y_list[x]);
                fprintf(fp, "========================\n");

                const t_chan_seg_details* seg_details = chan_details_y[x][y].data();
                dump_seg_details(seg_details, nodes_per_chan->y_max, fp);
            }
        }
    }
    fclose(fp);
}

/* Dumps out a 2D array of switch block pattern structures to file fname. *
 * Used for debugging purposes only.                                      */
void dump_sblock_pattern(const t_sblock_pattern& sblock_pattern,
                         int max_chan_width,
                         const DeviceGrid& grid,
                         const char* fname) {
    FILE* fp = vtr::fopen(fname, "w");
    if (fp) {
        for (size_t y = 0; y <= grid.height() - 2; ++y) {
            for (size_t x = 0; x <= grid.width() - 2; ++x) {
                fprintf(fp, "==========================\n");
                fprintf(fp, "sblock_pattern: [%zu][%zu]\n", x, y);
                fprintf(fp, "==========================\n");

                for (int from_side = 0; from_side < 4; ++from_side) {
                    for (int to_side = 0; to_side < 4; ++to_side) {
                        if (from_side == to_side)
                            continue;

                        const char* psz_from_side = "?";
                        switch (from_side) {
                            case 0:
                                psz_from_side = "T";
                                break;
                            case 1:
                                psz_from_side = "R";
                                break;
                            case 2:
                                psz_from_side = "B";
                                break;
                            case 3:
                                psz_from_side = "L";
                                break;
                            default:
                                VTR_ASSERT_MSG(false, "Unrecognized from side");
                                break;
                        }
                        const char* psz_to_side = "?";
                        switch (to_side) {
                            case 0:
                                psz_to_side = "T";
                                break;
                            case 1:
                                psz_to_side = "R";
                                break;
                            case 2:
                                psz_to_side = "B";
                                break;
                            case 3:
                                psz_to_side = "L";
                                break;
                            default:
                                VTR_ASSERT_MSG(false, "Unrecognized to side");
                                break;
                        }

                        for (int from_track = 0; from_track < max_chan_width; ++from_track) {
                            short to_mux = sblock_pattern[x][y][from_side][to_side][from_track][0];
                            short to_track = sblock_pattern[x][y][from_side][to_side][from_track][1];
                            short alt_mux = sblock_pattern[x][y][from_side][to_side][from_track][2];
                            short alt_track = sblock_pattern[x][y][from_side][to_side][from_track][3];

                            if (to_mux == UN_SET && to_track == UN_SET)
                                continue;

                            if (alt_mux == UN_SET && alt_track == UN_SET) {
                                fprintf(fp, "%s %d => %s [%d][%d]\n",
                                        psz_from_side, from_track, psz_to_side,
                                        to_mux, to_track);
                            } else {
                                fprintf(fp, "%s %d => %s [%d][%d] [%d][%d]\n",
                                        psz_from_side, from_track, psz_to_side,
                                        to_mux, to_track, alt_mux, alt_track);
                            }
                        }
                    }
                }
            }
        }
    }
    fclose(fp);
}

void dump_track_to_pin_map(t_track_to_pin_lookup& track_to_pin_map,
                           const std::vector<t_physical_tile_type>& types,
                           int max_chan_width,
                           FILE* fp) {
    if (fp) {
        auto& device_ctx = g_vpr_ctx.device();
        for (unsigned int i = 0; i < types.size(); i++) {
            if (!track_to_pin_map[i].empty()) {
                for (int layer = 0; layer < device_ctx.grid.get_num_layers(); layer++) {
                    for (int track = 0; track < max_chan_width; ++track) {
                        for (int width = 0; width < types[i].width; ++width) {
                            for (int height = 0; height < types[i].height; ++height) {
                                for (int side = 0; side < 4; ++side) {
                                    fprintf(fp, "\nTYPE:%s width:%d height:%d layer:%d\n", types[i].name, width, height, layer);
                                    fprintf(fp, "\nSIDE:%d TRACK:%d \n", side, track);
                                    for (size_t con = 0; con < track_to_pin_map[i][track][width][height][layer][side].size(); con++) {
                                        fprintf(fp, "%d ", track_to_pin_map[i][track][width][height][layer][side][con]);
                                    }
                                    fprintf(fp, "\n=====================\n");
                                }
                            }
                        }
                    }
                }
            }
        }
    }
}
static void load_chan_rr_indices(const int max_chan_width,
                                 const DeviceGrid& grid,
                                 const int chan_len,
                                 const int num_chans,
                                 const t_rr_type type,
                                 const t_chan_details& chan_details,
                                 RRGraphBuilder& rr_graph_builder,
                                 int* index) {
    auto& device_ctx = g_vpr_ctx.device();

    for (int layer = 0; layer < grid.get_num_layers(); layer++) {
        /* Skip the current die if architecture file specifies that it doesn't require global resource routing */
        if (!device_ctx.inter_cluster_prog_routing_resources.at(layer)) {
            continue;
        }
        for (int chan = 0; chan < num_chans - 1; ++chan) {
            for (int seg = 1; seg < chan_len - 1; ++seg) {
                /* Assign an inode to the starts of tracks */
                int x = (type == CHANX ? seg : chan);
                int y = (type == CHANX ? chan : seg);
                const t_chan_seg_details* seg_details = chan_details[x][y].data();

                /* Reserve nodes in lookup to save memory */
                rr_graph_builder.node_lookup().reserve_nodes(layer, chan, seg, type, max_chan_width);

                for (int track = 0; track < max_chan_width; ++track) {
                    /* TODO: May let the length() == 0 case go through, to model muxes */
                    if (seg_details[track].length() <= 0)
                        continue;

                    int start = get_seg_start(seg_details, track, chan, seg);

                    /* TODO: Now we still use the (y, x) convention here for CHANX. Should rework later */
                    int node_x = chan;
                    int node_y = start;
                    if (CHANX == type) {
                        std::swap(node_x, node_y);
                    }

                    /* If the start of the wire doesn't have an inode,
                     * assign one to it. */
                    RRNodeId inode = rr_graph_builder.node_lookup().find_node(layer, node_x, node_y, type, track);
                    if (!inode) {
                        inode = RRNodeId(*index);
                        ++(*index);
                        rr_graph_builder.node_lookup().add_node(inode, layer, chan, start, type, track);
                    }

                    /* Assign inode of start of wire to current position */
                    rr_graph_builder.node_lookup().add_node(inode, layer, chan, seg, type, track);
                }
            }
        }
    }
}

/* As the rr_indices builders modify a local copy of indices, use the local copy in the builder 
 * TODO: these building functions should only talk to a RRGraphBuilder object
 */
static void load_block_rr_indices(RRGraphBuilder& rr_graph_builder,
                                  const DeviceGrid& grid,
                                  int* index,
                                  bool /*is_flat*/) {
    //Walk through the grid assigning indices to SOURCE/SINK IPIN/OPIN
    for (int layer = 0; layer < grid.get_num_layers(); layer++) {
        for (int x = 0; x < (int)grid.width(); x++) {
            for (int y = 0; y < (int)grid.height(); y++) {
                //Process each block from its root location
                if (grid.get_width_offset({x, y, layer}) == 0 && grid.get_height_offset({x, y, layer}) == 0) {
                    t_physical_tile_type_ptr physical_type = grid.get_physical_type({x,
                                                                                     y,
                                                                                     layer});
                    //Assign indices for SINKs and SOURCEs
                    // Note that SINKS/SOURCES have no side, so we always use side 0
                    std::vector<int> class_num_vec;
                    std::vector<int> pin_num_vec;

                    class_num_vec = get_tile_root_classes(physical_type);
                    pin_num_vec = get_tile_root_pins(physical_type);
                    add_classes_spatial_lookup(rr_graph_builder,
                                               physical_type,
                                               class_num_vec,
                                               layer,
                                               x,
                                               y,
                                               physical_type->width,
                                               physical_type->height,
                                               index);

                    /* Limited sides for grids
                     *   The wanted side depends on the location of the grid.
                     *   In particular for perimeter grid,
                     *   -------------------------------------------------------
                     *   Grid location |  IPIN side
                     *   -------------------------------------------------------
                     *   TOP           |  BOTTOM
                     *   -------------------------------------------------------
                     *   RIGHT         |  LEFT
                     *   -------------------------------------------------------
                     *   BOTTOM        |  TOP
                     *   -------------------------------------------------------
                     *   LEFT          |  RIGHT
                     *   -------------------------------------------------------
                     *   TOP-LEFT      |  BOTTOM & RIGHT
                     *   -------------------------------------------------------
                     *   TOP-RIGHT     |  BOTTOM & LEFT
                     *   -------------------------------------------------------
                     *   BOTTOM-LEFT   |  TOP & RIGHT
                     *   -------------------------------------------------------
                     *   BOTTOM-RIGHT  |  TOP & LEFT
                     *   -------------------------------------------------------
                     *   Other         |  First come first fit
                     *   -------------------------------------------------------
                     *
                     * Special for IPINs:
                     *   If there are multiple wanted sides, first come first fit is applied
                     *   This guarantee that there is only a unique rr_node
                     *   for the same input pin on multiple sides, and thus avoid multiple driver problems
                     */
                    std::vector<e_side> wanted_sides;
                    if ((int)grid.height() - 1 == y) { /* TOP side */
                        wanted_sides.push_back(BOTTOM);
                    }
                    if ((int)grid.width() - 1 == x) { /* RIGHT side */
                        wanted_sides.push_back(LEFT);
                    }
                    if (0 == y) { /* BOTTOM side */
                        wanted_sides.push_back(TOP);
                    }
                    if (0 == x) { /* LEFT side */
                        wanted_sides.push_back(RIGHT);
                    }

                    /* If wanted sides is empty still, this block does not have specific wanted sides,
                     * Deposit all the sides
                     */
                    if (wanted_sides.empty()) {
                        for (e_side side : {TOP, BOTTOM, LEFT, RIGHT}) {
                            wanted_sides.push_back(side);
                        }
                    }

                    add_pins_spatial_lookup(rr_graph_builder,
                                            physical_type,
                                            pin_num_vec,
                                            layer,
                                            x,
                                            y,
                                            index,
                                            wanted_sides);
                }
            }
        }
    }
}
static void add_pins_spatial_lookup(RRGraphBuilder& rr_graph_builder,
                                    t_physical_tile_type_ptr physical_type_ptr,
                                    const std::vector<int>& pin_num_vec,
                                    int layer,
                                    int root_x,
                                    int root_y,
                                    int* index,
                                    const std::vector<e_side>& wanted_sides) {
    for (e_side side : wanted_sides) {
        for (int width_offset = 0; width_offset < physical_type_ptr->width; ++width_offset) {
            int x_tile = root_x + width_offset;
            for (int height_offset = 0; height_offset < physical_type_ptr->height; ++height_offset) {
                int y_tile = root_y + height_offset;
                //only nodes on the tile may be located in a location other than the root-location
                rr_graph_builder.node_lookup().reserve_nodes(layer, x_tile, y_tile, OPIN, physical_type_ptr->num_pins, side);
                rr_graph_builder.node_lookup().reserve_nodes(layer, x_tile, y_tile, IPIN, physical_type_ptr->num_pins, side);
            }
        }
    }

    for (auto pin_num : pin_num_vec) {
        bool assigned_to_rr_node = false;
        std::vector<int> x_offset;
        std::vector<int> y_offset;
        std::vector<e_side> pin_sides;
        std::tie(x_offset, y_offset, pin_sides) = get_pin_coordinates(physical_type_ptr, pin_num, wanted_sides);
        auto pin_type = get_pin_type_from_pin_physical_num(physical_type_ptr, pin_num);
        for (int pin_coord_idx = 0; pin_coord_idx < (int)pin_sides.size(); pin_coord_idx++) {
            int x_tile = root_x + x_offset[pin_coord_idx];
            int y_tile = root_y + y_offset[pin_coord_idx];
            auto side = pin_sides[pin_coord_idx];
            if (pin_type == DRIVER) {
                rr_graph_builder.node_lookup().add_node(RRNodeId(*index), layer, x_tile, y_tile, OPIN, pin_num, side);
                assigned_to_rr_node = true;
            } else {
                VTR_ASSERT(pin_type == RECEIVER);
                rr_graph_builder.node_lookup().add_node(RRNodeId(*index), layer, x_tile, y_tile, IPIN, pin_num, side);
                assigned_to_rr_node = true;
            }
        }
        /* A pin may locate on multiple sides of a tile.
         * Instead of allocating multiple rr_nodes for the pin,
         * we just create a rr_node and make it indexable on these sides
         * As such, we can avoid redundant rr_node to be allocated
         * and multiple nets to be mapped to the pin
         *
         * Considering that some pin could be just dangling, we do not need
         * to create a void rr_node for it.
         * As such, we only allocate a rr node when the pin is indeed located
         * on at least one side
         */
        if (assigned_to_rr_node) {
            ++(*index);
        }
    }
}

static void add_classes_spatial_lookup(RRGraphBuilder& rr_graph_builder,
                                       t_physical_tile_type_ptr physical_type_ptr,
                                       const std::vector<int>& class_num_vec,
                                       int layer,
                                       int root_x,
                                       int root_y,
                                       int block_width,
                                       int block_height,
                                       int* index) {
    for (int x_tile = root_x; x_tile < (root_x + block_width); x_tile++) {
        for (int y_tile = root_y; y_tile < (root_y + block_height); y_tile++) {
            rr_graph_builder.node_lookup().reserve_nodes(layer, x_tile, y_tile, SOURCE, class_num_vec.size(), SIDES[0]);
            rr_graph_builder.node_lookup().reserve_nodes(layer, x_tile, y_tile, SINK, class_num_vec.size(), SIDES[0]);
        }
    }

    for (auto class_num : class_num_vec) {
        auto class_type = get_class_type_from_class_physical_num(physical_type_ptr, class_num);
        if (class_type == DRIVER) {
            rr_graph_builder.node_lookup().add_node(RRNodeId(*index), layer, root_x, root_y, SOURCE, class_num);
        } else {
            VTR_ASSERT(class_type == RECEIVER);

            rr_graph_builder.node_lookup().add_node(RRNodeId(*index), layer, root_x, root_y, SINK, class_num);
        }
        ++(*index);
    }

    //Copy the SOURCE/SINK nodes to all offset positions for blocks with width > 1 and/or height > 1
    // This ensures that look-ups on non-root locations will still find the correct SOURCE/SINK
    for (int x_offset = 0; x_offset < block_width; x_offset++) {
        for (int y_offset = 0; y_offset < block_height; y_offset++) {
            if (x_offset == 0 && y_offset == 0) {
                // Node is already added
                continue;
            }
            int curr_x = root_x + x_offset;
            int curr_y = root_y + y_offset;
            rr_graph_builder.node_lookup().mirror_nodes(layer, vtr::Point<int>(root_x, root_y),
                                                        vtr::Point<int>(curr_x, curr_y),
                                                        SOURCE,
                                                        SIDES[0]);
            rr_graph_builder.node_lookup().mirror_nodes(layer, vtr::Point<int>(root_x, root_y),
                                                        vtr::Point<int>(curr_x, curr_y),
                                                        SINK,
                                                        SIDES[0]);
        }
    }
}

/* As the rr_indices builders modify a local copy of indices, use the local copy in the builder 
 * TODO: these building functions should only talk to a RRGraphBuilder object
 *       The biggest and fatal issue is 
 *       - the rr_graph2.h is included in the rr_graph_storage.h,
 *         which is included in the rr_graph_builder.h
 *         If we include rr_graph_builder.h in rr_graph2.h, this creates a loop
 *         for C++ compiler to identify data structures, which cannot be solved!!!
 *         This will block us when putting the RRGraphBuilder object as an input arguement 
 *         of this function
 */
void alloc_and_load_rr_node_indices(RRGraphBuilder& rr_graph_builder,
                                    const t_chan_width* nodes_per_chan,
                                    const DeviceGrid& grid,
                                    int* index,
                                    const t_chan_details& chan_details_x,
                                    const t_chan_details& chan_details_y,
                                    bool is_flat) {
    /* Allocates and loads all the structures needed for fast lookups of the   *
     * index of an rr_node.  rr_node_indices is a matrix containing the index  *
     * of the *first* rr_node at a given (i,j) location.                       */

    /* Alloc the lookup table */
    for (t_rr_type rr_type : RR_TYPES) {
        if (rr_type == CHANX) {
            rr_graph_builder.node_lookup().resize_nodes(grid.get_num_layers(), grid.height(), grid.width(), rr_type, NUM_SIDES);
        } else {
            rr_graph_builder.node_lookup().resize_nodes(grid.get_num_layers(), grid.width(), grid.height(), rr_type, NUM_SIDES);
        }
    }

    /* Assign indices for block nodes */
    load_block_rr_indices(rr_graph_builder, grid, index, is_flat);

    /* Load the data for x and y channels */
    load_chan_rr_indices(nodes_per_chan->x_max, grid, grid.width(), grid.height(),
                         CHANX, chan_details_x, rr_graph_builder, index);
    load_chan_rr_indices(nodes_per_chan->y_max, grid, grid.height(), grid.width(),
                         CHANY, chan_details_y, rr_graph_builder, index);
}

void alloc_and_load_intra_cluster_rr_node_indices(RRGraphBuilder& rr_graph_builder,
                                                  const DeviceGrid& grid,
                                                  const vtr::vector<ClusterBlockId, t_cluster_pin_chain>& pin_chains,
                                                  const vtr::vector<ClusterBlockId, std::unordered_set<int>>& pin_chains_num,
                                                  int* index) {
    for (int layer = 0; layer < grid.get_num_layers(); layer++) {
        for (int x = 0; x < (int)grid.width(); x++) {
            for (int y = 0; y < (int)grid.height(); y++) {
                //Process each block from it's root location
                if (grid.get_width_offset({x, y, layer}) == 0 && grid.get_height_offset({x, y, layer}) == 0) {
                    t_physical_tile_type_ptr physical_type = grid.get_physical_type({x, y, layer});
                    //Assign indices for SINKs and SOURCEs
                    // Note that SINKS/SOURCES have no side, so we always use side 0
                    std::vector<int> class_num_vec;
                    std::vector<int> pin_num_vec;
                    class_num_vec = get_cluster_netlist_intra_tile_classes_at_loc(layer, x, y, physical_type);
                    pin_num_vec = get_cluster_netlist_intra_tile_pins_at_loc(layer,
                                                                             x,
                                                                             y,
                                                                             pin_chains,
                                                                             pin_chains_num,
                                                                             physical_type);
                    add_classes_spatial_lookup(rr_graph_builder,
                                               physical_type,
                                               class_num_vec,
                                               layer,
                                               x,
                                               y,
                                               physical_type->width,
                                               physical_type->height,
                                               index);

                    std::vector<e_side> wanted_sides;
                    wanted_sides.push_back(e_side::TOP);
                    add_pins_spatial_lookup(rr_graph_builder,
                                            physical_type,
                                            pin_num_vec,
                                            layer,
                                            x,
                                            y,
                                            index,
                                            wanted_sides);
                }
            }
        }
    }
}

/**
 * Validate the node look-up matches all the node-level information 
 * in the storage of a routing resource graph
 * This function will check the following aspects:
 * - The type of each node matches its type that is indexed in the node look-up
 * - For bounding box (xlow, ylow, xhigh, yhigh) of each node is indexable in the node look-up
 * - The number of unique indexable nodes in the node look up matches the number of nodes in the storage
 *   This ensures that every node in the storage is indexable and there are no hidden nodes in the look-up
 */
bool verify_rr_node_indices(const DeviceGrid& grid,
                            const RRGraphView& rr_graph,
                            const vtr::vector<RRIndexedDataId, t_rr_indexed_data>& rr_indexed_data,
                            const t_rr_graph_storage& rr_nodes,
                            bool is_flat) {
    std::unordered_map<RRNodeId, int> rr_node_counts;

    int width = grid.width();
    int height = grid.height();
    int layer = grid.get_num_layers();

    for (int l = 0; l < layer; ++l) {
        for (int x = 0; x < width; ++x) {
            for (int y = 0; y < height; ++y) {
                for (t_rr_type rr_type : RR_TYPES) {
                    /* Get the list of nodes at a specific location (x, y) */
                    std::vector<RRNodeId> nodes_from_lookup;
                    if (rr_type == CHANX || rr_type == CHANY) {
                        nodes_from_lookup = rr_graph.node_lookup().find_channel_nodes(l, x, y, rr_type);
                    } else {
                        nodes_from_lookup = rr_graph.node_lookup().find_grid_nodes_at_all_sides(l, x, y, rr_type);
                    }
                    for (RRNodeId inode : nodes_from_lookup) {
                        rr_node_counts[inode]++;

                        if (rr_graph.node_type(inode) != rr_type) {
                            VPR_ERROR(VPR_ERROR_ROUTE, "RR node type does not match between rr_nodes and rr_node_indices (%s/%s): %s",
                                      rr_node_typename[rr_graph.node_type(inode)],
                                      rr_node_typename[rr_type],
                                      describe_rr_node(rr_graph, grid, rr_indexed_data, size_t(inode), is_flat).c_str());
                        }

                        if (rr_graph.node_type(inode) == CHANX) {
                            VTR_ASSERT_MSG(rr_graph.node_ylow(inode) == rr_graph.node_yhigh(inode), "CHANX should be horizontal");

                            if (y != rr_graph.node_ylow(inode)) {
                                VPR_ERROR(VPR_ERROR_ROUTE, "RR node y position does not agree between rr_nodes (%d) and rr_node_indices (%d): %s",
                                          rr_graph.node_ylow(inode),
                                          y,
                                          describe_rr_node(rr_graph, grid, rr_indexed_data, size_t(inode), is_flat).c_str());
                            }

                            if (!rr_graph.x_in_node_range(x, inode)) {
                                VPR_ERROR(VPR_ERROR_ROUTE, "RR node x positions do not agree between rr_nodes (%d <-> %d) and rr_node_indices (%d): %s",
                                          rr_graph.node_xlow(inode),
                                          rr_graph.node_xlow(inode),
                                          x,
                                          describe_rr_node(rr_graph, grid, rr_indexed_data, size_t(inode), is_flat).c_str());
                            }
                        } else if (rr_graph.node_type(inode) == CHANY) {
                            VTR_ASSERT_MSG(rr_graph.node_xlow(inode) == rr_graph.node_xhigh(inode), "CHANY should be veritcal");

                            if (x != rr_graph.node_xlow(inode)) {
                                VPR_ERROR(VPR_ERROR_ROUTE, "RR node x position does not agree between rr_nodes (%d) and rr_node_indices (%d): %s",
                                          rr_graph.node_xlow(inode),
                                          x,
                                          describe_rr_node(rr_graph, grid, rr_indexed_data, size_t(inode), is_flat).c_str());
                            }

                            if (!rr_graph.y_in_node_range(y, inode)) {
                                VPR_ERROR(VPR_ERROR_ROUTE, "RR node y positions do not agree between rr_nodes (%d <-> %d) and rr_node_indices (%d): %s",
                                          rr_graph.node_ylow(inode),
                                          rr_graph.node_ylow(inode),
                                          y,
                                          describe_rr_node(rr_graph, grid, rr_indexed_data, size_t(inode), is_flat).c_str());
                            }
                        } else if (rr_graph.node_type(inode) == SOURCE || rr_graph.node_type(inode) == SINK) {
                            //Sources have co-ordintes covering the entire block they are in
                            if (!rr_graph.x_in_node_range(x, inode)) {
                                VPR_ERROR(VPR_ERROR_ROUTE, "RR node x positions do not agree between rr_nodes (%d <-> %d) and rr_node_indices (%d): %s",
                                          rr_graph.node_xlow(inode),
                                          rr_graph.node_xlow(inode),
                                          x,
                                          describe_rr_node(rr_graph, grid, rr_indexed_data, size_t(inode), is_flat).c_str());
                            }

                            if (!rr_graph.y_in_node_range(y, inode)) {
                                VPR_ERROR(VPR_ERROR_ROUTE, "RR node y positions do not agree between rr_nodes (%d <-> %d) and rr_node_indices (%d): %s",
                                          rr_graph.node_ylow(inode),
                                          rr_graph.node_ylow(inode),
                                          y,
                                          describe_rr_node(rr_graph, grid, rr_indexed_data, size_t(inode), is_flat).c_str());
                            }

                        } else {
                            VTR_ASSERT(rr_graph.node_type(inode) == IPIN || rr_graph.node_type(inode) == OPIN);
                            /* As we allow a pin to be indexable on multiple sides,
                             * This check code should be invalid
                             * if (rr_node.xlow() != x) {
                             *     VPR_ERROR(VPR_ERROR_ROUTE, "RR node xlow does not match between rr_nodes and rr_node_indices (%d/%d): %s",
                             *               rr_node.xlow(),
                             *               x,
                             *               describe_rr_node(rr_graph, grid, rr_indexed_data, inode).c_str());
                             * }
                             *
                             * if (rr_node.ylow() != y) {
                             *     VPR_ERROR(VPR_ERROR_ROUTE, "RR node ylow does not match between rr_nodes and rr_node_indices (%d/%d): %s",
                             *               rr_node.ylow(),
                             *               y,
                             *               describe_rr_node(rr_graph, grid, rr_indexed_data, inode).c_str());
                             * }
                             */
                        }

                        if (rr_type == IPIN || rr_type == OPIN) {
                            /* As we allow a pin to be indexable on multiple sides,
                             * This check code should be invalid
                             * if (rr_node.side() != side) {
                             *     VPR_ERROR(VPR_ERROR_ROUTE, "RR node xlow does not match between rr_nodes and rr_node_indices (%s/%s): %s",
                             *               SIDE_STRING[rr_node.side()],
                             *               SIDE_STRING[side],
                             *               describe_rr_node(rr_graph, grid, rr_indexed_data, inode).c_str());
                             * } else {
                             *     VTR_ASSERT(rr_node.side() == side);
                             * }
                             */
                        }
                    }
                }
            }
        }
    }

    if (rr_node_counts.size() != rr_nodes.size()) {
        VPR_ERROR(VPR_ERROR_ROUTE, "Mismatch in number of unique RR nodes in rr_nodes (%zu) and rr_node_indices (%zu)",
                  rr_nodes.size(),
                  rr_node_counts.size());
    }

    for (auto kv : rr_node_counts) {
        RRNodeId inode = kv.first;
        int count = kv.second;

        auto& rr_node = rr_nodes[size_t(inode)];

        if (rr_graph.node_type(inode) == SOURCE || rr_graph.node_type(inode) == SINK) {
            int rr_width = (rr_graph.node_xhigh(rr_node.id()) - rr_graph.node_xlow(rr_node.id()) + 1);
            int rr_height = (rr_graph.node_yhigh(rr_node.id()) - rr_graph.node_ylow(rr_node.id()) + 1);
            int rr_area = rr_width * rr_height;
            if (count != rr_area) {
                VPR_ERROR(VPR_ERROR_ROUTE, "Mismatch between RR node size (%d) and count within rr_node_indices (%d): %s",
                          rr_area,
                          rr_node.length(),
                          count,
                          describe_rr_node(rr_graph, grid, rr_indexed_data, size_t(inode), is_flat).c_str());
            }
            /* As we allow a pin to be indexable on multiple sides,
             * This check code should not be applied to input and output pins
             */
        } else if ((OPIN != rr_graph.node_type(inode)) && (IPIN != rr_graph.node_type(inode))) {
            if (count != rr_node.length() + 1) {
                VPR_ERROR(VPR_ERROR_ROUTE, "Mismatch between RR node length (%d) and count within rr_node_indices (%d, should be length + 1): %s",
                          rr_node.length(),
                          count,
                          describe_rr_node(rr_graph, grid, rr_indexed_data, size_t(inode), is_flat).c_str());
            }
        }
    }

    return true;
}

int get_track_to_pins(RRGraphBuilder& rr_graph_builder,
                      int layer,
                      int seg,
                      int chan,
                      int track,
                      int tracks_per_chan,
                      RRNodeId from_rr_node,
                      t_rr_edge_info_set& rr_edges_to_create,
                      const t_track_to_pin_lookup& track_to_pin_lookup,
                      const t_chan_seg_details* seg_details,
                      enum e_rr_type chan_type,
                      int chan_length,
                      int wire_to_ipin_switch,
                      int wire_to_pin_between_dice_switch,
                      enum e_directionality directionality) {
    /*
     * Adds the fan-out edges from wire segment at (chan, seg, track) to adjacent
     * blocks along the wire's length
     */

    int j, pass, iconn, phy_track, end, max_conn, ipin, x, y, num_conn;

    auto& device_ctx = g_vpr_ctx.device();

    /* End of this wire */
    end = get_seg_end(seg_details, track, seg, chan, chan_length);

    num_conn = 0;

    for (j = seg; j <= end; j++) {
        if (is_cblock(chan, j, track, seg_details)) {
            for (pass = 0; pass < 2; ++pass) { //pass == 0 => TOP/RIGHT, pass == 1 => BOTTOM/LEFT
                e_side side;
                if (CHANX == chan_type) {
                    x = j;
                    y = chan + pass;
                    side = (0 == pass ? TOP : BOTTOM);
                } else {
                    VTR_ASSERT(CHANY == chan_type);
                    x = chan + pass;
                    y = j;
                    side = (0 == pass ? RIGHT : LEFT);
                }

                for (int layer_index = 0; layer_index < device_ctx.grid.get_num_layers(); layer_index++) {
                    /* PAJ - if the pointed to is an EMPTY then shouldn't look for ipins */
                    auto type = device_ctx.grid.get_physical_type({x, y, layer_index});
                    if (type == device_ctx.EMPTY_PHYSICAL_TILE_TYPE)
                        continue;

                    /* Move from logical (straight) to physical (twisted) track index
                     * - algorithm assigns ipin connections to same physical track index
                     * so that the logical track gets distributed uniformly */

                    phy_track = vpr_to_phy_track(track, chan, j, seg_details, directionality);
                    phy_track %= tracks_per_chan;

                    /* We need the type to find the ipin map for this type */

                    int width_offset = device_ctx.grid.get_width_offset({x, y, layer_index});
                    int height_offset = device_ctx.grid.get_height_offset({x, y, layer_index});

                    max_conn = track_to_pin_lookup[type->index][phy_track][width_offset][height_offset][layer][side].size();
                    for (iconn = 0; iconn < max_conn; iconn++) {
                        ipin = track_to_pin_lookup[type->index][phy_track][width_offset][height_offset][layer][side][iconn];

<<<<<<< HEAD
                        if (!is_pin_conencted_to_layer(type, ipin, layer_index, layer, device_ctx.grid.get_num_layers())) {
                            continue;
                        }

                        /* Check there is a connection and Fc map isn't wrong */
                        /*int to_node = get_rr_node_index(L_rr_node_indices, x + width_offset, y + height_offset, IPIN, ipin, side);*/
                        RRNodeId to_node = rr_graph_builder.node_lookup().find_node(layer_index, x, y, IPIN, ipin, side);
                        int switch_type = (layer_index == layer) ? wire_to_ipin_switch : wire_to_pin_between_dice_switch;
                        if (to_node) {
                            rr_edges_to_create.emplace_back(from_rr_node, to_node, switch_type);
                            ++num_conn;
                        }
=======
                    /* Check there is a connection and Fc map isn't wrong */
                    /*int to_node = get_rr_node_index(L_rr_node_indices, x + width_offset, y + height_offset, IPIN, ipin, side);*/
                    RRNodeId to_node = rr_graph_builder.node_lookup().find_node(layer, x, y, IPIN, ipin, side);
                    if (to_node) {
                        rr_edges_to_create.emplace_back(from_rr_node, to_node, wire_to_ipin_switch, false);
                        ++num_conn;
>>>>>>> 81a4a8e7
                    }
                }
            }
        }
    }
    return (num_conn);
}

/*
 * Collects the edges fanning-out of the 'from' track which connect to the 'to'
 * tracks, according to the switch block pattern.
 *
 * It returns the number of connections added, and updates edge_list_ptr to
 * point at the head of the (extended) linked list giving the nodes to which
 * this segment connects and the switch type used to connect to each.
 *
 * An edge is added from this segment to a y-segment if:
 * (1) this segment should have a switch box at that location, or
 * (2) the y-segment to which it would connect has a switch box, and the switch
 *     type of that y-segment is unbuffered (bidirectional pass transistor).
 *
 * For bidirectional:
 * If the switch in each direction is a pass transistor (unbuffered), both
 * switches are marked as being of the types of the larger (lower R) pass
 * transistor.
 */
int get_track_to_tracks(RRGraphBuilder& rr_graph_builder,
                        const int layer,
                        const int from_chan,
                        const int from_seg,
                        const int from_track,
                        const t_rr_type from_type,
                        const int to_seg,
                        const t_rr_type to_type,
                        const int chan_len,
                        const int max_chan_width,
                        const DeviceGrid& grid,
                        const int Fs_per_side,
                        t_sblock_pattern& sblock_pattern,
                        RRNodeId from_rr_node,
                        t_rr_edge_info_set& rr_edges_to_create,
                        const t_chan_seg_details* from_seg_details,
                        const t_chan_seg_details* to_seg_details,
                        const t_chan_details& to_chan_details,
                        const enum e_directionality directionality,
                        const vtr::NdMatrix<std::vector<int>, 3>& switch_block_conn,
                        t_sb_connection_map* sb_conn_map) {
    int to_chan, to_sb;
    std::vector<int> conn_tracks;
    bool from_is_sblock, is_behind, Fs_clipped;
    enum e_side from_side_a, from_side_b, to_side;
    bool custom_switch_block;

    /* check whether a custom switch block will be used */
    custom_switch_block = false;
    if (sb_conn_map) {
        custom_switch_block = true;
        VTR_ASSERT(switch_block_conn.empty());
    }

    VTR_ASSERT_MSG(from_seg == get_seg_start(from_seg_details, from_track, from_chan, from_seg), "From segment location must be a the wire start point");

    int from_switch = from_seg_details[from_track].arch_wire_switch();

    //The absolute coordinate along the channel where the switch block at the
    //beginning of the current wire segment is located
    int start_sb_seg = from_seg - 1;

    //The absolute coordinate along the channel where the switch block at the
    //end of the current wire segment is located
    int end_sb_seg = get_seg_end(from_seg_details, from_track, from_seg, from_chan, chan_len);

    /* Figure out the sides of SB the from_wire will use */
    if (CHANX == from_type) {
        from_side_a = RIGHT;
        from_side_b = LEFT;
    } else {
        VTR_ASSERT(CHANY == from_type);
        from_side_a = TOP;
        from_side_b = BOTTOM;
    }

    //Set the loop bounds so we iterate over the whole wire segment
    int start = start_sb_seg;
    int end = end_sb_seg;

    //If source and destination segments both lie along the same channel
    //we clip the loop bounds to the switch blocks of interest and proceed
    //normally
    if (to_type == from_type) {
        start = to_seg - 1;
        end = to_seg;
    }

    //Walk along the 'from' wire segment identifying if a switchblock is located
    //at each coordinate and add any related fan-out connections to the 'from' wire segment
    int num_conn = 0;
    for (int sb_seg = start; sb_seg <= end; ++sb_seg) {
        if (sb_seg < start_sb_seg || sb_seg > end_sb_seg) {
            continue;
        }

        /* Figure out if we are at a sblock */
        from_is_sblock = is_sblock(from_chan, from_seg, sb_seg, from_track,
                                   from_seg_details, directionality);
        if (sb_seg == end_sb_seg || sb_seg == start_sb_seg) {
            /* end of wire must be an sblock */
            from_is_sblock = true;
        }

        auto switch_override = should_create_switchblock(grid, layer, from_chan, sb_seg, from_type, to_type);
        if (switch_override == NO_SWITCH) {
            continue; //Do not create an SB here
        }

        /* Get the coordinates of the current SB from the perspective of the destination channel.
         * i.e. for segments laid in the x-direction, sb_seg corresponds to the x coordinate and from_chan to the y,
         * but for segments in the y-direction, from_chan is the x coordinate and sb_seg is the y. So here we reverse
         * the coordinates if necessary */
        if (from_type == to_type) {
            //Same channel
            to_chan = from_chan;
            to_sb = sb_seg;
        } else {
            VTR_ASSERT(from_type != to_type);
            //Different channels
            to_chan = sb_seg;
            to_sb = from_chan;
        }

        /* to_chan_details may correspond to an x-directed or y-directed channel, depending on which
         * channel type this function is used; so coordinates are reversed as necessary */
        if (to_type == CHANX) {
            to_seg_details = to_chan_details[to_seg][to_chan].data();
        } else {
            to_seg_details = to_chan_details[to_chan][to_seg].data();
        }

        if (to_seg_details[0].length() == 0)
            continue;

        /* Figure out whether the switch block at the current sb_seg coordinate is *behind*
         * the target channel segment (with respect to VPR coordinate system) */
        is_behind = false;
        if (to_type == from_type) {
            if (sb_seg == start) {
                is_behind = true;
            } else {
                is_behind = false;
            }
        } else {
            VTR_ASSERT((to_seg == from_chan) || (to_seg == (from_chan + 1)));
            if (to_seg > from_chan) {
                is_behind = true;
            }
        }

        /* Figure out which side of the SB the destination segment lies on */
        if (CHANX == to_type) {
            to_side = (is_behind ? RIGHT : LEFT);
        } else {
            VTR_ASSERT(CHANY == to_type);
            to_side = (is_behind ? TOP : BOTTOM);
        }

        /* To get to the destination seg/chan, the source track can connect to the SB from
         * one of two directions. If we're in CHANX, we can connect to it from the left or
         * right, provided we're not at a track endpoint. And similarly for a source track
         * in CHANY. */
        /* Do edges going from the right SB side (if we're in CHANX) or top (if we're in CHANY).
         * However, can't connect to right (top) if already at rightmost (topmost) track end */
        if (sb_seg < end_sb_seg) {
            if (custom_switch_block) {
                if (Direction::DEC == from_seg_details[from_track].direction() || BI_DIRECTIONAL == directionality) {
                    num_conn += get_track_to_chan_seg(rr_graph_builder, layer, from_track, to_chan, to_seg,
                                                      to_type, from_side_a, to_side,
                                                      switch_override,
                                                      sb_conn_map, from_rr_node, rr_edges_to_create);
                }
            } else {
                if (BI_DIRECTIONAL == directionality) {
                    /* For bidir, the target segment might have an unbuffered (bidir pass transistor)
                     * switchbox, so we follow through regardless of whether the current segment has an SB */
                    conn_tracks = switch_block_conn[from_side_a][to_side][from_track];
                    num_conn += get_bidir_track_to_chan_seg(rr_graph_builder, conn_tracks, layer,
                                                            to_chan, to_seg, to_sb, to_type,
                                                            to_seg_details, from_is_sblock, from_switch,
                                                            switch_override,
                                                            directionality, from_rr_node, rr_edges_to_create);
                }
                if (UNI_DIRECTIONAL == directionality) {
                    /* No fanout if no SB. */
                    /* Also, we are connecting from the top or right of SB so it
                     * makes the most sense to only get there from Direction::DEC wires. */
                    if ((from_is_sblock) && (Direction::DEC == from_seg_details[from_track].direction())) {
                        num_conn += get_unidir_track_to_chan_seg(rr_graph_builder, layer, from_track, to_chan,
                                                                 to_seg, to_sb, to_type, max_chan_width, grid,
                                                                 from_side_a, to_side, Fs_per_side,
                                                                 sblock_pattern,
                                                                 switch_override,
                                                                 to_seg_details,
                                                                 &Fs_clipped, from_rr_node, rr_edges_to_create);
                    }
                }
            }
        }

        /* Do the edges going from the left SB side (if we're in CHANX) or bottom (if we're in CHANY)
         * However, can't connect to left (bottom) if already at leftmost (bottommost) track end */
        if (sb_seg > start_sb_seg) {
            if (custom_switch_block) {
                if (Direction::INC == from_seg_details[from_track].direction() || BI_DIRECTIONAL == directionality) {
                    num_conn += get_track_to_chan_seg(rr_graph_builder, layer, from_track, to_chan, to_seg,
                                                      to_type, from_side_b, to_side,
                                                      switch_override,
                                                      sb_conn_map, from_rr_node, rr_edges_to_create);
                }
            } else {
                if (BI_DIRECTIONAL == directionality) {
                    /* For bidir, the target segment might have an unbuffered (bidir pass transistor)
                     * switchbox, so we follow through regardless of whether the current segment has an SB */
                    conn_tracks = switch_block_conn[from_side_b][to_side][from_track];
                    num_conn += get_bidir_track_to_chan_seg(rr_graph_builder, conn_tracks, layer,
                                                            to_chan, to_seg, to_sb, to_type,
                                                            to_seg_details, from_is_sblock, from_switch,
                                                            switch_override,
                                                            directionality, from_rr_node, rr_edges_to_create);
                }
                if (UNI_DIRECTIONAL == directionality) {
                    /* No fanout if no SB. */
                    /* Also, we are connecting from the bottom or left of SB so it
                     * makes the most sense to only get there from Direction::INC wires. */
                    if ((from_is_sblock)
                        && (Direction::INC == from_seg_details[from_track].direction())) {
                        num_conn += get_unidir_track_to_chan_seg(rr_graph_builder, layer, from_track, to_chan,
                                                                 to_seg, to_sb, to_type, max_chan_width, grid,
                                                                 from_side_b, to_side, Fs_per_side,
                                                                 sblock_pattern,
                                                                 switch_override,
                                                                 to_seg_details,
                                                                 &Fs_clipped, from_rr_node, rr_edges_to_create);
                    }
                }
            }
        }
    }

    return num_conn;
}

void alloc_and_load_tile_rr_node_indices(RRGraphBuilder& rr_graph_builder,
                                         t_physical_tile_type_ptr physical_tile,
                                         int layer,
                                         int x,
                                         int y,
                                         int* num_rr_nodes) {
    std::vector<e_side> wanted_sides{TOP, BOTTOM, LEFT, RIGHT};
    auto class_num_range = get_flat_tile_primitive_classes(physical_tile);
    auto pin_num_vec = get_flat_tile_pins(physical_tile);

    std::vector<int> class_num_vec(class_num_range.total_num());
    std::iota(class_num_vec.begin(), class_num_vec.end(), class_num_range.low);

    add_classes_spatial_lookup(rr_graph_builder,
                               physical_tile,
                               class_num_vec,
                               layer,
                               x,
                               y,
                               physical_tile->width,
                               physical_tile->height,
                               num_rr_nodes);

    add_pins_spatial_lookup(rr_graph_builder,
                            physical_tile,
                            pin_num_vec,
                            layer,
                            x,
                            y,
                            num_rr_nodes,
                            wanted_sides);
}

static int get_bidir_track_to_chan_seg(RRGraphBuilder& rr_graph_builder,
                                       const std::vector<int> conn_tracks,
                                       const int layer,
                                       const int to_chan,
                                       const int to_seg,
                                       const int to_sb,
                                       const t_rr_type to_type,
                                       const t_chan_seg_details* seg_details,
                                       const bool from_is_sblock,
                                       const int from_switch,
                                       const int switch_override,
                                       const enum e_directionality directionality,
                                       RRNodeId from_rr_node,
                                       t_rr_edge_info_set& rr_edges_to_create) {
    unsigned iconn;
    int to_track, to_switch, num_conn, to_x, to_y, i;
    bool to_is_sblock;
    short switch_types[2];

    /* x, y coords for get_rr_node lookups */
    if (CHANX == to_type) {
        to_x = to_seg;
        to_y = to_chan;
    } else {
        VTR_ASSERT(CHANY == to_type);
        to_x = to_chan;
        to_y = to_seg;
    }

    /* Go through the list of tracks we can connect to */
    num_conn = 0;
    for (iconn = 0; iconn < conn_tracks.size(); ++iconn) {
        to_track = conn_tracks[iconn];
        RRNodeId to_node = rr_graph_builder.node_lookup().find_node(layer, to_x, to_y, to_type, to_track);

        if (!to_node) {
            continue;
        }

        /* Get the switches for any edges between the two tracks */
        to_switch = seg_details[to_track].arch_wire_switch();

        to_is_sblock = is_sblock(to_chan, to_seg, to_sb, to_track, seg_details,
                                 directionality);
        get_switch_type(from_is_sblock, to_is_sblock, from_switch, to_switch,
                        switch_override,
                        switch_types);

        /* There are up to two switch edges allowed from track to track */
        for (i = 0; i < 2; ++i) {
            /* If the switch_type entry is empty, skip it */
            if (OPEN == switch_types[i]) {
                continue;
            }

            /* Add the edge to the list */
            rr_edges_to_create.emplace_back(from_rr_node, to_node, switch_types[i], false);
            ++num_conn;
        }
    }

    return num_conn;
}

/* Figures out the edges that should connect the given wire segment to the given
 * channel segment, adds these edges to 'edge_list' and returns the number of
 * edges added .
 * See route/build_switchblocks.c for a detailed description of how the switch block
 * connection map sb_conn_map is generated. */
static int get_track_to_chan_seg(RRGraphBuilder& rr_graph_builder,
                                 const int layer,
                                 const int from_wire,
                                 const int to_chan,
                                 const int to_seg,
                                 const t_rr_type to_chan_type,
                                 const e_side from_side,
                                 const e_side to_side,
                                 const int switch_override,
                                 t_sb_connection_map* sb_conn_map,
                                 RRNodeId from_rr_node,
                                 t_rr_edge_info_set& rr_edges_to_create) {
    int edge_count = 0;
    int to_x, to_y;
    int tile_x, tile_y;

    /* get x/y coordinates from seg/chan coordinates */
    if (CHANX == to_chan_type) {
        to_x = tile_x = to_seg;
        to_y = tile_y = to_chan;
        if (RIGHT == to_side) {
            tile_x--;
        }
    } else {
        VTR_ASSERT(CHANY == to_chan_type);
        to_x = tile_x = to_chan;
        to_y = tile_y = to_seg;
        if (TOP == to_side) {
            tile_y--;
        }
    }

    /* get coordinate to index into the SB map */
    Switchblock_Lookup sb_coord(tile_x, tile_y, from_side, to_side);
    if (sb_conn_map->count(sb_coord) > 0) {
        /* get reference to the connections vector which lists all destination wires for a given source wire
         * at a specific coordinate sb_coord */
        std::vector<t_switchblock_edge>& conn_vector = (*sb_conn_map)[sb_coord];

        /* go through the connections... */
        for (int iconn = 0; iconn < (int)conn_vector.size(); ++iconn) {
            if (conn_vector.at(iconn).from_wire != from_wire) continue;

            int to_wire = conn_vector.at(iconn).to_wire;
            RRNodeId to_node = rr_graph_builder.node_lookup().find_node(layer, to_x, to_y, to_chan_type, to_wire);

            if (!to_node) {
                continue;
            }

            /* Get the index of the switch connecting the two wires */
            int src_switch = conn_vector[iconn].switch_ind;

            //Apply any switch overrides
            if (should_apply_switch_override(switch_override)) {
                src_switch = switch_override;
            }

            rr_edges_to_create.emplace_back(from_rr_node, to_node, src_switch, false);
            ++edge_count;

            auto& device_ctx = g_vpr_ctx.device();

            if (device_ctx.arch_switch_inf[src_switch].directionality() == BI_DIRECTIONAL) {
                //Add reverse edge since bi-directional
                rr_edges_to_create.emplace_back(to_node, from_rr_node, src_switch, false);
                ++edge_count;
            }
        }
    } else {
        /* specified sb_conn_map entry does not exist -- do nothing */
    }
    return edge_count;
}

static int get_unidir_track_to_chan_seg(RRGraphBuilder& rr_graph_builder,
                                        const int layer,
                                        const int from_track,
                                        const int to_chan,
                                        const int to_seg,
                                        const int to_sb,
                                        const t_rr_type to_type,
                                        const int max_chan_width,
                                        const DeviceGrid& grid,
                                        const enum e_side from_side,
                                        const enum e_side to_side,
                                        const int Fs_per_side,
                                        t_sblock_pattern& sblock_pattern,
                                        const int switch_override,
                                        const t_chan_seg_details* seg_details,
                                        bool* Fs_clipped,
                                        RRNodeId from_rr_node,
                                        t_rr_edge_info_set& rr_edges_to_create) {
    int num_labels = 0;
    std::vector<int> mux_labels;

    /* x, y coords for get_rr_node lookups */
    int to_x = (CHANX == to_type ? to_seg : to_chan);
    int to_y = (CHANX == to_type ? to_chan : to_seg);
    int sb_x = (CHANX == to_type ? to_sb : to_chan);
    int sb_y = (CHANX == to_type ? to_chan : to_sb);
    int max_len = (CHANX == to_type ? grid.width() : grid.height()) - 2; //-2 for no perimeter channels

    enum Direction to_dir = Direction::DEC;
    if (to_sb < to_seg) {
        to_dir = Direction::INC;
    }

    *Fs_clipped = false;

    /* get list of muxes to which we can connect */
    int dummy;
    label_wire_muxes(to_chan, to_seg, seg_details, UNDEFINED, max_len,
                     to_dir, max_chan_width, false, mux_labels, &num_labels, &dummy);

    /* Can't connect if no muxes. */
    if (num_labels < 1) {
        return 0;
    }

    /* Check if Fs demand was too high. */
    if (Fs_per_side > num_labels) {
        *Fs_clipped = true;
    }

    /* Handle Fs > 3 by assigning consecutive muxes. */
    int count = 0;
    for (int i = 0; i < Fs_per_side; ++i) {
        /* Get the target label */
        for (int j = 0; j < 4; j = j + 2) {
            /* Use the balanced labeling for passing and fringe wires */
            int to_mux = sblock_pattern[sb_x][sb_y][from_side][to_side][from_track][j];
            if (to_mux == UN_SET)
                continue;

            int to_track = sblock_pattern[sb_x][sb_y][from_side][to_side][from_track][j + 1];
            if (to_track == UN_SET) {
                to_track = mux_labels[(to_mux + i) % num_labels];
                sblock_pattern[sb_x][sb_y][from_side][to_side][from_track][j + 1] = to_track;
            }
            RRNodeId to_node = rr_graph_builder.node_lookup().find_node(layer, to_x, to_y, to_type, to_track);

            if (!to_node) {
                continue;
            }

            //Determine which switch to use
            int iswitch = seg_details[to_track].arch_wire_switch();

            //Apply any switch overrides
            if (should_apply_switch_override(switch_override)) {
                iswitch = switch_override;
            }
            VTR_ASSERT(iswitch != OPEN);

            /* Add edge to list. */
            rr_edges_to_create.emplace_back(from_rr_node, to_node, iswitch, false);
            ++count;

            auto& device_ctx = g_vpr_ctx.device();
            if (device_ctx.arch_switch_inf[iswitch].directionality() == BI_DIRECTIONAL) {
                //Add reverse edge since bi-directional
                rr_edges_to_create.emplace_back(to_node, from_rr_node, iswitch, false);
                ++count;
            }
        }
    }

    return count;
}

bool is_sblock(const int chan, int wire_seg, const int sb_seg, const int track, const t_chan_seg_details* seg_details, const enum e_directionality directionality) {
    int length, ofs, fac;

    fac = 1;
    if (UNI_DIRECTIONAL == directionality) {
        fac = 2;
    }

    length = seg_details[track].length();

    /* Make sure they gave us correct start */
    wire_seg = get_seg_start(seg_details, track, chan, wire_seg);

    ofs = sb_seg - wire_seg + 1; /* Offset 0 is behind us, so add 1 */

    VTR_ASSERT(ofs >= 0);
    VTR_ASSERT(ofs < (length + 1));

    /* If unidir segment that is going backwards, we need to flip the ofs */
    if ((ofs % fac) > 0) {
        ofs = length - ofs;
    }

    return seg_details[track].sb(ofs);
}

static void get_switch_type(bool is_from_sblock,
                            bool is_to_sblock,
                            short from_node_switch,
                            short to_node_switch,
                            const int switch_override,
                            short switch_types[2]) {
    /* This routine looks at whether the from_node and to_node want a switch,  *
     * and what type of switch is used to connect *to* each type of node       *
     * (from_node_switch and to_node_switch).  It decides what type of switch, *
     * if any, should be used to go from from_node to to_node.  If no switch   *
     * should be inserted (i.e. no connection), it returns OPEN.  Its returned *
     * values are in the switch_types array.  It needs to return an array      *
     * because some topologies (e.g. bi-dir pass gates) result in two switches.*/

    auto& device_ctx = g_vpr_ctx.device();

    switch_types[0] = NO_SWITCH;
    switch_types[1] = NO_SWITCH;

    if (switch_override == NO_SWITCH) {
        return; //No switches
    }

    if (should_apply_switch_override(switch_override)) {
        //Use the override switches instead
        from_node_switch = switch_override;
        to_node_switch = switch_override;
    }

    int used = 0;
    bool forward_switch = false;
    bool backward_switch = false;

    /* Connect forward if we are a sblock */
    if (is_from_sblock) {
        switch_types[used] = to_node_switch;
        ++used;

        forward_switch = true;
    }

    /* Check for reverse switch */
    if (is_to_sblock) {
        if (device_ctx.arch_switch_inf[from_node_switch].directionality() == e_directionality::BI_DIRECTIONAL) {
            switch_types[used] = from_node_switch;
            ++used;

            backward_switch = true;
        }
    }

    /* Take the larger switch if there are two of the same type */
    if (forward_switch
        && backward_switch
        && (device_ctx.arch_switch_inf[from_node_switch].type() == device_ctx.arch_switch_inf[to_node_switch].type())) {
        //Sanity checks
        VTR_ASSERT_SAFE_MSG(device_ctx.arch_switch_inf[from_node_switch].type() == device_ctx.arch_switch_inf[to_node_switch].type(), "Same switch type");
        VTR_ASSERT_MSG(device_ctx.arch_switch_inf[to_node_switch].directionality() == e_directionality::BI_DIRECTIONAL, "Bi-dir to switch");
        VTR_ASSERT_MSG(device_ctx.arch_switch_inf[from_node_switch].directionality() == e_directionality::BI_DIRECTIONAL, "Bi-dir from switch");

        /* Take the smaller index unless the other
         * switch is bigger (smaller R). */

        int first_switch = std::min(to_node_switch, from_node_switch);
        int second_switch = std::max(to_node_switch, from_node_switch);

        if (used < 2) {
            VPR_FATAL_ERROR(VPR_ERROR_ROUTE,
                            "Expected 2 switches (forward and back) between RR nodes (found %d switches, min switch index: %d max switch index: %d)",
                            used, first_switch, second_switch);
        }

        int switch_to_use = first_switch;
        if (device_ctx.arch_switch_inf[second_switch].R < device_ctx.arch_switch_inf[first_switch].R) {
            switch_to_use = second_switch;
        }

        for (int i = 0; i < used; ++i) {
            switch_types[i] = switch_to_use;
        }
    }
}

static int vpr_to_phy_track(const int itrack,
                            const int chan_num,
                            const int seg_num,
                            const t_chan_seg_details* seg_details,
                            const enum e_directionality directionality) {
    int group_start, group_size;
    int vpr_offset_for_first_phy_track;
    int vpr_offset, phy_offset;
    int phy_track;
    int fac;

    /* Assign in pairs if unidir. */
    fac = 1;
    if (UNI_DIRECTIONAL == directionality) {
        fac = 2;
    }

    group_start = seg_details[itrack].group_start();
    group_size = seg_details[itrack].group_size();

    vpr_offset_for_first_phy_track = (chan_num + seg_num - 1)
                                     % (group_size / fac);
    vpr_offset = (itrack - group_start) / fac;
    phy_offset = (vpr_offset_for_first_phy_track + vpr_offset)
                 % (group_size / fac);
    phy_track = group_start + (fac * phy_offset) + (itrack - group_start) % fac;

    return phy_track;
}

t_sblock_pattern alloc_sblock_pattern_lookup(const DeviceGrid& grid,
                                             t_chan_width* nodes_per_chan) {
    /* loading up the sblock connection pattern matrix. It's a huge matrix because
     * for nonquantized W, it's impossible to make simple permutations to figure out
     * where muxes are and how to connect to them such that their sizes are balanced */

    /* Do chunked allocations to make freeing easier, speed up malloc and free, and
     * reduce some of the memory overhead. Could use fewer malloc's but this way
     * avoids all considerations of pointer sizes and alignment. */

    /* Alloc each list of pointers in one go. items is a running product that increases
     * with each new dimension of the matrix. */

    VTR_ASSERT(grid.width() > 0);
    VTR_ASSERT(grid.height() > 0);
    //CHANGE THIS
    VTR_ASSERT(nodes_per_chan->max >= 0);

    t_sblock_pattern sblock_pattern({{
                                        grid.width() - 1,
                                        grid.height() - 1,
                                        4, //From side
                                        4, //To side
                                        size_t(nodes_per_chan->max),
                                        4 //to_mux, to_trac, alt_mux, alt_track
                                    }},
                                    UN_SET);

    /* This is the outer pointer to the full matrix */
    return sblock_pattern;
}

void load_sblock_pattern_lookup(const int i,
                                const int j,
                                const DeviceGrid& grid,
                                const t_chan_width* nodes_per_chan,
                                const t_chan_details& chan_details_x,
                                const t_chan_details& chan_details_y,
                                const int /*Fs*/,
                                const enum e_switch_block_type switch_block_type,
                                t_sblock_pattern& sblock_pattern) {
    /* This routine loads a lookup table for sblock topology. The lookup table is huge
     * because the sblock varies from location to location. The i, j means the owning
     * location of the sblock under investigation. */

    /* SB's have coords from (0, 0) to (grid.width()-2, grid.height()-2) */
    VTR_ASSERT(i >= 0);
    VTR_ASSERT(i <= int(grid.width()) - 2);
    VTR_ASSERT(j >= 0);
    VTR_ASSERT(j <= int(grid.height()) - 2);

    /* May 12 - 15, 2007
     *
     * I identify three types of sblocks in the chip: 1) The core sblock, whose special
     * property is that the number of muxes (and ending wires) on each side is the same (very useful
     * property, since it leads to a N-to-N assignment problem with ending wires). 2) The corner sblock
     * which is same as a L=1 core sblock with 2 sides only (again N-to-N assignment problem). 3) The
     * fringe / chip edge sblock which is most troublesome, as balance in each side of muxes is
     * attainable but balance in the entire sblock is not. The following code first identifies the
     * incoming wires, which can be classified into incoming passing wires with sblock and incoming
     * ending wires (the word "incoming" is sometimes dropped for ease of discussion). It appropriately
     * labels all the wires on each side by the following order: By the call to label_incoming_wires,
     * which labels for one side, the order is such that the incoming ending wires (always with sblock)
     * are labeled first 0,1,2,... p-1, then the incoming passing wires with sblock are labeled
     * p,p+1,p+2,... k-1 (for total of k). By this convention, one can easily distinguish the ending
     * wires from the passing wires by checking a label against num_ending_wires variable.
     *
     * After labeling all the incoming wires, this routine labels the muxes on the side we're currently
     * connecting to (iterated for four sides of the sblock), called the to_side. The label scheme is
     * the natural order of the muxes by their track #. Also we find the number of muxes.
     *
     * For each to_side, the total incoming wires that connect to the muxes on to_side
     * come from three sides: side_1 (to_side's right), side_2 (to_side's left) and opp_side.
     * The problem of balancing mux size is then: considering all incoming passing wires
     * with sblock on side_1, side_2 and opp_side, how to assign them to the muxes on to_side
     * (with specified Fs) in a way that mux size is imbalanced by at most 1. I solve this
     * problem by this approach: the first incoming passing wire will connect to 0, 1, 2,
     * ..., Fs_per_side - 1, then the next incoming passing wire will connect to
     * Fs_per_side, Fs_per_side+1, ..., Fs_per_side*2-1, and so on. This consistent STAGGERING
     * ensures N-to-N assignment is perfectly balanced and M-to-N assignment is imbalanced by no
     * more than 1.
     */

    /* SB's range from (0, 0) to (grid.width() - 2, grid.height() - 2) */
    /* First find all four sides' incoming wires */

    static_assert(NUM_SIDES == 4, "Should be 4 sides");
    std::array<std::vector<int>, NUM_SIDES> wire_mux_on_track;
    std::array<std::vector<int>, NUM_SIDES> incoming_wire_label;
    int num_incoming_wires[NUM_SIDES];
    int num_ending_wires[NUM_SIDES];
    int num_wire_muxes[NUM_SIDES];

    /* "Label" the wires around the switch block by connectivity. */
    for (e_side side : {TOP, RIGHT, BOTTOM, LEFT}) {
        /* Assume the channel segment doesn't exist. */
        wire_mux_on_track[side].clear();
        incoming_wire_label[side].clear();
        num_incoming_wires[side] = 0;
        num_ending_wires[side] = 0;
        num_wire_muxes[side] = 0;

        /* Skip the side and leave the zeroed value if the
         * channel segment doesn't exist. */
        bool skip = true;
        switch (side) {
            case TOP:
                if (j < int(grid.height()) - 2) {
                    skip = false;
                }
                break;
            case RIGHT:
                if (i < int(grid.width()) - 2) {
                    skip = false;
                }
                break;
            case BOTTOM:
                if (j > 0) {
                    skip = false;
                }
                break;
            case LEFT:
                if (i > 0) {
                    skip = false;
                }
                break;
            default:
                VTR_ASSERT_MSG(false, "Unrecognized side");
                break;
        }
        if (skip) {
            continue;
        }

        /* Figure out the channel and segment for a certain direction */
        bool vert = ((side == TOP) || (side == BOTTOM));
        bool pos_dir = ((side == TOP) || (side == RIGHT));
        int chan_len = (vert ? grid.height() : grid.width()) - 2; //-2 for no perim channels
        int chan = (vert ? i : j);
        int sb_seg = (vert ? j : i);
        int seg = (pos_dir ? (sb_seg + 1) : sb_seg);
        int chan_width = get_chan_width(side, nodes_per_chan);
        const t_chan_seg_details* seg_details = (vert ? chan_details_y[chan][seg] : chan_details_x[seg][chan]).data();
        if (seg_details[0].length() <= 0)
            continue;

        /* Figure out all the tracks on a side that are ending and the
         * ones that are passing through and have a SB. */
        enum Direction end_dir = (pos_dir ? Direction::DEC : Direction::INC);

        /*
         * AA: Different channel widths have different seg_details 
         * warranting modified calls to static routines in this file. 
         */
        label_incoming_wires(chan, seg, sb_seg,
                             seg_details, chan_len, end_dir, chan_width,
                             incoming_wire_label[side],
                             &num_incoming_wires[side],
                             &num_ending_wires[side]);

        /* Figure out all the tracks on a side that are starting. */
        int dummy;
        enum Direction start_dir = (pos_dir ? Direction::INC : Direction::DEC);
        label_wire_muxes(chan, seg,
                         seg_details, UNDEFINED, chan_len, start_dir, chan_width,
                         false, wire_mux_on_track[side], &num_wire_muxes[side], &dummy);
    }

    for (e_side to_side : {TOP, RIGHT, BOTTOM, LEFT}) {
        /* Can't do anything if no muxes on this side. */
        if (num_wire_muxes[to_side] == 0)
            continue;

        /* Figure out side rotations */
        VTR_ASSERT((TOP == 0) && (RIGHT == 1) && (BOTTOM == 2) && (LEFT == 3));
        int side_cw = (to_side + 1) % 4;
        int side_opp = (to_side + 2) % 4;
        int side_ccw = (to_side + 3) % 4;

        /* For the core sblock:
         * The new order for passing wires should appear as
         * 0,1,2..,scw-1, for passing wires with sblock on side_cw
         * scw,scw+1,...,sccw-1, for passing wires with sblock on side_ccw
         * sccw,sccw+1,... for passing wires with sblock on side_opp.
         * This way, I can keep the imbalance to at most 1.
         *
         * For the fringe sblocks, I don't distinguish between
         * passing and ending wires so the above statement still holds
         * if you replace "passing" by "incoming" */

        if (!incoming_wire_label[side_cw].empty()) {
            for (int ichan = 0; ichan < get_chan_width((e_side)side_cw, nodes_per_chan); ichan++) {
                int itrack = ichan;
                if (side_cw == TOP || side_cw == BOTTOM) {
                    itrack = ichan % nodes_per_chan->y_list[i];
                } else if (side_cw == RIGHT || side_cw == LEFT) {
                    itrack = ichan % nodes_per_chan->x_list[j];
                }

                if (incoming_wire_label[side_cw][itrack] != UN_SET) {
                    int mux = get_simple_switch_block_track((enum e_side)side_cw,
                                                            (enum e_side)to_side,
                                                            incoming_wire_label[side_cw][ichan],
                                                            switch_block_type,
                                                            num_wire_muxes[to_side],
                                                            num_wire_muxes[to_side]);

                    if (sblock_pattern[i][j][side_cw][to_side][itrack][0] == UN_SET) {
                        sblock_pattern[i][j][side_cw][to_side][itrack][0] = mux;
                    } else if (sblock_pattern[i][j][side_cw][to_side][itrack][2] == UN_SET) {
                        sblock_pattern[i][j][side_cw][to_side][itrack][2] = mux;
                    }
                }
            }
        }

        if (!incoming_wire_label[side_ccw].empty()) {
            for (int ichan = 0; ichan < get_chan_width((e_side)side_ccw, nodes_per_chan); ichan++) {
                int itrack = ichan;
                if (side_ccw == TOP || side_ccw == BOTTOM) {
                    itrack = ichan % nodes_per_chan->y_list[i];
                } else if (side_ccw == RIGHT || side_ccw == LEFT) {
                    itrack = ichan % nodes_per_chan->x_list[j];
                }

                if (incoming_wire_label[side_ccw][itrack] != UN_SET) {
                    int mux = get_simple_switch_block_track((enum e_side)side_ccw,
                                                            (enum e_side)to_side,
                                                            incoming_wire_label[side_ccw][ichan],
                                                            switch_block_type,
                                                            num_wire_muxes[to_side],
                                                            num_wire_muxes[to_side]);

                    if (sblock_pattern[i][j][side_ccw][to_side][itrack][0] == UN_SET) {
                        sblock_pattern[i][j][side_ccw][to_side][itrack][0] = mux;
                    } else if (sblock_pattern[i][j][side_ccw][to_side][itrack][2] == UN_SET) {
                        sblock_pattern[i][j][side_ccw][to_side][itrack][2] = mux;
                    }
                }
            }
        }

        if (!incoming_wire_label[side_opp].empty()) {
            for (int itrack = 0; itrack < get_chan_width((e_side)side_opp, nodes_per_chan); itrack++) {
                /* not ending wire nor passing wire with sblock */
                if (incoming_wire_label[side_opp][itrack] != UN_SET) {
                    /* corner sblocks for sure have no opposite channel segments so don't care about them */
                    if (incoming_wire_label[side_opp][itrack] < num_ending_wires[side_opp]) {
                        /* The ending wires in core sblocks form N-to-N assignment problem, so can
                         * use any pattern such as Wilton */
                        /* In the direct connect case, I know for sure the init mux is at the same track #
                         * as this ending wire, but still need to find the init mux label for Fs > 3 */
                        int mux = find_label_of_track(wire_mux_on_track[to_side],
                                                      num_wire_muxes[to_side], itrack);
                        sblock_pattern[i][j][side_opp][to_side][itrack][0] = mux;
                    } else {
                        /* These are wire segments that pass through the switch block.
                         *
                         * There is no connection from wire segment midpoints to the opposite switch block
                         * side, so there's nothing to be done here (at Fs=3, this connection is implicit for passing
                         * wires and at Fs>3 the code in this function seems to create heavily unbalanced
                         * switch patterns). Additionally, the code in build_rr_chan() explicitly skips
                         * connections from wire segment midpoints to the opposite sb side (for switch block patterns
                         * generated with this function) so any such assignment to sblock_pattern will be ignored anyway. */
                    }
                }
            }
        }
    }
}

/* Labels the muxes on that side (seg_num, chan_num, direction). The returned array
 * maps a label to the actual track #: array[0] = <the track number of the first/lowest mux>
 * This routine orders wire muxes by their natural order, i.e. track #
 * If seg_type_index == UNDEFINED, all segments in the channel are considered. Otherwise this routine
 * only looks at segments that belong to the specified segment type. */

static void label_wire_muxes(const int chan_num,
                             const int seg_num,
                             const t_chan_seg_details* seg_details,
                             const int seg_type_index,
                             const int max_len,
                             const enum Direction dir,
                             const int max_chan_width,
                             const bool check_cb,
                             std::vector<int>& labels,
                             int* num_wire_muxes,
                             int* num_wire_muxes_cb_restricted) {
    int itrack, start, end, num_labels, num_labels_restricted, pass;
    bool is_endpoint;

    /* COUNT pass then a LOAD pass */
    num_labels = 0;
    num_labels_restricted = 0;
    for (pass = 0; pass < 2; ++pass) {
        /* Alloc the list on LOAD pass */
        if (pass > 0) {
            labels.resize(num_labels);
            std::fill(labels.begin(), labels.end(), 0);
            num_labels = 0;
        }

        /* Find the tracks that are starting. */
        for (itrack = 0; itrack < max_chan_width; ++itrack) {
            start = get_seg_start(seg_details, itrack, chan_num, seg_num);
            end = get_seg_end(seg_details, itrack, start, chan_num, max_len);

            /* Skip tracks that are undefined */
            if (seg_details[itrack].length() == 0) {
                continue;
            }

            /* Skip tracks going the wrong way */
            if (seg_details[itrack].direction() != dir) {
                continue;
            }

            if (seg_type_index != UNDEFINED) {
                /* skip tracks that don't belong to the specified segment type */
                if (seg_details[itrack].index() != seg_type_index) {
                    continue;
                }
            }

            /* Determine if we are a wire startpoint */
            is_endpoint = (seg_num == start);
            if (Direction::DEC == seg_details[itrack].direction()) {
                is_endpoint = (seg_num == end);
            }

            /* Count the labels and load if LOAD pass */
            if (is_endpoint) {
                /*
                 * not all wire endpoints can be driven by OPIN (depending on the <cb> pattern in the arch file)
                 * the check_cb is targeting this arch specification:
                 * if this function is called by get_unidir_opin_connections(),
                 * then we need to check if mux connections can be added to this type of wire,
                 * otherwise, this function should not consider <cb> specification.
                 */
                if ((!check_cb) || (seg_details[itrack].cb(0) == true)) {
                    if (pass > 0) {
                        labels[num_labels] = itrack;
                    }
                    ++num_labels;
                }
                if (pass > 0)
                    num_labels_restricted += (seg_details[itrack].cb(0) == true) ? 1 : 0;
            }
        }
    }

    *num_wire_muxes = num_labels;
    *num_wire_muxes_cb_restricted = num_labels_restricted;
}

static void label_incoming_wires(const int chan_num,
                                 const int seg_num,
                                 const int sb_seg,
                                 const t_chan_seg_details* seg_details,
                                 const int max_len,
                                 const enum Direction dir,
                                 const int max_chan_width,
                                 std::vector<int>& labels,
                                 int* num_incoming_wires,
                                 int* num_ending_wires) {
    /* Labels the incoming wires on that side (seg_num, chan_num, direction).
     * The returned array maps a track # to a label: array[0] = <the new hash value/label for track 0>,
     * the labels 0,1,2,.. identify consecutive incoming wires that have sblock (passing wires with sblock and ending wires) */

    int itrack, start, end, num_passing, num_ending, pass;
    bool sblock_exists, is_endpoint;

    /* Alloc the list of labels for the tracks */
    labels.resize(max_chan_width);
    std::fill(labels.begin(), labels.end(), UN_SET);

    num_ending = 0;
    num_passing = 0;
    for (pass = 0; pass < 2; ++pass) {
        for (itrack = 0; itrack < max_chan_width; ++itrack) {
            /* Skip tracks that are undefined */
            if (seg_details[itrack].length() == 0) {
                continue;
            }

            if (seg_details[itrack].direction() == dir) {
                start = get_seg_start(seg_details, itrack, chan_num, seg_num);
                end = get_seg_end(seg_details, itrack, start, chan_num, max_len);

                /* Determine if we are a wire endpoint */
                is_endpoint = (seg_num == end);
                if (Direction::DEC == seg_details[itrack].direction()) {
                    is_endpoint = (seg_num == start);
                }

                /* Determine if we have a sblock on the wire */
                sblock_exists = is_sblock(chan_num, seg_num, sb_seg, itrack,
                                          seg_details, UNI_DIRECTIONAL);

                switch (pass) {
                        /* On first pass, only load ending wire labels. */
                    case 0:
                        if (is_endpoint) {
                            labels[itrack] = num_ending;
                            ++num_ending;
                        }
                        break;

                        /* On second pass, load the passing wire labels. They
                         * will follow after the ending wire labels. */
                    case 1:
                        if ((false == is_endpoint) && sblock_exists) {
                            labels[itrack] = num_ending + num_passing;
                            ++num_passing;
                        }
                        break;
                    default:
                        VTR_ASSERT_MSG(false, "Unrecognized pass");
                        break;
                }
            }
        }
    }

    *num_incoming_wires = num_passing + num_ending;
    *num_ending_wires = num_ending;
}

static int find_label_of_track(const std::vector<int>& wire_mux_on_track,
                               int num_wire_muxes,
                               int from_track) {
    /* Returns the index/label in array wire_mux_on_track whose entry equals from_track. If none are
     * found, then returns the index of the entry whose value is the largest */
    int i_label = -1;
    int max_track = -1;

    for (int i = 0; i < num_wire_muxes; i++) {
        if (wire_mux_on_track[i] == from_track) {
            i_label = i;
            break;
        } else if (wire_mux_on_track[i] > max_track) {
            i_label = i;
            max_track = wire_mux_on_track[i];
        }
    }
    return i_label;
}

static int should_create_switchblock(const DeviceGrid& grid, int layer_num, int from_chan_coord, int from_seg_coord, t_rr_type from_chan_type, t_rr_type to_chan_type) {
    //Convert the chan/seg indices to real x/y coordinates
    int y_coord;
    int x_coord;
    if (from_chan_type == CHANX) {
        y_coord = from_chan_coord;
        x_coord = from_seg_coord;
    } else {
        VTR_ASSERT(from_chan_type == CHANY);
        y_coord = from_seg_coord;
        x_coord = from_chan_coord;
    }

    auto blk_type = grid.get_physical_type({x_coord, y_coord, layer_num});
    int width_offset = grid.get_width_offset({x_coord, y_coord, layer_num});
    int height_offset = grid.get_height_offset({x_coord, y_coord, layer_num});

    e_sb_type sb_type = blk_type->switchblock_locations[width_offset][height_offset];
    auto switch_override = blk_type->switchblock_switch_overrides[width_offset][height_offset];

    if (sb_type == e_sb_type::FULL) {
        return switch_override;
    } else if (sb_type == e_sb_type::STRAIGHT && from_chan_type == to_chan_type) {
        return switch_override;
    } else if (sb_type == e_sb_type::TURNS && from_chan_type != to_chan_type) {
        return switch_override;
    } else if (sb_type == e_sb_type::HORIZONTAL && from_chan_type == CHANX && to_chan_type == CHANX) {
        return switch_override;
    } else if (sb_type == e_sb_type::VERTICAL && from_chan_type == CHANY && to_chan_type == CHANY) {
        return switch_override;
    }

    return NO_SWITCH;
}

static bool should_apply_switch_override(int switch_override) {
    if (switch_override != NO_SWITCH && switch_override != DEFAULT_SWITCH) {
        VTR_ASSERT(switch_override >= 0);
        return true;
    }
    return false;
}

inline int get_chan_width(enum e_side side, const t_chan_width* nodes_per_chan) {
    return (side == TOP || side == BOTTOM ? nodes_per_chan->y_max : nodes_per_chan->x_max);
}<|MERGE_RESOLUTION|>--- conflicted
+++ resolved
@@ -261,12 +261,11 @@
     }
     for (size_t iseg_x = 0; iseg_x < segment_inf_x.size(); ++iseg_x) {
         auto seg_in_x_dir = all_segs_index.find(segment_inf_x[iseg_x]);
-        if(seg_in_x_dir != all_segs_index.end()){
+        if (seg_in_x_dir != all_segs_index.end()) {
             ordered_seg_track_counts[seg_in_x_dir->second] = segment_sets_x[iseg_x];
-        }
-        else{
+        } else {
             VTR_ASSERT_MSG(seg_in_x_dir != all_segs_index.end(),
-                       "Segment in the x-direction must be a part of all segments.");
+                           "Segment in the x-direction must be a part of all segments.");
         }
     }
     for (size_t iseg_y = 0; iseg_y < segment_inf_y.size(); ++iseg_y) {
@@ -274,12 +273,11 @@
             continue;
         }
         auto seg_in_y_dir = all_segs_index.find(segment_inf_y[iseg_y]);
-        if(seg_in_y_dir != all_segs_index.end()){
+        if (seg_in_y_dir != all_segs_index.end()) {
             ordered_seg_track_counts[seg_in_y_dir->second] = segment_sets_y[iseg_y];
-        }
-        else{
+        } else {
             VTR_ASSERT_MSG(seg_in_y_dir != all_segs_index.end(),
-                       "Segment in the x-direction must be a part of all segments.");
+                           "Segment in the x-direction must be a part of all segments.");
         }
     }
 
@@ -743,13 +741,9 @@
                     continue;
                 }
 
-<<<<<<< HEAD
                 to_switch = (track_layer == opin_layer) ? seg_details[to_track].arch_wire_switch() : seg_details[to_track].arch_opin_between_dice_switch();
-
-                rr_edges_to_create.emplace_back(from_rr_node, to_node, to_switch);
-=======
                 rr_edges_to_create.emplace_back(from_rr_node, to_node, to_switch, false);
->>>>>>> 81a4a8e7
+
                 ++num_conn;
             }
         }
@@ -838,19 +832,12 @@
         }
 
         /* Add to the list. */
-<<<<<<< HEAD
         auto to_switch = (opin_layer == track_layer) ? seg_details[inc_track].arch_opin_switch() : seg_details[inc_track].arch_opin_between_dice_switch();
-        rr_edges_to_create.emplace_back(from_rr_node, inc_inode_index, to_switch);
+        rr_edges_to_create.emplace_back(from_rr_node, inc_inode_index, to_switch, false);
         ++num_edges;
 
         to_switch = (opin_layer == track_layer) ? seg_details[inc_track].arch_opin_switch() : seg_details[dec_track].arch_opin_between_dice_switch();
-        rr_edges_to_create.emplace_back(from_rr_node, dec_inode_index, to_switch);
-=======
-        rr_edges_to_create.emplace_back(from_rr_node, inc_inode_index, seg_details[inc_track].arch_opin_switch(), false);
-        ++num_edges;
-
-        rr_edges_to_create.emplace_back(from_rr_node, dec_inode_index, seg_details[dec_track].arch_opin_switch(), false);
->>>>>>> 81a4a8e7
+        rr_edges_to_create.emplace_back(from_rr_node, dec_inode_index, to_switch, false);
         ++num_edges;
     }
 
@@ -1664,8 +1651,6 @@
                     max_conn = track_to_pin_lookup[type->index][phy_track][width_offset][height_offset][layer][side].size();
                     for (iconn = 0; iconn < max_conn; iconn++) {
                         ipin = track_to_pin_lookup[type->index][phy_track][width_offset][height_offset][layer][side][iconn];
-
-<<<<<<< HEAD
                         if (!is_pin_conencted_to_layer(type, ipin, layer_index, layer, device_ctx.grid.get_num_layers())) {
                             continue;
                         }
@@ -1675,17 +1660,9 @@
                         RRNodeId to_node = rr_graph_builder.node_lookup().find_node(layer_index, x, y, IPIN, ipin, side);
                         int switch_type = (layer_index == layer) ? wire_to_ipin_switch : wire_to_pin_between_dice_switch;
                         if (to_node) {
-                            rr_edges_to_create.emplace_back(from_rr_node, to_node, switch_type);
+                            rr_edges_to_create.emplace_back(from_rr_node, to_node, switch_type, false);
                             ++num_conn;
                         }
-=======
-                    /* Check there is a connection and Fc map isn't wrong */
-                    /*int to_node = get_rr_node_index(L_rr_node_indices, x + width_offset, y + height_offset, IPIN, ipin, side);*/
-                    RRNodeId to_node = rr_graph_builder.node_lookup().find_node(layer, x, y, IPIN, ipin, side);
-                    if (to_node) {
-                        rr_edges_to_create.emplace_back(from_rr_node, to_node, wire_to_ipin_switch, false);
-                        ++num_conn;
->>>>>>> 81a4a8e7
                     }
                 }
             }
