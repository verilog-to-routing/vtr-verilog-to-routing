#include <cstdio>

#include "describe_rr_node.h"
#include "physical_types_util.h"
#include "vtr_util.h"
#include "vtr_assert.h"

#include "vpr_types.h"
#include "vpr_error.h"

#include "globals.h"
#include "rr_graph_utils.h"
#include "rr_graph2.h"
#include "rr_graph_sbox.h"
#include "rr_types.h"

constexpr short UN_SET = -1;
/************************** Subroutines local to this module ****************/

static void get_switch_type(bool is_from_sb,
                            bool is_to_sb,
                            short from_node_switch,
                            short to_node_switch,
                            const int switch_override,
                            short switch_types[2]);

static void load_chan_rr_indices(const int max_chan_width,
                                 const DeviceGrid& grid,
                                 const int chan_len,
                                 const int num_chans,
                                 const e_rr_type type,
                                 const t_chan_details& chan_details,
                                 RRGraphBuilder& rr_graph_builder,
                                 int* index);

static void load_block_rr_indices(RRGraphBuilder& rr_graph_builder,
                                  const DeviceGrid& grid,
                                  int* index,
                                  bool is_flat);

static void add_pins_spatial_lookup(RRGraphBuilder& rr_graph_builder,
                                    t_physical_tile_type_ptr physical_type_ptr,
                                    const std::vector<int>& pin_num_vec,
                                    int layer,
                                    int root_x,
                                    int root_y,
                                    int* index,
                                    const std::vector<e_side>& wanted_sides);

static void add_classes_spatial_lookup(RRGraphBuilder& rr_graph_builder,
                                       t_physical_tile_type_ptr physical_type_ptr,
                                       const std::vector<int>& class_num_vec,
                                       int layer,
                                       int x,
                                       int y,
                                       int block_width,
                                       int block_height,
                                       int* index);

static int get_bidir_track_to_chan_seg(RRGraphBuilder& rr_graph_builder,
                                       const std::vector<int> conn_tracks,
                                       const int layer,
                                       const int to_chan,
                                       const int to_seg,
                                       const int to_sb,
                                       const e_rr_type to_type,
                                       const t_chan_seg_details* seg_details,
                                       const bool from_is_sblock,
                                       const int from_switch,
                                       const int switch_override,
                                       const enum e_directionality directionality,
                                       RRNodeId from_rr_node,
                                       t_rr_edge_info_set& rr_edges_to_create);

static int get_unidir_track_to_chan_seg(RRGraphBuilder& rr_graph_builder,
                                        const int layer,
                                        const int from_track,
                                        const int to_chan,
                                        const int to_seg,
                                        const int to_sb,
                                        const e_rr_type to_type,
                                        const int max_chan_width,
                                        const DeviceGrid& grid,
                                        const enum e_side from_side,
                                        const enum e_side to_side,
                                        const int Fs_per_side,
                                        t_sblock_pattern& sblock_pattern,
                                        const int switch_override,
                                        const t_chan_seg_details* seg_details,
                                        bool* Fs_clipped,
                                        RRNodeId from_rr_node,
                                        t_rr_edge_info_set& rr_edges_to_create);

/**
 * @brief creates the RR graph edges corresponding to switch blocks permutation map
 *
 *  @param rr_graph_builder RRGraphBuilder data structure which allows data modification on a routing resource graph
 *  @param tile_x x-coordinate of the switch block
 *  @param tile_y y-coordinate of the switch block
 *  @param layer layer-coordinate of the switch block
 *  @param max_chan_width number of available tracks within the channel
 *  @param from_side switch block connection source side
 *  @param from_wire switch block connection source wire index (ptc_num) within the channel
 *  @param from_rr_node switch block connection source wire RRNode index
 *  @param to_side switch block connection destination side
 *  @param to_x switch block connection destination x-coordinate
 *  @param to_y switch block connection destination y-coordinate
 *  @param to_chan_type switch block connection destination channel type (CHANX or CHANY)
 *  @param switch_override used to set the correct switch index for the RR graph edge
 *  @param sb_conn_map switch block permutation map
 *  @param rr_edges_to_create Total RR edges count
 *  @param edge_count number of RR edges that this function creates
 */
static void get_switchblocks_edges(RRGraphBuilder& rr_graph_builder,
                                   const int tile_x,
                                   const int tile_y,
                                   const int layer,
                                   const int max_chan_width,
                                   const e_side from_side,
                                   const int from_wire,
                                   RRNodeId from_rr_node,
                                   const e_side to_side,
                                   const int to_x,
                                   const int to_y,
                                   const e_rr_type to_chan_type,
                                   const int switch_override,
                                   const int custom_3d_sb_fanin_fanout,
                                   const int delayless_switch,
                                   t_sb_connection_map* sb_conn_map,
                                   vtr::NdMatrix<int, 2>& num_of_3d_conns_custom_SB,
                                   t_rr_edge_info_set& rr_edges_to_create,
                                   t_rr_edge_info_set& des_3d_rr_edges_to_create,
                                   int& edge_count);

/*
 * @brief Figures out the edges that should connect the given wire segment to the given channel segment, adds these edges to 'rr_edge_to_create'
 *
 *  @param rr_graph_builder RRGraphBuilder data structure which allows data modification on a routing resource graph
 *  @param layer the channel segment layer-coordinate
 *  @param max_chan_width number of tracks per channel
 *  @param from_track source track index (ptc_num) within the channel
 *  @param to_chan destination coordinate (x or y) based on chan type
 *  @param to_seg destination segment coordinate (x or y) based on chan type
 *  @param to_chan_type destination wire segment channel type (CHANX or CHANY)
 *  @param from_side swtich block connection source side
 *  @param to_side swtich block connection destination side
 *  @param swtich_override used to set the correct switch index for the RR graph edge
 *  @param sb_conn_map switch block permutation map, created based on the architecture file
 *  @param from_rr_node the source wire segment RRNodeID
 *  @param rr_edges_to_create keeps the created edges
 *
 * @return the number of edges added to 'rr_edge_to_create'
 */

static int get_track_to_chan_seg(RRGraphBuilder& rr_graph_builder,
                                 const int layer,
                                 const int max_chan_width,
                                 const int from_track,
                                 const int to_chan,
                                 const int to_seg,
                                 const e_rr_type to_chan_type,
                                 const e_side from_side,
                                 const e_side to_side,
                                 const int swtich_override,
                                 const int custom_3d_sb_fanin_fanout,
                                 const int delayless_switch,
                                 t_sb_connection_map* sb_conn_map,
                                 vtr::NdMatrix<int, 2>& num_of_3d_conns_custom_SB,
                                 RRNodeId from_rr_node,
                                 t_rr_edge_info_set& rr_edges_to_create,
                                 t_rr_edge_info_set& des_3d_rr_edges_to_create);

/**
 * @brief checks if a specific switch block edge is crossing any layer to create 3D custom switch blocks
 *
 *  @param src_side switch block edge source side
 *  @param dest_side switch block edge destination side
 *
 * @return true if the connection going to another layer, false otherwise.
 */
static bool is_sb_conn_layer_crossing(enum e_side src_side, enum e_side dest_side);

/**
 * @brief finds corresponding RR nodes for a 3D SB edge and fill 3D custom switch block information (offset to correct extra CHANX nodes, source tracks, ..)
 *
 *  @param rr_graph_builder RRGraphBuilder data structure which allows data modification on a routing resource graph
 *  @param x x-coordinate of both src and dest wires
 *  @param y y-coordinate of both src and dest wires
 *  @param from_wire from wire index within channel width
 *  @param from_wire_layer from wire layer-coordinate
 *  @param from_wire_type from wire type (CHANX/CHANY)
 *  @param to_wire to wire index within channel width
 *  @param to_wire_layer to wire layer-coordinate
 *  @param to_wire_type to wire type (CHANX/CHANY)
 *  @param curr_switchblocks_offset number of extra nodes that has already been added to the current switch block
 *
 * @ returns whether both source track RR node and destination RR node exist
 */
static bool check_3d_SB_RRnodes(RRGraphBuilder& rr_graph_builder,
                                int x,
                                int y,
                                int from_wire,
                                int from_wire_layer,
                                e_rr_type from_wire_type,
                                int to_wire,
                                int to_wire_layer,
                                e_rr_type to_wire_type);

static int vpr_to_phy_track(const int itrack,
                            const int chan_num,
                            const int seg_num,
                            const t_chan_seg_details* seg_details,
                            const enum e_directionality directionality);

static void label_wire_muxes(const int chan_num,
                             const int seg_num,
                             const t_chan_seg_details* seg_details,
                             const int seg_type_index,
                             const int max_len,
                             const enum Direction dir,
                             const int max_chan_width,
                             const bool check_cb,
                             std::vector<int>& labels,
                             int* num_wire_muxes,
                             int* num_wire_muxes_cb_restricted);

static void label_incoming_wires(const int chan_num,
                                 const int seg_num,
                                 const int sb_seg,
                                 const t_chan_seg_details* seg_details,
                                 const int max_len,
                                 const enum Direction dir,
                                 const int max_chan_width,
                                 std::vector<int>& labels,
                                 int* num_incoming_wires,
                                 int* num_ending_wires);

static int find_label_of_track(const std::vector<int>& wire_mux_on_track,
                               int num_wire_muxes,
                               int from_track);

void dump_seg_details(t_seg_details* seg_details,
                      int max_chan_width,
                      const char* fname);

//Returns how the switch type for the switch block at the specified location should be created
//  grid: The device grid
//  from_chan_coord: The horizontal or vertical channel index (i.e. x-coord for CHANY, y-coord for CHANX)
//  from_seg_coord: The horizontal or vertical location along the channel (i.e. y-coord for CHANY, x-coord for CHANX)
//  from_chan_type: The from channel type
//  to_chan_type: The to channel type
static int should_create_switchblock(const DeviceGrid& grid, int layer_num, int from_chan_coord, int from_seg_coord, e_rr_type from_chan_type, e_rr_type to_chan_type);

static bool should_apply_switch_override(int switch_override);

/******************** Subroutine definitions *******************************/

std::vector<int> get_seg_track_counts(int num_sets,
                                      const std::vector<t_segment_inf>& segment_inf,
                                      bool use_full_seg_groups) {
    // Scale factor so we can divide by any length and still use integers
    double scale = 1;
    int freq_sum = 0;
    for (size_t i = 0; i < segment_inf.size(); ++i) {
        scale *= segment_inf[i].length;
        freq_sum += segment_inf[i].frequency;
    }
    const double reduce = scale * freq_sum;

    // Init assignments to 0 and set the demand values
    std::vector<int> result(segment_inf.size(), 0);
    std::vector<double> demand(segment_inf.size());
    for (size_t i = 0; i < segment_inf.size(); ++i) {
        demand[i] = scale * num_sets * segment_inf[i].frequency;
        if (use_full_seg_groups) {
            demand[i] /= segment_inf[i].length;
        }
    }

    // Keep assigning tracks until we use them up
    int assigned = 0;
    int imax = 0;
    int size = 0;
    while (assigned < num_sets) {
        // Find current maximum demand
        double max = 0;
        for (size_t i = 0; i < segment_inf.size(); ++i) {
            if (demand[i] > max) {
                imax = i;
                max = demand[i];
            }
        }

        // Assign tracks to the type and reduce the types demand
        size = use_full_seg_groups ? segment_inf[imax].length : 1;
        demand[imax] -= reduce;
        result[imax] += size;
        assigned += size;
    }

    // Undo last assignment if we were closer to goal without it
    if ((assigned - num_sets) > (size / 2)) {
        result[imax] -= size;
    }

    return result;
}

int get_parallel_seg_index(const int abs_index,
                           const t_unified_to_parallel_seg_index& index_map,
                           const e_parallel_axis parallel_axis) {
    int index = -1;
    auto itr_pair = index_map.equal_range(abs_index);

    for (auto itr = itr_pair.first; itr != itr_pair.second; ++itr) {
        if (itr->second.second == parallel_axis) {
            index = itr->second.first;
        }
    }

    return index;
}

std::vector<t_seg_details> alloc_and_load_seg_details(int* max_chan_width,
                                                      const int max_len,
                                                      const std::vector<t_segment_inf>& segment_inf,
                                                      const bool use_full_seg_groups,
                                                      const enum e_directionality directionality) {
    /* Allocates and loads the seg_details data structure.  Max_len gives the   *
     * maximum length of a segment (dimension of array).  The code below tries  *
     * to:                                                                      *
     * (1) stagger the start points of segments of the same type evenly;        *
     * (2) spread out the limited number of connection boxes or switch boxes    *
     *     evenly along the length of a segment, starting at the segment ends;  *
     * (3) stagger the connection and switch boxes on different long lines,     *
     *     as they will not be staggered by different segment start points.     */

    // Unidir tracks are assigned in pairs, and bidir tracks individually
    int fac;
    if (directionality == BI_DIRECTIONAL) {
        fac = 1;
    } else {
        VTR_ASSERT(directionality == UNI_DIRECTIONAL);
        fac = 2;
    }

    if (*max_chan_width % fac != 0) {
        VPR_FATAL_ERROR(VPR_ERROR_ROUTE, "Routing channel width must be divisible by %d (channel width was %d)", fac, *max_chan_width);
    }

    // Map segment type fractions and groupings to counts of tracks
    const std::vector<int> sets_per_seg_type = get_seg_track_counts((*max_chan_width / fac),
                                                                    segment_inf, use_full_seg_groups);

    // Count the number tracks actually assigned.
    int tmp = std::accumulate(sets_per_seg_type.begin(), sets_per_seg_type.end(), 0) * fac;
    VTR_ASSERT(use_full_seg_groups || (tmp == *max_chan_width));
    *max_chan_width = tmp;

    std::vector<t_seg_details> seg_details(*max_chan_width);

    // Setup the seg_details data
    int cur_track = 0;
    for (size_t i = 0; i < segment_inf.size(); ++i) {
        int first_track = cur_track;

        const int num_sets = sets_per_seg_type[i];
        const int ntracks = fac * num_sets;
        if (ntracks < 1) {
            continue;
        }
        /* Avoid divide by 0 if ntracks */
        const bool longline = segment_inf[i].longline;
        const int length = (longline) ? max_len : segment_inf[i].length;

        const int arch_wire_switch = segment_inf[i].arch_wire_switch;
        const int arch_opin_switch = segment_inf[i].arch_opin_switch;
        const int arch_wire_switch_dec = segment_inf[i].arch_wire_switch_dec;
        const int arch_opin_switch_dec = segment_inf[i].arch_opin_switch_dec;
        const int arch_inter_die_switch = segment_inf[i].arch_inter_die_switch;
        VTR_ASSERT((arch_wire_switch == arch_opin_switch && arch_wire_switch_dec == arch_opin_switch_dec) || (directionality != UNI_DIRECTIONAL));

        // Set up the tracks of same type
        int group_start = 0;
        for (int itrack = 0; itrack < ntracks; itrack++) {
            // set the name of the segment type this track belongs to
            seg_details[cur_track].type_name = segment_inf[i].name;

            // Remember the start track of the current wire group
            if ((itrack / fac) % length == 0 && (itrack % fac) == 0) {
                group_start = cur_track;
            }

            seg_details[cur_track].length = length;
            seg_details[cur_track].longline = longline;

            /* Stagger the start points in for each track set. The
             * pin mappings should be aware of this when choosing an
             * intelligent way of connecting pins and tracks.
             * cur_track is used as an offset so that extra tracks
             * from different segment types are hopefully better balanced. */
            seg_details[cur_track].start = (cur_track / fac) % length + 1;

            // These properties are used for vpr_to_phy_track to determine twisting of wires.
            seg_details[cur_track].group_start = group_start;
            seg_details[cur_track].group_size = std::min(ntracks + first_track - group_start, length * fac);
            VTR_ASSERT(0 == seg_details[cur_track].group_size % fac);
            if (0 == seg_details[cur_track].group_size) {
                seg_details[cur_track].group_size = length * fac;
            }

            /* Setup the cb and sb patterns. Global route graphs can't depopulate cb and sb
             * since this is a property of a detailed route. */
            seg_details[cur_track].cb = std::make_unique<bool[]>(length);
            seg_details[cur_track].sb = std::make_unique<bool[]>(length + 1);
            for (int j = 0; j < length; ++j) {
                if (seg_details[cur_track].longline) {
                    seg_details[cur_track].cb[j] = true;
                } else {
                    // Use the segment's pattern.
                    int index = j % segment_inf[i].cb.size();
                    seg_details[cur_track].cb[j] = segment_inf[i].cb[index];
                }
            }
            for (int j = 0; j < (length + 1); ++j) {
                if (seg_details[cur_track].longline) {
                    seg_details[cur_track].sb[j] = true;
                } else {
                    /* Use the segment's pattern. */
                    int index = j % segment_inf[i].sb.size();
                    seg_details[cur_track].sb[j] = segment_inf[i].sb[index];
                }
            }

            seg_details[cur_track].Rmetal = segment_inf[i].Rmetal;
            seg_details[cur_track].Cmetal = segment_inf[i].Cmetal;
            //seg_details[cur_track].Cmetal_per_m = segment_inf[i].Cmetal_per_m;

            seg_details[cur_track].arch_inter_die_switch = arch_inter_die_switch;

            if (BI_DIRECTIONAL == directionality) {
                seg_details[cur_track].direction = Direction::BIDIR;
            } else {
                VTR_ASSERT(UNI_DIRECTIONAL == directionality);
                seg_details[cur_track].direction = (itrack % 2) ? Direction::DEC : Direction::INC;
            }

            // check for directionality to set the wire_switch and opin_switch
            // if not specified in the architecture file, we will use a same mux for both directions
            if (seg_details[cur_track].direction == Direction::INC || seg_details[cur_track].direction == Direction::BIDIR || arch_wire_switch_dec == -1) {
                seg_details[cur_track].arch_opin_switch = arch_opin_switch;
                seg_details[cur_track].arch_wire_switch = arch_wire_switch;
            } else {
                VTR_ASSERT(seg_details[cur_track].direction == Direction::DEC);
                seg_details[cur_track].arch_opin_switch = arch_opin_switch_dec;
                seg_details[cur_track].arch_wire_switch = arch_wire_switch_dec;
            }

            seg_details[cur_track].index = i;
            seg_details[cur_track].abs_index = segment_inf[i].seg_index;

            ++cur_track;
        }
    } /* End for each segment type. */

    seg_details.resize(cur_track);
    return seg_details;
}

/* Allocates and loads the chan_details data structure, a 2D array of
 * seg_details structures. This array is used to handle unique seg_details
 * (ie. channel segments) for each horizontal and vertical channel. */
void alloc_and_load_chan_details(const DeviceGrid& grid,
                                 const t_chan_width& nodes_per_chan,
                                 const std::vector<t_seg_details>& seg_details_x,
                                 const std::vector<t_seg_details>& seg_details_y,
                                 t_chan_details& chan_details_x,
                                 t_chan_details& chan_details_y) {
    chan_details_x = init_chan_details(grid, nodes_per_chan, seg_details_x, X_AXIS);
    chan_details_y = init_chan_details(grid, nodes_per_chan, seg_details_y, Y_AXIS);

    /* Adjust segment start/end based on obstructed channels, if any */
    adjust_chan_details(grid, nodes_per_chan, chan_details_x, chan_details_y);
}

t_chan_details init_chan_details(const DeviceGrid& grid,
                                 const t_chan_width& nodes_per_chan,
                                 const std::vector<t_seg_details>& seg_details,
                                 const enum e_parallel_axis seg_parallel_axis) {
    const int num_seg_details = (int)seg_details.size();
    if (seg_parallel_axis == X_AXIS) {
        VTR_ASSERT(num_seg_details <= nodes_per_chan.x_max);
    } else if (seg_parallel_axis == Y_AXIS) {
        VTR_ASSERT(num_seg_details <= nodes_per_chan.y_max);
    }

    t_chan_details chan_details({grid.width(), grid.height(), size_t(num_seg_details)});

    for (size_t x = 0; x < grid.width(); ++x) {
        for (size_t y = 0; y < grid.height(); ++y) {
            t_chan_seg_details* p_seg_details = chan_details[x][y].data();
            for (int i = 0; i < num_seg_details; ++i) {
                p_seg_details[i] = t_chan_seg_details(&seg_details[i]);

                int seg_start = -1;
                int seg_end = -1;

                if (seg_parallel_axis == X_AXIS) {
                    seg_start = get_seg_start(p_seg_details, i, y, x);
                    seg_end = get_seg_end(p_seg_details, i, seg_start, y, grid.width() - 2); //-2 for no perim channels
                } else if (seg_parallel_axis == Y_AXIS) {
                    seg_start = get_seg_start(p_seg_details, i, x, y);
                    seg_end = get_seg_end(p_seg_details, i, seg_start, x, grid.height() - 2); //-2 for no perim channels
                }

                p_seg_details[i].set_seg_start(seg_start);
                p_seg_details[i].set_seg_end(seg_end);

                if (seg_parallel_axis == X_AXIS) {
                    if (i >= nodes_per_chan.x_list[y]) {
                        p_seg_details[i].set_length(0);
                    }
                } else if (seg_parallel_axis == Y_AXIS) {
                    if (i >= nodes_per_chan.y_list[x]) {
                        p_seg_details[i].set_length(0);
                    }
                }
            }
        }
    }
    return chan_details;
}

void adjust_chan_details(const DeviceGrid& grid,
                         const t_chan_width& nodes_per_chan,
                         t_chan_details& chan_details_x,
                         t_chan_details& chan_details_y) {
    for (size_t y = 0; y <= grid.height() - 2; ++y) {    //-2 for no perim channels
        for (size_t x = 0; x <= grid.width() - 2; ++x) { //-2 for no perim channels

            /* Ignore any non-obstructed channel seg_detail structures */
            if (chan_details_x[x][y][0].length() > 0)
                continue;

            adjust_seg_details(x, y, grid, nodes_per_chan,
                               chan_details_x, X_AXIS);
        }
    }

    for (size_t x = 0; x <= grid.width() - 2; ++x) {      //-2 for no perim channels
        for (size_t y = 0; y <= grid.height() - 2; ++y) { //-2 for no perim channels

            /* Ignore any non-obstructed channel seg_detail structures */
            if (chan_details_y[x][y][0].length() > 0)
                continue;

            adjust_seg_details(x, y, grid, nodes_per_chan,
                               chan_details_y, Y_AXIS);
        }
    }
}

void adjust_seg_details(const int x,
                        const int y,
                        const DeviceGrid& grid,
                        const t_chan_width& nodes_per_chan,
                        t_chan_details& chan_details,
                        const enum e_parallel_axis seg_parallel_axis) {
    int seg_index = (seg_parallel_axis == X_AXIS ? x : y);
    int max_chan_width = 0;
    if (seg_parallel_axis == X_AXIS) {
        max_chan_width = nodes_per_chan.x_max;
    } else if (seg_parallel_axis == Y_AXIS) {
        max_chan_width = nodes_per_chan.y_max;
    } else {
        VTR_ASSERT(seg_parallel_axis == BOTH_AXIS);
        max_chan_width = nodes_per_chan.max;
    }

    for (int track = 0; track < max_chan_width; ++track) {
        int lx = (seg_parallel_axis == X_AXIS ? x - 1 : x);
        int ly = (seg_parallel_axis == X_AXIS ? y : y - 1);
        if (lx < 0 || ly < 0 || chan_details[lx][ly][track].length() == 0)
            continue;

        while (chan_details[lx][ly][track].seg_end() >= seg_index) {
            chan_details[lx][ly][track].set_seg_end(seg_index - 1);
            lx = (seg_parallel_axis == X_AXIS ? lx - 1 : lx);
            ly = (seg_parallel_axis == X_AXIS ? ly : ly - 1);
            if (lx < 0 || ly < 0 || chan_details[lx][ly][track].length() == 0)
                break;
        }
    }

    for (int track = 0; track < max_chan_width; ++track) {
        size_t lx = (seg_parallel_axis == X_AXIS ? x + 1 : x);
        size_t ly = (seg_parallel_axis == X_AXIS ? y : y + 1);
        if (lx > grid.width() - 2 || ly > grid.height() - 2 || chan_details[lx][ly][track].length() == 0) //-2 for no perim channels
            continue;

        while (chan_details[lx][ly][track].seg_start() <= seg_index) {
            chan_details[lx][ly][track].set_seg_start(seg_index + 1);
            lx = (seg_parallel_axis == X_AXIS ? lx + 1 : lx);
            ly = (seg_parallel_axis == X_AXIS ? ly : ly + 1);
            if (lx > grid.width() - 2 || ly > grid.height() - 2 || chan_details[lx][ly][track].length() == 0) //-2 for no perim channels
                break;
        }
    }
}

/* Returns the segment number at which the segment this track lies on
 * started. */
int get_seg_start(const t_chan_seg_details* seg_details,
                  const int itrack,
                  const int chan_num,
                  const int seg_num) {
    int seg_start = 0;
    if (seg_details[itrack].seg_start() >= 0) {
        seg_start = seg_details[itrack].seg_start();
    } else {
        seg_start = 1;
        if (!seg_details[itrack].longline()) {
            int length = seg_details[itrack].length();
            int start = seg_details[itrack].start();

            /* Start is guaranteed to be between 1 and length. Hence, adding length to
             * the quantity in brackets below guarantees it will be non-negative. */
            VTR_ASSERT(start > 0);
            VTR_ASSERT(start <= length);

            /* NOTE: Start points are staggered between different channels.
             * The start point must stagger backwards as chan_num increases.
             * Unidirectional routing expects this to allow the N-to-N
             * assumption to be made with respect to ending wires in the core. */
            seg_start = seg_num - (seg_num + length + chan_num - start) % length;
            if (seg_start < 1) {
                seg_start = 1;
            }
        }
    }

    return seg_start;
}

int get_seg_end(const t_chan_seg_details* seg_details, const int itrack, const int istart, const int chan_num, const int seg_max) {
    if (seg_details[itrack].longline()) {
        return seg_max;
    }

    if (seg_details[itrack].seg_end() >= 0) {
        return seg_details[itrack].seg_end();
    }

    int len = seg_details[itrack].length();
    int ofs = seg_details[itrack].start();

    /* Normal endpoint */
    int seg_end = istart + len - 1;

    /* If start is against edge it may have been clipped */
    if (1 == istart) {
        /* If the (staggered) startpoint of first full wire wasn't
         * also 1, we must be the clipped wire */
        int first_full = (len - (chan_num % len) + ofs - 1) % len + 1;
        if (first_full > 1) {
            /* then we stop just before the first full seg */
            seg_end = first_full - 1;
        }
    }

    /* Clip against far edge */
    if (seg_end > seg_max) {
        seg_end = seg_max;
    }

    return seg_end;
}

/* Returns the number of tracks to which clb opin #ipin at (i,j) connects.   *
 * Also stores the nodes to which this pin connects in rr_edges_to_create    */
int get_bidir_opin_connections(RRGraphBuilder& rr_graph_builder,
                               const int opin_layer,
                               const int track_layer,
                               const int i,
                               const int j,
                               const int ipin,
                               RRNodeId from_rr_node,
                               t_rr_edge_info_set& rr_edges_to_create,
                               const t_pin_to_track_lookup& opin_to_track_map,
                               const t_chan_details& chan_details_x,
                               const t_chan_details& chan_details_y) {
    int num_conn, tr_i, tr_j, chan, seg;
    int to_switch;
    int is_connected_track;
    t_physical_tile_type_ptr type;
    e_rr_type to_type;

    auto& device_ctx = g_vpr_ctx.device();

    type = device_ctx.grid.get_physical_type({i, j, track_layer});
    int width_offset = device_ctx.grid.get_width_offset({i, j, track_layer});
    int height_offset = device_ctx.grid.get_height_offset({i, j, track_layer});

    num_conn = 0;

    /* [0..device_ctx.num_block_types-1][0..num_pins-1][0..width][0..height][0..3][0..Fc-1] */
    for (e_side side : TOTAL_2D_SIDES) {
        /* Figure out coords of channel segment based on side */
        tr_i = ((side == LEFT) ? (i - 1) : i);
        tr_j = ((side == BOTTOM) ? (j - 1) : j);

        to_type = ((side == LEFT) || (side == RIGHT)) ? e_rr_type::CHANY : e_rr_type::CHANX;

        chan = ((to_type == e_rr_type::CHANX) ? tr_j : tr_i);
        seg = ((to_type == e_rr_type::CHANX) ? tr_i : tr_j);

        bool vert = !((side == TOP) || (side == BOTTOM));

        /* Don't connect where no tracks on fringes */
        if ((tr_i < 0) || (tr_i > int(device_ctx.grid.width() - 2))) { //-2 for no perimeter channels
            continue;
        }
        if ((tr_j < 0) || (tr_j > int(device_ctx.grid.height() - 2))) { //-2 for no perimeter channels
            continue;
        }
        if ((e_rr_type::CHANX == to_type) && (tr_i < 1)) {
            continue;
        }
        if ((e_rr_type::CHANY == to_type) && (tr_j < 1)) {
            continue;
        }
        if (opin_to_track_map[type->index].empty()) {
            continue;
        }

        is_connected_track = false;

        const t_chan_seg_details* seg_details = (vert ? chan_details_y[chan][seg] : chan_details_x[seg][chan]).data();

        /* Iterate of the opin to track connections */

        for (int to_track : opin_to_track_map[type->index][ipin][width_offset][height_offset][track_layer][side]) {
            /* Skip unconnected connections */
            if (OPEN == to_track || is_connected_track) {
                is_connected_track = true;
                VTR_ASSERT(OPEN == opin_to_track_map[type->index][ipin][width_offset][height_offset][track_layer][side][0]);
                continue;
            }

            /* Only connect to wire if there is a CB */
            if (is_cblock(chan, seg, to_track, seg_details)) {
                RRNodeId to_node = rr_graph_builder.node_lookup().find_node(track_layer, tr_i, tr_j, to_type, to_track);

                if (!to_node) {
                    continue;
                }

                to_switch = (track_layer == opin_layer) ? seg_details[to_track].arch_wire_switch() : seg_details[to_track].arch_inter_die_switch();
                rr_edges_to_create.emplace_back(from_rr_node, to_node, to_switch, false);

                ++num_conn;
            }
        }
    }

    return num_conn;
}

/* AA: Actually builds the edges from the OPIN nodes already allocated to their correct tracks for segment seg_Inf[seg_type_index]. 
 * Note that this seg_inf vector is NOT the segment_info vectored as stored in the device variable. This index is w.r.t to seg_inf_x
 * or seg_inf_y for x-adjacent and y-adjacent segments respectively. This index is assigned in get_seg_details earlier 
 * in the rr_graph_builder routine. This t_seg_detail is then used to build t_chan_seg_details which is passed in to label_wire mux
 * routine used in this function. 
 *
 * 
 */
int get_unidir_opin_connections(RRGraphBuilder& rr_graph_builder,
                                const int opin_layer,
                                const int track_layer,
                                const int chan,
                                const int seg,
                                int Fc,
                                const int seg_type_index,
                                const e_rr_type chan_type,
                                const t_chan_seg_details* seg_details,
                                RRNodeId from_rr_node,
                                t_rr_edge_info_set& rr_edges_to_create,
                                vtr::NdMatrix<int, 3>& Fc_ofs,
                                const int max_len,
                                const t_chan_width& nodes_per_chan,
                                bool* Fc_clipped) {
    /* Gets a linked list of Fc nodes of specified seg_type_index to connect
     * to in given chan seg. Fc_ofs is used for the opin staggering pattern. */

    int num_inc_muxes, num_dec_muxes, iconn;
    int inc_mux, dec_mux;
    int inc_track, dec_track;
    int x, y;
    int num_edges;

    *Fc_clipped = false;

    /* Fc is assigned in pairs so check it is even. */
    VTR_ASSERT(Fc % 2 == 0);

    /* get_rr_node_indices needs x and y coords. */
    x = ((e_rr_type::CHANX == chan_type) ? seg : chan);
    y = ((e_rr_type::CHANX == chan_type) ? chan : seg);

    /* Get the lists of possible muxes. */
    int dummy;
    std::vector<int> inc_muxes;
    std::vector<int> dec_muxes;
    /* AA: Determine the channel width instead of using max channels to not create hanging nodes*/
    int max_chan_width = (e_rr_type::CHANX == chan_type) ? nodes_per_chan.x_list[y] : nodes_per_chan.y_list[x];

    label_wire_muxes(chan, seg, seg_details, seg_type_index, max_len,
                     Direction::INC, max_chan_width, true, inc_muxes, &num_inc_muxes, &dummy);
    label_wire_muxes(chan, seg, seg_details, seg_type_index, max_len,
                     Direction::DEC, max_chan_width, true, dec_muxes, &num_dec_muxes, &dummy);

    /* Clip Fc to the number of muxes. */
    if (((Fc / 2) > num_inc_muxes) || ((Fc / 2) > num_dec_muxes)) {
        *Fc_clipped = true;
        Fc = 2 * std::min(num_inc_muxes, num_dec_muxes);
    }

    /* Assign tracks to meet Fc demand */
    num_edges = 0;
    for (iconn = 0; iconn < (Fc / 2); ++iconn) {
        /* Figure of the next mux to use for the 'inc' and 'dec' connections */
        inc_mux = Fc_ofs[chan][seg][seg_type_index] % num_inc_muxes;
        dec_mux = Fc_ofs[chan][seg][seg_type_index] % num_dec_muxes;
        ++Fc_ofs[chan][seg][seg_type_index];

        /* Figure out the track it corresponds to. */
        inc_track = inc_muxes[inc_mux];
        dec_track = dec_muxes[dec_mux];

        /* Figure the inodes of those muxes */
        RRNodeId inc_inode_index = rr_graph_builder.node_lookup().find_node(track_layer, x, y, chan_type, inc_track);
        RRNodeId dec_inode_index = rr_graph_builder.node_lookup().find_node(track_layer, x, y, chan_type, dec_track);

        if (!inc_inode_index || !dec_inode_index) {
            continue;
        }

        /* Add to the list. */
        auto to_switch = (opin_layer == track_layer) ? seg_details[inc_track].arch_opin_switch() : seg_details[inc_track].arch_inter_die_switch();
        rr_edges_to_create.emplace_back(from_rr_node, inc_inode_index, to_switch, false);
        ++num_edges;

        to_switch = (opin_layer == track_layer) ? seg_details[dec_track].arch_opin_switch() : seg_details[dec_track].arch_inter_die_switch();
        rr_edges_to_create.emplace_back(from_rr_node, dec_inode_index, to_switch, false);
        ++num_edges;
    }

    return num_edges;
}

bool is_cblock(const int chan, const int seg, const int track, const t_chan_seg_details* seg_details) {
    int length, ofs, start_seg;

    length = seg_details[track].length();

    /* Make sure they gave us correct start */
    start_seg = get_seg_start(seg_details, track, chan, seg);

    ofs = seg - start_seg;

    VTR_ASSERT(ofs >= 0);
    VTR_ASSERT(ofs < length);

    /* If unidir segment that is going backwards, we need to flip the ofs */
    if (Direction::DEC == seg_details[track].direction()) {
        ofs = (length - 1) - ofs;
    }

    return seg_details[track].cb(ofs);
}

void dump_seg_details(const t_chan_seg_details* seg_details,
                      int max_chan_width,
                      FILE* fp) {
    for (int i = 0; i < max_chan_width; i++) {
        fprintf(fp, "track: %d\n", i);
        fprintf(fp, "length: %d  start: %d",
                seg_details[i].length(), seg_details[i].start());

        if (seg_details[i].length() > 0) {
            if (seg_details[i].seg_start() >= 0 && seg_details[i].seg_end() >= 0) {
                fprintf(fp, " [%d,%d]",
                        seg_details[i].seg_start(), seg_details[i].seg_end());
            }
            fprintf(fp, "  longline: %d  arch_wire_switch: %d  arch_opin_switch: %d",
                    seg_details[i].longline(),
                    seg_details[i].arch_wire_switch(), seg_details[i].arch_opin_switch());
        }
        fprintf(fp, "\n");

        fprintf(fp, "Rmetal: %g  Cmetal: %g\n",
                seg_details[i].Rmetal(), seg_details[i].Cmetal());

        fprintf(fp, "direction: %s\n",
                DIRECTION_STRING[static_cast<int>(seg_details[i].direction())]);

        fprintf(fp, "cb list:  ");
        for (int j = 0; j < seg_details[i].length(); j++)
            fprintf(fp, "%d ", seg_details[i].cb(j));
        fprintf(fp, "\n");

        fprintf(fp, "sb list: ");
        for (int j = 0; j <= seg_details[i].length(); j++)
            fprintf(fp, "%d ", seg_details[i].sb(j));
        fprintf(fp, "\n");

        fprintf(fp, "\n");
    }
}

/* Dumps out an array of seg_details structures to file fname.  Used only   *
 * for debugging.                                                           */
void dump_seg_details(const t_chan_seg_details* seg_details,
                      int max_chan_width,
                      const char* fname) {
    FILE* fp = vtr::fopen(fname, "w");
    dump_seg_details(seg_details, max_chan_width, fp);
    fclose(fp);
}

/* Dumps out a 2D array of chan_details structures to file fname.  Used     *
 * only for debugging.                                                      */
void dump_chan_details(const t_chan_details& chan_details_x,
                       const t_chan_details& chan_details_y,
                       const t_chan_width* nodes_per_chan,
                       const DeviceGrid& grid,
                       const char* fname) {
    FILE* fp = vtr::fopen(fname, "w");
    if (fp) {
        fprintf(fp, "************************\n");
        fprintf(fp, "max_chan_width= %d | max_chan_width_y= %d | max_chan_width_x= %d", nodes_per_chan->max, nodes_per_chan->y_max, nodes_per_chan->x_max);
        fprintf(fp, "************************\n");
        for (size_t y = 0; y <= grid.height() - 2; ++y) {    //-2 for no perim channels
            for (size_t x = 0; x <= grid.width() - 2; ++x) { //-2 for no perim channels

                fprintf(fp, "========================\n");
                fprintf(fp, "chan_details_x: [%zu][%zu]\n", x, y);
                fprintf(fp, "channel_width: %d\n", nodes_per_chan->x_list[y]);
                fprintf(fp, "========================\n");

                const t_chan_seg_details* seg_details = chan_details_x[x][y].data();
                dump_seg_details(seg_details, nodes_per_chan->x_max, fp);
            }
        }
        for (size_t x = 0; x <= grid.width() - 2; ++x) {      //-2 for no perim channels
            for (size_t y = 0; y <= grid.height() - 2; ++y) { //-2 for no perim channels

                fprintf(fp, "========================\n");
                fprintf(fp, "chan_details_y: [%zu][%zu]\n", x, y);
                fprintf(fp, "channel_width: %d\n", nodes_per_chan->y_list[x]);
                fprintf(fp, "========================\n");

                const t_chan_seg_details* seg_details = chan_details_y[x][y].data();
                dump_seg_details(seg_details, nodes_per_chan->y_max, fp);
            }
        }
    }
    fclose(fp);
}

/* Dumps out a 2D array of switch block pattern structures to file fname. *
 * Used for debugging purposes only.                                      */
void dump_sblock_pattern(const t_sblock_pattern& sblock_pattern,
                         int max_chan_width,
                         const DeviceGrid& grid,
                         const char* fname) {
    FILE* fp = vtr::fopen(fname, "w");
    if (fp) {
        for (size_t y = 0; y <= grid.height() - 2; ++y) {
            for (size_t x = 0; x <= grid.width() - 2; ++x) {
                fprintf(fp, "==========================\n");
                fprintf(fp, "sblock_pattern: [%zu][%zu]\n", x, y);
                fprintf(fp, "==========================\n");

                for (int from_side = 0; from_side < 4; ++from_side) {
                    for (int to_side = 0; to_side < 4; ++to_side) {
                        if (from_side == to_side)
                            continue;

                        const char* psz_from_side = "?";
                        switch (from_side) {
                            case 0:
                                psz_from_side = "T";
                                break;
                            case 1:
                                psz_from_side = "R";
                                break;
                            case 2:
                                psz_from_side = "B";
                                break;
                            case 3:
                                psz_from_side = "L";
                                break;
                            default:
                                VTR_ASSERT_MSG(false, "Unrecognized from side");
                                break;
                        }
                        const char* psz_to_side = "?";
                        switch (to_side) {
                            case 0:
                                psz_to_side = "T";
                                break;
                            case 1:
                                psz_to_side = "R";
                                break;
                            case 2:
                                psz_to_side = "B";
                                break;
                            case 3:
                                psz_to_side = "L";
                                break;
                            default:
                                VTR_ASSERT_MSG(false, "Unrecognized to side");
                                break;
                        }

                        for (int from_track = 0; from_track < max_chan_width; ++from_track) {
                            short to_mux = sblock_pattern[x][y][from_side][to_side][from_track][0];
                            short to_track = sblock_pattern[x][y][from_side][to_side][from_track][1];
                            short alt_mux = sblock_pattern[x][y][from_side][to_side][from_track][2];
                            short alt_track = sblock_pattern[x][y][from_side][to_side][from_track][3];

                            if (to_mux == UN_SET && to_track == UN_SET)
                                continue;

                            if (alt_mux == UN_SET && alt_track == UN_SET) {
                                fprintf(fp, "%s %d => %s [%d][%d]\n",
                                        psz_from_side, from_track, psz_to_side,
                                        to_mux, to_track);
                            } else {
                                fprintf(fp, "%s %d => %s [%d][%d] [%d][%d]\n",
                                        psz_from_side, from_track, psz_to_side,
                                        to_mux, to_track, alt_mux, alt_track);
                            }
                        }
                    }
                }
            }
        }
    }
    fclose(fp);
}

void dump_track_to_pin_map(t_track_to_pin_lookup& track_to_pin_map,
                           const std::vector<t_physical_tile_type>& types,
                           int max_chan_width,
                           FILE* fp) {
    if (fp) {
        auto& device_ctx = g_vpr_ctx.device();
        for (unsigned int i = 0; i < types.size(); i++) {
            if (!track_to_pin_map[i].empty()) {
                for (int layer = 0; layer < device_ctx.grid.get_num_layers(); layer++) {
                    for (int track = 0; track < max_chan_width; ++track) {
                        for (int width = 0; width < types[i].width; ++width) {
                            for (int height = 0; height < types[i].height; ++height) {
                                for (int side = 0; side < 4; ++side) {
                                    fprintf(fp, "\nTYPE:%s width:%d height:%d layer:%d\n", types[i].name.c_str(), width, height, layer);
                                    fprintf(fp, "\nSIDE:%d TRACK:%d \n", side, track);
                                    for (size_t con = 0; con < track_to_pin_map[i][track][width][height][layer][side].size(); con++) {
                                        fprintf(fp, "%d ", track_to_pin_map[i][track][width][height][layer][side][con]);
                                    }
                                    fprintf(fp, "\n=====================\n");
                                }
                            }
                        }
                    }
                }
            }
        }
    }
}
static void load_chan_rr_indices(const int max_chan_width,
                                 const DeviceGrid& grid,
                                 const int chan_len,
                                 const int num_chans,
                                 const e_rr_type type,
                                 const t_chan_details& chan_details,
                                 RRGraphBuilder& rr_graph_builder,
                                 int* index) {
    const auto& device_ctx = g_vpr_ctx.device();

    for (int layer = 0; layer < grid.get_num_layers(); layer++) {
        /* Skip the current die if architecture file specifies that it doesn't require global resource routing */
        if (!device_ctx.inter_cluster_prog_routing_resources.at(layer)) {
            continue;
        }
        for (int chan = 0; chan < num_chans - 1; ++chan) {
            for (int seg = 1; seg < chan_len - 1; ++seg) {
                /* Assign an inode to the starts of tracks */
                int x = (type == e_rr_type::CHANX ? seg : chan);
                int y = (type == e_rr_type::CHANX ? chan : seg);
                const t_chan_seg_details* seg_details = chan_details[x][y].data();

                /* Reserve nodes in lookup to save memory */
                rr_graph_builder.node_lookup().reserve_nodes(layer, chan, seg, type, max_chan_width);

                for (int track = 0; track < max_chan_width; ++track) {
                    /* TODO: May let the length() == 0 case go through, to model muxes */
                    if (seg_details[track].length() <= 0)
                        continue;

                    int start = get_seg_start(seg_details, track, chan, seg);

                    /* TODO: Now we still use the (y, x) convention here for CHANX. Should rework later */
                    int node_x = chan;
                    int node_y = start;
                    if (e_rr_type::CHANX == type) {
                        std::swap(node_x, node_y);
                    }

                    /* If the start of the wire doesn't have an inode,
                     * assign one to it. */
                    RRNodeId inode = rr_graph_builder.node_lookup().find_node(layer, node_x, node_y, type, track);
                    if (!inode) {
                        inode = RRNodeId(*index);
                        ++(*index);
                        rr_graph_builder.node_lookup().add_node(inode, layer, chan, start, type, track);
                    }

                    /* Assign inode of start of wire to current position */
                    rr_graph_builder.node_lookup().add_node(inode, layer, chan, seg, type, track);
                }
            }
        }
    }
}

static bool is_sb_conn_layer_crossing(enum e_side src_side, enum e_side dest_side) {
    if (src_side < NUM_2D_SIDES && dest_side < NUM_2D_SIDES) {
        return false;
    }

    if (src_side == dest_side) {
        return false;
    }

    return true;
}

static bool check_3d_SB_RRnodes(RRGraphBuilder& rr_graph_builder, int x, int y, int from_wire, int from_wire_layer, e_rr_type from_wire_type, int to_wire, int to_wire_layer, e_rr_type to_wire_type) {
    RRNodeId from_inode = rr_graph_builder.node_lookup().find_node(from_wire_layer, x, y, from_wire_type, from_wire);
    RRNodeId to_inode = rr_graph_builder.node_lookup().find_node(to_wire_layer, x, y, to_wire_type, to_wire);

    if (from_inode && to_inode) {
        return true;
    }

    return false;
}

vtr::NdMatrix<int, 2> get_number_track_to_track_inter_die_conn(t_sb_connection_map* sb_conn_map,
                                                               const int custom_3d_sb_fanin_fanout,
                                                               RRGraphBuilder& rr_graph_builder) {
    auto& grid_ctx = g_vpr_ctx.device().grid;
    vtr::NdMatrix<int, 2> extra_nodes_per_switchblocks;
    extra_nodes_per_switchblocks.resize(std::array<size_t, 2>{grid_ctx.width(), grid_ctx.height()}, 0);

    for (size_t y = 0; y < grid_ctx.height(); y++) {
        for (size_t x = 0; x < grid_ctx.width(); x++) {
            for (auto layer = 0; layer < grid_ctx.get_num_layers(); layer++) {
                int num_of_3d_conn = 0;
                for (auto from_side : TOTAL_3D_SIDES) {
                    for (auto to_side : TOTAL_3D_SIDES) {
                        if (!is_sb_conn_layer_crossing(from_side, to_side)) { //this connection is not crossing any layer
                            continue;
                        } else {
                            Switchblock_Lookup sb_coord(x, y, layer, from_side, to_side);
                            if (sb_conn_map->count(sb_coord) > 0) {
                                std::vector<t_switchblock_edge>& conn_vector = (*sb_conn_map)[sb_coord];
                                for (int iconn = 0; iconn < (int)conn_vector.size(); ++iconn) {
                                    //check if both from_node and to_node exists in the rr-graph
                                    //CHANY -> CHANX connection
                                    if (check_3d_SB_RRnodes(rr_graph_builder, x, y, conn_vector[iconn].from_wire,
                                                            conn_vector[iconn].from_wire_layer, e_rr_type::CHANY,
                                                            conn_vector[iconn].to_wire, conn_vector[iconn].to_wire_layer,
                                                            e_rr_type::CHANX)) {
                                        num_of_3d_conn++;
                                    }
                                    //CHANX -> CHANY connection
                                    if (check_3d_SB_RRnodes(rr_graph_builder, x, y, conn_vector[iconn].from_wire,
                                                            conn_vector[iconn].from_wire_layer, e_rr_type::CHANX,
                                                            conn_vector[iconn].to_wire, conn_vector[iconn].to_wire_layer,
                                                            e_rr_type::CHANY)) {
                                        num_of_3d_conn++;
                                    }
                                }
                            }
                        }
                    }
                }
                extra_nodes_per_switchblocks[x][y] += ((num_of_3d_conn + custom_3d_sb_fanin_fanout - 1) / custom_3d_sb_fanin_fanout);
            }
        }
    }
    return extra_nodes_per_switchblocks;
}

void alloc_and_load_inter_die_rr_node_indices(RRGraphBuilder& rr_graph_builder,
                                              const t_chan_width* nodes_per_chan,
                                              const DeviceGrid& grid,
                                              const vtr::NdMatrix<int, 2>& extra_nodes_per_switchblock,
                                              int* index) {
    /*
     * In case of multi-die FPGAs, we add extra nodes (could have used either CHANX or CHANY; we chose to use all CHANX) to
     * support inter-die communication coming from switch blocks (connection between two tracks in different layers)
     * The extra nodes have the following attribute:
     *  1) type = CHANX
     *  2) length = 0 (xhigh = xlow, yhigh = ylow)
     *  3) ptc = [max_chanx_width:max_chanx_width+number_of_connection-1]
     *  4) direction = NONE
     */
    auto& device_ctx = g_vpr_ctx.device();

    for (int layer = 0; layer < grid.get_num_layers(); layer++) {
        /* Skip the current die if architecture file specifies that it doesn't have global resource routing */
        if (!device_ctx.inter_cluster_prog_routing_resources.at(layer)) {
            continue;
        }
        for (size_t y = 0; y < grid.height() - 1; ++y) {
            for (size_t x = 1; x < grid.width() - 1; ++x) {
                //count how many track-to-track connection go from current layer to other layers
                int conn_count = extra_nodes_per_switchblock[x][y];

                //skip if no connection is required
                if (conn_count == 0) {
                    continue;
                }

                //reserve extra nodes for inter-die track-to-track connection
                rr_graph_builder.node_lookup().reserve_nodes(layer, y, x, e_rr_type::CHANX, conn_count + nodes_per_chan->max);
                for (int rr_node_offset = 0; rr_node_offset < conn_count; rr_node_offset++) {
                    RRNodeId inode = rr_graph_builder.node_lookup().find_node(layer, x, y, e_rr_type::CHANX, nodes_per_chan->max + rr_node_offset);
                    if (!inode) {
                        inode = RRNodeId(*index);
                        ++(*index);
                        rr_graph_builder.node_lookup().add_node(inode, layer, y, x, e_rr_type::CHANX, nodes_per_chan->max + rr_node_offset);
                    }
                }
            }
        }
    }
}

/* As the rr_indices builders modify a local copy of indices, use the local copy in the builder 
 * TODO: these building functions should only talk to a RRGraphBuilder object
 */
static void load_block_rr_indices(RRGraphBuilder& rr_graph_builder,
                                  const DeviceGrid& grid,
                                  int* index,
                                  bool /*is_flat*/) {
    //Walk through the grid assigning indices to SOURCE/SINK IPIN/OPIN
    for (int layer = 0; layer < grid.get_num_layers(); layer++) {
        for (int x = 0; x < (int)grid.width(); x++) {
            for (int y = 0; y < (int)grid.height(); y++) {
                //Process each block from its root location
                if (grid.is_root_location({x, y, layer})) {
                    t_physical_tile_type_ptr physical_type = grid.get_physical_type({x, y, layer});

                    //Assign indices for SINKs and SOURCEs
                    // Note that SINKS/SOURCES have no side, so we always use side 0
                    std::vector<int> class_num_vec = get_tile_root_classes(physical_type);
                    std::vector<int> pin_num_vec = get_tile_root_pins(physical_type);

                    add_classes_spatial_lookup(rr_graph_builder,
                                               physical_type,
                                               class_num_vec,
                                               layer,
                                               x,
                                               y,
                                               physical_type->width,
                                               physical_type->height,
                                               index);

                    /* Limited sides for grids
                     *   The wanted side depends on the location of the grid.
                     *   In particular for perimeter grid,
                     *   -------------------------------------------------------
                     *   Grid location |  IPIN side
                     *   -------------------------------------------------------
                     *   TOP           |  BOTTOM
                     *   -------------------------------------------------------
                     *   RIGHT         |  LEFT
                     *   -------------------------------------------------------
                     *   BOTTOM        |  TOP
                     *   -------------------------------------------------------
                     *   LEFT          |  RIGHT
                     *   -------------------------------------------------------
                     *   TOP-LEFT      |  BOTTOM & RIGHT
                     *   -------------------------------------------------------
                     *   TOP-RIGHT     |  BOTTOM & LEFT
                     *   -------------------------------------------------------
                     *   BOTTOM-LEFT   |  TOP & RIGHT
                     *   -------------------------------------------------------
                     *   BOTTOM-RIGHT  |  TOP & LEFT
                     *   -------------------------------------------------------
                     *   Other         |  First come first fit
                     *   -------------------------------------------------------
                     *
                     * Special for IPINs:
                     *   If there are multiple wanted sides, first come first fit is applied
                     *   This guarantee that there is only a unique rr_node
                     *   for the same input pin on multiple sides, and thus avoid multiple driver problems
                     */
                    std::vector<e_side> wanted_sides;
                    if ((int)grid.height() - 1 == y) { /* TOP side */
                        wanted_sides.push_back(BOTTOM);
                    }
                    if ((int)grid.width() - 1 == x) { /* RIGHT side */
                        wanted_sides.push_back(LEFT);
                    }
                    if (0 == y) { /* BOTTOM side */
                        wanted_sides.push_back(TOP);
                    }
                    if (0 == x) { /* LEFT side */
                        wanted_sides.push_back(RIGHT);
                    }

                    /* If wanted sides is empty still, this block does not have specific wanted sides,
                     * Deposit all the sides
                     */
                    if (wanted_sides.empty()) {
                        for (e_side side : TOTAL_2D_SIDES) {
                            wanted_sides.push_back(side);
                        }
                    }

                    add_pins_spatial_lookup(rr_graph_builder,
                                            physical_type,
                                            pin_num_vec,
                                            layer,
                                            x,
                                            y,
                                            index,
                                            wanted_sides);
                }
            }
        }
    }
}
static void add_pins_spatial_lookup(RRGraphBuilder& rr_graph_builder,
                                    t_physical_tile_type_ptr physical_type_ptr,
                                    const std::vector<int>& pin_num_vec,
                                    int layer,
                                    int root_x,
                                    int root_y,
                                    int* index,
                                    const std::vector<e_side>& wanted_sides) {
    for (e_side side : wanted_sides) {
        for (int width_offset = 0; width_offset < physical_type_ptr->width; ++width_offset) {
            int x_tile = root_x + width_offset;
            for (int height_offset = 0; height_offset < physical_type_ptr->height; ++height_offset) {
                int y_tile = root_y + height_offset;
                //only nodes on the tile may be located in a location other than the root-location
                rr_graph_builder.node_lookup().reserve_nodes(layer, x_tile, y_tile, e_rr_type::OPIN, physical_type_ptr->num_pins, side);
                rr_graph_builder.node_lookup().reserve_nodes(layer, x_tile, y_tile, e_rr_type::IPIN, physical_type_ptr->num_pins, side);
            }
        }
    }

    for (const int pin_num : pin_num_vec) {
        bool assigned_to_rr_node = false;
        const auto [x_offset, y_offset, pin_sides] = get_pin_coordinates(physical_type_ptr, pin_num, wanted_sides);
        e_pin_type pin_type = get_pin_type_from_pin_physical_num(physical_type_ptr, pin_num);
        for (int pin_coord_idx = 0; pin_coord_idx < (int)pin_sides.size(); pin_coord_idx++) {
            int x_tile = root_x + x_offset[pin_coord_idx];
            int y_tile = root_y + y_offset[pin_coord_idx];
            e_side side = pin_sides[pin_coord_idx];
            if (pin_type == DRIVER) {
                rr_graph_builder.node_lookup().add_node(RRNodeId(*index), layer, x_tile, y_tile, e_rr_type::OPIN, pin_num, side);
                assigned_to_rr_node = true;
            } else {
                VTR_ASSERT(pin_type == RECEIVER);
                rr_graph_builder.node_lookup().add_node(RRNodeId(*index), layer, x_tile, y_tile, e_rr_type::IPIN, pin_num, side);
                assigned_to_rr_node = true;
            }
        }
        /* A pin may locate on multiple sides of a tile.
         * Instead of allocating multiple rr_nodes for the pin,
         * we just create a rr_node and make it indexable on these sides
         * As such, we can avoid redundant rr_node to be allocated
         * and multiple nets to be mapped to the pin
         *
         * Considering that some pin could be just dangling, we do not need
         * to create a void rr_node for it.
         * As such, we only allocate a rr node when the pin is indeed located
         * on at least one side
         */
        if (assigned_to_rr_node) {
            ++(*index);
        }
    }
}

static void add_classes_spatial_lookup(RRGraphBuilder& rr_graph_builder,
                                       t_physical_tile_type_ptr physical_type_ptr,
                                       const std::vector<int>& class_num_vec,
                                       int layer,
                                       int root_x,
                                       int root_y,
                                       int block_width,
                                       int block_height,
                                       int* index) {
    for (int x_tile = root_x; x_tile < (root_x + block_width); x_tile++) {
        for (int y_tile = root_y; y_tile < (root_y + block_height); y_tile++) {
            rr_graph_builder.node_lookup().reserve_nodes(layer, x_tile, y_tile, e_rr_type::SOURCE, class_num_vec.size(), TOTAL_2D_SIDES[0]);
            rr_graph_builder.node_lookup().reserve_nodes(layer, x_tile, y_tile, e_rr_type::SINK, class_num_vec.size(), TOTAL_2D_SIDES[0]);
        }
    }

    for (const int class_num : class_num_vec) {
        e_pin_type class_type = get_class_type_from_class_physical_num(physical_type_ptr, class_num);
        e_rr_type node_type = e_rr_type::SINK;
        if (class_type == DRIVER) {
            node_type = e_rr_type::SOURCE;
        } else {
            VTR_ASSERT(class_type == RECEIVER);
        }

        for (int x_offset = 0; x_offset < block_width; x_offset++) {
            for (int y_offset = 0; y_offset < block_height; y_offset++) {
                int curr_x = root_x + x_offset;
                int curr_y = root_y + y_offset;

                rr_graph_builder.node_lookup().add_node(RRNodeId(*index), layer, curr_x, curr_y, node_type, class_num);
            }
        }

        ++(*index);
    }
}

/* As the rr_indices builders modify a local copy of indices, use the local copy in the builder */
void alloc_and_load_rr_node_indices(RRGraphBuilder& rr_graph_builder,
                                    const t_chan_width* nodes_per_chan,
                                    const DeviceGrid& grid,
                                    int* index,
                                    const t_chan_details& chan_details_x,
                                    const t_chan_details& chan_details_y,
                                    bool is_flat) {
    /* Allocates and loads all the structures needed for fast lookups of the
     * index of an rr_node. rr_node_indices is a matrix containing the index
     * of the *first* rr_node at a given (i,j) location. */

    /* Alloc the lookup table */
    for (e_rr_type rr_type : RR_TYPES) {
        if (rr_type == e_rr_type::CHANX) {
            rr_graph_builder.node_lookup().resize_nodes(grid.get_num_layers(), grid.height(), grid.width(), rr_type, NUM_2D_SIDES);
        } else {
            rr_graph_builder.node_lookup().resize_nodes(grid.get_num_layers(), grid.width(), grid.height(), rr_type, NUM_2D_SIDES);
        }
    }

    /* Assign indices for block nodes */
    load_block_rr_indices(rr_graph_builder, grid, index, is_flat);

    /* Load the data for x and y channels */
    load_chan_rr_indices(nodes_per_chan->x_max, grid, grid.width(), grid.height(),
                         e_rr_type::CHANX, chan_details_x, rr_graph_builder, index);
    load_chan_rr_indices(nodes_per_chan->y_max, grid, grid.height(), grid.width(),
                         e_rr_type::CHANY, chan_details_y, rr_graph_builder, index);
}

void alloc_and_load_intra_cluster_rr_node_indices(RRGraphBuilder& rr_graph_builder,
                                                  const DeviceGrid& grid,
                                                  const vtr::vector<ClusterBlockId, t_cluster_pin_chain>& pin_chains,
                                                  const vtr::vector<ClusterBlockId, std::unordered_set<int>>& pin_chains_num,
                                                  int* index) {
    for (int layer = 0; layer < grid.get_num_layers(); layer++) {
        for (int x = 0; x < (int)grid.width(); x++) {
            for (int y = 0; y < (int)grid.height(); y++) {
                //Process each block from its root location
                if (grid.is_root_location({x, y, layer})) {
                    t_physical_tile_type_ptr physical_type = grid.get_physical_type({x, y, layer});
                    //Assign indices for SINKs and SOURCEs
                    // Note that SINKS/SOURCES have no side, so we always use side 0
                    std::vector<int> class_num_vec;
                    std::vector<int> pin_num_vec;
                    class_num_vec = get_cluster_netlist_intra_tile_classes_at_loc(layer, x, y, physical_type);
                    pin_num_vec = get_cluster_netlist_intra_tile_pins_at_loc(layer,
                                                                             x,
                                                                             y,
                                                                             pin_chains,
                                                                             pin_chains_num,
                                                                             physical_type);
                    add_classes_spatial_lookup(rr_graph_builder,
                                               physical_type,
                                               class_num_vec,
                                               layer,
                                               x,
                                               y,
                                               physical_type->width,
                                               physical_type->height,
                                               index);

                    std::vector<e_side> wanted_sides;
                    wanted_sides.push_back(e_side::TOP);
                    add_pins_spatial_lookup(rr_graph_builder,
                                            physical_type,
                                            pin_num_vec,
                                            layer,
                                            x,
                                            y,
                                            index,
                                            wanted_sides);
                }
            }
        }
    }
}

/**
 * Validate the node look-up matches all the node-level information 
 * in the storage of a routing resource graph
 * This function will check the following aspects:
 * - The type of each node matches its type that is indexed in the node look-up
 * - For bounding box (xlow, ylow, xhigh, yhigh) of each node is indexable in the node look-up
 * - The number of unique indexable nodes in the node look up matches the number of nodes in the storage
 *   This ensures that every node in the storage is indexable and there are no hidden nodes in the look-up
 */
bool verify_rr_node_indices(const DeviceGrid& grid,
                            const RRGraphView& rr_graph,
                            const vtr::vector<RRIndexedDataId, t_rr_indexed_data>& rr_indexed_data,
                            const t_rr_graph_storage& rr_nodes,
                            bool is_flat) {
    std::unordered_map<RRNodeId, int> rr_node_counts;

    int width = grid.width();
    int height = grid.height();
    int layer = grid.get_num_layers();

    for (int l = 0; l < layer; ++l) {
        for (int x = 0; x < width; ++x) {
            for (int y = 0; y < height; ++y) {
                for (e_rr_type rr_type : RR_TYPES) {
                    /* Get the list of nodes at a specific location (x, y) */
                    std::vector<RRNodeId> nodes_from_lookup;
                    if (rr_type == e_rr_type::CHANX || rr_type == e_rr_type::CHANY) {
                        nodes_from_lookup = rr_graph.node_lookup().find_channel_nodes(l, x, y, rr_type);
                    } else {
                        nodes_from_lookup = rr_graph.node_lookup().find_grid_nodes_at_all_sides(l, x, y, rr_type);
                    }
                    for (RRNodeId inode : nodes_from_lookup) {
                        rr_node_counts[inode]++;

                        if (rr_graph.node_type(inode) != rr_type) {
                            VPR_ERROR(VPR_ERROR_ROUTE, "RR node type does not match between rr_nodes and rr_node_indices (%s/%s): %s",
                                      rr_node_typename[rr_graph.node_type(inode)],
                                      rr_node_typename[rr_type],
                                      describe_rr_node(rr_graph, grid, rr_indexed_data, inode, is_flat).c_str());
                        }

                        if (rr_graph.node_type(inode) == e_rr_type::CHANX) {
                            VTR_ASSERT_MSG(rr_graph.node_ylow(inode) == rr_graph.node_yhigh(inode), "CHANX should be horizontal");
                            if (y != rr_graph.node_ylow(inode)) {
                                VPR_ERROR(VPR_ERROR_ROUTE, "RR node y position does not agree between rr_nodes (%d) and rr_node_indices (%d): %s",
                                          rr_graph.node_ylow(inode),
                                          y,
                                          describe_rr_node(rr_graph, grid, rr_indexed_data, inode, is_flat).c_str());
                            }

                            if (!rr_graph.x_in_node_range(x, inode)) {
                                VPR_ERROR(VPR_ERROR_ROUTE, "RR node x positions do not agree between rr_nodes (%d <-> %d) and rr_node_indices (%d): %s",
                                          rr_graph.node_xlow(inode),
                                          rr_graph.node_xlow(inode),
                                          x,
                                          describe_rr_node(rr_graph, grid, rr_indexed_data, inode, is_flat).c_str());
                            }
                        } else if (rr_graph.node_type(inode) == e_rr_type::CHANY) {
                            VTR_ASSERT_MSG(rr_graph.node_xlow(inode) == rr_graph.node_xhigh(inode), "CHANY should be vertical");

                            if (x != rr_graph.node_xlow(inode)) {
                                VPR_ERROR(VPR_ERROR_ROUTE, "RR node x position does not agree between rr_nodes (%d) and rr_node_indices (%d): %s",
                                          rr_graph.node_xlow(inode),
                                          x,
                                          describe_rr_node(rr_graph, grid, rr_indexed_data, inode, is_flat).c_str());
                            }

                            if (!rr_graph.y_in_node_range(y, inode)) {
                                VPR_ERROR(VPR_ERROR_ROUTE, "RR node y positions do not agree between rr_nodes (%d <-> %d) and rr_node_indices (%d): %s",
                                          rr_graph.node_ylow(inode),
                                          rr_graph.node_ylow(inode),
                                          y,
                                          describe_rr_node(rr_graph, grid, rr_indexed_data, inode, is_flat).c_str());
                            }
<<<<<<< HEAD

                        } else if (rr_graph.node_type(inode) == SOURCE || rr_graph.node_type(inode) == SINK || rr_graph.node_type(inode) == MEDIUM) {
=======
                        } else if (rr_graph.node_type(inode) == e_rr_type::SOURCE || rr_graph.node_type(inode) == e_rr_type::SINK) {
>>>>>>> aabed104
                            // Sources have co-ordinates covering the entire block they are in, but not sinks

                            if (!rr_graph.x_in_node_range(x, inode)) {
                                VPR_ERROR(VPR_ERROR_ROUTE, "RR node x positions do not agree between rr_nodes (%d <-> %d) and rr_node_indices (%d): %s",
                                          rr_graph.node_xlow(inode),
                                          rr_graph.node_xlow(inode),
                                          x,
                                          describe_rr_node(rr_graph, grid, rr_indexed_data, inode, is_flat).c_str());
                            }

                            if (!rr_graph.y_in_node_range(y, inode)) {
                                VPR_ERROR(VPR_ERROR_ROUTE, "RR node y positions do not agree between rr_nodes (%d <-> %d) and rr_node_indices (%d): %s",
                                          rr_graph.node_ylow(inode),
                                          rr_graph.node_ylow(inode),
                                          y,
                                          describe_rr_node(rr_graph, grid, rr_indexed_data, inode, is_flat).c_str());
                            }
                        } else {
                            VTR_ASSERT(rr_graph.node_type(inode) == e_rr_type::IPIN || rr_graph.node_type(inode) == e_rr_type::OPIN);
                            /* As we allow a pin to be indexable on multiple sides,
                             * This check code should be invalid
                             * if (rr_node.xlow() != x) {
                             *     VPR_ERROR(VPR_ERROR_ROUTE, "RR node xlow does not match between rr_nodes and rr_node_indices (%d/%d): %s",
                             *               rr_node.xlow(),
                             *               x,
                             *               describe_rr_node(rr_graph, grid, rr_indexed_data, inode).c_str());
                             * }
                             *
                             * if (rr_node.ylow() != y) {
                             *     VPR_ERROR(VPR_ERROR_ROUTE, "RR node ylow does not match between rr_nodes and rr_node_indices (%d/%d): %s",
                             *               rr_node.ylow(),
                             *               y,
                             *               describe_rr_node(rr_graph, grid, rr_indexed_data, inode).c_str());
                             * }
                             */
                        }

                        if (rr_type == e_rr_type::IPIN || rr_type == e_rr_type::OPIN) {
                            /* As we allow a pin to be indexable on multiple sides,
                             * This check code should be invalid
                             * if (rr_node.side() != side) {
                             *     VPR_ERROR(VPR_ERROR_ROUTE, "RR node xlow does not match between rr_nodes and rr_node_indices (%s/%s): %s",
                             *               TOTAL_2D_SIDE_STRINGS[rr_node.side()],
                             *               TOTAL_2D_SIDE_STRINGS[side],
                             *               describe_rr_node(rr_graph, grid, rr_indexed_data, inode).c_str());
                             * } else {
                             *     VTR_ASSERT(rr_node.side() == side);
                             * }
                             */
                        }
                    }
                }
            }
        }
    }

    if (rr_node_counts.size() != rr_nodes.size()) {
        VPR_ERROR(VPR_ERROR_ROUTE, "Mismatch in number of unique RR nodes in rr_nodes (%zu) and rr_node_indices (%zu)",
                  rr_nodes.size(),
                  rr_node_counts.size());
    }

    for (auto kv : rr_node_counts) {
        RRNodeId inode = kv.first;
        int count = kv.second;

        auto& rr_node = rr_nodes[size_t(inode)];

<<<<<<< HEAD
        if (rr_graph.node_type(inode) == SOURCE || rr_graph.node_type(inode) == SINK || rr_graph.node_type(inode) == MEDIUM) {
=======
        if (rr_graph.node_type(inode) == e_rr_type::SOURCE || rr_graph.node_type(inode) == e_rr_type::SINK) {
>>>>>>> aabed104
            int rr_width = (rr_graph.node_xhigh(rr_node.id()) - rr_graph.node_xlow(rr_node.id()) + 1);
            int rr_height = (rr_graph.node_yhigh(rr_node.id()) - rr_graph.node_ylow(rr_node.id()) + 1);
            int rr_area = rr_width * rr_height;
            if (count != rr_area) {
                VPR_ERROR(VPR_ERROR_ROUTE, "Mismatch between RR node size (%d) and count within rr_node_indices (%d): %s",
                          rr_area,
                          rr_node.length(),
                          count,
                          describe_rr_node(rr_graph, grid, rr_indexed_data, inode, is_flat).c_str());
            }
            /* As we allow a pin to be indexable on multiple sides,
             * This check code should not be applied to input and output pins
             */
        } else if ((e_rr_type::OPIN != rr_graph.node_type(inode)) && (e_rr_type::IPIN != rr_graph.node_type(inode))) {
            if (count != rr_node.length() + 1) {
                VPR_ERROR(VPR_ERROR_ROUTE, "Mismatch between RR node length (%d) and count within rr_node_indices (%d, should be length + 1): %s",
                          rr_node.length(),
                          count,
                          describe_rr_node(rr_graph, grid, rr_indexed_data, inode, is_flat).c_str());
            }
        }
    }

    return true;
}

int get_track_to_pins(RRGraphBuilder& rr_graph_builder,
                      int layer,
                      int seg,
                      int chan,
                      int track,
                      int tracks_per_chan,
                      RRNodeId from_rr_node,
                      t_rr_edge_info_set& rr_edges_to_create,
                      const t_track_to_pin_lookup& track_to_pin_lookup,
                      const t_chan_seg_details* seg_details,
                      enum e_rr_type chan_type,
                      int chan_length,
                      int wire_to_ipin_switch,
                      int wire_to_pin_between_dice_switch,
                      enum e_directionality directionality) {
    /*
     * Adds the fan-out edges from wire segment at (chan, seg, track) to adjacent
     * blocks along the wire's length
     */

    int j, pass, iconn, phy_track, end, max_conn, ipin, x, y, num_conn;

    auto& device_ctx = g_vpr_ctx.device();

    /* End of this wire */
    end = get_seg_end(seg_details, track, seg, chan, chan_length);

    num_conn = 0;

    for (j = seg; j <= end; j++) {
        if (is_cblock(chan, j, track, seg_details)) {
            for (pass = 0; pass < 2; ++pass) { //pass == 0 => TOP/RIGHT, pass == 1 => BOTTOM/LEFT
                e_side side;
                if (e_rr_type::CHANX == chan_type) {
                    x = j;
                    y = chan + pass;
                    side = (0 == pass ? TOP : BOTTOM);
                } else {
                    VTR_ASSERT(e_rr_type::CHANY == chan_type);
                    x = chan + pass;
                    y = j;
                    side = (0 == pass ? RIGHT : LEFT);
                }

                for (int layer_index = 0; layer_index < device_ctx.grid.get_num_layers(); layer_index++) {
                    /* PAJ - if the pointed to is an EMPTY then shouldn't look for ipins */
                    auto type = device_ctx.grid.get_physical_type({x, y, layer_index});
                    if (type == device_ctx.EMPTY_PHYSICAL_TILE_TYPE)
                        continue;

                    /* Move from logical (straight) to physical (twisted) track index
                     * - algorithm assigns ipin connections to same physical track index
                     * so that the logical track gets distributed uniformly */

                    phy_track = vpr_to_phy_track(track, chan, j, seg_details, directionality);
                    phy_track %= tracks_per_chan;

                    /* We need the type to find the ipin map for this type */

                    int width_offset = device_ctx.grid.get_width_offset({x, y, layer_index});
                    int height_offset = device_ctx.grid.get_height_offset({x, y, layer_index});

                    max_conn = track_to_pin_lookup[type->index][phy_track][width_offset][height_offset][layer][side].size();
                    for (iconn = 0; iconn < max_conn; iconn++) {
                        ipin = track_to_pin_lookup[type->index][phy_track][width_offset][height_offset][layer][side][iconn];
                        if (!is_pin_conencted_to_layer(type, ipin, layer_index, layer, device_ctx.grid.get_num_layers())) {
                            continue;
                        }

                        /* Check there is a connection and Fc map isn't wrong */
                        RRNodeId to_node = rr_graph_builder.node_lookup().find_node(layer_index, x, y, e_rr_type::IPIN, ipin, side);
                        int switch_type = (layer_index == layer) ? wire_to_ipin_switch : wire_to_pin_between_dice_switch;
                        if (to_node) {
                            rr_edges_to_create.emplace_back(from_rr_node, to_node, switch_type, false);
                            ++num_conn;
                        }
                    }
                }
            }
        }
    }
    return (num_conn);
}

/*
 * Collects the edges fanning-out of the 'from' track which connect to the 'to'
 * tracks, according to the switch block pattern.
 *
 * It returns the number of connections added, and updates edge_list_ptr to
 * point at the head of the (extended) linked list giving the nodes to which
 * this segment connects and the switch type used to connect to each.
 *
 * An edge is added from this segment to a y-segment if:
 * (1) this segment should have a switch box at that location, or
 * (2) the y-segment to which it would connect has a switch box, and the switch
 *     type of that y-segment is unbuffered (bidirectional pass transistor).
 *
 * For bidirectional:
 * If the switch in each direction is a pass transistor (unbuffered), both
 * switches are marked as being of the types of the larger (lower R) pass
 * transistor.
 */
int get_track_to_tracks(RRGraphBuilder& rr_graph_builder,
                        const int layer,
                        const int from_chan,
                        const int from_seg,
                        const int from_track,
                        const e_rr_type from_type,
                        const int to_seg,
                        const e_rr_type to_type,
                        const int chan_len,
                        const int max_chan_width,
                        const DeviceGrid& grid,
                        const int Fs_per_side,
                        t_sblock_pattern& sblock_pattern,
                        vtr::NdMatrix<int, 2>& num_of_3d_conns_custom_SB,
                        RRNodeId from_rr_node,
                        t_rr_edge_info_set& rr_edges_to_create,
                        t_rr_edge_info_set& des_3d_rr_edges_to_create,
                        const t_chan_seg_details* from_seg_details,
                        const t_chan_seg_details* to_seg_details,
                        const t_chan_details& to_chan_details,
                        const enum e_directionality directionality,
                        const int custom_3d_sb_fanin_fanout,
                        const int delayless_switch,
                        const vtr::NdMatrix<std::vector<int>, 3>& switch_block_conn,
                        t_sb_connection_map* sb_conn_map) {
    int to_chan, to_sb;
    std::vector<int> conn_tracks;
    bool from_is_sblock, is_behind, Fs_clipped;
    enum e_side from_side_a, from_side_b, to_side;
    bool custom_switch_block;

    /* check whether a custom switch block will be used */
    custom_switch_block = false;
    if (sb_conn_map) {
        custom_switch_block = true;
        VTR_ASSERT(switch_block_conn.empty());
    }

    VTR_ASSERT_MSG(from_seg == get_seg_start(from_seg_details, from_track, from_chan, from_seg), "From segment location must be a the wire start point");

    int from_switch = from_seg_details[from_track].arch_wire_switch();

    //The absolute coordinate along the channel where the switch block at the
    //beginning of the current wire segment is located
    int start_sb_seg = from_seg - 1;

    //The absolute coordinate along the channel where the switch block at the
    //end of the current wire segment is located
    int end_sb_seg = get_seg_end(from_seg_details, from_track, from_seg, from_chan, chan_len);

    /* Figure out the sides of SB the from_wire will use */
    if (e_rr_type::CHANX == from_type) {
        from_side_a = RIGHT;
        from_side_b = LEFT;
    } else {
        VTR_ASSERT(e_rr_type::CHANY == from_type);
        from_side_a = TOP;
        from_side_b = BOTTOM;
    }

    //Set the loop bounds so we iterate over the whole wire segment
    int start = start_sb_seg;
    int end = end_sb_seg;

    //If source and destination segments both lie along the same channel
    //we clip the loop bounds to the switch blocks of interest and proceed
    //normally
    if (to_type == from_type) {
        start = to_seg - 1;
        end = to_seg;
    }

    //Walk along the 'from' wire segment identifying if a switchblock is located
    //at each coordinate and add any related fan-out connections to the 'from' wire segment
    int num_conn = 0;
    for (int sb_seg = start; sb_seg <= end; ++sb_seg) {
        if (sb_seg < start_sb_seg || sb_seg > end_sb_seg) {
            continue;
        }

        /* Figure out if we are at a sblock */
        from_is_sblock = is_sblock(from_chan, from_seg, sb_seg, from_track,
                                   from_seg_details, directionality);
        if (sb_seg == end_sb_seg || sb_seg == start_sb_seg) {
            /* end of wire must be an sblock */
            from_is_sblock = true;
        }

        auto switch_override = should_create_switchblock(grid, layer, from_chan, sb_seg, from_type, to_type);
        if (switch_override == NO_SWITCH) {
            continue; //Do not create an SB here
        }

        /* Get the coordinates of the current SB from the perspective of the destination channel.
         * i.e. for segments laid in the x-direction, sb_seg corresponds to the x coordinate and from_chan to the y,
         * but for segments in the y-direction, from_chan is the x coordinate and sb_seg is the y. So here we reverse
         * the coordinates if necessary */
        if (from_type == to_type) {
            //Same channel
            to_chan = from_chan;
            to_sb = sb_seg;
        } else {
            VTR_ASSERT(from_type != to_type);
            //Different channels
            to_chan = sb_seg;
            to_sb = from_chan;
        }

        /* to_chan_details may correspond to an x-directed or y-directed channel, depending on which
         * channel type this function is used; so coordinates are reversed as necessary */
        if (to_type == e_rr_type::CHANX) {
            to_seg_details = to_chan_details[to_seg][to_chan].data();
        } else {
            to_seg_details = to_chan_details[to_chan][to_seg].data();
        }

        if (to_seg_details[0].length() == 0)
            continue;

        /* Figure out whether the switch block at the current sb_seg coordinate is *behind*
         * the target channel segment (with respect to VPR coordinate system) */
        is_behind = false;
        if (to_type == from_type) {
            if (sb_seg == start) {
                is_behind = true;
            } else {
                is_behind = false;
            }
        } else {
            VTR_ASSERT((to_seg == from_chan) || (to_seg == (from_chan + 1)));
            if (to_seg > from_chan) {
                is_behind = true;
            }
        }

        /* Figure out which side of the SB the destination segment lies on */
        if (e_rr_type::CHANX == to_type) {
            to_side = (is_behind ? RIGHT : LEFT);
        } else {
            VTR_ASSERT(e_rr_type::CHANY == to_type);
            to_side = (is_behind ? TOP : BOTTOM);
        }

        /* To get to the destination seg/chan, the source track can connect to the SB from
         * one of two directions. If we're in CHANX, we can connect to it from the left or
         * right, provided we're not at a track endpoint. And similarly for a source track
         * in CHANY. */
        /* Do edges going from the right SB side (if we're in CHANX) or top (if we're in CHANY).
         * However, can't connect to right (top) if already at rightmost (topmost) track end */
        if (sb_seg < end_sb_seg) {
            if (custom_switch_block) {
                if (Direction::DEC == from_seg_details[from_track].direction() || BI_DIRECTIONAL == directionality) {
                    num_conn += get_track_to_chan_seg(rr_graph_builder, layer, max_chan_width, from_track, to_chan, to_seg,
                                                      to_type, from_side_a, to_side,
                                                      switch_override, custom_3d_sb_fanin_fanout, delayless_switch,
                                                      sb_conn_map, num_of_3d_conns_custom_SB, from_rr_node, rr_edges_to_create, des_3d_rr_edges_to_create);
                }
            } else {
                if (BI_DIRECTIONAL == directionality) {
                    /* For bidir, the target segment might have an unbuffered (bidir pass transistor)
                     * switchbox, so we follow through regardless of whether the current segment has an SB */
                    conn_tracks = switch_block_conn[from_side_a][to_side][from_track];
                    num_conn += get_bidir_track_to_chan_seg(rr_graph_builder, conn_tracks, layer,
                                                            to_chan, to_seg, to_sb, to_type,
                                                            to_seg_details, from_is_sblock, from_switch,
                                                            switch_override,
                                                            directionality, from_rr_node, rr_edges_to_create);
                }
                if (UNI_DIRECTIONAL == directionality) {
                    /* No fanout if no SB. */
                    /* Also, we are connecting from the top or right of SB so it
                     * makes the most sense to only get there from Direction::DEC wires. */
                    if ((from_is_sblock) && (Direction::DEC == from_seg_details[from_track].direction())) {
                        num_conn += get_unidir_track_to_chan_seg(rr_graph_builder, layer, from_track, to_chan,
                                                                 to_seg, to_sb, to_type, max_chan_width, grid,
                                                                 from_side_a, to_side, Fs_per_side,
                                                                 sblock_pattern,
                                                                 switch_override,
                                                                 to_seg_details,
                                                                 &Fs_clipped, from_rr_node, rr_edges_to_create);
                    }
                }
            }
        }

        /* Do the edges going from the left SB side (if we're in CHANX) or bottom (if we're in CHANY)
         * However, can't connect to left (bottom) if already at leftmost (bottommost) track end */
        if (sb_seg > start_sb_seg) {
            if (custom_switch_block) {
                if (Direction::INC == from_seg_details[from_track].direction() || BI_DIRECTIONAL == directionality) {
                    num_conn += get_track_to_chan_seg(rr_graph_builder, layer, max_chan_width, from_track, to_chan, to_seg,
                                                      to_type, from_side_b, to_side,
                                                      switch_override, custom_3d_sb_fanin_fanout, delayless_switch,
                                                      sb_conn_map, num_of_3d_conns_custom_SB, from_rr_node, rr_edges_to_create, des_3d_rr_edges_to_create);
                }
            } else {
                if (BI_DIRECTIONAL == directionality) {
                    /* For bidir, the target segment might have an unbuffered (bidir pass transistor)
                     * switchbox, so we follow through regardless of whether the current segment has an SB */
                    conn_tracks = switch_block_conn[from_side_b][to_side][from_track];
                    num_conn += get_bidir_track_to_chan_seg(rr_graph_builder, conn_tracks, layer,
                                                            to_chan, to_seg, to_sb, to_type,
                                                            to_seg_details, from_is_sblock, from_switch,
                                                            switch_override,
                                                            directionality, from_rr_node, rr_edges_to_create);
                }
                if (UNI_DIRECTIONAL == directionality) {
                    /* No fanout if no SB. */
                    /* Also, we are connecting from the bottom or left of SB so it
                     * makes the most sense to only get there from Direction::INC wires. */
                    if ((from_is_sblock)
                        && (Direction::INC == from_seg_details[from_track].direction())) {
                        num_conn += get_unidir_track_to_chan_seg(rr_graph_builder, layer, from_track, to_chan,
                                                                 to_seg, to_sb, to_type, max_chan_width, grid,
                                                                 from_side_b, to_side, Fs_per_side,
                                                                 sblock_pattern,
                                                                 switch_override,
                                                                 to_seg_details,
                                                                 &Fs_clipped, from_rr_node, rr_edges_to_create);
                    }
                }
            }
        }
    }

    return num_conn;
}

void alloc_and_load_tile_rr_node_indices(RRGraphBuilder& rr_graph_builder,
                                         t_physical_tile_type_ptr physical_tile,
                                         int layer,
                                         int x,
                                         int y,
                                         int* num_rr_nodes) {
    std::vector<e_side> wanted_sides{TOP, BOTTOM, LEFT, RIGHT};
    auto class_num_range = get_flat_tile_primitive_classes(physical_tile);
    auto pin_num_vec = get_flat_tile_pins(physical_tile);

    std::vector<int> class_num_vec(class_num_range.total_num());
    std::iota(class_num_vec.begin(), class_num_vec.end(), class_num_range.low);

    add_classes_spatial_lookup(rr_graph_builder,
                               physical_tile,
                               class_num_vec,
                               layer,
                               x,
                               y,
                               physical_tile->width,
                               physical_tile->height,
                               num_rr_nodes);

    add_pins_spatial_lookup(rr_graph_builder,
                            physical_tile,
                            pin_num_vec,
                            layer,
                            x,
                            y,
                            num_rr_nodes,
                            wanted_sides);
}

static int get_bidir_track_to_chan_seg(RRGraphBuilder& rr_graph_builder,
                                       const std::vector<int> conn_tracks,
                                       const int layer,
                                       const int to_chan,
                                       const int to_seg,
                                       const int to_sb,
                                       const e_rr_type to_type,
                                       const t_chan_seg_details* seg_details,
                                       const bool from_is_sblock,
                                       const int from_switch,
                                       const int switch_override,
                                       const enum e_directionality directionality,
                                       RRNodeId from_rr_node,
                                       t_rr_edge_info_set& rr_edges_to_create) {
    unsigned iconn;
    int to_track, to_switch, num_conn, to_x, to_y, i;
    bool to_is_sblock;
    short switch_types[2];

    /* x, y coords for get_rr_node lookups */
    if (e_rr_type::CHANX == to_type) {
        to_x = to_seg;
        to_y = to_chan;
    } else {
        VTR_ASSERT(e_rr_type::CHANY == to_type);
        to_x = to_chan;
        to_y = to_seg;
    }

    /* Go through the list of tracks we can connect to */
    num_conn = 0;
    for (iconn = 0; iconn < conn_tracks.size(); ++iconn) {
        to_track = conn_tracks[iconn];
        RRNodeId to_node = rr_graph_builder.node_lookup().find_node(layer, to_x, to_y, to_type, to_track);

        if (!to_node) {
            continue;
        }

        /* Get the switches for any edges between the two tracks */
        to_switch = seg_details[to_track].arch_wire_switch();

        to_is_sblock = is_sblock(to_chan, to_seg, to_sb, to_track, seg_details,
                                 directionality);
        get_switch_type(from_is_sblock, to_is_sblock, from_switch, to_switch,
                        switch_override,
                        switch_types);

        /* There are up to two switch edges allowed from track to track */
        for (i = 0; i < 2; ++i) {
            /* If the switch_type entry is empty, skip it */
            if (OPEN == switch_types[i]) {
                continue;
            }

            /* Add the edge to the list */
            rr_edges_to_create.emplace_back(from_rr_node, to_node, switch_types[i], false);
            ++num_conn;
        }
    }

    return num_conn;
}

static void get_switchblocks_edges(RRGraphBuilder& rr_graph_builder,
                                   const int tile_x,
                                   const int tile_y,
                                   const int layer,
                                   const int max_chan_width,
                                   const e_side from_side,
                                   const int from_wire,
                                   RRNodeId from_rr_node,
                                   const e_side to_side,
                                   const int to_x,
                                   const int to_y,
                                   const e_rr_type to_chan_type,
                                   const int switch_override,
                                   const int custom_3d_sb_fanin_fanout,
                                   const int delayless_switch,
                                   t_sb_connection_map* sb_conn_map,
                                   vtr::NdMatrix<int, 2>& num_of_3d_conns_custom_SB,
                                   t_rr_edge_info_set& rr_edges_to_create,
                                   t_rr_edge_info_set& des_3d_rr_edges_to_create,
                                   int& edge_count) {
    auto& device_ctx = g_vpr_ctx.device();

    /* get coordinate to index into the SB map */
    Switchblock_Lookup sb_coord(tile_x, tile_y, layer, from_side, to_side);
    if (sb_conn_map->count(sb_coord) > 0) {
        /* get reference to the connections vector which lists all destination wires for a given source wire
         * at a specific coordinate sb_coord */
        std::vector<t_switchblock_edge>& conn_vector = (*sb_conn_map)[sb_coord];

        /* go through the connections... */
        for (int iconn = 0; iconn < (int)conn_vector.size(); ++iconn) {
            if (conn_vector.at(iconn).from_wire != from_wire) continue;

            int to_wire = conn_vector.at(iconn).to_wire;
            int to_layer = conn_vector.at(iconn).to_wire_layer;
            /* Get the index of the switch connecting the two wires */
            int src_switch = conn_vector[iconn].switch_ind;
            /* Get the index of the switch connecting the two wires in two layers */
            int src_switch_betwen_layers = conn_vector[iconn].switch_ind_between_layers;

            if (to_layer == layer) { //track-to-track connection within the same layer
                RRNodeId to_node = rr_graph_builder.node_lookup().find_node(to_layer, to_x, to_y, to_chan_type, to_wire);

                if (!to_node) {
                    continue;
                }
                //Apply any switch overrides
                if (should_apply_switch_override(switch_override)) {
                    src_switch = switch_override;
                }

                rr_edges_to_create.emplace_back(from_rr_node, to_node, src_switch, false);
                ++edge_count;

                if (device_ctx.arch_switch_inf[src_switch].directionality() == BI_DIRECTIONAL) {
                    //Add reverse edge since bi-directional
                    rr_edges_to_create.emplace_back(to_node, from_rr_node, src_switch, false);
                    ++edge_count;
                }
            } else { //track-to_track connection crossing layer
                VTR_ASSERT(to_layer != layer);
                //check if current connection is valid, since switch block pattern is very general,
                //we might see invalid layer in connection, so we just skip those
                if ((layer < 0 || layer >= device_ctx.grid.get_num_layers()) || (to_layer < 0 || to_layer >= device_ctx.grid.get_num_layers())) {
                    continue;
                }

                if (tile_x != to_x || tile_y != to_y) {
                    continue;
                }

                /*
                 * In order to connect two tracks in different layers, we need to follow these three steps:
                 * 1) connect "from_tracks" to extra "chanx" node in the same switch blocks
                 * 2) connect extra "chanx" node located in from_layer to another extra "chanx" node located in to_layer
                 * 3) connect "chanx" node located in to_layer to "to_track"
                 *
                 *  +-------------+        +-------------+         +--------------+         +--------------+
                 *  | from_wire   | -----> | extra_chanx | ------> | extra_chanx  | ------> | to_wire      |
                 *  | (src_layer) |        | (src_layer) |         | (dest_layer) |         | (dest_layer) |
                 *  +-------------+        +-------------+         +--------------+         +--------------+
                 *
                 * */
                int offset = num_of_3d_conns_custom_SB[tile_x][tile_y] / custom_3d_sb_fanin_fanout;
                RRNodeId track_to_chanx_node = rr_graph_builder.node_lookup().find_node(layer, tile_x, tile_y, e_rr_type::CHANX, max_chan_width + offset);
                RRNodeId diff_layer_chanx_node = rr_graph_builder.node_lookup().find_node(to_layer, tile_x, tile_y, e_rr_type::CHANX, max_chan_width + offset);
                RRNodeId chanx_to_track_node = rr_graph_builder.node_lookup().find_node(to_layer, to_x, to_y, to_chan_type, to_wire);

                if (!track_to_chanx_node || !diff_layer_chanx_node || !chanx_to_track_node) {
                    continue;
                }

                //Apply any switch overrides
                if (should_apply_switch_override(switch_override)) {
                    src_switch = switch_override;
                }

                //add edge between source node at from layer to intermediate node
                rr_edges_to_create.emplace_back(from_rr_node, track_to_chanx_node, delayless_switch, false);
                ++edge_count;

                //add edge between intermediate node to destination node at to layer
                //might add the same edge more than once
                des_3d_rr_edges_to_create.emplace_back(diff_layer_chanx_node, chanx_to_track_node, src_switch_betwen_layers, false);
                ++edge_count;

                //we only add the following edge between intermediate nodes once for the first 3D connection for each pair of intermediate nodes
                if (num_of_3d_conns_custom_SB[tile_x][tile_y] % custom_3d_sb_fanin_fanout == 0) {
                    rr_edges_to_create.emplace_back(track_to_chanx_node, diff_layer_chanx_node, delayless_switch, false);
                    ++edge_count;
                }

                num_of_3d_conns_custom_SB[tile_x][tile_y]++;
            }
        }
    }
}

static int get_track_to_chan_seg(RRGraphBuilder& rr_graph_builder,
                                 const int layer,
                                 const int max_chan_width,
                                 const int from_wire,
                                 const int to_chan,
                                 const int to_seg,
                                 const e_rr_type to_chan_type,
                                 const e_side from_side,
                                 const e_side to_side,
                                 const int switch_override,
                                 const int custom_3d_sb_fanin_fanout,
                                 const int delayless_switch,
                                 t_sb_connection_map* sb_conn_map,
                                 vtr::NdMatrix<int, 2>& num_of_3d_conns_custom_SB,
                                 RRNodeId from_rr_node,
                                 t_rr_edge_info_set& rr_edges_to_create,
                                 t_rr_edge_info_set& des_3d_rr_edges_to_create) {
    int edge_count = 0;
    int to_x, to_y;
    int tile_x, tile_y;

    /* get x/y coordinates from seg/chan coordinates */
    if (e_rr_type::CHANX == to_chan_type) {
        to_x = tile_x = to_seg;
        to_y = tile_y = to_chan;
        if (RIGHT == to_side) {
            tile_x--;
        }
    } else {
        VTR_ASSERT(e_rr_type::CHANY == to_chan_type);
        to_x = tile_x = to_chan;
        to_y = tile_y = to_seg;
        if (TOP == to_side) {
            tile_y--;
        }
    }

    get_switchblocks_edges(rr_graph_builder,
                           tile_x,
                           tile_y,
                           layer,
                           max_chan_width,
                           from_side,
                           from_wire,
                           from_rr_node,
                           to_side,
                           to_x,
                           to_y,
                           to_chan_type,
                           switch_override,
                           custom_3d_sb_fanin_fanout,
                           delayless_switch,
                           sb_conn_map,
                           num_of_3d_conns_custom_SB,
                           rr_edges_to_create,
                           des_3d_rr_edges_to_create,
                           edge_count);

    //check sb_conn_map for connections between two layers
    for (e_side to_another_die_side : {ABOVE, UNDER}) {
        get_switchblocks_edges(rr_graph_builder,
                               tile_x,
                               tile_y,
                               layer,
                               max_chan_width,
                               from_side,
                               from_wire,
                               from_rr_node,
                               to_another_die_side,
                               to_x,
                               to_y,
                               to_chan_type,
                               switch_override,
                               custom_3d_sb_fanin_fanout,
                               delayless_switch,
                               sb_conn_map,
                               num_of_3d_conns_custom_SB,
                               rr_edges_to_create,
                               des_3d_rr_edges_to_create,
                               edge_count);
    }
    return edge_count;
}

static int get_unidir_track_to_chan_seg(RRGraphBuilder& rr_graph_builder,
                                        const int layer,
                                        const int from_track,
                                        const int to_chan,
                                        const int to_seg,
                                        const int to_sb,
                                        const e_rr_type to_type,
                                        const int max_chan_width,
                                        const DeviceGrid& grid,
                                        const enum e_side from_side,
                                        const enum e_side to_side,
                                        const int Fs_per_side,
                                        t_sblock_pattern& sblock_pattern,
                                        const int switch_override,
                                        const t_chan_seg_details* seg_details,
                                        bool* Fs_clipped,
                                        RRNodeId from_rr_node,
                                        t_rr_edge_info_set& rr_edges_to_create) {
    int num_labels = 0;
    std::vector<int> mux_labels;

    /* x, y coords for get_rr_node lookups */
    int to_x = (e_rr_type::CHANX == to_type ? to_seg : to_chan);
    int to_y = (e_rr_type::CHANX == to_type ? to_chan : to_seg);
    int sb_x = (e_rr_type::CHANX == to_type ? to_sb : to_chan);
    int sb_y = (e_rr_type::CHANX == to_type ? to_chan : to_sb);
    int max_len = (e_rr_type::CHANX == to_type ? grid.width() : grid.height()) - 2; //-2 for no perimeter channels

    enum Direction to_dir = Direction::DEC;
    if (to_sb < to_seg) {
        to_dir = Direction::INC;
    }

    *Fs_clipped = false;

    /* get list of muxes to which we can connect */
    int dummy;
    label_wire_muxes(to_chan, to_seg, seg_details, UNDEFINED, max_len,
                     to_dir, max_chan_width, false, mux_labels, &num_labels, &dummy);

    /* Can't connect if no muxes. */
    if (num_labels < 1) {
        return 0;
    }

    /* Check if Fs demand was too high. */
    if (Fs_per_side > num_labels) {
        *Fs_clipped = true;
    }

    /* Handle Fs > 3 by assigning consecutive muxes. */
    int count = 0;
    for (int i = 0; i < Fs_per_side; ++i) {
        /* Get the target label */
        for (int j = 0; j < 4; j = j + 2) {
            /* Use the balanced labeling for passing and fringe wires */
            int to_mux = sblock_pattern[sb_x][sb_y][from_side][to_side][from_track][j];
            if (to_mux == UN_SET)
                continue;

            int to_track = sblock_pattern[sb_x][sb_y][from_side][to_side][from_track][j + 1];
            if (to_track == UN_SET) {
                to_track = mux_labels[(to_mux + i) % num_labels];
                sblock_pattern[sb_x][sb_y][from_side][to_side][from_track][j + 1] = to_track;
            }
            RRNodeId to_node = rr_graph_builder.node_lookup().find_node(layer, to_x, to_y, to_type, to_track);

            if (!to_node) {
                continue;
            }

            //Determine which switch to use
            int iswitch = seg_details[to_track].arch_wire_switch();

            //Apply any switch overrides
            if (should_apply_switch_override(switch_override)) {
                iswitch = switch_override;
            }
            VTR_ASSERT(iswitch != OPEN);

            /* Add edge to list. */
            rr_edges_to_create.emplace_back(from_rr_node, to_node, iswitch, false);
            ++count;

            auto& device_ctx = g_vpr_ctx.device();
            if (device_ctx.arch_switch_inf[iswitch].directionality() == BI_DIRECTIONAL) {
                //Add reverse edge since bi-directional
                rr_edges_to_create.emplace_back(to_node, from_rr_node, iswitch, false);
                ++count;
            }
        }
    }

    return count;
}

bool is_sblock(const int chan, int wire_seg, const int sb_seg, const int track, const t_chan_seg_details* seg_details, const enum e_directionality directionality) {
    int length, ofs, fac;

    fac = 1;
    if (UNI_DIRECTIONAL == directionality) {
        fac = 2;
    }

    length = seg_details[track].length();

    /* Make sure they gave us correct start */
    wire_seg = get_seg_start(seg_details, track, chan, wire_seg);

    ofs = sb_seg - wire_seg + 1; /* Offset 0 is behind us, so add 1 */

    VTR_ASSERT(ofs >= 0);
    VTR_ASSERT(ofs < (length + 1));

    /* If unidir segment that is going backwards, we need to flip the ofs */
    if ((ofs % fac) > 0) {
        ofs = length - ofs;
    }

    return seg_details[track].sb(ofs);
}

static void get_switch_type(bool is_from_sblock,
                            bool is_to_sblock,
                            short from_node_switch,
                            short to_node_switch,
                            const int switch_override,
                            short switch_types[2]) {
    /* This routine looks at whether the from_node and to_node want a switch,  *
     * and what type of switch is used to connect *to* each type of node       *
     * (from_node_switch and to_node_switch).  It decides what type of switch, *
     * if any, should be used to go from from_node to to_node.  If no switch   *
     * should be inserted (i.e. no connection), it returns OPEN.  Its returned *
     * values are in the switch_types array.  It needs to return an array      *
     * because some topologies (e.g. bi-dir pass gates) result in two switches.*/

    auto& device_ctx = g_vpr_ctx.device();

    switch_types[0] = NO_SWITCH;
    switch_types[1] = NO_SWITCH;

    if (switch_override == NO_SWITCH) {
        return; //No switches
    }

    if (should_apply_switch_override(switch_override)) {
        //Use the override switches instead
        from_node_switch = switch_override;
        to_node_switch = switch_override;
    }

    int used = 0;
    bool forward_switch = false;
    bool backward_switch = false;

    /* Connect forward if we are a sblock */
    if (is_from_sblock) {
        switch_types[used] = to_node_switch;
        ++used;

        forward_switch = true;
    }

    /* Check for reverse switch */
    if (is_to_sblock) {
        if (device_ctx.arch_switch_inf[from_node_switch].directionality() == e_directionality::BI_DIRECTIONAL) {
            switch_types[used] = from_node_switch;
            ++used;

            backward_switch = true;
        }
    }

    /* Take the larger switch if there are two of the same type */
    if (forward_switch
        && backward_switch
        && (device_ctx.arch_switch_inf[from_node_switch].type() == device_ctx.arch_switch_inf[to_node_switch].type())) {
        //Sanity checks
        VTR_ASSERT_SAFE_MSG(device_ctx.arch_switch_inf[from_node_switch].type() == device_ctx.arch_switch_inf[to_node_switch].type(), "Same switch type");
        VTR_ASSERT_MSG(device_ctx.arch_switch_inf[to_node_switch].directionality() == e_directionality::BI_DIRECTIONAL, "Bi-dir to switch");
        VTR_ASSERT_MSG(device_ctx.arch_switch_inf[from_node_switch].directionality() == e_directionality::BI_DIRECTIONAL, "Bi-dir from switch");

        /* Take the smaller index unless the other
         * switch is bigger (smaller R). */

        int first_switch = std::min(to_node_switch, from_node_switch);
        int second_switch = std::max(to_node_switch, from_node_switch);

        if (used < 2) {
            VPR_FATAL_ERROR(VPR_ERROR_ROUTE,
                            "Expected 2 switches (forward and back) between RR nodes (found %d switches, min switch index: %d max switch index: %d)",
                            used, first_switch, second_switch);
        }

        int switch_to_use = first_switch;
        if (device_ctx.arch_switch_inf[second_switch].R < device_ctx.arch_switch_inf[first_switch].R) {
            switch_to_use = second_switch;
        }

        for (int i = 0; i < used; ++i) {
            switch_types[i] = switch_to_use;
        }
    }
}

static int vpr_to_phy_track(const int itrack,
                            const int chan_num,
                            const int seg_num,
                            const t_chan_seg_details* seg_details,
                            const enum e_directionality directionality) {
    int group_start, group_size;
    int vpr_offset_for_first_phy_track;
    int vpr_offset, phy_offset;
    int phy_track;
    int fac;

    /* Assign in pairs if unidir. */
    fac = 1;
    if (UNI_DIRECTIONAL == directionality) {
        fac = 2;
    }

    group_start = seg_details[itrack].group_start();
    group_size = seg_details[itrack].group_size();

    vpr_offset_for_first_phy_track = (chan_num + seg_num - 1)
                                     % (group_size / fac);
    vpr_offset = (itrack - group_start) / fac;
    phy_offset = (vpr_offset_for_first_phy_track + vpr_offset)
                 % (group_size / fac);
    phy_track = group_start + (fac * phy_offset) + (itrack - group_start) % fac;

    return phy_track;
}

t_sblock_pattern alloc_sblock_pattern_lookup(const DeviceGrid& grid,
                                             const t_chan_width& nodes_per_chan) {
    /* loading up the sblock connection pattern matrix. It's a huge matrix because
     * for nonquantized W, it's impossible to make simple permutations to figure out
     * where muxes are and how to connect to them such that their sizes are balanced */

    /* Do chunked allocations to make freeing easier, speed up malloc and free, and
     * reduce some of the memory overhead. Could use fewer malloc's but this way
     * avoids all considerations of pointer sizes and alignment. */

    /* Alloc each list of pointers in one go. items is a running product that increases
     * with each new dimension of the matrix. */

    VTR_ASSERT(grid.width() > 0);
    VTR_ASSERT(grid.height() > 0);
    //CHANGE THIS
    VTR_ASSERT(nodes_per_chan.max >= 0);

    t_sblock_pattern sblock_pattern({{
                                        grid.width() - 1,
                                        grid.height() - 1,
                                        4, //From side
                                        4, //To side
                                        size_t(nodes_per_chan.max),
                                        4 //to_mux, to_trac, alt_mux, alt_track
                                    }},
                                    UN_SET);

    /* This is the outer pointer to the full matrix */
    return sblock_pattern;
}

void load_sblock_pattern_lookup(const int i,
                                const int j,
                                const DeviceGrid& grid,
                                const t_chan_width& nodes_per_chan,
                                const t_chan_details& chan_details_x,
                                const t_chan_details& chan_details_y,
                                const int /*Fs*/,
                                const enum e_switch_block_type switch_block_type,
                                t_sblock_pattern& sblock_pattern) {
    /* This routine loads a lookup table for sblock topology. The lookup table is huge
     * because the sblock varies from location to location. The i, j means the owning
     * location of the sblock under investigation. */

    /* SB's have coords from (0, 0) to (grid.width()-2, grid.height()-2) */
    VTR_ASSERT(i >= 0);
    VTR_ASSERT(i <= int(grid.width()) - 2);
    VTR_ASSERT(j >= 0);
    VTR_ASSERT(j <= int(grid.height()) - 2);

    /* May 12 - 15, 2007
     *
     * I identify three types of sblocks in the chip: 1) The core sblock, whose special
     * property is that the number of muxes (and ending wires) on each side is the same (very useful
     * property, since it leads to a N-to-N assignment problem with ending wires). 2) The corner sblock
     * which is same as a L=1 core sblock with 2 sides only (again N-to-N assignment problem). 3) The
     * fringe / chip edge sblock which is most troublesome, as balance in each side of muxes is
     * attainable but balance in the entire sblock is not. The following code first identifies the
     * incoming wires, which can be classified into incoming passing wires with sblock and incoming
     * ending wires (the word "incoming" is sometimes dropped for ease of discussion). It appropriately
     * labels all the wires on each side by the following order: By the call to label_incoming_wires,
     * which labels for one side, the order is such that the incoming ending wires (always with sblock)
     * are labeled first 0,1,2,... p-1, then the incoming passing wires with sblock are labeled
     * p,p+1,p+2,... k-1 (for total of k). By this convention, one can easily distinguish the ending
     * wires from the passing wires by checking a label against num_ending_wires variable.
     *
     * After labeling all the incoming wires, this routine labels the muxes on the side we're currently
     * connecting to (iterated for four sides of the sblock), called the to_side. The label scheme is
     * the natural order of the muxes by their track #. Also we find the number of muxes.
     *
     * For each to_side, the total incoming wires that connect to the muxes on to_side
     * come from three sides: side_1 (to_side's right), side_2 (to_side's left) and opp_side.
     * The problem of balancing mux size is then: considering all incoming passing wires
     * with sblock on side_1, side_2 and opp_side, how to assign them to the muxes on to_side
     * (with specified Fs) in a way that mux size is imbalanced by at most 1. I solve this
     * problem by this approach: the first incoming passing wire will connect to 0, 1, 2,
     * ..., Fs_per_side - 1, then the next incoming passing wire will connect to
     * Fs_per_side, Fs_per_side+1, ..., Fs_per_side*2-1, and so on. This consistent STAGGERING
     * ensures N-to-N assignment is perfectly balanced and M-to-N assignment is imbalanced by no
     * more than 1.
     */

    /* SB's range from (0, 0) to (grid.width() - 2, grid.height() - 2) */
    /* First find all four sides' incoming wires */

    static_assert(NUM_2D_SIDES == 4, "Should be 4 sides");
    std::array<std::vector<int>, NUM_2D_SIDES> wire_mux_on_track;
    std::array<std::vector<int>, NUM_2D_SIDES> incoming_wire_label;
    int num_incoming_wires[NUM_2D_SIDES];
    int num_ending_wires[NUM_2D_SIDES];
    int num_wire_muxes[NUM_2D_SIDES];

    /* "Label" the wires around the switch block by connectivity. */
    for (e_side side : TOTAL_2D_SIDES) {
        /* Assume the channel segment doesn't exist. */
        wire_mux_on_track[side].clear();
        incoming_wire_label[side].clear();
        num_incoming_wires[side] = 0;
        num_ending_wires[side] = 0;
        num_wire_muxes[side] = 0;

        /* Skip the side and leave the zeroed value if the
         * channel segment doesn't exist. */
        bool skip = true;
        switch (side) {
            case TOP:
                if (j < int(grid.height()) - 2) {
                    skip = false;
                }
                break;
            case RIGHT:
                if (i < int(grid.width()) - 2) {
                    skip = false;
                }
                break;
            case BOTTOM:
                if (j > 0) {
                    skip = false;
                }
                break;
            case LEFT:
                if (i > 0) {
                    skip = false;
                }
                break;
            default:
                VTR_ASSERT_MSG(false, "Unrecognized side");
                break;
        }
        if (skip) {
            continue;
        }

        /* Figure out the channel and segment for a certain direction */
        bool vert = ((side == TOP) || (side == BOTTOM));
        bool pos_dir = ((side == TOP) || (side == RIGHT));
        int chan_len = (vert ? grid.height() : grid.width()) - 2; //-2 for no perim channels
        int chan = (vert ? i : j);
        int sb_seg = (vert ? j : i);
        int seg = (pos_dir ? (sb_seg + 1) : sb_seg);
        int chan_width = get_chan_width(side, nodes_per_chan);
        const t_chan_seg_details* seg_details = (vert ? chan_details_y[chan][seg] : chan_details_x[seg][chan]).data();
        if (seg_details[0].length() <= 0)
            continue;

        /* Figure out all the tracks on a side that are ending and the
         * ones that are passing through and have a SB. */
        enum Direction end_dir = (pos_dir ? Direction::DEC : Direction::INC);

        /*
         * AA: Different channel widths have different seg_details 
         * warranting modified calls to static routines in this file. 
         */
        label_incoming_wires(chan, seg, sb_seg,
                             seg_details, chan_len, end_dir, chan_width,
                             incoming_wire_label[side],
                             &num_incoming_wires[side],
                             &num_ending_wires[side]);

        /* Figure out all the tracks on a side that are starting. */
        int dummy;
        enum Direction start_dir = (pos_dir ? Direction::INC : Direction::DEC);
        label_wire_muxes(chan, seg,
                         seg_details, UNDEFINED, chan_len, start_dir, chan_width,
                         false, wire_mux_on_track[side], &num_wire_muxes[side], &dummy);
    }

    for (e_side to_side : TOTAL_2D_SIDES) {
        /* Can't do anything if no muxes on this side. */
        if (num_wire_muxes[to_side] == 0)
            continue;

        /* Figure out side rotations */
        VTR_ASSERT((TOP == 0) && (RIGHT == 1) && (BOTTOM == 2) && (LEFT == 3));
        int side_cw = (to_side + 1) % 4;
        int side_opp = (to_side + 2) % 4;
        int side_ccw = (to_side + 3) % 4;

        /* For the core sblock:
         * The new order for passing wires should appear as
         * 0,1,2..,scw-1, for passing wires with sblock on side_cw
         * scw,scw+1,...,sccw-1, for passing wires with sblock on side_ccw
         * sccw,sccw+1,... for passing wires with sblock on side_opp.
         * This way, I can keep the imbalance to at most 1.
         *
         * For the fringe sblocks, I don't distinguish between
         * passing and ending wires so the above statement still holds
         * if you replace "passing" by "incoming" */

        if (!incoming_wire_label[side_cw].empty()) {
            for (int ichan = 0; ichan < get_chan_width((e_side)side_cw, nodes_per_chan); ichan++) {
                int itrack = ichan;
                if (side_cw == TOP || side_cw == BOTTOM) {
                    itrack = ichan % nodes_per_chan.y_list[i];
                } else if (side_cw == RIGHT || side_cw == LEFT) {
                    itrack = ichan % nodes_per_chan.x_list[j];
                }

                if (incoming_wire_label[side_cw][itrack] != UN_SET) {
                    int mux = get_simple_switch_block_track((enum e_side)side_cw,
                                                            (enum e_side)to_side,
                                                            incoming_wire_label[side_cw][ichan],
                                                            switch_block_type,
                                                            num_wire_muxes[to_side],
                                                            num_wire_muxes[to_side]);

                    if (sblock_pattern[i][j][side_cw][to_side][itrack][0] == UN_SET) {
                        sblock_pattern[i][j][side_cw][to_side][itrack][0] = mux;
                    } else if (sblock_pattern[i][j][side_cw][to_side][itrack][2] == UN_SET) {
                        sblock_pattern[i][j][side_cw][to_side][itrack][2] = mux;
                    }
                }
            }
        }

        if (!incoming_wire_label[side_ccw].empty()) {
            for (int ichan = 0; ichan < get_chan_width((e_side)side_ccw, nodes_per_chan); ichan++) {
                int itrack = ichan;
                if (side_ccw == TOP || side_ccw == BOTTOM) {
                    itrack = ichan % nodes_per_chan.y_list[i];
                } else if (side_ccw == RIGHT || side_ccw == LEFT) {
                    itrack = ichan % nodes_per_chan.x_list[j];
                }

                if (incoming_wire_label[side_ccw][itrack] != UN_SET) {
                    int mux = get_simple_switch_block_track((enum e_side)side_ccw,
                                                            (enum e_side)to_side,
                                                            incoming_wire_label[side_ccw][ichan],
                                                            switch_block_type,
                                                            num_wire_muxes[to_side],
                                                            num_wire_muxes[to_side]);

                    if (sblock_pattern[i][j][side_ccw][to_side][itrack][0] == UN_SET) {
                        sblock_pattern[i][j][side_ccw][to_side][itrack][0] = mux;
                    } else if (sblock_pattern[i][j][side_ccw][to_side][itrack][2] == UN_SET) {
                        sblock_pattern[i][j][side_ccw][to_side][itrack][2] = mux;
                    }
                }
            }
        }

        if (!incoming_wire_label[side_opp].empty()) {
            for (int itrack = 0; itrack < get_chan_width((e_side)side_opp, nodes_per_chan); itrack++) {
                /* not ending wire nor passing wire with sblock */
                if (incoming_wire_label[side_opp][itrack] != UN_SET) {
                    /* corner sblocks for sure have no opposite channel segments so don't care about them */
                    if (incoming_wire_label[side_opp][itrack] < num_ending_wires[side_opp]) {
                        /* The ending wires in core sblocks form N-to-N assignment problem, so can
                         * use any pattern such as Wilton */
                        /* In the direct connect case, I know for sure the init mux is at the same track #
                         * as this ending wire, but still need to find the init mux label for Fs > 3 */
                        int mux = find_label_of_track(wire_mux_on_track[to_side],
                                                      num_wire_muxes[to_side], itrack);
                        sblock_pattern[i][j][side_opp][to_side][itrack][0] = mux;
                    } else {
                        /* These are wire segments that pass through the switch block.
                         *
                         * There is no connection from wire segment midpoints to the opposite switch block
                         * side, so there's nothing to be done here (at Fs=3, this connection is implicit for passing
                         * wires and at Fs>3 the code in this function seems to create heavily unbalanced
                         * switch patterns). Additionally, the code in build_rr_chan() explicitly skips
                         * connections from wire segment midpoints to the opposite sb side (for switch block patterns
                         * generated with this function) so any such assignment to sblock_pattern will be ignored anyway. */
                    }
                }
            }
        }
    }
}

/* Labels the muxes on that side (seg_num, chan_num, direction). The returned array
 * maps a label to the actual track #: array[0] = <the track number of the first/lowest mux>
 * This routine orders wire muxes by their natural order, i.e. track #
 * If seg_type_index == UNDEFINED, all segments in the channel are considered. Otherwise this routine
 * only looks at segments that belong to the specified segment type. */

static void label_wire_muxes(const int chan_num,
                             const int seg_num,
                             const t_chan_seg_details* seg_details,
                             const int seg_type_index,
                             const int max_len,
                             const enum Direction dir,
                             const int max_chan_width,
                             const bool check_cb,
                             std::vector<int>& labels,
                             int* num_wire_muxes,
                             int* num_wire_muxes_cb_restricted) {
    int itrack, start, end, num_labels, num_labels_restricted, pass;
    bool is_endpoint;

    /* COUNT pass then a LOAD pass */
    num_labels = 0;
    num_labels_restricted = 0;
    for (pass = 0; pass < 2; ++pass) {
        /* Alloc the list on LOAD pass */
        if (pass > 0) {
            labels.resize(num_labels);
            std::fill(labels.begin(), labels.end(), 0);
            num_labels = 0;
        }

        /* Find the tracks that are starting. */
        for (itrack = 0; itrack < max_chan_width; ++itrack) {
            start = get_seg_start(seg_details, itrack, chan_num, seg_num);
            end = get_seg_end(seg_details, itrack, start, chan_num, max_len);

            /* Skip tracks that are undefined */
            if (seg_details[itrack].length() == 0) {
                continue;
            }

            /* Skip tracks going the wrong way */
            if (seg_details[itrack].direction() != dir) {
                continue;
            }

            if (seg_type_index != UNDEFINED) {
                /* skip tracks that don't belong to the specified segment type */
                if (seg_details[itrack].index() != seg_type_index) {
                    continue;
                }
            }

            /* Determine if we are a wire startpoint */
            is_endpoint = (seg_num == start);
            if (Direction::DEC == seg_details[itrack].direction()) {
                is_endpoint = (seg_num == end);
            }

            /* Count the labels and load if LOAD pass */
            if (is_endpoint) {
                /*
                 * not all wire endpoints can be driven by OPIN (depending on the <cb> pattern in the arch file)
                 * the check_cb is targeting this arch specification:
                 * if this function is called by get_unidir_opin_connections(),
                 * then we need to check if mux connections can be added to this type of wire,
                 * otherwise, this function should not consider <cb> specification.
                 */
                if ((!check_cb) || (seg_details[itrack].cb(0) == true)) {
                    if (pass > 0) {
                        labels[num_labels] = itrack;
                    }
                    ++num_labels;
                }
                if (pass > 0)
                    num_labels_restricted += (seg_details[itrack].cb(0) == true) ? 1 : 0;
            }
        }
    }

    *num_wire_muxes = num_labels;
    *num_wire_muxes_cb_restricted = num_labels_restricted;
}

static void label_incoming_wires(const int chan_num,
                                 const int seg_num,
                                 const int sb_seg,
                                 const t_chan_seg_details* seg_details,
                                 const int max_len,
                                 const enum Direction dir,
                                 const int max_chan_width,
                                 std::vector<int>& labels,
                                 int* num_incoming_wires,
                                 int* num_ending_wires) {
    /* Labels the incoming wires on that side (seg_num, chan_num, direction).
     * The returned array maps a track # to a label: array[0] = <the new hash value/label for track 0>,
     * the labels 0,1,2,.. identify consecutive incoming wires that have sblock (passing wires with sblock and ending wires) */

    int itrack, start, end, num_passing, num_ending, pass;
    bool sblock_exists, is_endpoint;

    /* Alloc the list of labels for the tracks */
    labels.resize(max_chan_width);
    std::fill(labels.begin(), labels.end(), UN_SET);

    num_ending = 0;
    num_passing = 0;
    for (pass = 0; pass < 2; ++pass) {
        for (itrack = 0; itrack < max_chan_width; ++itrack) {
            /* Skip tracks that are undefined */
            if (seg_details[itrack].length() == 0) {
                continue;
            }

            if (seg_details[itrack].direction() == dir) {
                start = get_seg_start(seg_details, itrack, chan_num, seg_num);
                end = get_seg_end(seg_details, itrack, start, chan_num, max_len);

                /* Determine if we are a wire endpoint */
                is_endpoint = (seg_num == end);
                if (Direction::DEC == seg_details[itrack].direction()) {
                    is_endpoint = (seg_num == start);
                }

                /* Determine if we have a sblock on the wire */
                sblock_exists = is_sblock(chan_num, seg_num, sb_seg, itrack,
                                          seg_details, UNI_DIRECTIONAL);

                switch (pass) {
                        /* On first pass, only load ending wire labels. */
                    case 0:
                        if (is_endpoint) {
                            labels[itrack] = num_ending;
                            ++num_ending;
                        }
                        break;

                        /* On second pass, load the passing wire labels. They
                         * will follow after the ending wire labels. */
                    case 1:
                        if ((false == is_endpoint) && sblock_exists) {
                            labels[itrack] = num_ending + num_passing;
                            ++num_passing;
                        }
                        break;
                    default:
                        VTR_ASSERT_MSG(false, "Unrecognized pass");
                        break;
                }
            }
        }
    }

    *num_incoming_wires = num_passing + num_ending;
    *num_ending_wires = num_ending;
}

static int find_label_of_track(const std::vector<int>& wire_mux_on_track,
                               int num_wire_muxes,
                               int from_track) {
    /* Returns the index/label in array wire_mux_on_track whose entry equals from_tracks. If none are
     * found, then returns the index of the entry whose value is the largest */
    int i_label = -1;
    int max_track = -1;

    for (int i = 0; i < num_wire_muxes; i++) {
        if (wire_mux_on_track[i] == from_track) {
            i_label = i;
            break;
        } else if (wire_mux_on_track[i] > max_track) {
            i_label = i;
            max_track = wire_mux_on_track[i];
        }
    }
    return i_label;
}

static int should_create_switchblock(const DeviceGrid& grid, int layer_num, int from_chan_coord, int from_seg_coord, e_rr_type from_chan_type, e_rr_type to_chan_type) {
    //Convert the chan/seg indices to real x/y coordinates
    int y_coord;
    int x_coord;
    if (from_chan_type == e_rr_type::CHANX) {
        y_coord = from_chan_coord;
        x_coord = from_seg_coord;
    } else {
        VTR_ASSERT(from_chan_type == e_rr_type::CHANY);
        y_coord = from_seg_coord;
        x_coord = from_chan_coord;
    }

    auto blk_type = grid.get_physical_type({x_coord, y_coord, layer_num});
    int width_offset = grid.get_width_offset({x_coord, y_coord, layer_num});
    int height_offset = grid.get_height_offset({x_coord, y_coord, layer_num});

    e_sb_type sb_type = blk_type->switchblock_locations[width_offset][height_offset];
    auto switch_override = blk_type->switchblock_switch_overrides[width_offset][height_offset];

    if (sb_type == e_sb_type::FULL) {
        return switch_override;
    } else if (sb_type == e_sb_type::STRAIGHT && from_chan_type == to_chan_type) {
        return switch_override;
    } else if (sb_type == e_sb_type::TURNS && from_chan_type != to_chan_type) {
        return switch_override;
    } else if (sb_type == e_sb_type::HORIZONTAL && from_chan_type == e_rr_type::CHANX && to_chan_type == e_rr_type::CHANX) {
        return switch_override;
    } else if (sb_type == e_sb_type::VERTICAL && from_chan_type == e_rr_type::CHANY && to_chan_type == e_rr_type::CHANY) {
        return switch_override;
    }

    return NO_SWITCH;
}

static bool should_apply_switch_override(int switch_override) {
    if (switch_override != NO_SWITCH && switch_override != DEFAULT_SWITCH) {
        VTR_ASSERT(switch_override >= 0);
        return true;
    }
    return false;
}

inline int get_chan_width(enum e_side side, const t_chan_width& nodes_per_chan) {
    return (side == TOP || side == BOTTOM ? nodes_per_chan.y_max : nodes_per_chan.x_max);
}<|MERGE_RESOLUTION|>--- conflicted
+++ resolved
@@ -1592,12 +1592,8 @@
                                           y,
                                           describe_rr_node(rr_graph, grid, rr_indexed_data, inode, is_flat).c_str());
                             }
-<<<<<<< HEAD
-
-                        } else if (rr_graph.node_type(inode) == SOURCE || rr_graph.node_type(inode) == SINK || rr_graph.node_type(inode) == MEDIUM) {
-=======
-                        } else if (rr_graph.node_type(inode) == e_rr_type::SOURCE || rr_graph.node_type(inode) == e_rr_type::SINK) {
->>>>>>> aabed104
+
+                        } else if (rr_graph.node_type(inode) == e_rr_type::SOURCE || rr_graph.node_type(inode) == e_rr_type::SINK || rr_graph.node_type(inode) == e_rr_type::MEDIUM) {
                             // Sources have co-ordinates covering the entire block they are in, but not sinks
 
                             if (!rr_graph.x_in_node_range(x, inode)) {
@@ -1666,11 +1662,7 @@
 
         auto& rr_node = rr_nodes[size_t(inode)];
 
-<<<<<<< HEAD
-        if (rr_graph.node_type(inode) == SOURCE || rr_graph.node_type(inode) == SINK || rr_graph.node_type(inode) == MEDIUM) {
-=======
-        if (rr_graph.node_type(inode) == e_rr_type::SOURCE || rr_graph.node_type(inode) == e_rr_type::SINK) {
->>>>>>> aabed104
+        if (rr_graph.node_type(inode) == e_rr_type::SOURCE || rr_graph.node_type(inode) == e_rr_type::SINK || rr_graph.node_type(inode) == e_rr_type::MEDIUM) {
             int rr_width = (rr_graph.node_xhigh(rr_node.id()) - rr_graph.node_xlow(rr_node.id()) + 1);
             int rr_height = (rr_graph.node_yhigh(rr_node.id()) - rr_graph.node_ylow(rr_node.id()) + 1);
             int rr_area = rr_width * rr_height;
