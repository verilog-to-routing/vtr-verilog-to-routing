--- conflicted
+++ resolved
@@ -47,13 +47,10 @@
 #include "rr_types.h"
 #include "rr_node_indices.h"
 
-<<<<<<< HEAD
 #include "crr_generator.h"
 #include "node_lookup_manager.h"
 #include "crr_switch_block_manager.h"
-=======
 #include "interposer_cut.h"
->>>>>>> 3b9f5526
 
 //#define VERBOSE
 //used for getting the exact count of each edge type and printing it to std out.
