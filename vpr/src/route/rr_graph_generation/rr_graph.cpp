#include <cstdio>
#include <cmath>
#include <algorithm>
#include <utility>
#include <vector>
#include "alloc_and_load_rr_indexed_data.h"
#include "build_scatter_gathers.h"
#include "get_parallel_segs.h"
#include "physical_types.h"
#include "physical_types_util.h"
#include "rr_graph_view.h"
#include "rr_rc_data.h"
#include "switchblock_types.h"
#include "vpr_context.h"
#include "vtr_assert.h"

#include "vtr_util.h"
#include "vtr_math.h"
#include "vtr_log.h"
#include "vtr_time.h"

#include "vpr_types.h"
#include "vpr_utils.h"
#include "vpr_error.h"

#include "globals.h"
#include "rr_graph_utils.h"
#include "rr_graph.h"
#include "rr_graph_switch_utils.h"
#include "rr_graph2.h"
#include "rr_graph_sbox.h"
#include "rr_graph_intra_cluster.h"
#include "rr_graph_tile_nodes.h"
#include "rr_graph_3d.h"
#include "rr_graph_timing_params.h"
#include "check_rr_graph.h"
#include "echo_files.h"
#include "build_switchblocks.h"
#include "rr_graph_writer.h"
#include "rr_graph_reader.h"
#include "rr_graph_clock.h"
#include "edge_groups.h"
#include "rr_graph_builder.h"
#include "tileable_rr_graph_builder.h"

#include "rr_types.h"
#include "rr_node_indices.h"

//#define VERBOSE
//used for getting the exact count of each edge type and printing it to std out.

struct t_pin_loc {
    int pin_index;
    int width_offset;
    int height_offset;
    int layer_offset;
    e_side side;
};

/******************* Variables local to this module. ***********************/

/********************* Subroutines local to this module. *******************/
void print_rr_graph_stats();

///@brief given a specific type, it returns layers that the type are located at
std::set<int> get_layers_of_physical_types(const t_physical_tile_type_ptr type);

///@brief given a specific pin number and type, it returns layers that the pin should be connected to
std::set<int> get_layers_pin_is_connected_to(const t_physical_tile_type_ptr type, int from_layer, int pin_index);

///@brief given a specific layer number and type, it returns layers which have same pin_index connected to the given layer
std::set<int> get_layers_connected_to_pin(const t_physical_tile_type_ptr type, int to_layer, int pin_index);

/**
 * @brief This routine calculates pin connections to tracks for either all input or all output pins based on the Fc value defined in the architecture file.
 *        For the requested pin type (input or output), it will loop through all segments and calculate how many connections should be made, 
 *        returns the connections to be made for that type of pin in a matrix.   
 * 
 *   @param pin_type Specifies whether the routine should connect tracks to *INPUT* pins or connect *OUTPUT* pins to tracks.
 *   @param Fc Actual Fc value described in the architecture file for all pins of the specific phyiscal type ([0..number_of_pins-1][0..number_of_segments_types-1]).
 *   @param tile_type Physical type information, such as total number of pins, block width, block height, and etc. 
 *   @param type_layer Layer indicies on which the physical tile type is located.
 *   @param perturb_switch_pattern Specifies whether connections should be distributed unevenly across the channel or not.
 *   @param directionality Segment directionality: should be either *UNI-DIRECTIONAL* or *BI-DIRECTIONAL* 
 *   @param seg_inf Segments type information, such as length, frequency, and etc.
 *   @param sets_per_seg_type Number of available sets within the channel_width of each segment type.
 * 
 * @return an 5D matrix which keeps the track indicies connected to each pin ([0..num_pins-1][0..width-1][0..height-1][0..layer-1][0..sides-1]).
 * 
 */
static vtr::NdMatrix<std::vector<int>, 5> alloc_and_load_pin_to_track_map(const e_pin_type pin_type,
                                                                          const vtr::Matrix<int>& Fc,
                                                                          const t_physical_tile_type_ptr tile_type,
                                                                          const std::set<int>& type_layer,
                                                                          const std::vector<bool>& perturb_switch_pattern,
                                                                          const e_directionality directionality,
                                                                          const std::vector<t_segment_inf>& seg_inf,
                                                                          const std::vector<int>& sets_per_seg_type);
/**
 * @brief This routine calculates pin connections to tracks for a specific type and a specific segment based on the Fc value 
 * defined for each pin in the architecture file. This routine is called twice for each combination of block type and segment 
 * type: 1) connecting tracks to input pins 2) connecting output pins to tracks.  
 * 
 *   @param pin_type Specifies whether the routine should connect tracks to *INPUT* pins or connect *OUTPUT* pins to tracks.
 *   @param Fc Actual Fc value described in the architecture file for all pins of the specific phyiscal type ([0..number_of_pins-1][0..number_of_segments_types-1]).
 *   @param seg_type_tracks Number of tracks that is avaliable for the specific segment type.
 *   @param seg_index The index of the segment type to which the function tries to connect pins.
 *   @param max_Fc Used to allocate max possible space for simplicity.
 *   @param tile_type Physical type information, such as total number of pins, block width, block height, and etc. 
 *   @param type_layer Layer indicies on which the physical type located.
 *   @param perturb_switch_pattern Specifies whether connections should be distributed unevenly across the channel or not.
 *   @param directionality Segment directionality, should be either *UNI-DIRECTIONAL* or *BI-DIRECTIONAL* 
 * 
 * @return an 6D matrix which keeps the track indicies connected to each pin ([0..num_pins-1][0..width-1][0..height-1][0..layer-1][0..sides-1][0..Fc_to_curr_seg_type-1]).
 * 
 */
static vtr::NdMatrix<int, 6> alloc_and_load_pin_to_seg_type(const e_pin_type pin_type,
                                                            const vtr::Matrix<int>& Fc,
                                                            const int seg_type_tracks,
                                                            const int seg_index,
                                                            const int max_Fc,
                                                            const t_physical_tile_type_ptr tile_type,
                                                            const std::set<int>& type_layer,
                                                            const bool perturb_switch_pattern,
                                                            const e_directionality directionality);

static void advance_to_next_block_side(t_physical_tile_type_ptr tile_type, int& width_offset, int& height_offset, e_side& side);

static vtr::NdMatrix<std::vector<int>, 5> alloc_and_load_track_to_pin_lookup(vtr::NdMatrix<std::vector<int>, 5> pin_to_track_map,
                                                                             const vtr::Matrix<int>& Fc,
                                                                             const t_physical_tile_type_ptr tile_type,
                                                                             const std::set<int>& type_layer,
                                                                             const int width,
                                                                             const int height,
                                                                             const int num_pins,
                                                                             const int max_chan_width,
                                                                             const std::vector<t_segment_inf>& seg_inf);

static void build_bidir_rr_opins(RRGraphBuilder& rr_graph_builder,
                                 const RRGraphView& rr_graph,
                                 const int layer,
                                 const int i,
                                 const int j,
                                 const e_side side,
                                 const t_pin_to_track_lookup& opin_to_track_map,
                                 const std::vector<vtr::Matrix<int>>& Fc_out,
                                 t_rr_edge_info_set& created_rr_edges,
                                 const t_chan_details& chan_details_x,
                                 const t_chan_details& chan_details_y,
                                 const DeviceGrid& grid,
                                 const std::vector<t_direct_inf>& directs,
                                 const std::vector<t_clb_to_clb_directs>& clb_to_clb_directs,
                                 const int num_seg_types);

static void build_unidir_rr_opins(RRGraphBuilder& rr_graph_builder,
                                  const RRGraphView& rr_graph,
                                  const int layer,
                                  const int i,
                                  const int j,
                                  const e_side side,
                                  const DeviceGrid& grid,
                                  const std::vector<vtr::Matrix<int>>& Fc_out,
                                  const t_chan_width& nodes_per_chan,
                                  const t_chan_details& chan_details_x,
                                  const t_chan_details& chan_details_y,
                                  vtr::NdMatrix<int, 3>& Fc_xofs,
                                  vtr::NdMatrix<int, 3>& Fc_yofs,
                                  t_rr_edge_info_set& created_rr_edges,
                                  bool* Fc_clipped,
                                  const t_unified_to_parallel_seg_index& seg_index_map,
                                  const std::vector<t_direct_inf>& directs,
                                  const std::vector<t_clb_to_clb_directs>& clb_to_clb_directs,
                                  const int num_seg_types,
                                  int& edge_count);

static int get_opin_direct_connections(RRGraphBuilder& rr_graph_builder,
                                       const RRGraphView& rr_graph,
                                       int layer,
                                       int x,
                                       int y,
                                       e_side side,
                                       int opin,
                                       RRNodeId from_rr_node,
                                       t_rr_edge_info_set& rr_edges_to_create,
                                       const std::vector<t_direct_inf>& directs,
                                       const std::vector<t_clb_to_clb_directs>& clb_to_clb_directs);

static std::function<void(t_chan_width*)> alloc_and_load_rr_graph(RRGraphBuilder& rr_graph_builder,
                                                                  t_rr_graph_storage& L_rr_node,
                                                                  const RRGraphView& rr_graph,
                                                                  const size_t num_seg_types,
                                                                  const size_t num_seg_types_x,
                                                                  const size_t num_seg_types_y,
                                                                  const t_unified_to_parallel_seg_index& seg_index_map,
                                                                  const t_chan_details& chan_details_x,
                                                                  const t_chan_details& chan_details_y,
                                                                  const t_track_to_pin_lookup& track_to_pin_lookup_x,
                                                                  const t_track_to_pin_lookup& track_to_pin_lookup_y,
                                                                  const t_pin_to_track_lookup& opin_to_track_map,
                                                                  const vtr::NdMatrix<std::vector<t_bottleneck_link>, 2>& interdie_3d_links,
                                                                  const std::vector<t_bottleneck_link>& sg_links,
                                                                  const std::vector<std::pair<RRNodeId, int>>& sg_node_indices,
                                                                  const vtr::NdMatrix<std::vector<int>, 3>& switch_block_conn,
                                                                  t_sb_connection_map* sb_conn_map,
                                                                  const DeviceGrid& grid,
                                                                  const int Fs,
                                                                  t_sblock_pattern& sblock_pattern,
                                                                  const std::vector<vtr::Matrix<int>>& Fc_out,
                                                                  const t_chan_width& chan_width,
                                                                  const int wire_to_ipin_switch,
                                                                  const int wire_to_pin_between_dice_switch,
                                                                  const int delayless_switch,
                                                                  const e_directionality directionality,
                                                                  bool* Fc_clipped,
                                                                  const std::vector<t_direct_inf>& directs,
                                                                  const std::vector<t_clb_to_clb_directs>& clb_to_clb_directs,
                                                                  bool is_global_graph,
                                                                  const e_clock_modeling clock_modeling,
                                                                  const int route_verbosity);

/**
 * @brief Add the edges between pins and their respective SINK/SRC. It is important to mention that in contrast to another similar function,
 * the delay of these edges is not necessarily zero. If the primitive block which a SINK/SRC belongs to is a combinational block, the delay of
 * the edge is equal to the pin delay. This is done in order to make the router lookahead aware of the different IPIN delays. In this way, more critical
 * nets are routed to the pins with less delay.
 */
static void connect_tile_src_sink_to_pins(RRGraphBuilder& rr_graph_builder,
                                          std::map<int, t_arch_switch_inf>& arch_sw_inf_map,
                                          const std::vector<int>& class_num_vec,
                                          const t_physical_tile_loc& root_loc,
                                          t_rr_edge_info_set& rr_edges_to_create,
                                          const int delayless_switch,
                                          t_physical_tile_type_ptr physical_type_ptr);

static void alloc_and_load_tile_rr_graph(RRGraphBuilder& rr_graph_builder,
                                         std::map<int, t_arch_switch_inf>& arch_sw_inf_map,
                                         t_physical_tile_type_ptr physical_tile,
                                         const t_physical_tile_loc& root_loc,
                                         const int delayless_switch);

static float pattern_fmod(float a, float b);

/**
 * @brief Loads the tracks_connected_to_pin array with an even distribution of switches across the tracks for each pin.
 * 
 *   @param tracks_connected_to_pin The function loads up this data structure with a track index for each pin ([0..num_pins-1][0..width-1][0..height-1][0..layer-1][0..sides-1][0..Fc-1]]).
 *   @param pin_locations Physical pin information, such as pin_index in the physical type, side, etc.
 *   @param Fc Actual Fc value described in the architecture file for all pins of the specific physical type ([0..number_of_pins-1][0..number_of_segments-1]).
 *   @param seg_index The index of the segment type to which the function tries to connect pins.
 *   @param x_chan_width Number of tracks in x-axis.
 *   @param y_chan_width Number of tracks in y-axis.
 *   @param directionality Segment directionality, should be either *UNI-DIRECTIONAL* or *BI-DIRECTIONAL* 
 * 
 */
static void load_uniform_connection_block_pattern(vtr::NdMatrix<int, 6>& tracks_connected_to_pin,
                                                  const std::vector<t_pin_loc>& pin_locations,
                                                  const vtr::Matrix<int>& Fc,
                                                  const int seg_index,
                                                  const int x_chan_width,
                                                  const int y_chan_width,
                                                  const enum e_directionality directionality);

/**
 * @brief Loads the tracks_connected_to_pin array with an unevenly distributed set of switches across the channel.
 * 
 *   @param tracks_connected_to_pin The funtion loads up this data structure with a track index for each pin ([0..num_pins-1][0..width-1][0..height-1][0..layer-1][0..sides-1][0..Fc-1]]).                        
 *   @param pin_locations Physical pin informations, such as pin_index in the physical type, side, and etc.
 *   @param x_chan_width Number of tracks in x-axis.
 *   @param y_chan_width Number of tracks in y-axis.
 *   @param Fc Actual Fc value described in the architecture file for all pins of the specific phyiscal type ([0..number_of_pins-1][0..number_of_segment_types-1]).
 *   @param seg_index The index of the segment type to which the function tries to connect pins.
 *   @param directionality Segment directionality, should be either *UNI-DIRECTIONAL* or *BI-DIRECTIONAL* 
 * 
 */
static void load_perturbed_connection_block_pattern(vtr::NdMatrix<int, 6>& tracks_connected_to_pin,
                                                    const std::vector<t_pin_loc>& pin_locations,
                                                    const int x_chan_width,
                                                    const int y_chan_width,
                                                    const vtr::Matrix<int>& Fc,
                                                    const int seg_index,
                                                    const enum e_directionality directionality);

/**
 * @brief Determines whether the output pins of the specified block type should be perturbed.
 *  This is to prevent pathological cases where the output pin connections are
 *  spaced such that the connection pattern always skips some types of wire (w.r.t.
 *  starting points)
 * 
 * @param type The block type to check
 * @param Fc_out The Fc values for the output pins
 * @param max_chan_width The maximum channel width
 * @param segment_inf The segment information
 */
static std::vector<bool> alloc_and_load_perturb_opins(const t_physical_tile_type_ptr type, const vtr::Matrix<int>& Fc_out, const int max_chan_width, const std::vector<t_segment_inf>& segment_inf);

#ifdef ENABLE_CHECK_ALL_TRACKS
static void check_all_tracks_reach_pins(t_logical_block_type_ptr type,
                                        int***** tracks_connected_to_pin,
                                        int max_chan_width,
                                        int Fc,
                                        enum e_pin_type ipin_or_opin);
#endif

static std::vector<std::vector<bool>> alloc_and_load_perturb_ipins(const int L_num_types,
                                                                   const int num_seg_types,
                                                                   const std::vector<int>& sets_per_seg_type,
                                                                   const std::vector<vtr::Matrix<int>>& Fc_in,
                                                                   const std::vector<vtr::Matrix<int>>& Fc_out,
                                                                   const enum e_directionality directionality);

static void add_intra_tile_edges_rr_graph(RRGraphBuilder& rr_graph_builder,
                                          t_rr_edge_info_set& rr_edges_to_create,
                                          t_physical_tile_type_ptr physical_tile,
                                          const t_physical_tile_loc& root_loc);

static void build_rr_chan(RRGraphBuilder& rr_graph_builder,
                          const int layer,
                          const int x_coord,
                          const int y_coord,
                          const e_rr_type chan_type,
                          const t_track_to_pin_lookup& track_to_pin_lookup,
                          t_sb_connection_map* sb_conn_map,
                          const vtr::NdMatrix<std::vector<int>, 3>& switch_block_conn,
                          const int cost_index_offset,
                          const t_chan_width& nodes_per_chan,
                          const DeviceGrid& grid,
                          const int tracks_per_chan,
                          t_sblock_pattern& sblock_pattern,
                          const int Fs_per_side,
                          const t_chan_details& chan_details_x,
                          const t_chan_details& chan_details_y,
                          t_rr_edge_info_set& rr_edges_to_create,
                          const int wire_to_ipin_switch,
                          const int wire_to_pin_between_dice_switch,
                          const e_directionality directionality);

void alloc_and_load_edges(RRGraphBuilder& rr_graph_builder,
                          const t_rr_edge_info_set& rr_edges_to_create);

static std::vector<t_seg_details> alloc_and_load_global_route_seg_details(const int global_route_switch);

static RRNodeId pick_best_direct_connect_target_rr_node(const RRGraphView& rr_graph,
                                                        RRNodeId from_rr,
                                                        const std::vector<RRNodeId>& candidate_rr_nodes);

static void process_non_config_sets();

static void build_rr_graph(e_graph_type graph_type,
                           const std::vector<t_physical_tile_type>& types,
                           const DeviceGrid& grid,
                           t_chan_width nodes_per_chan,
                           const e_switch_block_type sb_type,
                           const int Fs,
                           const std::vector<t_switchblock_inf>& switchblocks,
                           const std::vector<t_segment_inf>& segment_inf,
                           const int global_route_switch,
                           const int wire_to_arch_ipin_switch,
                           const int wire_to_pin_between_dice_switch,
                           const int delayless_switch,
                           const float R_minW_nmos,
                           const float R_minW_pmos,
                           const e_base_cost_type base_cost_type,
                           const e_clock_modeling clock_modeling,
                           const std::vector<t_direct_inf>& directs,
                           const std::vector<t_scatter_gather_pattern>& scatter_gather_patterns,
                           const std::vector<t_layer_def>& interposer_inf,
                           RRSwitchId& wire_to_rr_ipin_switch,
                           bool is_flat,
                           int* Warnings,
                           const int route_verbosity);

/**
 * Return the ID for delay-less switch. If the RR graph is loaded from a file, then the assumption
 * is that the returned ID should be a RR switch ID not architecture ID.
 * @param det_routing_arch Contain the information from architecture file
 * @param load_rr_graph Indicate whether the RR graph is loaded from a file
 */
static int get_delayless_switch_id(const t_det_routing_arch& det_routing_arch,
                                   bool load_rr_graph);

<<<<<<< HEAD
static void add_and_connect_non_3d_sg_links(RRGraphBuilder& rr_graph_builder,
                                            const std::vector<t_bottleneck_link>& sg_links,
                                            const std::vector<std::pair<RRNodeId, int>>& sg_node_indices,
                                            const t_chan_details& chan_details_x,
                                            const t_chan_details& chan_details_y,
                                            size_t num_seg_types_x,
                                            t_rr_edge_info_set& non_3d_sg_rr_edges_to_create);

/**
 * @brief Calculates the routing channel width at each grid location.
 *
 * Iterates through all RR nodes and counts how many wires pass through each (x, y) location
 * for both horizontal (CHANX) and vertical (CHANY) channels.
 *
 * @return A pair of 3D matrices:
 *         - First: CHANX width per [layer][x][y]
 *         - Second: CHANY width per [layer][x][y]
 */
static std::pair<vtr::NdMatrix<int, 3>, vtr::NdMatrix<int, 3>> calculate_channel_width();
=======
/**
 * @brief Calculates the routing channel width at each grid location.
 *
 * Iterates through all RR nodes and counts how many wires pass through each (layer, x, y) location
 * for both horizontal (CHANX) and vertical (CHANY) channels.
 */
static void alloc_and_init_channel_width();
>>>>>>> 7f0839de

/******************* Subroutine definitions *******************************/

void create_rr_graph(e_graph_type graph_type,
                     const std::vector<t_physical_tile_type>& block_types,
                     const DeviceGrid& grid,
                     const t_chan_width& nodes_per_chan,
                     t_det_routing_arch& det_routing_arch,
                     const std::vector<t_segment_inf>& segment_inf,
                     const t_router_opts& router_opts,
                     const std::vector<t_direct_inf>& directs,
                     int* Warnings,
                     bool is_flat) {
    const DeviceContext& device_ctx = g_vpr_ctx.device();
    DeviceContext& mutable_device_ctx = g_vpr_ctx.mutable_device();
    bool echo_enabled = getEchoEnabled() && isEchoFileEnabled(E_ECHO_RR_GRAPH_INDEXED_DATA);
    const char* echo_file_name = getEchoFileName(E_ECHO_RR_GRAPH_INDEXED_DATA);
    bool load_rr_graph = !det_routing_arch.read_rr_graph_filename.empty();

    if (device_ctx.chan_width == nodes_per_chan && !device_ctx.rr_graph.empty()) {
        // No change in channel width, so skip re-building RR graph
        if (is_flat && !device_ctx.rr_graph_is_flat) {
            VTR_LOG("RR graph channel widths unchanged, intra-cluster resources should be added...\n");
        } else {
            VTR_LOG("RR graph channel widths unchanged, skipping RR graph rebuild\n");
            return;
        }
    } else {
        if (load_rr_graph) {
            if (device_ctx.loaded_rr_graph_filename != det_routing_arch.read_rr_graph_filename) {
                free_rr_graph();

                load_rr_file(&mutable_device_ctx.rr_graph_builder,
                             &mutable_device_ctx.rr_graph,
                             device_ctx.physical_tile_types,
                             segment_inf,
                             &mutable_device_ctx.rr_indexed_data,
                             &mutable_device_ctx.rr_rc_data,
                             grid,
                             device_ctx.arch_switch_inf,
                             graph_type,
                             device_ctx.arch,
                             &mutable_device_ctx.chan_width,
                             router_opts.base_cost_type,
                             &det_routing_arch.wire_to_rr_ipin_switch,
                             &det_routing_arch.wire_to_arch_ipin_switch_between_dice,
                             det_routing_arch.read_rr_graph_filename.c_str(),
                             &mutable_device_ctx.loaded_rr_graph_filename,
                             router_opts.read_rr_edge_metadata,
                             router_opts.do_check_rr_graph,
                             echo_enabled,
                             echo_file_name,
                             is_flat);
                if (router_opts.reorder_rr_graph_nodes_algorithm != DONT_REORDER) {
                    mutable_device_ctx.rr_graph_builder.reorder_nodes(router_opts.reorder_rr_graph_nodes_algorithm,
                                                                      router_opts.reorder_rr_graph_nodes_threshold,
                                                                      router_opts.reorder_rr_graph_nodes_seed);
                }
            }
        } else {
            free_rr_graph();
            if (e_graph_type::UNIDIR_TILEABLE != graph_type) {
                build_rr_graph(graph_type,
                               block_types,
                               grid,
                               nodes_per_chan,
                               det_routing_arch.switch_block_type,
                               det_routing_arch.Fs,
                               det_routing_arch.switchblocks,
                               segment_inf,
                               det_routing_arch.global_route_switch,
                               det_routing_arch.wire_to_arch_ipin_switch,
                               det_routing_arch.wire_to_arch_ipin_switch_between_dice,
                               det_routing_arch.delayless_switch,
                               det_routing_arch.R_minW_nmos,
                               det_routing_arch.R_minW_pmos,
                               router_opts.base_cost_type,
                               router_opts.clock_modeling,
                               directs,
                               device_ctx.arch->scatter_gather_patterns,
                               device_ctx.arch->grid_layout().layers,
                               det_routing_arch.wire_to_rr_ipin_switch,
                               is_flat,
                               Warnings,
                               router_opts.route_verbosity);
            } else {
                // Note: We do not support dedicated network for clocks in tileable rr_graph generation
                build_tileable_unidir_rr_graph(block_types,
                                               grid,
                                               nodes_per_chan,
                                               det_routing_arch.switch_block_type,
                                               det_routing_arch.Fs,
                                               det_routing_arch.switch_block_subtype,
                                               det_routing_arch.sub_fs,
                                               segment_inf,
                                               det_routing_arch.delayless_switch,
                                               det_routing_arch.wire_to_arch_ipin_switch,
                                               det_routing_arch.R_minW_nmos,
                                               det_routing_arch.R_minW_pmos,
                                               router_opts.base_cost_type,
                                               directs,
                                               det_routing_arch.wire_to_rr_ipin_switch,
                                               det_routing_arch.shrink_boundary,  // Shrink to the smallest boundary, no routing wires for empty zone
                                               det_routing_arch.perimeter_cb,     // Now I/O or any programmable blocks on perimeter can have full cb access (both cbx and cby)
                                               det_routing_arch.through_channel,  // Allow/Prohibit through tracks across multi-height and multi-width grids
                                               det_routing_arch.opin2all_sides,   // Allow opin of grid to directly drive routing tracks at all sides of a switch block
                                               det_routing_arch.concat_wire,      // Allow end-point tracks to be wired to a starting point track on the opposite in a switch block.It means a wire can be continued in the same direction to another wire
                                               det_routing_arch.concat_pass_wire, // Allow passing tracks to be wired to the routing tracks in the same direction in a switch block. It means that a pass wire can jump in the same direction to another
                                               Warnings);
            }
        }

        // Check if there is an edge override file to read and that it is not already loaded.
        if (!det_routing_arch.read_rr_edge_override_filename.empty()
            && det_routing_arch.read_rr_edge_override_filename != device_ctx.loaded_rr_edge_override_filename) {

            load_rr_edge_delay_overrides(det_routing_arch.read_rr_edge_override_filename,
                                         mutable_device_ctx.rr_graph_builder,
                                         device_ctx.rr_graph);

            // Remember the loaded filename to avoid reloading it before the RR graph is cleared.
            mutable_device_ctx.loaded_rr_edge_override_filename = det_routing_arch.read_rr_edge_override_filename;
        }
    }

    if (is_flat) {
        int delayless_switch = get_delayless_switch_id(det_routing_arch, load_rr_graph);
        VTR_ASSERT(delayless_switch != UNDEFINED);
        build_intra_cluster_rr_graph(graph_type,
                                     grid,
                                     block_types,
                                     device_ctx.rr_graph,
                                     delayless_switch,
                                     det_routing_arch.R_minW_nmos,
                                     det_routing_arch.R_minW_pmos,
                                     mutable_device_ctx.rr_graph_builder,
                                     is_flat,
                                     load_rr_graph);

        // Reorder nodes upon needs in algorithms and router options
        if (router_opts.reorder_rr_graph_nodes_algorithm != DONT_REORDER) {
            mutable_device_ctx.rr_graph_builder.reorder_nodes(router_opts.reorder_rr_graph_nodes_algorithm,
                                                              router_opts.reorder_rr_graph_nodes_threshold,
                                                              router_opts.reorder_rr_graph_nodes_seed);
        }

        mutable_device_ctx.rr_graph_is_flat = true;
    }

    process_non_config_sets();

    rr_set_sink_locs(device_ctx.rr_graph, mutable_device_ctx.rr_graph_builder, grid);

    verify_rr_node_indices(grid,
                           device_ctx.rr_graph,
                           device_ctx.rr_indexed_data,
                           device_ctx.rr_graph.rr_nodes(),
                           is_flat);

<<<<<<< HEAD

    std::tie(mutable_device_ctx.rr_chanx_width, mutable_device_ctx.rr_chany_width) = calculate_channel_width();
=======
    alloc_and_init_channel_width();
>>>>>>> 7f0839de

    print_rr_graph_stats();

    // Write out rr graph file if needed - Currently, writing the flat rr-graph is not supported since loading from a flat rr-graph is not supported.
    // When this function is called in any stage other than routing, the is_flat flag passed to this function is false, regardless of the flag passed
    // through command line. So, the graph corresponding to global resources will be created and written down to file if needed. During routing, if flat-routing
    // is enabled, intra-cluster resources will be added to the graph, but this new bigger graph will not be written down.
    if (!det_routing_arch.write_rr_graph_filename.empty() && !is_flat) {
        write_rr_graph(&mutable_device_ctx.rr_graph_builder,
                       &mutable_device_ctx.rr_graph,
                       device_ctx.physical_tile_types,
                       &mutable_device_ctx.rr_indexed_data,
                       &mutable_device_ctx.rr_rc_data,
                       grid,
                       device_ctx.arch_switch_inf,
                       device_ctx.arch,
                       &mutable_device_ctx.chan_width,
                       det_routing_arch.write_rr_graph_filename.c_str(),
                       echo_enabled,
                       echo_file_name,
                       is_flat);
    }
}

static void add_intra_tile_edges_rr_graph(RRGraphBuilder& rr_graph_builder,
                                          t_rr_edge_info_set& rr_edges_to_create,
                                          t_physical_tile_type_ptr physical_tile,
                                          const t_physical_tile_loc& root_loc) {
    std::vector<int> pin_num_vec = get_flat_tile_pins(physical_tile);
    for (int pin_physical_num : pin_num_vec) {
        if (is_pin_on_tile(physical_tile, pin_physical_num)) {
            continue;
        }
        RRNodeId pin_rr_node_id = get_pin_rr_node_id(rr_graph_builder.node_lookup(),
                                                     physical_tile,
                                                     root_loc,
                                                     pin_physical_num);
        VTR_ASSERT(pin_rr_node_id != RRNodeId::INVALID());
        t_logical_block_type_ptr logical_block = get_logical_block_from_pin_physical_num(physical_tile, pin_physical_num);
        std::vector<int> driving_pins = get_physical_pin_src_pins(physical_tile, logical_block, pin_physical_num);
        for (int driving_pin : driving_pins) {
            RRNodeId driving_pin_node_id = get_pin_rr_node_id(rr_graph_builder.node_lookup(),
                                                              physical_tile,
                                                              root_loc,
                                                              driving_pin);
            VTR_ASSERT(driving_pin_node_id != RRNodeId::INVALID());

            int sw_idx = get_edge_sw_arch_idx(physical_tile,
                                              logical_block,
                                              driving_pin,
                                              pin_physical_num);

            VTR_ASSERT(sw_idx != -1);
            rr_edges_to_create.emplace_back(driving_pin_node_id, pin_rr_node_id, sw_idx, false);
        }
    }
}

void print_rr_graph_stats() {
    const RRGraphView& rr_graph = g_vpr_ctx.device().rr_graph;

    size_t num_rr_edges = 0;
    for (const t_rr_node& rr_node : rr_graph.rr_nodes()) {
        num_rr_edges += rr_graph.edges(rr_node.id()).size();
    }

    VTR_LOG("  RR Graph Nodes: %zu\n", rr_graph.num_nodes());
    VTR_LOG("  RR Graph Edges: %zu\n", num_rr_edges);
}

std::set<int> get_layers_of_physical_types(const t_physical_tile_type_ptr type) {
    const DeviceContext& device_ctx = g_vpr_ctx.device();
    std::set<int> phy_type_layers;
    for (int layer = 0; layer < (int)device_ctx.grid.get_num_layers(); layer++) {
        if (device_ctx.grid.num_instances(type, layer) != 0) {
            phy_type_layers.insert(layer);
        }
    }
    return phy_type_layers;
}

std::set<int> get_layers_pin_is_connected_to(const t_physical_tile_type_ptr type, int from_layer, int pin_index) {
    const DeviceContext& device_ctx = g_vpr_ctx.device();
    std::set<int> layer_pin_index_is_connected_to;
    for (int layer = 0; layer < (int)device_ctx.grid.get_num_layers(); layer++) {
        if (is_pin_conencted_to_layer(type, pin_index, from_layer, layer, device_ctx.grid.get_num_layers())) {
            layer_pin_index_is_connected_to.insert(layer);
        }
    }
    return layer_pin_index_is_connected_to;
}

std::set<int> get_layers_connected_to_pin(const t_physical_tile_type_ptr type, int to_layer, int pin_index) {
    const DeviceContext& device_ctx = g_vpr_ctx.device();
    std::set<int> layers_connected_to_pin;
    for (int layer = 0; layer < (int)device_ctx.grid.get_num_layers(); layer++) {
        if (is_pin_conencted_to_layer(type, pin_index, layer, to_layer, device_ctx.grid.get_num_layers())) {
            layers_connected_to_pin.insert(layer);
        }
    }
    return layers_connected_to_pin;
}

static void build_rr_graph(e_graph_type graph_type,
                           const std::vector<t_physical_tile_type>& types,
                           const DeviceGrid& grid,
                           t_chan_width nodes_per_chan,
                           const e_switch_block_type sb_type,
                           const int Fs,
                           const std::vector<t_switchblock_inf>& switchblocks,
                           const std::vector<t_segment_inf>& segment_inf,
                           const int global_route_switch,
                           const int wire_to_arch_ipin_switch,
                           const int wire_to_pin_between_dice_switch,
                           const int delayless_switch,
                           const float R_minW_nmos,
                           const float R_minW_pmos,
                           const e_base_cost_type base_cost_type,
                           const e_clock_modeling clock_modeling,
                           const std::vector<t_direct_inf>& directs,
                           const std::vector<t_scatter_gather_pattern>& scatter_gather_patterns,
                           const std::vector<t_layer_def>& interposer_inf,
                           RRSwitchId& wire_to_rr_ipin_switch,
                           bool is_flat,
                           int* Warnings,
                           const int route_verbosity) {
    vtr::ScopedStartFinishTimer timer("Build routing resource graph");

    // Reset warning flag
    *Warnings = RR_GRAPH_NO_WARN;

    // Decode the graph_type
    bool is_global_graph = (e_graph_type::GLOBAL == graph_type);
    bool use_full_seg_groups = (e_graph_type::UNIDIR_TILEABLE == graph_type);
    e_directionality directionality = (e_graph_type::BIDIR == graph_type) ? BI_DIRECTIONAL : UNI_DIRECTIONAL;
    if (is_global_graph) {
        directionality = BI_DIRECTIONAL;
    }

    // Global routing uses a single longwire track

    int max_chan_width = nodes_per_chan.max = (is_global_graph ? 1 : nodes_per_chan.max);
    int max_chan_width_x = nodes_per_chan.x_max = (is_global_graph ? 1 : nodes_per_chan.x_max);
    int max_chan_width_y = nodes_per_chan.y_max = (is_global_graph ? 1 : nodes_per_chan.y_max);

    VTR_ASSERT(max_chan_width_x > 0 && max_chan_width_y > 0);

    DeviceContext& device_ctx = g_vpr_ctx.mutable_device();
    const RRGraphView& rr_graph = device_ctx.rr_graph;

    std::vector<t_clb_to_clb_directs> clb_to_clb_directs = alloc_and_load_clb_to_clb_directs(directs, delayless_switch);

    // START SEG_DETAILS
    const size_t num_segments = segment_inf.size();
    device_ctx.rr_graph_builder.reserve_segments(num_segments);
    for (size_t iseg = 0; iseg < num_segments; ++iseg) {
        device_ctx.rr_graph_builder.add_rr_segment(segment_inf[iseg]);
    }

    t_unified_to_parallel_seg_index segment_index_map;
    std::vector<t_segment_inf> segment_inf_x = get_parallel_segs(segment_inf, segment_index_map, e_parallel_axis::X_AXIS);
    std::vector<t_segment_inf> segment_inf_y = get_parallel_segs(segment_inf, segment_index_map, e_parallel_axis::Y_AXIS);
    std::vector<t_segment_inf> segment_inf_z = get_parallel_segs(segment_inf, segment_index_map, e_parallel_axis::Z_AXIS);

    std::vector<t_seg_details> seg_details_x;
    std::vector<t_seg_details> seg_details_y;

    if (is_global_graph) {
        // Sets up a single unit length segment type for global routing.
        seg_details_x = alloc_and_load_global_route_seg_details(global_route_switch);
        seg_details_y = alloc_and_load_global_route_seg_details(global_route_switch);

    } else {
        // Setup segments including distributing tracks and staggering.
        // If use_full_seg_groups is specified, max_chan_width may be
        // changed. Warning should be singled to caller if this happens.

        // Need to setup segments along x & y axes separately, due to different
        // max_channel_widths and segment specifications.

        size_t max_dim = std::max(grid.width(), grid.height()) - 2; //-2 for no perim channels

        // Get x & y segments separately
        seg_details_x = alloc_and_load_seg_details(&max_chan_width_x,
                                                   max_dim, segment_inf_x,
                                                   use_full_seg_groups, directionality);

        seg_details_y = alloc_and_load_seg_details(&max_chan_width_y,
                                                   max_dim, segment_inf_y,
                                                   use_full_seg_groups, directionality);

        if (nodes_per_chan.x_max != max_chan_width_x || nodes_per_chan.y_max != max_chan_width_y) {
            nodes_per_chan.x_max = max_chan_width_x;
            *Warnings |= RR_GRAPH_WARN_CHAN_X_WIDTH_CHANGED;

        } else if (nodes_per_chan.y_max != max_chan_width_y) {
            nodes_per_chan.y_max = max_chan_width_y;
            *Warnings |= RR_GRAPH_WARN_CHAN_Y_WIDTH_CHANGED;
        }

        // TODO: Fix
        // if (getEchoEnabled() && isEchoFileEnabled(E_ECHO_SEG_DETAILS)) {
        // dump_seg_details(seg_details, max_chan_width,
        // getEchoFileName(E_ECHO_SEG_DETAILS));
        // }
    }

    // Map the internal segment indices of the networks
    if (clock_modeling == DEDICATED_NETWORK) {
        ClockRRGraphBuilder::map_relative_seg_indices(segment_index_map);
    }
    // END SEG_DETAILS

    // START CHAN_DETAILS

    t_chan_details chan_details_x;
    t_chan_details chan_details_y;

    alloc_and_load_chan_details(grid, nodes_per_chan,
                                seg_details_x, seg_details_y,
                                chan_details_x, chan_details_y);

    if (getEchoEnabled() && isEchoFileEnabled(E_ECHO_CHAN_DETAILS)) {
        dump_chan_details(chan_details_x, chan_details_y, &nodes_per_chan,
                          grid, getEchoFileName(E_ECHO_CHAN_DETAILS));
    }
    // END CHAN_DETAILS

    // START FC
    // Determine the actual value of Fc
    std::vector<vtr::Matrix<int>> Fc_in;  // [0..device_ctx.num_block_types-1][0..num_pins-1][0..num_segments-1]
    std::vector<vtr::Matrix<int>> Fc_out; // [0..device_ctx.num_block_types-1][0..num_pins-1][0..num_segments-1]

    // Get maximum number of pins across all blocks
    int max_pins = types[0].num_pins;
    for (const t_physical_tile_type& type : types) {
        if (is_empty_type(&type)) {
            continue;
        }

        if (type.num_pins > max_pins) {
            max_pins = type.num_pins;
        }
    }

    // Get the number of 'sets' for each segment type -- unidirectional architectures have two tracks in a set, bidirectional have one
    int total_sets = max_chan_width;
    int total_sets_x = max_chan_width_x;
    int total_sets_y = max_chan_width_y;

    if (directionality == UNI_DIRECTIONAL) {
        VTR_ASSERT(max_chan_width % 2 == 0);
        total_sets /= 2;
        total_sets_x /= 2;
        total_sets_y /= 2;
    }
    std::vector<int> sets_per_seg_type_x = get_seg_track_counts(total_sets_x, segment_inf_x, use_full_seg_groups);
    std::vector<int> sets_per_seg_type_y = get_seg_track_counts(total_sets_y, segment_inf_y, use_full_seg_groups);
    std::vector<int> sets_per_seg_type = get_seg_track_counts(total_sets, segment_inf, use_full_seg_groups);

    if (is_global_graph) {
        // All pins can connect during global routing
        auto ones = vtr::Matrix<int>({size_t(max_pins), segment_inf.size()}, 1);
        Fc_in = std::vector<vtr::Matrix<int>>(types.size(), ones);
        Fc_out = std::vector<vtr::Matrix<int>>(types.size(), ones);
    } else {
        bool Fc_clipped = false;
        Fc_in = alloc_and_load_actual_fc(types, max_pins, segment_inf, sets_per_seg_type, &nodes_per_chan,
                                         e_fc_type::IN, directionality, &Fc_clipped, is_flat);
        if (Fc_clipped) {
            *Warnings |= RR_GRAPH_WARN_FC_CLIPPED;
        }
        Fc_clipped = false;
        Fc_out = alloc_and_load_actual_fc(types, max_pins, segment_inf, sets_per_seg_type, &nodes_per_chan,
                                          e_fc_type::OUT, directionality, &Fc_clipped, is_flat);
        if (Fc_clipped) {
            *Warnings |= RR_GRAPH_WARN_FC_CLIPPED;
        }

        for (const t_physical_tile_type& type : types) {
            int i = type.index;

            // Skip "EMPTY"
            if (is_empty_type(&type)) {
                continue;
            }

            for (int j = 0; j < type.num_pins; ++j) {
                for (size_t k = 0; k < segment_inf.size(); k++) {
#ifdef VERBOSE
                    VTR_LOG(
                        "Fc Actual Values: type = %s, pin = %d (%s), "
                        "seg = %d (%s), Fc_out = %d, Fc_in = %d.\n",
                        type.name,
                        j,
                        block_type_pin_index_to_name(&type, j, is_flat).c_str(),
                        k,
                        segment_inf[k].name.c_str(),
                        Fc_out[i][j][k],
                        Fc_in[i][j][k]);
#endif
                    VTR_ASSERT_MSG(Fc_out[i][j][k] == 0 || Fc_in[i][j][k] == 0,
                                   "Pins must be inputs or outputs (i.e. can not have both non-zero Fc_out and Fc_in)");
                }
            }
        }
    }

    auto perturb_ipins = alloc_and_load_perturb_ipins(types.size(), segment_inf.size(),
                                                      sets_per_seg_type, Fc_in, Fc_out, directionality);
    // END FC

    // Alloc node lookups, count nodes, alloc rr nodes
    int num_rr_nodes = 0;

    // Add routing resources to rr_graph lookup table
    alloc_and_load_rr_node_indices(device_ctx.rr_graph_builder,
                                   nodes_per_chan,
                                   grid,
                                   &num_rr_nodes,
                                   chan_details_x,
                                   chan_details_y);

    size_t expected_node_count = num_rr_nodes;
    if (clock_modeling == DEDICATED_NETWORK) {
        expected_node_count += ClockRRGraphBuilder::estimate_additional_nodes(grid);
        device_ctx.rr_graph_builder.reserve_nodes(expected_node_count);
    }
    device_ctx.rr_graph_builder.resize_nodes(num_rr_nodes);

    // START SB LOOKUP
    // Alloc and load the switch block lookup
    vtr::NdMatrix<std::vector<int>, 3> switch_block_conn;
    t_sblock_pattern unidir_sb_pattern;
    t_sb_connection_map* sb_conn_map = nullptr; //for custom switch blocks

    //We are careful to use a single seed each time build_rr_graph is called
    //to initialize the random number generator (RNG) which is (potentially)
    //used when creating custom switchblocks. This ensures that build_rr_graph()
    //is deterministic -- always producing the same RR graph.
    constexpr unsigned SWITCHPOINT_RNG_SEED = 1;
    vtr::RngContainer switchpoint_rng(SWITCHPOINT_RNG_SEED);
    const std::vector<bool>& inter_cluster_prog_rr = device_ctx.inter_cluster_prog_routing_resources;

    if (is_global_graph) {
        switch_block_conn = alloc_and_load_switch_block_conn(&nodes_per_chan, e_switch_block_type::SUBSET, /*Fs=*/3);
    } else {
        if (sb_type == e_switch_block_type::CUSTOM) {
            sb_conn_map = alloc_and_load_switchblock_permutations(chan_details_x, chan_details_y,
                                                                  grid, inter_cluster_prog_rr,
                                                                  switchblocks, nodes_per_chan, directionality,
                                                                  switchpoint_rng);
        } else {
            if (directionality == BI_DIRECTIONAL) {
                switch_block_conn = alloc_and_load_switch_block_conn(&nodes_per_chan, sb_type, Fs);
            } else {
                // it looks like we get unbalanced muxing from this switch block code with Fs > 3
                VTR_ASSERT(Fs == 3);
                // Since directionality is a C enum it could technically be any value. This assertion makes sure it's either BI_DIRECTIONAL or UNI_DIRECTIONAL
                VTR_ASSERT(directionality == UNI_DIRECTIONAL);

                unidir_sb_pattern = alloc_sblock_pattern_lookup(grid, nodes_per_chan);
                for (size_t i = 0; i < grid.width() - 1; i++) {
                    for (size_t j = 0; j < grid.height() - 1; j++) {
                        load_sblock_pattern_lookup(i, j, grid, nodes_per_chan,
                                                   chan_details_x, chan_details_y,
                                                   Fs, sb_type, unidir_sb_pattern);
                    }
                }

                if (getEchoEnabled() && isEchoFileEnabled(E_ECHO_SBLOCK_PATTERN)) {
                    dump_sblock_pattern(unidir_sb_pattern, max_chan_width, grid,
                                        getEchoFileName(E_ECHO_SBLOCK_PATTERN));
                }
            }
        }
    }
    // END SB LOOKUP

    vtr::NdMatrix<std::vector<t_bottleneck_link>, 2> interdie_3d_links;

    std::vector<t_scatter_gather_pattern> sg_patterns_copy = scatter_gather_patterns;

    convert_interposer_cuts_to_sg_patterns(interposer_inf, sg_patterns_copy);

    const std::vector<t_bottleneck_link> bottleneck_links = alloc_and_load_scatter_gather_connections(sg_patterns_copy,
                                                                                                      inter_cluster_prog_rr,
                                                                                                      segment_inf_x, segment_inf_y, segment_inf_z,
                                                                                                      chan_details_x, chan_details_y,
                                                                                                      nodes_per_chan,
                                                                                                      switchpoint_rng,
                                                                                                      interdie_3d_links);

    // Check whether RR graph need to allocate new nodes for 3D connections.
    // To avoid wasting memory, the data structures are only allocated if we have more than one die in device grid.
    if (grid.get_num_layers() > 1) {
        // Allocate new nodes in each switchblocks
        alloc_and_load_inter_die_rr_node_indices(device_ctx.rr_graph_builder, interdie_3d_links, &num_rr_nodes);
        device_ctx.rr_graph_builder.resize_nodes(num_rr_nodes);
    }

    std::vector<std::pair<RRNodeId, int>> non_3d_sg_nodes = alloc_and_load_non_3d_sg_pattern_rr_node_indices(device_ctx.rr_graph_builder,
                                                                                                             bottleneck_links,
                                                                                                             nodes_per_chan,
                                                                                                            num_rr_nodes);
    device_ctx.rr_graph_builder.resize_nodes(num_rr_nodes);

    // START IPIN MAP
    // Create ipin map lookups

    t_pin_to_track_lookup ipin_to_track_map_x(types.size()); // [0..device_ctx.physical_tile_types.size()-1][0..num_pins-1][0..width-1][0..height-1][0..layers-1][0..sides-1][0..Fc-1]
    t_pin_to_track_lookup ipin_to_track_map_y(types.size()); // [0..device_ctx.physical_tile_types.size()-1][0..num_pins-1][0..width-1][0..height-1][0..layers-1][0..sides-1][0..Fc-1]

    t_track_to_pin_lookup track_to_pin_lookup_x(types.size());
    t_track_to_pin_lookup track_to_pin_lookup_y(types.size());

    for (size_t itype = 0; itype < types.size(); ++itype) {
        std::set<int> type_layer = get_layers_of_physical_types(&types[itype]);

        ipin_to_track_map_x[itype] = alloc_and_load_pin_to_track_map(e_pin_type::RECEIVER,
                                                                     Fc_in[itype], &types[itype], type_layer,
                                                                     perturb_ipins[itype], directionality,
                                                                     segment_inf_x, sets_per_seg_type_x);

        ipin_to_track_map_y[itype] = alloc_and_load_pin_to_track_map(e_pin_type::RECEIVER,
                                                                     Fc_in[itype], &types[itype], type_layer,
                                                                     perturb_ipins[itype], directionality,
                                                                     segment_inf_y, sets_per_seg_type_y);

        track_to_pin_lookup_x[itype] = alloc_and_load_track_to_pin_lookup(ipin_to_track_map_x[itype], Fc_in[itype],
                                                                          &types[itype],
                                                                          type_layer, types[itype].width,
                                                                          types[itype].height,
                                                                          types[itype].num_pins,
                                                                          nodes_per_chan.x_max, segment_inf_x);

        track_to_pin_lookup_y[itype] = alloc_and_load_track_to_pin_lookup(ipin_to_track_map_y[itype], Fc_in[itype],
                                                                          &types[itype],
                                                                          type_layer, types[itype].width,
                                                                          types[itype].height,
                                                                          types[itype].num_pins,
                                                                          nodes_per_chan.y_max, segment_inf_y);
    }

    if (getEchoEnabled() && isEchoFileEnabled(E_ECHO_TRACK_TO_PIN_MAP)) {
        FILE* fp = vtr::fopen(getEchoFileName(E_ECHO_TRACK_TO_PIN_MAP), "w");
        fprintf(fp, "X MAP:\n\n");
        dump_track_to_pin_map(track_to_pin_lookup_y, types, nodes_per_chan.y_max, fp);
        fprintf(fp, "\n\nY MAP:\n\n");
        dump_track_to_pin_map(track_to_pin_lookup_x, types, nodes_per_chan.x_max, fp);
        fclose(fp);
    }
    // END IPIN MAP

    // START OPIN MAP
    // Create opin map lookups
    t_pin_to_track_lookup opin_to_track_map(types.size()); // [0..device_ctx.physical_tile_types.size()-1][0..num_pins-1][0..width][0..height][0..3][0..Fc-1]
    if (BI_DIRECTIONAL == directionality) {
        for (size_t itype = 0; itype < types.size(); ++itype) {
            std::set<int> type_layer = get_layers_of_physical_types(&types[itype]);
            std::vector<bool> perturb_opins = alloc_and_load_perturb_opins(&types[itype], Fc_out[itype],
                                                                           max_chan_width, segment_inf);
            opin_to_track_map[itype] = alloc_and_load_pin_to_track_map(e_pin_type::DRIVER,
                                                                       Fc_out[itype], &types[itype], type_layer, perturb_opins, directionality,
                                                                       segment_inf, sets_per_seg_type);
        }
    }
    // END OPIN MAP

    bool Fc_clipped = false;
    // Draft the switches as internal data of RRGraph object
    // These are temporary switches copied from arch switches
    // We use them to build the edges
    // We will reset all the switches in the function
    //   alloc_and_load_rr_switch_inf()
    device_ctx.rr_graph_builder.reserve_switches(device_ctx.all_sw_inf.size());
    // Create the switches
    for (const auto& sw_pair : device_ctx.all_sw_inf) {
        const t_arch_switch_inf& arch_sw = sw_pair.second;
        t_rr_switch_inf rr_switch = create_rr_switch_from_arch_switch(arch_sw,
                                                                      R_minW_nmos,
                                                                      R_minW_pmos);
        device_ctx.rr_graph_builder.add_rr_switch(rr_switch);
    }

    auto update_chan_width = alloc_and_load_rr_graph(
        device_ctx.rr_graph_builder,
        device_ctx.rr_graph_builder.rr_nodes(), device_ctx.rr_graph, segment_inf.size(),
        segment_inf_x.size(), segment_inf_y.size(),
        segment_index_map,
        chan_details_x, chan_details_y,
        track_to_pin_lookup_x, track_to_pin_lookup_y,
        opin_to_track_map,
        interdie_3d_links,
        bottleneck_links,
        non_3d_sg_nodes,
        switch_block_conn, sb_conn_map, grid, Fs, unidir_sb_pattern,
        Fc_out,
        nodes_per_chan,
        wire_to_arch_ipin_switch,
        wire_to_pin_between_dice_switch,
        delayless_switch,
        directionality,
        &Fc_clipped,
        directs,
        clb_to_clb_directs,
        is_global_graph,
        clock_modeling,
        route_verbosity);

    // Verify no incremental node allocation.
    // AA: Note that in the case of dedicated networks, we are currently underestimating the additional node count due to the clock networks.
    // For now, the node count comparison is being skipped in the presence of clock networks.
    // TODO: The node estimation needs to be fixed for dedicated clock networks.
    if (rr_graph.num_nodes() > expected_node_count && clock_modeling != DEDICATED_NETWORK) {
        VTR_LOG_ERROR("Expected no more than %zu nodes, have %zu nodes\n",
                      expected_node_count, rr_graph.num_nodes());
    }

    // Update rr_nodes capacities if global routing
    if (graph_type == e_graph_type::GLOBAL) {
        // Using num_rr_nodes here over device_ctx.rr_nodes.size() because
        // clock_modeling::DEDICATED_NETWORK will append some rr nodes after
        // the regular graph.
        for (int i = 0; i < num_rr_nodes; i++) {
            if (rr_graph.node_type(RRNodeId(i)) == e_rr_type::CHANX) {
                int ylow = rr_graph.node_ylow(RRNodeId(i));
                device_ctx.rr_graph_builder.set_node_capacity(RRNodeId(i), nodes_per_chan.x_list[ylow]);
            }
            if (rr_graph.node_type(RRNodeId(i)) == e_rr_type::CHANY) {
                int xlow = rr_graph.node_xlow(RRNodeId(i));
                device_ctx.rr_graph_builder.set_node_capacity(RRNodeId(i), nodes_per_chan.y_list[xlow]);
            }
        }
    }

    update_chan_width(&nodes_per_chan);

    // Allocate and load routing resource switches, which are derived from the switches from the architecture file,
    // based on their fanin in the rr graph. This routine also adjusts the rr nodes to point to these new rr switches
    alloc_and_load_rr_switch_inf(g_vpr_ctx.mutable_device().rr_graph_builder,
                                 g_vpr_ctx.mutable_device().switch_fanin_remap,
                                 device_ctx.all_sw_inf,
                                 R_minW_nmos,
                                 R_minW_pmos,
                                 wire_to_arch_ipin_switch,
                                 wire_to_rr_ipin_switch);

    // Partition the rr graph edges for efficient access to configurable/non-configurable
    // edge subsets. Must be done after RR switches have been allocated
    device_ctx.rr_graph_builder.partition_edges();

    // Save the channel widths for the newly constructed graph
    device_ctx.chan_width = nodes_per_chan;

    rr_graph_externals(segment_inf, segment_inf_x, segment_inf_y, segment_inf_z, wire_to_rr_ipin_switch, base_cost_type);

    const VibDeviceGrid vib_grid;
    check_rr_graph(device_ctx.rr_graph,
                   types,
                   device_ctx.rr_indexed_data,
                   grid,
                   vib_grid,
                   device_ctx.chan_width,
                   graph_type,
                   is_flat);

    if (sb_conn_map) {
        free_switchblock_permutations(sb_conn_map);
        sb_conn_map = nullptr;
    }

    // We are done with building the RR Graph. Thus, we can clear the storages only used
    // to build the RR Graph
    device_ctx.rr_graph_builder.clear_temp_storage();
}

static int get_delayless_switch_id(const t_det_routing_arch& det_routing_arch,
                                   bool load_rr_graph) {
    const DeviceContext& device_ctx = g_vpr_ctx.device();
    int delayless_switch = UNDEFINED;
    if (load_rr_graph) {
        const vtr::vector<RRSwitchId, t_rr_switch_inf>& rr_switches = device_ctx.rr_graph.rr_switch();
        for (size_t switch_id = 0; switch_id < rr_switches.size(); switch_id++) {
            const t_rr_switch_inf& rr_switch = rr_switches[RRSwitchId(switch_id)];
            if (rr_switch.name.find("delayless") != std::string::npos) {
                delayless_switch = static_cast<int>(switch_id);
                break;
            }
        }
    } else {
        delayless_switch = static_cast<int>(det_routing_arch.delayless_switch);
    }

    return delayless_switch;
}

static void alloc_and_init_channel_width() {
    DeviceContext& mutable_device_ctx = g_vpr_ctx.mutable_device();
    const DeviceGrid& grid = mutable_device_ctx.grid;
    const auto& rr_graph = mutable_device_ctx.rr_graph;

    vtr::NdMatrix<int, 3>& chanx_width = mutable_device_ctx.rr_chanx_segment_width;
    vtr::NdMatrix<int, 3>& chany_width = mutable_device_ctx.rr_chany_segment_width;

    chanx_width.resize({grid.get_num_layers(), grid.width(), grid.height()});
    chany_width.resize({grid.get_num_layers(), grid.width(), grid.height()});

    chanx_width.fill(0);
    chany_width.fill(0);

    for (RRNodeId node_id : rr_graph.nodes()) {
        e_rr_type rr_type = rr_graph.node_type(node_id);

        if (rr_type == e_rr_type::CHANX) {
            int y = rr_graph.node_ylow(node_id);
            int layer = rr_graph.node_layer_low(node_id);
            for (int x = rr_graph.node_xlow(node_id); x <= rr_graph.node_xhigh(node_id); x++) {
                chanx_width[layer][x][y] += rr_graph.node_capacity(node_id);
            }
        } else if (rr_type == e_rr_type::CHANY) {
            int x = rr_graph.node_xlow(node_id);
            int layer = rr_graph.node_layer_low(node_id);
            for (int y = rr_graph.node_ylow(node_id); y <= rr_graph.node_yhigh(node_id); y++) {
                chany_width[layer][x][y] += rr_graph.node_capacity(node_id);
            }
        }
    }

    std::vector<int>& chanx_width_list = mutable_device_ctx.rr_chanx_width;
    std::vector<int>& chany_width_list = mutable_device_ctx.rr_chany_width;

    chanx_width_list.resize(grid.height());
    chany_width_list.resize(grid.width());

    std::ranges::fill(chanx_width_list, 0);
    std::ranges::fill(chany_width_list, 0);

    for (t_physical_tile_loc loc : grid.all_locations()) {
        chanx_width_list[loc.y] = std::max(chanx_width[loc.layer_num][loc.x][loc.y], chanx_width_list[loc.y]);
        chany_width_list[loc.x] = std::max(chany_width[loc.layer_num][loc.x][loc.y], chany_width_list[loc.x]);
    }
}

void build_tile_rr_graph(RRGraphBuilder& rr_graph_builder,
                         const t_det_routing_arch& det_routing_arch,
                         t_physical_tile_type_ptr physical_tile,
                         const t_physical_tile_loc& tile_loc,
                         const int delayless_switch) {
    std::map<int, t_arch_switch_inf> sw_map = g_vpr_ctx.device().all_sw_inf;

    int num_rr_nodes = 0;
    alloc_and_load_tile_rr_node_indices(rr_graph_builder,
                                        physical_tile,
                                        tile_loc,
                                        &num_rr_nodes);
    rr_graph_builder.resize_nodes(num_rr_nodes);

    alloc_and_load_tile_rr_graph(rr_graph_builder,
                                 sw_map,
                                 physical_tile,
                                 tile_loc,
                                 delayless_switch);

    t_arch_switch_fanin switch_fanin_remap;
    RRSwitchId dummy_sw_id;
    alloc_and_load_rr_switch_inf(rr_graph_builder,
                                 switch_fanin_remap,
                                 sw_map,
                                 det_routing_arch.R_minW_nmos,
                                 det_routing_arch.R_minW_pmos,
                                 det_routing_arch.wire_to_arch_ipin_switch,
                                 dummy_sw_id);
    rr_graph_builder.partition_edges();
}

void rr_graph_externals(const std::vector<t_segment_inf>& segment_inf,
                        const std::vector<t_segment_inf>& segment_inf_x,
                        const std::vector<t_segment_inf>& segment_inf_y,
                        const std::vector<t_segment_inf>& segment_inf_z,
                        RRSwitchId wire_to_rr_ipin_switch,
                        e_base_cost_type base_cost_type) {
    const DeviceContext& device_ctx = g_vpr_ctx.device();
    const RRGraphView& rr_graph = device_ctx.rr_graph;
    const DeviceGrid& grid = device_ctx.grid;
    auto& mutable_device_ctx = g_vpr_ctx.mutable_device();
    vtr::vector<RRIndexedDataId, t_rr_indexed_data>& rr_indexed_data = mutable_device_ctx.rr_indexed_data;
    bool echo_enabled = getEchoEnabled() && isEchoFileEnabled(E_ECHO_RR_GRAPH_INDEXED_DATA);
    const char* echo_file_name = getEchoFileName(E_ECHO_RR_GRAPH_INDEXED_DATA);
    add_rr_graph_C_from_switches(rr_graph.rr_switch_inf(wire_to_rr_ipin_switch).Cin);
    alloc_and_load_rr_indexed_data(rr_graph, grid, segment_inf, segment_inf_x, segment_inf_y, segment_inf_z,
                                   rr_indexed_data, wire_to_rr_ipin_switch, base_cost_type, echo_enabled, echo_file_name);
    //load_rr_index_segments(segment_inf.size());
}

static std::vector<std::vector<bool>> alloc_and_load_perturb_ipins(const int L_num_types,
                                                                   const int num_seg_types,
                                                                   const std::vector<int>& sets_per_seg_type,
                                                                   const std::vector<vtr::Matrix<int>>& Fc_in,
                                                                   const std::vector<vtr::Matrix<int>>& Fc_out,
                                                                   const enum e_directionality directionality) {
    std::vector<std::vector<bool>> result(L_num_types);
    for (std::vector<bool>& seg_type_bools : result) {
        seg_type_bools.resize(num_seg_types, false);
    }

    // factor to account for unidir vs bidir
    int fac = 1;
    if (directionality == UNI_DIRECTIONAL) {
        fac = 2;
    }

    if (BI_DIRECTIONAL == directionality) {
        for (int iseg = 0; iseg < num_seg_types; ++iseg) {
            result[0][iseg] = false;

            int tracks_in_seg_type = sets_per_seg_type[iseg] * fac;

            for (int itype = 1; itype < L_num_types; ++itype) {
                result[itype][iseg] = false;

                float Fc_ratio;
                if (Fc_in[itype][0][iseg] > Fc_out[itype][0][iseg]) {
                    Fc_ratio = (float)Fc_in[itype][0][iseg] / (float)Fc_out[itype][0][iseg];
                } else {
                    Fc_ratio = (float)Fc_out[itype][0][iseg] / (float)Fc_in[itype][0][iseg];
                }

                if ((Fc_in[itype][0][iseg] <= tracks_in_seg_type - 2)
                    && (fabs(Fc_ratio - vtr::nint(Fc_ratio)) < (0.5 / (float)tracks_in_seg_type))) {
                    result[itype][iseg] = true;
                }
            }
        }
    } else {
        // Unidirectional routing uses mux balancing patterns and thus shouldn't need perturbation.
        VTR_ASSERT(UNI_DIRECTIONAL == directionality);
        for (int itype = 0; itype < L_num_types; ++itype) {
            for (int iseg = 0; iseg < num_seg_types; ++iseg) {
                result[itype][iseg] = false;
            }
        }
    }
    return result;
}

static std::vector<t_seg_details> alloc_and_load_global_route_seg_details(const int global_route_switch) {
    std::vector<t_seg_details> seg_details(1);

    seg_details[0].index = 0;
    seg_details[0].abs_index = 0;
    seg_details[0].length = 1;
    seg_details[0].arch_wire_switch = global_route_switch;
    seg_details[0].arch_opin_switch = global_route_switch;
    seg_details[0].longline = false;
    seg_details[0].direction = Direction::BIDIR;
    seg_details[0].Cmetal = 0.0;
    seg_details[0].Rmetal = 0.0;
    seg_details[0].start = 1;
    seg_details[0].cb = std::make_unique<bool[]>(1);
    seg_details[0].cb[0] = true;
    seg_details[0].sb = std::make_unique<bool[]>(2);
    seg_details[0].sb[0] = true;
    seg_details[0].sb[1] = true;
    seg_details[0].group_size = 1;
    seg_details[0].group_start = 0;

    return seg_details;
}

/* Calculates the number of track connections from each block pin to each segment type */
std::vector<vtr::Matrix<int>> alloc_and_load_actual_fc(const std::vector<t_physical_tile_type>& types,
                                                       const int max_pins,
                                                       const std::vector<t_segment_inf>& segment_inf,
                                                       const std::vector<int>& sets_per_seg_type,
                                                       const t_chan_width* nodes_per_chan,
                                                       const e_fc_type fc_type,
                                                       const e_directionality directionality,
                                                       bool* Fc_clipped,
                                                       bool is_flat) {
    // Initialize Fc of all blocks to zero
    auto zeros = vtr::Matrix<int>({size_t(max_pins), segment_inf.size()}, 0);
    std::vector<vtr::Matrix<int>> Fc(types.size(), zeros);

    *Fc_clipped = false;

    // Unidir tracks formed in pairs, otherwise no effect.
    int fac = 1;
    if (UNI_DIRECTIONAL == directionality) {
        fac = 2;
    }

    VTR_ASSERT((nodes_per_chan->x_max % fac) == 0 && (nodes_per_chan->y_max % fac) == 0);

    for (const t_physical_tile_type& type : types) { // Skip EMPTY
        int itype = type.index;

        for (const t_fc_specification& fc_spec : type.fc_specs) {
            if (fc_type != fc_spec.fc_type) continue;

            VTR_ASSERT(fc_spec.pins.size() > 0);

            int iseg = fc_spec.seg_index;

            if (fc_spec.fc_value == 0) {
                // Special case indicating that this pin does not connect to general-purpose routing
                for (int ipin : fc_spec.pins) {
                    Fc[itype][ipin][iseg] = 0;
                }
            } else {
                // General case indicating that this pin connects to general-purpose routing

                //Calculate how many connections there should be across all the pins in this fc_spec
                int total_connections = 0;
                if (fc_spec.fc_value_type == e_fc_value_type::FRACTIONAL) {
                    float conns_per_pin = fac * sets_per_seg_type[iseg] * fc_spec.fc_value;
                    float flt_total_connections = conns_per_pin * fc_spec.pins.size();
                    total_connections = vtr::nint(flt_total_connections); //Round to integer
                } else {
                    VTR_ASSERT(fc_spec.fc_value_type == e_fc_value_type::ABSOLUTE);

                    if (std::fmod(fc_spec.fc_value, fac) != 0.) {
                        VPR_FATAL_ERROR(VPR_ERROR_ROUTE, "Absolute Fc value must be a multiple of %d (was %f) between block pin '%s' and wire segment '%s'",
                                        fac, fc_spec.fc_value,
                                        block_type_pin_index_to_name(&type, fc_spec.pins[0], is_flat).c_str(),
                                        segment_inf[iseg].name.c_str());
                    }

                    if (fc_spec.fc_value < fac) {
                        VPR_FATAL_ERROR(VPR_ERROR_ROUTE, "Absolute Fc value must be at least %d (was %f) between block pin '%s' to wire segment %s",
                                        fac, fc_spec.fc_value,
                                        block_type_pin_index_to_name(&type, fc_spec.pins[0], is_flat).c_str(),
                                        segment_inf[iseg].name.c_str());
                    }

                    total_connections = vtr::nint(fc_spec.fc_value) * fc_spec.pins.size();
                }

                // Ensure that there are at least fac connections, this ensures that low Fc ports
                // targeting small sets of segs get connection(s), even if flt_total_connections < fac.
                total_connections = std::max(total_connections, fac);

                // Ensure total evenly divides fac by adding the remainder
                total_connections += (total_connections % fac);

                VTR_ASSERT(total_connections > 0);
                VTR_ASSERT(total_connections % fac == 0);

                // We walk through all the pins this fc_spec applies to, adding fac connections
                // to each pin, until we run out of connections. This should distribute the connections
                // as evenly as possible (if total_connections % pins.size() != 0, there will be
                // some inevitable imbalance).
                int connections_remaining = total_connections;
                while (connections_remaining != 0) {
                    // Add one set of connections to each pin
                    for (int ipin : fc_spec.pins) {
                        if (connections_remaining >= fac) {
                            Fc[itype][ipin][iseg] += fac;
                            connections_remaining -= fac;
                        } else {
                            VTR_ASSERT(connections_remaining == 0);
                            break;
                        }
                    }
                }

                for (int ipin : fc_spec.pins) {
                    // It is possible that we may want more connections that wires of this type exist;
                    // clip to the maximum number of wires
                    if (Fc[itype][ipin][iseg] > sets_per_seg_type[iseg] * fac) {
                        *Fc_clipped = true;
                        Fc[itype][ipin][iseg] = sets_per_seg_type[iseg] * fac;
                    }

                    VTR_ASSERT_MSG(Fc[itype][ipin][iseg] >= 0, "Calculated absolute Fc must be positive");
                    VTR_ASSERT_MSG(Fc[itype][ipin][iseg] % fac == 0, "Calculated absolute Fc must be divisible by 1 (bidir architecture) or 2 (unidir architecture)"); //Required by connection block construction code
                }
            }
        }
    }

    return Fc;
}

/* Does the actual work of allocating the rr_graph and filling all the *
 * appropriate values.  Everything up to this was just a prelude!      */
static std::function<void(t_chan_width*)> alloc_and_load_rr_graph(RRGraphBuilder& rr_graph_builder,
                                                                  t_rr_graph_storage& L_rr_node,
                                                                  const RRGraphView& rr_graph,
                                                                  const size_t num_seg_types,
                                                                  const size_t num_seg_types_x,
                                                                  const size_t num_seg_types_y,
                                                                  const t_unified_to_parallel_seg_index& seg_index_map,
                                                                  const t_chan_details& chan_details_x,
                                                                  const t_chan_details& chan_details_y,
                                                                  const t_track_to_pin_lookup& track_to_pin_lookup_x,
                                                                  const t_track_to_pin_lookup& track_to_pin_lookup_y,
                                                                  const t_pin_to_track_lookup& opin_to_track_map,
                                                                  const vtr::NdMatrix<std::vector<t_bottleneck_link>, 2>& interdie_3d_links,
                                                                  const std::vector<t_bottleneck_link>& sg_links,
                                                                  const std::vector<std::pair<RRNodeId, int>>& sg_node_indices,
                                                                  const vtr::NdMatrix<std::vector<int>, 3>& switch_block_conn,
                                                                  t_sb_connection_map* sb_conn_map,
                                                                  const DeviceGrid& grid,
                                                                  const int Fs,
                                                                  t_sblock_pattern& sblock_pattern,
                                                                  const std::vector<vtr::Matrix<int>>& Fc_out,
                                                                  const t_chan_width& chan_width,
                                                                  const int wire_to_ipin_switch,
                                                                  const int wire_to_pin_between_dice_switch,
                                                                  const int delayless_switch,
                                                                  const e_directionality directionality,
                                                                  bool* Fc_clipped,
                                                                  const std::vector<t_direct_inf>& directs,
                                                                  const std::vector<t_clb_to_clb_directs>& clb_to_clb_directs,
                                                                  bool is_global_graph,
                                                                  const e_clock_modeling clock_modeling,
                                                                  const int route_verbosity) {
    // We take special care when creating RR graph edges (there are typically many more
    // edges than nodes in an RR graph).
    //
    // In particular, all the following build_*() functions do not create the edges, but
    // instead record the edges they wish to create in rr_edges_to_create.
    //
    // We uniquify the edges to be created (avoiding any duplicates), and create
    // the edges in alloc_and_load_edges().
    //
    // By doing things in this manner we ensure we know exactly how many edges leave each RR
    // node, which avoids resizing the RR edge arrays (which can cause significant memory
    // fragmentation, and significantly increasing peak memory usage). This is important since
    // RR graph creation is the high-watermark of VPR's memory use.
    t_rr_edge_info_set rr_edges_to_create;

    // If Fc gets clipped, this will be flagged to true
    *Fc_clipped = false;

    // This function is called to build the general routing graph resources. Thus,
    // the edges are not remapped yet.
    bool switches_remapped = false;

    int num_edges = 0;
    // Connection SINKS and SOURCES to their pins - Initializing IPINs/OPINs.

    for (const t_physical_tile_loc& tile_loc : grid.all_locations()) {
        if (grid.is_root_location(tile_loc)) {
            t_physical_tile_type_ptr physical_tile = grid.get_physical_type(tile_loc);
            std::vector<int> class_num_vec = get_tile_root_classes(physical_tile);
            std::vector<int> pin_num_vec = get_tile_root_pins(physical_tile);

            add_classes_rr_graph(rr_graph_builder,
                                 class_num_vec,
                                 tile_loc,
                                 physical_tile);

            add_pins_rr_graph(rr_graph_builder,
                              pin_num_vec,
                              tile_loc,
                              physical_tile);

            connect_src_sink_to_pins(rr_graph_builder,
                                     class_num_vec,
                                     tile_loc,
                                     rr_edges_to_create,
                                     delayless_switch,
                                     physical_tile,
                                     switches_remapped);

            // Create the actual SOURCE->OPIN, IPIN->SINK edges
            uniquify_edges(rr_edges_to_create);
            alloc_and_load_edges(rr_graph_builder, rr_edges_to_create);
            num_edges += rr_edges_to_create.size();
            rr_edges_to_create.clear();
        }
    }

    VTR_LOGV(route_verbosity > 1, "SOURCE->OPIN and IPIN->SINK edge count:%d\n", num_edges);
    num_edges = 0;

    // These are data structures used by the unidir opin mapping. They are used
    // to spread connections evenly for each segment type among the available
    // wire start points
    // [0..grid.height()-2][0..grid.width()-2][0..num_seg_types_x/y-1]
    vtr::NdMatrix<int, 3> Fc_xofs({grid.height() - 1, grid.width() - 1, num_seg_types_x}, 0);
    vtr::NdMatrix<int, 3> Fc_yofs({grid.width() - 1, grid.height() - 1, num_seg_types_y}, 0);

    // Build opins
    int rr_edges_before_directs = 0;
    for (size_t layer = 0; layer < grid.get_num_layers(); layer++) {
        for (size_t i = 0; i < grid.width(); ++i) {
            for (size_t j = 0; j < grid.height(); ++j) {
                for (e_side side : TOTAL_2D_SIDES) {
                    if (BI_DIRECTIONAL == directionality) {
                        build_bidir_rr_opins(rr_graph_builder, rr_graph, layer, i, j, side,
                                             opin_to_track_map, Fc_out, rr_edges_to_create, chan_details_x,
                                             chan_details_y,
                                             grid,
                                             directs, clb_to_clb_directs, num_seg_types);
                    } else {
                        VTR_ASSERT(UNI_DIRECTIONAL == directionality);
                        bool clipped;
                        build_unidir_rr_opins(rr_graph_builder, rr_graph, layer, i, j, side, grid, Fc_out, chan_width,
                                              chan_details_x, chan_details_y, Fc_xofs, Fc_yofs,
                                              rr_edges_to_create, &clipped, seg_index_map,
                                              directs, clb_to_clb_directs, num_seg_types,
                                              rr_edges_before_directs);
                        if (clipped) {
                            *Fc_clipped = true;
                        }
                    }

                    //Create the actual OPIN->CHANX/CHANY edges
                    uniquify_edges(rr_edges_to_create);
                    alloc_and_load_edges(rr_graph_builder, rr_edges_to_create);
                    num_edges += rr_edges_to_create.size();
                    rr_edges_to_create.clear();
                }
            }
        }
    }

    VTR_LOGV(route_verbosity > 1, "OPIN->CHANX/CHANY edge count before creating direct connections: %d\n", rr_edges_before_directs);
    VTR_LOGV(route_verbosity > 1, "OPIN->CHANX/CHANY edge count after creating direct connections: %d\n", num_edges);

    num_edges = 0;
    // Build channels
    VTR_ASSERT(Fs % 3 == 0);

    t_rr_edge_info_set interdie_3d_rr_edges_to_create;

    for (size_t i = 0; i < grid.width() - 1; ++i) {
        for (size_t j = 0; j < grid.height() - 1; ++j) {

            // In multi-die FPGAs with track-to-track connections between layers, we need to load CHANZ nodes
            // These extra nodes can be driven from many tracks in the source layer and can drive multiple tracks in the destination layer,
            // since these die-crossing connections have more delays.
            if (grid.get_num_layers() > 1) {
                build_inter_die_3d_rr_chan(rr_graph_builder, i, j, interdie_3d_links[i][j],
                                           CHANX_COST_INDEX_START + num_seg_types_x + num_seg_types_y);
            }

            for (int layer = 0; layer < (int)grid.get_num_layers(); ++layer) {
                const auto& device_ctx = g_vpr_ctx.device();
                // Skip the current die if architecture file specifies that it doesn't require inter-cluster programmable resource routing
                if (!device_ctx.inter_cluster_prog_routing_resources.at(layer)) {
                    continue;
                }

                if (i > 0) {
                    int tracks_per_chan = ((is_global_graph) ? 1 : chan_width.x_list[j]);
                    build_rr_chan(rr_graph_builder, layer, i, j, e_rr_type::CHANX, track_to_pin_lookup_x, sb_conn_map,
                                  switch_block_conn,
                                  CHANX_COST_INDEX_START,
                                  chan_width, grid, tracks_per_chan,
                                  sblock_pattern, Fs / 3, chan_details_x, chan_details_y,
                                  rr_edges_to_create,
                                  wire_to_ipin_switch,
                                  wire_to_pin_between_dice_switch,
                                  directionality);

                    // Create the actual CHAN->CHAN edges
                    uniquify_edges(rr_edges_to_create);
                    alloc_and_load_edges(rr_graph_builder, rr_edges_to_create);
                    num_edges += rr_edges_to_create.size();

                    rr_edges_to_create.clear();
                }
                if (j > 0) {
                    int tracks_per_chan = ((is_global_graph) ? 1 : chan_width.y_list[i]);
                    build_rr_chan(rr_graph_builder, layer, i, j, e_rr_type::CHANY, track_to_pin_lookup_y, sb_conn_map,
                                  switch_block_conn,
                                  CHANX_COST_INDEX_START + num_seg_types_x,
                                  chan_width, grid, tracks_per_chan,
                                  sblock_pattern, Fs / 3, chan_details_x, chan_details_y,
                                  rr_edges_to_create,
                                  wire_to_ipin_switch,
                                  wire_to_pin_between_dice_switch,
                                  directionality);

                    // Create the actual CHAN->CHAN edges
                    uniquify_edges(rr_edges_to_create);
                    alloc_and_load_edges(rr_graph_builder, rr_edges_to_create);
                    num_edges += rr_edges_to_create.size();
                    rr_edges_to_create.clear();
                }
            }

            if (grid.get_num_layers() > 1) {
                add_inter_die_3d_edges(rr_graph_builder, i, j,
                                       chan_details_x, chan_details_y,
                                       interdie_3d_links[i][j], interdie_3d_rr_edges_to_create);
                uniquify_edges(interdie_3d_rr_edges_to_create);
                alloc_and_load_edges(rr_graph_builder, interdie_3d_rr_edges_to_create);
                num_edges += interdie_3d_rr_edges_to_create.size();
                interdie_3d_rr_edges_to_create.clear();
            }
        }
    }

    add_and_connect_non_3d_sg_links(rr_graph_builder, sg_links, sg_node_indices, chan_details_x, chan_details_y, num_seg_types_x, rr_edges_to_create);
    uniquify_edges(rr_edges_to_create);
    alloc_and_load_edges(rr_graph_builder, rr_edges_to_create);
    num_edges += rr_edges_to_create.size();
    rr_edges_to_create.clear();

    VTR_LOGV(route_verbosity > 1, "CHAN->CHAN type edge count:%d\n", num_edges);

    num_edges = 0;
    std::function<void(t_chan_width*)> update_chan_width = [](t_chan_width*) noexcept {};
    if (clock_modeling == DEDICATED_NETWORK) {
        ClockRRGraphBuilder builder(chan_width, grid, &L_rr_node, &rr_graph_builder);
        builder.create_and_append_clock_rr_graph(num_seg_types_x, &rr_edges_to_create);
        uniquify_edges(rr_edges_to_create);
        alloc_and_load_edges(rr_graph_builder, rr_edges_to_create);
        num_edges += rr_edges_to_create.size();

        rr_edges_to_create.clear();
        update_chan_width = [builder](t_chan_width* c) {
            builder.update_chan_width(c);
        };
        VTR_LOG("\n Dedicated clock network edge count: %d \n", num_edges);
    }

    rr_graph_builder.init_fan_in();

    return update_chan_width;
}

static void connect_tile_src_sink_to_pins(RRGraphBuilder& rr_graph_builder,
                                          std::map<int, t_arch_switch_inf>& /*arch_sw_inf_map*/,
                                          const std::vector<int>& class_num_vec,
                                          const t_physical_tile_loc& root_loc,
                                          t_rr_edge_info_set& rr_edges_to_create,
                                          const int delayless_switch,
                                          t_physical_tile_type_ptr physical_type_ptr) {
    for (int class_num : class_num_vec) {
        const std::vector<int>& pin_list = get_pin_list_from_class_physical_num(physical_type_ptr, class_num);
        e_pin_type class_type = get_class_type_from_class_physical_num(physical_type_ptr, class_num);
        RRNodeId class_rr_node_id = get_class_rr_node_id(rr_graph_builder.node_lookup(), physical_type_ptr, root_loc, class_num);
        VTR_ASSERT(class_rr_node_id != RRNodeId::INVALID());
        for (int pin_num : pin_list) {
            RRNodeId pin_rr_node_id = get_pin_rr_node_id(rr_graph_builder.node_lookup(), physical_type_ptr, root_loc, pin_num);
            if (pin_rr_node_id == RRNodeId::INVALID()) {
                VTR_LOG_ERROR("In block (%d, %d, %d) pin num: %d doesn't exist to be connected to class %d\n",
                              root_loc.layer_num,
                              root_loc.x,
                              root_loc.y,
                              pin_num,
                              class_num);
                continue;
            }
            e_pin_type pin_type = get_pin_type_from_pin_physical_num(physical_type_ptr, pin_num);
            if (class_type == e_pin_type::DRIVER) {
                VTR_ASSERT(pin_type == e_pin_type::DRIVER);
                rr_edges_to_create.emplace_back(class_rr_node_id, pin_rr_node_id, delayless_switch, false);
            } else {
                VTR_ASSERT(class_type == e_pin_type::RECEIVER);
                VTR_ASSERT(pin_type == e_pin_type::RECEIVER);
                rr_edges_to_create.emplace_back(pin_rr_node_id, class_rr_node_id, delayless_switch, false);
            }
        }
    }
}

static void alloc_and_load_tile_rr_graph(RRGraphBuilder& rr_graph_builder,
                                         std::map<int, t_arch_switch_inf>& arch_sw_inf_map,
                                         t_physical_tile_type_ptr physical_tile,
                                         const t_physical_tile_loc& root_loc,
                                         const int delayless_switch) {
    t_rr_edge_info_set rr_edges_to_create;

    t_class_range class_num_range = get_flat_tile_primitive_classes(physical_tile);
    const std::vector<int> pin_num_vec = get_flat_tile_pins(physical_tile);

    std::vector<int> class_num_vec(class_num_range.total_num());
    std::iota(class_num_vec.begin(), class_num_vec.end(), class_num_range.low);

    add_classes_rr_graph(rr_graph_builder,
                         class_num_vec,
                         root_loc,
                         physical_tile);

    add_pins_rr_graph(rr_graph_builder,
                      pin_num_vec,
                      root_loc,
                      physical_tile);

    connect_tile_src_sink_to_pins(rr_graph_builder,
                                  arch_sw_inf_map,
                                  class_num_vec,
                                  root_loc,
                                  rr_edges_to_create,
                                  delayless_switch,
                                  physical_tile);

    uniquify_edges(rr_edges_to_create);
    alloc_and_load_edges(rr_graph_builder, rr_edges_to_create);
    rr_edges_to_create.clear();

    add_intra_tile_edges_rr_graph(rr_graph_builder,
                                  rr_edges_to_create,
                                  physical_tile,
                                  root_loc);

    uniquify_edges(rr_edges_to_create);
    alloc_and_load_edges(rr_graph_builder, rr_edges_to_create);
    rr_edges_to_create.clear();

    rr_graph_builder.init_fan_in();

    rr_graph_builder.rr_nodes().shrink_to_fit();
}

static void build_bidir_rr_opins(RRGraphBuilder& rr_graph_builder,
                                 const RRGraphView& rr_graph,
                                 const int layer,
                                 const int i,
                                 const int j,
                                 const e_side side,
                                 const t_pin_to_track_lookup& opin_to_track_map,
                                 const std::vector<vtr::Matrix<int>>& Fc_out,
                                 t_rr_edge_info_set& rr_edges_to_create,
                                 const t_chan_details& chan_details_x,
                                 const t_chan_details& chan_details_y,
                                 const DeviceGrid& grid,
                                 const std::vector<t_direct_inf>& directs,
                                 const std::vector<t_clb_to_clb_directs>& clb_to_clb_directs,
                                 const int num_seg_types) {
    // Don't connect pins which are not adjacent to channels around the perimeter
    if ((i == 0 && side != RIGHT)
        || (i == int(grid.width() - 1) && side != LEFT)
        || (j == 0 && side != TOP)
        || (j == int(grid.height() - 1) && side != BOTTOM)) {
        return;
    }

    t_physical_tile_type_ptr type = grid.get_physical_type({i, j, layer});
    int width_offset = grid.get_width_offset({i, j, layer});
    int height_offset = grid.get_height_offset({i, j, layer});

    const vtr::Matrix<int>& Fc = Fc_out[type->index];

    for (int pin_index = 0; pin_index < type->num_pins; ++pin_index) {
        // We only are working with opins so skip non-drivers
        if (get_pin_type_from_pin_physical_num(type, pin_index) != e_pin_type::DRIVER) {
            continue;
        }

        // Can't do anything if pin isn't at this location
        if (0 == type->pinloc[width_offset][height_offset][side][pin_index]) {
            continue;
        }

        // get number of tracks that this pin connects to
        int total_pin_Fc = 0;
        for (int iseg = 0; iseg < num_seg_types; iseg++) {
            total_pin_Fc += Fc[pin_index][iseg];
        }

        RRNodeId node_index = rr_graph_builder.node_lookup().find_node(layer, i, j, e_rr_type::OPIN, pin_index, side);
        VTR_ASSERT(node_index);

        for (int connected_layer : get_layers_pin_is_connected_to(type, layer, pin_index)) {
            if (total_pin_Fc > 0) {
                get_bidir_opin_connections(rr_graph_builder, layer, connected_layer, i, j, pin_index,
                                           node_index, rr_edges_to_create, opin_to_track_map,
                                           chan_details_x,
                                           chan_details_y);
            }
        }

        // Add in direct connections
        get_opin_direct_connections(rr_graph_builder, rr_graph, layer, i, j, side, pin_index,
                                    node_index, rr_edges_to_create,
                                    directs, clb_to_clb_directs);
    }
}

void free_rr_graph() {
    // Frees all the routing graph data structures, if they have been allocated.
    // I use rr_mem_chunk_list_head as a flag to indicate whether or not the graph has been allocated -- if it is not NULL,
    // a routing graph exists and can be freed.  Hence, you can call this routine even if you're not sure of whether a rr_graph exists or not.

    // Before adding any more free calls here, be sure the data is NOT chunk allocated, as ALL the chunk allocated data is already free!
    DeviceContext& device_ctx = g_vpr_ctx.mutable_device();

    device_ctx.loaded_rr_graph_filename.clear();
    device_ctx.loaded_rr_edge_override_filename.clear();

    device_ctx.rr_graph_builder.clear();

    device_ctx.rr_node_track_ids.clear();

    device_ctx.rr_indexed_data.clear();

    device_ctx.switch_fanin_remap.clear();

    device_ctx.rr_graph_is_flat = false;

    invalidate_router_lookahead_cache();
}

/* Allocates/loads edges for nodes belonging to specified channel segment and initializes
 * node properties such as cost, occupancy and capacity */
static void build_rr_chan(RRGraphBuilder& rr_graph_builder,
                          const int layer,
                          const int x_coord,
                          const int y_coord,
                          const e_rr_type chan_type,
                          const t_track_to_pin_lookup& track_to_pin_lookup,
                          t_sb_connection_map* sb_conn_map,
                          const vtr::NdMatrix<std::vector<int>, 3>& switch_block_conn,
                          const int cost_index_offset,
                          const t_chan_width& nodes_per_chan,
                          const DeviceGrid& grid,
                          const int tracks_per_chan,
                          t_sblock_pattern& sblock_pattern,
                          const int Fs_per_side,
                          const t_chan_details& chan_details_x,
                          const t_chan_details& chan_details_y,
                          t_rr_edge_info_set& rr_edges_to_create,
                          const int wire_to_ipin_switch,
                          const int wire_to_pin_between_dice_switch,
                          const e_directionality directionality) {
    // this function builds both x and y-directed channel segments, so set up our coordinates based on channel type

    const auto& device_ctx = g_vpr_ctx.device();
    auto& mutable_device_ctx = g_vpr_ctx.mutable_device();

    // Initially assumes CHANX
    int seg_coord = x_coord;                           //The absolute coordinate of this segment within the channel
    int chan_coord = y_coord;                          //The absolute coordinate of this channel within the device
    int seg_dimension = device_ctx.grid.width() - 2;   //-2 for no perim channels
    int chan_dimension = device_ctx.grid.height() - 2; //-2 for no perim channels
    const t_chan_details& from_chan_details = (chan_type == e_rr_type::CHANX) ? chan_details_x : chan_details_y;
    const t_chan_details& opposite_chan_details = (chan_type == e_rr_type::CHANX) ? chan_details_y : chan_details_x;
    e_rr_type opposite_chan_type = e_rr_type::CHANY;
    if (chan_type == e_rr_type::CHANY) {
        //Swap values since CHANX was assumed above
        std::swap(seg_coord, chan_coord);
        std::swap(seg_dimension, chan_dimension);
        opposite_chan_type = e_rr_type::CHANX;
    }

    const t_chan_seg_details* seg_details = from_chan_details[x_coord][y_coord].data();

    // figure out if we're generating switch block edges based on a custom switch block description
    bool custom_switch_block = false;
    if (sb_conn_map != nullptr) {
        VTR_ASSERT(sblock_pattern.empty() && switch_block_conn.empty());
        custom_switch_block = true;
    }

    // Loads up all the routing resource nodes in the current channel segment
    for (int track = 0; track < tracks_per_chan; ++track) {
        if (seg_details[track].length() == 0)
            continue;

        // Start and end coordinates of this segment along the length of the channel
        // Note that these values are in the VPR coordinate system (and do not consider
        // wire directionality), so start correspond to left/bottom and end corresponds to right/top
        int start = get_seg_start(seg_details, track, chan_coord, seg_coord);
        int end = get_seg_end(seg_details, track, start, chan_coord, seg_dimension);

        if (seg_coord > start) {
            continue; // Only process segments which start at this location
        }
        VTR_ASSERT(seg_coord == start);

        const t_chan_seg_details* from_seg_details = nullptr;
        if (chan_type == e_rr_type::CHANY) {
            from_seg_details = chan_details_y[x_coord][start].data();
        } else {
            from_seg_details = chan_details_x[start][y_coord].data();
        }

        RRNodeId node = rr_graph_builder.node_lookup().find_node(layer, x_coord, y_coord, chan_type, track);

        if (!node) {
            continue;
        }

        // Add the edges from this track to all it's connected pins into the list
        get_track_to_pins(rr_graph_builder, layer, start, chan_coord, track, tracks_per_chan, node, rr_edges_to_create,
                          track_to_pin_lookup, seg_details, chan_type, seg_dimension,
                          wire_to_ipin_switch, wire_to_pin_between_dice_switch, directionality);

        // Add edges going from the current track into channel segments which are perpendicular to it
        if (chan_coord > 0) {
            const t_chan_seg_details* to_seg_details;
            int max_opposite_chan_width;
            if (chan_type == e_rr_type::CHANX) {
                to_seg_details = chan_details_y[start][y_coord].data();
                max_opposite_chan_width = nodes_per_chan.y_max;
            } else {
                VTR_ASSERT(chan_type == e_rr_type::CHANY);
                to_seg_details = chan_details_x[x_coord][start].data();
                max_opposite_chan_width = nodes_per_chan.x_max;
            }
            if (to_seg_details->length() > 0) {
                get_track_to_tracks(rr_graph_builder, layer, chan_coord, start, track, chan_type, chan_coord,
                                    opposite_chan_type, seg_dimension, max_opposite_chan_width, grid,
                                    Fs_per_side, sblock_pattern, node, rr_edges_to_create,
                                    from_seg_details, to_seg_details, opposite_chan_details,
                                    directionality,
                                    switch_block_conn, sb_conn_map);
            }
        }

        if (chan_coord < chan_dimension) {
            const t_chan_seg_details* to_seg_details;
            int max_opposite_chan_width = 0;
            if (chan_type == e_rr_type::CHANX) {
                to_seg_details = chan_details_y[start][y_coord + 1].data();
                max_opposite_chan_width = nodes_per_chan.y_max;
            } else {
                VTR_ASSERT(chan_type == e_rr_type::CHANY);
                to_seg_details = chan_details_x[x_coord + 1][start].data();
                max_opposite_chan_width = nodes_per_chan.x_max;
            }
            if (to_seg_details->length() > 0) {
                get_track_to_tracks(rr_graph_builder, layer, chan_coord, start, track, chan_type, chan_coord + 1,
                                    opposite_chan_type, seg_dimension, max_opposite_chan_width, grid,
                                    Fs_per_side, sblock_pattern, node, rr_edges_to_create,
                                    from_seg_details, to_seg_details, opposite_chan_details,
                                    directionality, switch_block_conn, sb_conn_map);
            }
        }

        // walk over the switch blocks along the source track and implement edges from this track to other tracks in the same channel (i.e. straight-through connections)
        for (int target_seg = start - 1; target_seg <= end + 1; target_seg++) {
            if (target_seg != start - 1 && target_seg != end + 1) {
                // skip straight-through connections from midpoint if non-custom switch block.
                // currently non-custom switch blocks don't properly describe connections from the mid-point of a wire segment
                // to other segments in the same channel (i.e. straight-through connections)
                if (!custom_switch_block) {
                    continue;
                }
            }
            if (target_seg > 0 && target_seg < seg_dimension + 1) {
                const t_chan_seg_details* to_seg_details;
                // AA: Same channel width for straight through connections assuming uniform width distributions along the axis
                int max_chan_width = 0;
                if (chan_type == e_rr_type::CHANX) {
                    to_seg_details = chan_details_x[target_seg][y_coord].data();
                    max_chan_width = nodes_per_chan.x_max;
                } else {
                    VTR_ASSERT(chan_type == e_rr_type::CHANY);
                    to_seg_details = chan_details_y[x_coord][target_seg].data();
                    max_chan_width = nodes_per_chan.y_max;
                }
                if (to_seg_details->length() > 0) {
                    get_track_to_tracks(rr_graph_builder, layer, chan_coord, start, track, chan_type, target_seg,
                                        chan_type, seg_dimension, max_chan_width, grid,
                                        Fs_per_side, sblock_pattern, node, rr_edges_to_create,
                                        from_seg_details, to_seg_details, from_chan_details,
                                        directionality,
                                        switch_block_conn, sb_conn_map);
                }
            }
        }

        // Edge arrays have now been built up.  Do everything else.
        // AA: The cost_index should be w.r.t the index of the segment to its **parallel** segment_inf vector.
        // Note that when building channels, we use the indices w.r.t segment_inf_x and segment_inf_y as
        // computed earlier in build_rr_graph so it's fine to use .index() for to get the correct index.
        rr_graph_builder.set_node_cost_index(node, RRIndexedDataId(cost_index_offset + seg_details[track].index()));
        rr_graph_builder.set_node_capacity(node, 1); // GLOBAL routing handled elsewhere

        if (chan_type == e_rr_type::CHANX) {
            rr_graph_builder.set_node_coordinates(node, start, y_coord, end, y_coord);
        } else {
            VTR_ASSERT(chan_type == e_rr_type::CHANY);
            rr_graph_builder.set_node_coordinates(node, x_coord, start, x_coord, end);
        }

        rr_graph_builder.set_node_layer(node, layer, layer);

        int length = end - start + 1;
        float R = length * seg_details[track].Rmetal();
        float C = length * seg_details[track].Cmetal();
        rr_graph_builder.set_node_rc_index(node, NodeRCIndex(find_create_rr_rc_data(R, C, mutable_device_ctx.rr_rc_data)));

        rr_graph_builder.set_node_type(node, chan_type);
        rr_graph_builder.set_node_track_num(node, track);
        rr_graph_builder.set_node_direction(node, seg_details[track].direction());
    }
}

static void add_and_connect_non_3d_sg_links(RRGraphBuilder& rr_graph_builder,
                                            const std::vector<t_bottleneck_link>& sg_links,
                                            const std::vector<std::pair<RRNodeId, int>>& sg_node_indices,
                                            const t_chan_details& chan_details_x,
                                            const t_chan_details& chan_details_y,
                                            size_t num_seg_types_x,
                                            t_rr_edge_info_set& non_3d_sg_rr_edges_to_create) {
    VTR_ASSERT(sg_links.size() == sg_node_indices.size());
    const size_t num_links = sg_links.size();

    for (size_t i = 0; i < num_links; i++) {

        const t_bottleneck_link& link = sg_links[i];

        int xlow, xhigh, ylow, yhigh;
        Direction direction;
        const t_physical_tile_loc& src_loc = link.gather_loc;
        const t_physical_tile_loc& dst_loc = link.scatter_loc;

        VTR_ASSERT_SAFE(src_loc.layer_num == dst_loc.layer_num);
        const int layer = src_loc.layer_num;

        if (dst_loc.x > src_loc.x) {
            direction = Direction::INC;
            ylow = yhigh = dst_loc.y;
            xlow = src_loc.x + 1;
            xhigh = dst_loc.x;
        } else if (dst_loc.x < src_loc.x) {
            direction = Direction::DEC;
            ylow = yhigh = dst_loc.y;
            xlow = dst_loc.x + 1;
            xhigh = src_loc.x;
        } else if (dst_loc.y > src_loc.y) {
            direction = Direction::INC;
            xlow = xhigh = dst_loc.x;
            ylow = src_loc.y + 1;
            yhigh = dst_loc.y;
        } else if (dst_loc.y < src_loc.y) {
            direction = Direction::DEC;
            xlow = xhigh = dst_loc.x;
            ylow = dst_loc.y + 1;
            yhigh = src_loc.y;
        } else {
            VTR_ASSERT(false);
        }

        const RRNodeId node_id = sg_node_indices[i].first;
        const int track_num = sg_node_indices[i].second;

        rr_graph_builder.set_node_layer(node_id, layer, layer);
        rr_graph_builder.set_node_coordinates(node_id, xlow, ylow, xhigh, yhigh);
        rr_graph_builder.set_node_capacity(node_id, 1);

        const size_t cons_index = link.chan_type == e_rr_type::CHANX ? CHANX_COST_INDEX_START + link.parallel_segment_index
                                                                     : CHANX_COST_INDEX_START + num_seg_types_x + link.parallel_segment_index;
        rr_graph_builder.set_node_cost_index(node_id, RRIndexedDataId(cons_index));

        float R = 0;
        float C = 0;
        rr_graph_builder.set_node_rc_index(node_id, NodeRCIndex(find_create_rr_rc_data(R, C, g_vpr_ctx.mutable_device().rr_rc_data)));
        rr_graph_builder.set_node_type(node_id, link.chan_type);
        rr_graph_builder.set_node_track_num(node_id, track_num);

        rr_graph_builder.set_node_direction(node_id, direction);

        for (const t_sg_candidate& gather_wire : link.gather_fanin_connections) {
            const t_physical_tile_loc& chan_loc = gather_wire.chan_loc.location;
            e_rr_type gather_chan_type = gather_wire.chan_loc.chan_type;
            RRNodeId gather_node = rr_graph_builder.node_lookup().find_node(chan_loc.layer_num, chan_loc.x, chan_loc.y, gather_chan_type, gather_wire.wire_switchpoint.wire);

            non_3d_sg_rr_edges_to_create.emplace_back(gather_node, node_id, link.arch_wire_switch, false);
        }

        for (const t_sg_candidate& scatter_wire : link.scatter_fanout_connections) {
            const t_physical_tile_loc& chan_loc = scatter_wire.chan_loc.location;
            e_rr_type scatter_chan_type = scatter_wire.chan_loc.chan_type;
            const t_chan_details& chan_details = (scatter_chan_type == e_rr_type::CHANX) ? chan_details_x : chan_details_y;
            RRNodeId scatter_node =  rr_graph_builder.node_lookup().find_node(chan_loc.layer_num, chan_loc.x, chan_loc.y, scatter_chan_type, scatter_wire.wire_switchpoint.wire);

            int switch_index = chan_details[chan_loc.x][chan_loc.y][scatter_wire.wire_switchpoint.wire].arch_wire_switch();
            non_3d_sg_rr_edges_to_create.emplace_back(node_id, scatter_node, switch_index, false);
        }
    }
}

std::pair<vtr::NdMatrix<int, 3>, vtr::NdMatrix<int, 3>> calculate_channel_width() {
    const auto& device_ctx = g_vpr_ctx.device();
    const auto& rr_graph = device_ctx.rr_graph;

    auto chanx_width = vtr::NdMatrix<int, 3>({{device_ctx.grid.get_num_layers(),
                                               device_ctx.grid.width(),
                                               device_ctx.grid.height()}},
                                             0);

    auto chany_width = vtr::NdMatrix<int, 3>({{device_ctx.grid.get_num_layers(),
                                               device_ctx.grid.width(),
                                               device_ctx.grid.height()}},
                                             0);

    for (RRNodeId node_id : rr_graph.nodes()) {
        e_rr_type rr_type = rr_graph.node_type(node_id);

        if (rr_type == e_rr_type::CHANX) {
            int y = rr_graph.node_ylow(node_id);
            int layer = rr_graph.node_layer_low(node_id);
            for (int x = rr_graph.node_xlow(node_id); x <= rr_graph.node_xhigh(node_id); x++) {
                chanx_width[layer][x][y] += rr_graph.node_capacity(node_id);
            }
        } else if (rr_type == e_rr_type::CHANY) {
            int x = rr_graph.node_xlow(node_id);
            int layer = rr_graph.node_layer_low(node_id);
            for (int y = rr_graph.node_ylow(node_id); y <= rr_graph.node_yhigh(node_id); y++) {
                chany_width[layer][x][y] += rr_graph.node_capacity(node_id);
            }
        }
    }

    return {chanx_width, chany_width};
}

void alloc_and_load_edges(RRGraphBuilder& rr_graph_builder, const t_rr_edge_info_set& rr_edges_to_create) {
    rr_graph_builder.alloc_and_load_edges(&rr_edges_to_create);
}

/* allocate pin to track map for each segment type individually and then combine into a single
 * vector */
static vtr::NdMatrix<std::vector<int>, 5> alloc_and_load_pin_to_track_map(const e_pin_type pin_type,
                                                                          const vtr::Matrix<int>& Fc,
                                                                          const t_physical_tile_type_ptr tile_type,
                                                                          const std::set<int>& type_layer,
                                                                          const std::vector<bool>& perturb_switch_pattern,
                                                                          const e_directionality directionality,
                                                                          const std::vector<t_segment_inf>& seg_inf,
                                                                          const std::vector<int>& sets_per_seg_type) {
    // allocate 'result' matrix and initialize entries to UNDEFINED. also allocate and initialize matrix which will be used
    // to index into the correct entries when loading up 'result'
    auto& grid = g_vpr_ctx.device().grid;
    auto result = vtr::NdMatrix<std::vector<int>, 5>({
        size_t(tile_type->num_pins),   //[0..num_pins-1]
        size_t(tile_type->width),      //[0..width-1]
        size_t(tile_type->height),     //[0..height-1]
        size_t(grid.get_num_layers()), //[0..layer-1]
        4,                             //[0..sides-1]
    });

    // multiplier for unidirectional vs bidirectional architectures
    int fac = 1;
    if (directionality == UNI_DIRECTIONAL) {
        fac = 2;
    }

    // load the pin to track matrix by looking at each segment type in turn
    int num_parallel_seg_types = seg_inf.size();
    int seg_type_start_track = 0;
    for (int iseg = 0; iseg < num_parallel_seg_types; iseg++) {
        int num_seg_type_tracks = fac * sets_per_seg_type[iseg];

        // determine the maximum Fc to this segment type across all pins
        int max_Fc = 0;
        for (int pin_index = 0; pin_index < tile_type->num_pins; ++pin_index) {
            int pin_class = tile_type->pin_class[pin_index];
            if (Fc[pin_index][seg_inf[iseg].seg_index] > max_Fc && tile_type->class_inf[pin_class].type == pin_type) {
                max_Fc = Fc[pin_index][seg_inf[iseg].seg_index];
            }
        }

        // get pin connections to tracks of the current segment type
        auto pin_to_seg_type_map = alloc_and_load_pin_to_seg_type(pin_type, Fc, num_seg_type_tracks, seg_inf[iseg].seg_index, max_Fc, tile_type, type_layer, perturb_switch_pattern[seg_inf[iseg].seg_index], directionality);

        // connections in pin_to_seg_type_map are within that seg type -- i.e. in the [0,num_seg_type_tracks-1] range.
        // now load up 'result' array with these connections, but offset them so they are relative to the channel as a whole
        for (int type_layer_index : type_layer) {
            for (int ipin = 0; ipin < tile_type->num_pins; ipin++) {
                int cur_Fc = Fc[ipin][seg_inf[iseg].seg_index];
                for (int iwidth = 0; iwidth < tile_type->width; iwidth++) {
                    for (int iheight = 0; iheight < tile_type->height; iheight++) {
                        for (int iside = 0; iside < 4; iside++) {
                            for (int iconn = 0; iconn < cur_Fc; iconn++) {
                                for (int connected_layer : get_layers_pin_is_connected_to(tile_type, type_layer_index, ipin)) {
                                    int relative_track_ind = pin_to_seg_type_map[ipin][iwidth][iheight][connected_layer][iside][iconn];
                                    if (relative_track_ind != UNDEFINED) {
                                        VTR_ASSERT(relative_track_ind <= num_seg_type_tracks);
                                        int absolute_track_ind = relative_track_ind + seg_type_start_track;

                                        VTR_ASSERT(absolute_track_ind >= 0);
                                        result[ipin][iwidth][iheight][connected_layer][iside].push_back(
                                            absolute_track_ind);
                                    }
                                }
                            }
                        }
                    }
                }
            }
        }

        // next seg type will start at this track index
        seg_type_start_track += num_seg_type_tracks;
    }

    return result;
}

static vtr::NdMatrix<int, 6> alloc_and_load_pin_to_seg_type(const e_pin_type pin_type,
                                                            const vtr::Matrix<int>& Fc,
                                                            const int num_seg_type_tracks,
                                                            const int seg_index,
                                                            const int max_Fc,
                                                            const t_physical_tile_type_ptr tile_type,
                                                            const std::set<int>& type_layer,
                                                            const bool perturb_switch_pattern,
                                                            const e_directionality directionality) {
    // Note: currently a single value of Fc is used across each pin. In the future the looping below will
    // have to be modified if we want to account for pin-based Fc values

    // NB:  This wastes some space.  Could set tracks_..._pin[ipin][ioff][iside] = NULL if there is
    // no pin on that side, or that pin is of the wrong type.
    // Probably not enough memory to worry about, esp. as it's temporary.
    // If pin ipin on side iside does not exist or is of the wrong type,
    // tracks_connected_to_pin[ipin][iside][0] = UNDEFINED.

    auto& grid = g_vpr_ctx.device().grid;

    if (tile_type->num_pins < 1) {
        return vtr::NdMatrix<int, 6>();
    }

    auto tracks_connected_to_pin = vtr::NdMatrix<int, 6>({
                                                             size_t(tile_type->num_pins),   // [0..num_pins-1]
                                                             size_t(tile_type->width),      // [0..width-1]
                                                             size_t(tile_type->height),     // [0..height-1]
                                                             size_t(grid.get_num_layers()), // [0..layer-1]
                                                             NUM_2D_SIDES,                  // [0..NUM_2D_SIDES-1]
                                                             size_t(max_Fc)                 // [0..Fc-1]
                                                         },
                                                         UNDEFINED); // Unconnected

    // Number of *physical* pins on each side.
    // Note that his may be more than the logical number of pins (i.e.
    // Type->num_pins) if a logical pin has multiple specified physical
    // pinlocations (i.e. appears on multiple sides of the block)
    auto num_dir = vtr::NdMatrix<int, 4>({
                                             size_t(tile_type->width),      // [0..width-1]
                                             size_t(tile_type->height),     // [0..height-1]
                                             size_t(grid.get_num_layers()), // [0..layer-1]
                                             NUM_2D_SIDES                   // [0..NUM_2D_SIDES-1]
                                         },
                                         0);

    // List of *physical* pins of the correct type on each side of the current
    // block type. For a specific width/height/side the valid enteries in the
    // last dimension are [0 .. num_dir[width][height][side]-1]
    //
    //Max possible space alloced for simplicity
    auto dir_list = vtr::NdMatrix<int, 5>({
                                              size_t(tile_type->width),                                   // [0..width-1]
                                              size_t(tile_type->height),                                  // [0..height-1]
                                              size_t(grid.get_num_layers()),                              // [0..layer-1]
                                              NUM_2D_SIDES,                                               // [0..NUM_2D_SIDES-1]
                                              size_t(tile_type->num_pins) * size_t(grid.get_num_layers()) // [0..num_pins * num_layers-1]
                                          },
                                          -1); // Defensive coding: Initialize to invalid

    // Number of currently assigned physical pins
    auto num_done_per_dir = vtr::NdMatrix<int, 4>({
                                                      size_t(tile_type->width),      // [0..width-1]
                                                      size_t(tile_type->height),     // [0..height-1]
                                                      size_t(grid.get_num_layers()), // [0..layer-1]
                                                      NUM_2D_SIDES                   // [0..NUM_2D_SIDES-1]
                                                  },
                                                  0);

    // Record the physical pin locations and counts per side/offsets combination
    for (int pin = 0; pin < tile_type->num_pins; ++pin) {
        auto curr_pin_type = get_pin_type_from_pin_physical_num(tile_type, pin);
        if (curr_pin_type != pin_type) /* Doing either ipins OR opins */
            continue;

        /* Pins connecting only to global resources get no switches -> keeps area model accurate. */
        if (tile_type->is_ignored_pin[pin])
            continue;

        for (int type_layer_index : type_layer) {
            for (int width = 0; width < tile_type->width; ++width) {
                for (int height = 0; height < tile_type->height; ++height) {
                    for (e_side side : TOTAL_2D_SIDES) {
                        if (tile_type->pinloc[width][height][side][pin] == 1) {
                            for (int i = 0; i < (int)get_layers_connected_to_pin(tile_type, type_layer_index, pin).size(); i++) {
                                dir_list[width][height][type_layer_index][side][num_dir[width][height][type_layer_index][side]] = pin;
                                num_dir[width][height][type_layer_index][side]++;
                            }
                        }
                    }
                }
            }
        }
    }

    // Total the number of physical pins
    std::vector<int> num_phys_pins_per_layer;
    for (int layer = 0; layer < (int)grid.get_num_layers(); layer++) {
        int num_phys_pins = 0;
        for (int width = 0; width < tile_type->width; ++width) {
            for (int height = 0; height < tile_type->height; ++height) {
                for (e_side side : TOTAL_2D_SIDES) {
                    num_phys_pins += num_dir[width][height][layer][side]; /* Num. physical pins per type */
                }
            }
        }
        num_phys_pins_per_layer.push_back(num_phys_pins);
    }

    std::vector<t_pin_loc> pin_ordering;

    // Connection block I use distributes pins evenly across the tracks of ALL sides of the clb at once.
    // Ensures that each pin connects to spaced out tracks in its connection block, and that the other pins
    // (potentially in other C blocks) connect to the remaining tracks first. Doesn't matter for large Fc,
    // but should make a fairly good low Fc block that leverages the fact that usually lots of pins are logically equivalent.

    for (int layer_index = 0; layer_index < (int)grid.get_num_layers(); layer_index++) {
        const e_side init_side = LEFT;
        const int init_width = 0;
        const int init_height = 0;

        e_side side = init_side;
        int width = init_width;
        int height = init_height;
        int pin = 0;
        int pin_index = -1;

        // Determine the order in which physical pins will be considered while building
        // the connection block. This generally tries to order the pins so they are 'spread'
        // out (in hopes of yielding good connection diversity)
        while (pin < num_phys_pins_per_layer[layer_index]) {
            if (height == init_height && width == init_width && side == init_side) {
                // Completed one loop through all the possible offsets/side combinations
                pin_index++;
            }

            advance_to_next_block_side(tile_type, width, height, side);

            VTR_ASSERT_MSG(pin_index < num_phys_pins_per_layer[layer_index], "Physical block pins bound number of logical block pins");

            if (num_done_per_dir[width][height][layer_index][side] >= num_dir[width][height][layer_index][side]) {
                continue;
            }

            int pin_num = dir_list[width][height][layer_index][side][pin_index];
            VTR_ASSERT(pin_num >= 0);
            VTR_ASSERT(tile_type->pinloc[width][height][side][pin_num]);

            t_pin_loc pin_loc;
            pin_loc.pin_index = pin_num;
            pin_loc.width_offset = width;
            pin_loc.height_offset = height;
            pin_loc.layer_offset = layer_index;
            pin_loc.side = side;

            pin_ordering.push_back(pin_loc);

            num_done_per_dir[width][height][layer_index][side]++;
            pin++;
        }

        VTR_ASSERT(pin == num_phys_pins_per_layer[layer_index]);
    }

    if (perturb_switch_pattern) {
        load_perturbed_connection_block_pattern(tracks_connected_to_pin,
                                                pin_ordering,
                                                num_seg_type_tracks, num_seg_type_tracks, Fc, seg_index, directionality);
    } else {
        load_uniform_connection_block_pattern(tracks_connected_to_pin,
                                              pin_ordering, Fc, seg_index,
                                              num_seg_type_tracks, num_seg_type_tracks, directionality);
    }

#ifdef ENABLE_CHECK_ALL_TRACKS
    check_all_tracks_reach_pins(tile_type, tracks_connected_to_pin, num_seg_type_tracks,
                                Fc, pin_type);
#endif

    return tracks_connected_to_pin;
}

static void advance_to_next_block_side(t_physical_tile_type_ptr tile_type, int& width_offset, int& height_offset, e_side& side) {
    //State-machine transitions for advancing around all sides of a block

    //This state-machine transitions in the following order:
    //
    //                           TOP
    //                           --->
    //
    //            **********************************
    //            *    10    |    11    |    12    *
    //            * 3     25 | 6     22 | 9     19 *
    //            *    36    |    35    |    34    *
    //            *----------|----------|----------*
    //       ^    *    13    |    14    |    15    *    |
    //  LEFT |    * 2     26 | 5     23 | 8     20 *    | RIGHT
    //       |    *    33    |    32    |    31    *    v
    //            *----------|----------|----------*
    //            *    16    |    17    |    18    *
    //            * 1     27 | 4     24 | 7     21 *
    //            *    30    |    29    |    28    *
    //            **********************************
    //
    //                           <---
    //                          BOTTOM
    //
    // where each 'square' in the above diagram corresponds to a grid tile of
    // the block of width=3 and height=3. The numbers correspond to the visiting order starting
    // from '1' (width_offset=0, height_offset=0, side=LEFT).
    //
    // Note that for blocks of width == 1 and height == 1 this iterates through the sides
    // in clock-wise order:
    //
    //      ***********
    //      *    2    *
    //      * 1     3 *
    //      *    4    *
    //      ***********
    //

    //Validate current state
    VTR_ASSERT(width_offset >= 0 && width_offset < tile_type->width);
    VTR_ASSERT(height_offset >= 0 && height_offset < tile_type->height);
    VTR_ASSERT(side == LEFT || side == RIGHT || side == BOTTOM || side == TOP);

    if (side == LEFT) {
        if (height_offset == tile_type->height - 1 && width_offset == tile_type->width - 1) {
            //Finished the last left edge column
            side = TOP; //Turn clockwise
            width_offset = 0;
            height_offset = tile_type->height - 1;
        } else if (height_offset == tile_type->height - 1) {
            //Finished the current left edge column
            VTR_ASSERT(width_offset != tile_type->width - 1);

            //Move right to the next left edge column
            width_offset++;
            height_offset = 0;
        } else {
            height_offset++; //Advance up current left edge column
        }
    } else if (side == TOP) {
        if (height_offset == 0 && width_offset == tile_type->width - 1) {
            //Finished the last top edge row
            side = RIGHT; //Turn clockwise
            width_offset = tile_type->width - 1;
            height_offset = tile_type->height - 1;
        } else if (width_offset == tile_type->width - 1) {
            //Finished the current top edge row
            VTR_ASSERT(height_offset != 0);

            //Move down to the next top edge row
            height_offset--;
            width_offset = 0;
        } else {
            width_offset++; //Advance right along current top edge row
        }
    } else if (side == RIGHT) {
        if (height_offset == 0 && width_offset == 0) {
            //Finished the last right edge column
            side = BOTTOM; //Turn clockwise
            width_offset = tile_type->width - 1;
            height_offset = 0;
        } else if (height_offset == 0) {
            //Finished the current right edge column
            VTR_ASSERT(width_offset != 0);

            //Move left to the next right edge column
            width_offset--;
            height_offset = tile_type->height - 1;
        } else {
            height_offset--; //Advance down current right edge column
        }
    } else {
        VTR_ASSERT(side == BOTTOM);
        if (height_offset == tile_type->height - 1 && width_offset == 0) {
            //Finished the last bottom edge row
            side = LEFT; //Turn clockwise
            width_offset = 0;
            height_offset = 0;
        } else if (width_offset == 0) {
            //Finished the current bottom edge row
            VTR_ASSERT(height_offset != tile_type->height - 1);

            //Move up to the next bottom edge row
            height_offset++;
            width_offset = tile_type->width - 1;
        } else {
            width_offset--; //Advance left along current bottom edge row
        }
    }

    //Validate next state
    VTR_ASSERT(width_offset >= 0 && width_offset < tile_type->width);
    VTR_ASSERT(height_offset >= 0 && height_offset < tile_type->height);
    VTR_ASSERT(side == LEFT || side == RIGHT || side == BOTTOM || side == TOP);
}

static float pattern_fmod(float a, float b) {
    /* Compute a modulo b. */
    float raw_result = a - (int)(a / b) * b;

    if (raw_result < 0.0f) {
        return 0.0f;
    }

    if (raw_result >= b) {
        return 0.0f;
    }

    return raw_result;
}

static void load_uniform_connection_block_pattern(vtr::NdMatrix<int, 6>& tracks_connected_to_pin,
                                                  const std::vector<t_pin_loc>& pin_locations,
                                                  const vtr::Matrix<int>& Fc,
                                                  const int seg_index,
                                                  const int x_chan_width,
                                                  const int y_chan_width,
                                                  enum e_directionality directionality) {
    /* Loads the tracks_connected_to_pin array with an even distribution of     *
     * switches across the tracks for each pin.  For example, each pin connects *
     * to every 4.3rd track in a channel, with exactly which tracks a pin       *
     * connects to staggered from pin to pin.                                   */

    /* Uni-directional drive is implemented to ensure no directional bias and this means
     * two important comments noted below                                                */
    /* 1. Spacing should be (W/2)/(Fc/2), and step_size should be spacing/(num_phys_pins),
     *    and lay down 2 switches on an adjacent pair of tracks at a time to ensure
     *    no directional bias. Basically, treat W (even) as W/2 pairs of tracks, and
     *    assign switches to a pair at a time. Can do this because W is guaranteed to
     *    be even-numbered; however same approach cannot be applied to Fc_out pattern
     *    when L > 1 and W <> 2L multiple.
     *
     * 2. This generic pattern should be considered the tileable physical layout,
     *    meaning all track # here are physical #'s,
     *    so later must use vpr_to_phy conversion to find actual logical #'s to connect.
     *    This also means I will not use get_output_block_companion_track to ensure
     *    no bias, since that describes a logical # -> that would confuse people.  */

    int max_width = 0;
    int max_height = 0;

    int num_phys_pins = pin_locations.size();

    /* Keep a record of how many times each track is selected at each
     * (side, dx, dy) of the block. This is used to ensure a diversity of tracks are
     * assigned to pins that might be related. For a given (side, dx, dy), the counts will be
     * decremented after all the tracks have been selected at least once, so the
     * counts will not get too big.
     */
    std::vector<std::vector<std::vector<std::vector<char>>>> excess_tracks_selected;
    excess_tracks_selected.resize(NUM_2D_SIDES);

    for (int i = 0; i < num_phys_pins; ++i) {
        int width = pin_locations[i].width_offset;
        int height = pin_locations[i].height_offset;

        max_width = std::max(max_width, width);
        max_height = std::max(max_height, height);
    }

    for (int iside = 0; iside < NUM_2D_SIDES; iside++) {
        excess_tracks_selected[iside].resize(max_width + 1);

        for (int dx = 0; dx <= max_width; dx++) {
            excess_tracks_selected[iside][dx].resize(max_height + 1);

            for (int dy = 0; dy <= max_height; dy++) {
                int max_chan_width = (((iside == TOP) || (iside == BOTTOM)) ? x_chan_width : y_chan_width);
                excess_tracks_selected[iside][dx][dy].resize(max_chan_width);
            }
        }
    }

    for (int i = 0; i < num_phys_pins; ++i) {
        e_side side = pin_locations[i].side;
        int width = pin_locations[i].width_offset;
        int height = pin_locations[i].height_offset;

        int max_chan_width = (((side == TOP) || (side == BOTTOM)) ? x_chan_width : y_chan_width);

        for (int j = 0; j < max_chan_width; j++) {
            excess_tracks_selected[side][width][height][j] = 0;
        }
    }

    int group_size;

    if (directionality == BI_DIRECTIONAL) {
        group_size = 1;
    } else {
        VTR_ASSERT(directionality == UNI_DIRECTIONAL);
        group_size = 2;
    }

    VTR_ASSERT((x_chan_width % group_size == 0) && (y_chan_width % group_size == 0));

    /* offset is used to move to a different point in the track space if it is detected that
     * the tracks being assigned overlap recently assigned tracks, with the goal of increasing
     * track diversity.
     */
    int offset = 0;

    for (int i = 0; i < num_phys_pins; ++i) {
        int pin = pin_locations[i].pin_index;
        e_side side = pin_locations[i].side;
        int width = pin_locations[i].width_offset;
        int height = pin_locations[i].height_offset;
        int layer = pin_locations[i].layer_offset;
        int pin_fc = Fc[pin][seg_index];

        VTR_ASSERT(pin_fc % group_size == 0);

        /* Bi-directional treats each track separately, uni-directional works with pairs of tracks */
        for (int j = 0; j < (pin_fc / group_size); ++j) {
            int max_chan_width = (((side == TOP) || (side == BOTTOM)) ? x_chan_width : y_chan_width);

            // if the number of tracks we can assign is zero break from the loop
            if (max_chan_width == 0) {
                break;
            }
            float step_size = (float)max_chan_width / (float)(pin_fc * num_phys_pins);

            VTR_ASSERT(pin_fc > 0);
            float fc_step = (float)max_chan_width / (float)pin_fc;

            /* We may go outside the track ID space, because of offset, so use modulo arithmetic below. */

            float ftrack = pattern_fmod((i + offset) * step_size, fc_step) + (j * fc_step);
            int itrack = ((int)ftrack) * group_size;

            if (j == 0) {
                /* Check if tracks to be assigned by the algorithm were recently assigned to pins at this
                 * (side, dx, dy). If so, loop through all possible alternative track
                 * assignments to find ones that include the most tracks that haven't been selected recently.
                 */
                for (;;) {
                    int saved_offset_increment = 0;
                    int max_num_unassigned_tracks = 0;

                    /* Across all potential track assignments, determine the maximum number of recently
                     * unassigned tracks that can be assigned this iteration. offset_increment is used to
                     * increment through the potential track assignments. The nested loops inside the
                     * offset_increment loop, iterate through all the tracks associated with a particular
                     * track assignment.
                     */

                    for (int offset_increment = 0; offset_increment < num_phys_pins; offset_increment++) {
                        int num_unassigned_tracks = 0;
                        int num_total_tracks = 0;

                        for (int j2 = 0; j2 < (pin_fc / group_size); ++j2) {
                            ftrack = pattern_fmod((i + offset + offset_increment) * step_size, fc_step) + (j2 * fc_step);
                            itrack = ((int)ftrack) * group_size;

                            for (int k = 0; k < group_size; ++k) {
                                if (excess_tracks_selected[side][width][height][(itrack + k) % max_chan_width] == 0) {
                                    num_unassigned_tracks++;
                                }

                                num_total_tracks++;
                            }
                        }

                        if (num_unassigned_tracks > max_num_unassigned_tracks) {
                            max_num_unassigned_tracks = num_unassigned_tracks;
                            saved_offset_increment = offset_increment;
                        }

                        if (num_unassigned_tracks == num_total_tracks) {
                            /* We can't do better than this, so end search. */
                            break;
                        }
                    }

                    if (max_num_unassigned_tracks > 0) {
                        /* Use the minimum offset increment that achieves the desired goal of track diversity,
                         * so the patterns produced are similar to the old algorithm (which doesn't explicitly
                         * monitor track diversity).
                         */

                        offset += saved_offset_increment;

                        ftrack = pattern_fmod((i + offset) * step_size, fc_step);
                        itrack = ((int)ftrack) * group_size;

                        break;
                    } else {
                        /* All tracks have been assigned recently. Decrement the excess_tracks_selected counts for
                         * this location (side, dx, dy), modifying the memory of recently assigned
                         * tracks. A decrement is done rather than a reset, so if there was some unevenness of track
                         * assignment, that will be factored into the next round of track assignment.
                         */
                        for (int k = 0; k < max_chan_width; k++) {
                            VTR_ASSERT(excess_tracks_selected[side][width][height][k] > 0);
                            excess_tracks_selected[side][width][height][k]--;
                        }
                    }
                }
            }

            /* Assign the group of tracks for the Fc pattern */
            for (int k = 0; k < group_size; ++k) {
                tracks_connected_to_pin[pin][width][height][layer][side][group_size * j + k] = (itrack + k) % max_chan_width;
                excess_tracks_selected[side][width][height][(itrack + k) % max_chan_width]++;
            }
        }
    }
}

/*AA: Will need to modify this perhaps to acount for the type of the segment that we're loading the cb for. 
 * waiting for reply from VB if yes, sides that are perpendicular to the channel don't connect to it. We look
 * at the side we are at and only distribute those connections in the two sides that work.
 */
static void load_perturbed_connection_block_pattern(vtr::NdMatrix<int, 6>& tracks_connected_to_pin,
                                                    const std::vector<t_pin_loc>& pin_locations,
                                                    const int x_chan_width,
                                                    const int y_chan_width,
                                                    const vtr::Matrix<int>& Fc,
                                                    const int seg_index,
                                                    enum e_directionality directionality) {
    /* Loads the tracks_connected_to_pin array with an unevenly distributed     *
     * set of switches across the channel.  This is done for inputs when        *
     * Fc_input = Fc_output to avoid creating "pin domains" -- certain output   *
     * pins being able to talk only to certain input pins because their switch  *
     * patterns exactly line up.  Distribute Fc/2 + 1 switches over half the    *
     * channel and Fc/2 - 1 switches over the other half to make the switch     *
     * pattern different from the uniform one of the outputs.  Also, have half  *
     * the pins put the "dense" part of their connections in the first half of  *
     * the channel and the other half put the "dense" part in the second half,  *
     * to make sure each track can connect to about the same number of ipins.   */

    VTR_ASSERT(directionality == BI_DIRECTIONAL);

    int num_phys_pins = pin_locations.size();

    for (int i = 0; i < num_phys_pins; ++i) {
        int pin = pin_locations[i].pin_index;
        e_side side = pin_locations[i].side;
        int width = pin_locations[i].width_offset;
        int height = pin_locations[i].height_offset;
        int layer = pin_locations[i].layer_offset;

        int pin_Fc = Fc[pin][seg_index];
        int Fc_dense = (pin_Fc / 2) + 1;
        int Fc_sparse = pin_Fc - Fc_dense;
        int Fc_half[2];

        int max_chan_width = (((side == TOP) || (side == BOTTOM)) ? x_chan_width : y_chan_width);
        float step_size = (float)max_chan_width / (float)(pin_Fc * num_phys_pins);

        float spacing_dense = (float)max_chan_width / (float)(2 * Fc_dense);
        float spacing_sparse = (float)max_chan_width / (float)(2 * Fc_sparse);
        float spacing[2];

        /* Flip every pin to balance switch density */
        spacing[i % 2] = spacing_dense;
        Fc_half[i % 2] = Fc_dense;
        spacing[(i + 1) % 2] = spacing_sparse;
        Fc_half[(i + 1) % 2] = Fc_sparse;

        float ftrack = i * step_size; /* Start point.  Staggered from pin to pin */
        int iconn = 0;

        for (int ihalf = 0; ihalf < 2; ihalf++) { /* For both dense and sparse halves. */
            for (int j = 0; j < Fc_half[ihalf]; ++j) {
                /* Can occasionally get wraparound due to floating point rounding.
                 * This is okay because the starting position > 0 when this occurs
                 * so connection is valid and fine */
                int itrack = (int)ftrack;
                itrack = itrack % max_chan_width;
                tracks_connected_to_pin[pin][width][height][layer][side][iconn] = itrack;

                ftrack += spacing[ihalf];
                iconn++;
            }
        }
    } /* End for all physical pins. */
}

#ifdef ENABLE_CHECK_ALL_TRACKS

static void check_all_tracks_reach_pins(t_logical_block_type_ptr type,
                                        int***** tracks_connected_to_pin,
                                        int max_chan_width,
                                        int Fc,
                                        enum e_pin_type ipin_or_opin) {
    /* Checks that all tracks can be reached by some pin.   */
    VTR_ASSERT(max_chan_width > 0);

    std::vector<int> num_conns_to_track(max_chan_width, 0); /* [0..max_chan_width-1] */

    for (int pin = 0; pin < type->num_pins; ++pin) {
        for (int width = 0; width < type->width; ++width) {
            for (int height = 0; height < type->height; ++height) {
                for (int side = 0; side < 4; ++side) {
                    if (tracks_connected_to_pin[pin][width][height][side][0] != UNDEFINED) { /* Pin exists */
                        for (int conn = 0; conn < Fc; ++conn) {
                            int track = tracks_connected_to_pin[pin][width][height][side][conn];
                            num_conns_to_track[track]++;
                        }
                    }
                }
            }
        }
    }

    for (int track = 0; track < max_chan_width; ++track) {
        if (num_conns_to_track[track] <= 0) {
            VTR_LOG_ERROR("check_all_tracks_reach_pins: Track %d does not connect to any CLB %ss.\n",
                          track, (ipin_or_opin == DRIVER ? "OPIN" : "IPIN"));
        }
    }
}
#endif

/* Allocates and loads the track to ipin lookup for each physical grid type. This
 * is the same information as the ipin_to_track map but accessed in a different way. */

static vtr::NdMatrix<std::vector<int>, 5> alloc_and_load_track_to_pin_lookup(vtr::NdMatrix<std::vector<int>, 5> pin_to_track_map,
                                                                             const vtr::Matrix<int>& Fc,
                                                                             const t_physical_tile_type_ptr tile_type,
                                                                             const std::set<int>& type_layer,
                                                                             const int type_width,
                                                                             const int type_height,
                                                                             const int num_pins,
                                                                             const int max_chan_width,
                                                                             const std::vector<t_segment_inf>& seg_inf) {
    /* [0..max_chan_width-1][0..width][0..height][0..layer-1][0..3].  For each track number
     * it stores a vector for each of the four sides.  x-directed channels will
     * use the TOP and BOTTOM vectors to figure out what clb input pins they
     * connect to above and below them, respectively, while y-directed channels
     * use the LEFT and RIGHT vectors.  Each vector contains an nelem field
     * saying how many ipins it connects to.  The list[0..nelem-1] array then
     * gives the pin numbers.                                                  */

    /* Note that a clb pin that connects to a channel on its RIGHT means that  *
     * that channel connects to a clb pin on its LEFT.  The convention used    *
     * here is always in the perspective of the CLB                            */

    if (num_pins < 1) {
        return vtr::NdMatrix<std::vector<int>, 5>();
    }

    const int num_seg_types = seg_inf.size();
    auto& grid = g_vpr_ctx.device().grid;
    /* Alloc and zero the the lookup table */
    auto track_to_pin_lookup = vtr::NdMatrix<std::vector<int>, 5>({size_t(max_chan_width), size_t(type_width), size_t(type_height), size_t(grid.get_num_layers()), 4});

    /* Count number of pins to which each track connects  */
    for (int type_layer_index : type_layer) {
        for (int pin = 0; pin < num_pins; ++pin) {
            for (int width = 0; width < type_width; ++width) {
                for (int height = 0; height < type_height; ++height) {
                    for (int side = 0; side < 4; ++side) {
                        /* get number of tracks to which this pin connects */
                        int num_tracks = 0;
                        for (int iseg = 0; iseg < num_seg_types; iseg++) {
                            num_tracks += Fc[pin][seg_inf[iseg].seg_index]; // AA: Fc_in and Fc_out matrices are unified for all segments so need to map index.
                        }
                        for (int connected_layer : get_layers_pin_is_connected_to(tile_type, type_layer_index, pin)) {
                            if (!pin_to_track_map[pin][width][height][connected_layer][side].empty()) {
                                num_tracks = std::min(num_tracks,
                                                      (int)pin_to_track_map[pin][width][height][connected_layer][side].size());
                                for (int conn = 0; conn < num_tracks; ++conn) {
                                    int track = pin_to_track_map[pin][width][height][connected_layer][side][conn];
                                    VTR_ASSERT(track < max_chan_width);
                                    VTR_ASSERT(track >= 0);
                                    track_to_pin_lookup[track][width][height][connected_layer][side].push_back(pin);
                                }
                            }
                        }
                    }
                }
            }
        }
    }

    return track_to_pin_lookup;
}

/*AA:
 * So I need to update this cause the Fc_xofs and Fc_yofs are size of
 * X and Y segment counts. When going through the side of the logic block,
 * need to consider what segments to build Fc nodes for. More on this: 
 * I may have to update the Fc_out[][][] structure allocator because we have
 * different segments for horizontal and vertical channels. Now we are giving the 
 * fc_specs in the architecture file, which refers to a segment by name and a port
 * for a tile (block type). If we figure out [as done in previous routine 
 * get actual_fc ?] we need distribute them properly with consideration to the 
 * type of the segment they're giving specifications for. So say for uniform, we 
 * distribute them evenly across TOP and BOTTOM for a y-parallel channel and 
 * LEFT and RIGHT for x-parallel channel. 
 */
static void build_unidir_rr_opins(RRGraphBuilder& rr_graph_builder,
                                  const RRGraphView& rr_graph,
                                  const int layer,
                                  const int i,
                                  const int j,
                                  const e_side side,
                                  const DeviceGrid& grid,
                                  const std::vector<vtr::Matrix<int>>& Fc_out,
                                  const t_chan_width& nodes_per_chan,
                                  const t_chan_details& chan_details_x,
                                  const t_chan_details& chan_details_y,
                                  vtr::NdMatrix<int, 3>& Fc_xofs,
                                  vtr::NdMatrix<int, 3>& Fc_yofs,
                                  t_rr_edge_info_set& rr_edges_to_create,
                                  bool* Fc_clipped,
                                  const t_unified_to_parallel_seg_index& seg_index_map,
                                  const std::vector<t_direct_inf>& directs,
                                  const std::vector<t_clb_to_clb_directs>& clb_to_clb_directs,
                                  const int num_seg_types,
                                  int& rr_edge_count) {
    // This routine adds the edges from opins to channels at the specified grid location (i,j) and grid tile side
    *Fc_clipped = false;

    t_physical_tile_type_ptr type = grid.get_physical_type({i, j, layer});

    int width_offset = grid.get_width_offset({i, j, layer});
    int height_offset = grid.get_height_offset({i, j, layer});

    /* Go through each pin and find its fanout. */
    for (int pin_index = 0; pin_index < type->num_pins; ++pin_index) {
        /* Skip global pins and pins that are not of DRIVER type */
        e_pin_type pin_type = get_pin_type_from_pin_physical_num(type, pin_index);
        if (pin_type != e_pin_type::DRIVER) {
            continue;
        }
        if (type->is_ignored_pin[pin_index]) {
            continue;
        }

        RRNodeId opin_node_index = rr_graph_builder.node_lookup().find_node(layer, i, j, e_rr_type::OPIN, pin_index, side);
        if (!opin_node_index) continue; //No valid from node

        for (int iseg = 0; iseg < num_seg_types; iseg++) {
            /* get Fc for this segment type */
            int seg_type_Fc = Fc_out[type->index][pin_index][iseg];
            VTR_ASSERT(seg_type_Fc >= 0);
            if (seg_type_Fc == 0) {
                continue;
            }

            /* Can't do anything if pin isn't at this location */
            if (0 == type->pinloc[width_offset][height_offset][side][pin_index]) {
                continue;
            }

            /* Figure out the chan seg at that side.
             * side is the side of the logic or io block. */
            bool vert = ((side == TOP) || (side == BOTTOM));
            bool pos_dir = ((side == TOP) || (side == RIGHT));
            e_rr_type chan_type = (vert ? e_rr_type::CHANX : e_rr_type::CHANY);
            int chan = (vert ? (j) : (i));
            int seg = (vert ? (i) : (j));
            int max_len = (vert ? grid.width() : grid.height());
            e_parallel_axis wanted_axis = chan_type == e_rr_type::CHANX ? e_parallel_axis::X_AXIS : e_parallel_axis::Y_AXIS;
            int seg_index = get_parallel_seg_index(iseg, seg_index_map, wanted_axis);

            // The segment at index iseg doesn't have the proper adjacency so skip building Fc_out connections for it.
            if (seg_index < 0)
                continue;

            vtr::NdMatrix<int, 3>& Fc_ofs = (vert ? Fc_xofs : Fc_yofs);
            if (false == pos_dir) {
                --chan;
            }

            /* Skip the location if there is no channel. */
            if (chan < 0) {
                continue;
            }
            if (seg < 1) {
                continue;
            }
            if (seg > int(vert ? grid.width() : grid.height()) - 2) { //-2 since no channels around perim
                continue;
            }
            if (chan > int(vert ? grid.height() : grid.width()) - 2) { //-2 since no channels around perim
                continue;
            }

            const t_chan_seg_details* seg_details = (chan_type == e_rr_type::CHANX ? chan_details_x[seg][chan] : chan_details_y[chan][seg]).data();

            if (seg_details[0].length() == 0)
                continue;

            /* Get the list of opin to mux connections for that chan seg. */
            bool clipped;

            for (int connected_layer : get_layers_pin_is_connected_to(type, layer, pin_index)) {
                /* Check the pin physical layer and connect it to the same layer if necessary */
                rr_edge_count += get_unidir_opin_connections(rr_graph_builder, layer, connected_layer, chan, seg,
                                                             seg_type_Fc, seg_index, chan_type, seg_details,
                                                             opin_node_index,
                                                             rr_edges_to_create,
                                                             Fc_ofs, max_len, nodes_per_chan,
                                                             &clipped);
            }

            if (clipped) {
                *Fc_clipped = true;
            }
        }

        /* Add in direct connections */
        get_opin_direct_connections(rr_graph_builder, rr_graph, layer, i, j, side, pin_index, opin_node_index, rr_edges_to_create,
                                    directs, clb_to_clb_directs);
    }
}

/* Add all direct clb-pin-to-clb-pin edges to given opin
 *
 * The current opin is located at (layer,x,y) along the specified side
 */
static int get_opin_direct_connections(RRGraphBuilder& rr_graph_builder,
                                       const RRGraphView& rr_graph,
                                       int layer,
                                       int x,
                                       int y,
                                       e_side side,
                                       int opin,
                                       RRNodeId from_rr_node,
                                       t_rr_edge_info_set& rr_edges_to_create,
                                       const std::vector<t_direct_inf>& directs,
                                       const std::vector<t_clb_to_clb_directs>& clb_to_clb_directs) {
    auto& device_ctx = g_vpr_ctx.device();

    t_physical_tile_type_ptr curr_type = device_ctx.grid.get_physical_type({x, y, layer});

    int num_pins = 0;

    int width_offset = device_ctx.grid.get_width_offset({x, y, layer});
    int height_offset = device_ctx.grid.get_height_offset({x, y, layer});
    if (!curr_type->pinloc[width_offset][height_offset][side][opin]) {
        return num_pins; //No source pin on this side
    }

    //Capacity location determined by pin number relative to pins per capacity instance
    auto [z, relative_opin] = get_capacity_location_from_physical_pin(curr_type, opin);
    VTR_ASSERT(z >= 0 && z < curr_type->capacity);
    const int num_directs = directs.size();

    // Iterate through all direct connections
    for (int i = 0; i < num_directs; i++) {
        // Find matching direct clb-to-clb connections with the same type as current grid location
        if (clb_to_clb_directs[i].from_clb_type == curr_type) { //We are at a valid starting point
            if (directs[i].from_side != NUM_2D_SIDES && directs[i].from_side != side) continue;

            // Offset must be in range
            if (x + directs[i].x_offset < int(device_ctx.grid.width() - 1)
                && x + directs[i].x_offset > 0
                && y + directs[i].y_offset < int(device_ctx.grid.height() - 1)
                && y + directs[i].y_offset > 0) {
                // Only add connections if the target clb type matches the type in the direct specification
                t_physical_tile_type_ptr target_type = device_ctx.grid.get_physical_type({x + directs[i].x_offset,
                                                                                          y + directs[i].y_offset,
                                                                                          layer});

                if (clb_to_clb_directs[i].to_clb_type == target_type
                    && z + directs[i].sub_tile_offset < int(target_type->capacity)
                    && z + directs[i].sub_tile_offset >= 0) {
                    // Compute index of opin with regards to given pins
                    int max_index = UNDEFINED, min_index = UNDEFINED;
                    bool swap = false;
                    if (clb_to_clb_directs[i].from_clb_pin_start_index > clb_to_clb_directs[i].from_clb_pin_end_index) {
                        swap = true;
                        max_index = clb_to_clb_directs[i].from_clb_pin_start_index;
                        min_index = clb_to_clb_directs[i].from_clb_pin_end_index;
                    } else {
                        swap = false;
                        min_index = clb_to_clb_directs[i].from_clb_pin_start_index;
                        max_index = clb_to_clb_directs[i].from_clb_pin_end_index;
                    }

                    if (max_index >= relative_opin && min_index <= relative_opin) {
                        int offset = relative_opin - min_index;
                        // This opin is specified to connect directly to an ipin, now compute which ipin to connect to
                        int relative_ipin = UNDEFINED;
                        if (clb_to_clb_directs[i].to_clb_pin_start_index > clb_to_clb_directs[i].to_clb_pin_end_index) {
                            if (swap) {
                                relative_ipin = clb_to_clb_directs[i].to_clb_pin_end_index + offset;
                            } else {
                                relative_ipin = clb_to_clb_directs[i].to_clb_pin_start_index - offset;
                            }
                        } else {
                            if (swap) {
                                relative_ipin = clb_to_clb_directs[i].to_clb_pin_end_index - offset;
                            } else {
                                relative_ipin = clb_to_clb_directs[i].to_clb_pin_start_index + offset;
                            }
                        }

                        //directs[i].sub_tile_offset is added to from_capacity(z) to get the
                        // target_capacity
                        int target_cap = z + directs[i].sub_tile_offset;

                        // Iterate over all sub_tiles to get the sub_tile which the target_cap belongs to.
                        const t_sub_tile* target_sub_tile = nullptr;
                        for (const t_sub_tile& sub_tile : target_type->sub_tiles) {
                            if (sub_tile.capacity.is_in_range(target_cap)) {
                                target_sub_tile = &sub_tile;
                                break;
                            }
                        }
                        VTR_ASSERT(target_sub_tile != nullptr);
                        if (relative_ipin >= target_sub_tile->num_phy_pins) continue;

                        // If this block has capacity > 1 then the pins of z position > 0 are offset
                        // by the number of pins per capacity instance
                        int ipin = get_physical_pin_from_capacity_location(target_type, relative_ipin, target_cap);

                        // Add new ipin edge to list of edges
                        std::vector<RRNodeId> inodes;

                        if (directs[i].to_side != NUM_2D_SIDES) {
                            //Explicit side specified, only create if pin exists on that side
                            RRNodeId inode = rr_graph_builder.node_lookup().find_node(layer, x + directs[i].x_offset, y + directs[i].y_offset, e_rr_type::IPIN, ipin, directs[i].to_side);
                            if (inode) {
                                inodes.push_back(inode);
                            }
                        } else {
                            //No side specified, get all candidates
                            inodes = rr_graph_builder.node_lookup().find_nodes_at_all_sides(layer, x + directs[i].x_offset, y + directs[i].y_offset, e_rr_type::IPIN, ipin);
                        }

                        if (inodes.size() > 0) {
                            // There may be multiple physical pins corresponding to the logical
                            // target ipin. We only need to connect to one of them (since the physical pins
                            // are logically equivalent). This also ensures the graphics look reasonable and map
                            // back fairly directly to the architecture file in the case of pin equivalence
                            RRNodeId inode = pick_best_direct_connect_target_rr_node(rr_graph, from_rr_node, inodes);

                            rr_edges_to_create.emplace_back(from_rr_node, inode, clb_to_clb_directs[i].switch_index, false);
                            ++num_pins;
                        }
                    }
                }
            }
        }
    }
    return num_pins;
}

static std::vector<bool> alloc_and_load_perturb_opins(const t_physical_tile_type_ptr type,
                                                      const vtr::Matrix<int>& Fc_out,
                                                      const int max_chan_width,
                                                      const std::vector<t_segment_inf>& segment_inf) {
    int i, Fc_max, iclass, num_wire_types;
    int num, max_primes, factor, num_factors;
    int* prime_factors;
    float step_size = 0;
    float n = 0;
    float threshold = 0.07;

    std::vector<bool> perturb_opins(segment_inf.size(), false);

    i = Fc_max = iclass = 0;
    if (segment_inf.size() > 1) {
        /* Segments of one length are grouped together in the channel.	*
         *  In the future we can determine if any of these segments will	*
         *  encounter the pathological step size case, and determine if	*
         *  we need to perturb based on the segment's frequency (if 	*
         *  frequency is small we should not perturb - testing has found	*
         *  that perturbing a channel when unnecessary increases needed	*
         *  W to achieve the same delay); but for now we just return.	*/
        return perturb_opins;
    } else {
        /* There are as many wire start points as the value of L */
        num_wire_types = segment_inf[0].length;
    }

    /* get Fc_max */
    for (i = 0; i < type->num_pins; ++i) {
        auto pin_type = get_pin_type_from_pin_physical_num(type, i);
        if (Fc_out[i][0] > Fc_max && pin_type == e_pin_type::DRIVER) {
            Fc_max = Fc_out[i][0];
        }
    }
    /* Nothing to perturb if Fc=0; no need to perturb if Fc = 1 */
    if (Fc_max == 0 || Fc_max == max_chan_width) {
        return perturb_opins;
    }

    /* Pathological cases occur when the step size, W/Fc, is a multiple of	*
     *  the number of wire starting points, L. Specifically, when the step 	*
     *  size is a multiple of a prime factor of L, the connection pattern	*
     *  will always skip some wires. Thus, we perturb pins if we detect this	*
     *  case.								*/

    /* get an upper bound on the number of prime factors of num_wire_types	*/
    max_primes = (int)floor(log((float)num_wire_types) / log(2.0));
    max_primes = std::max(max_primes, 1); //Minimum of 1 to ensure we allocate space for at least one prime_factor

    prime_factors = new int[max_primes];
    for (i = 0; i < max_primes; i++) {
        prime_factors[i] = 0;
    }

    /* Find the prime factors of num_wire_types */
    num = num_wire_types;
    factor = 2;
    num_factors = 0;
    while (pow((float)factor, 2) <= num) {
        if (num % factor == 0) {
            num /= factor;
            if (factor != prime_factors[num_factors]) {
                prime_factors[num_factors] = factor;
                num_factors++;
            }
        } else {
            factor++;
        }
    }
    if (num_factors == 0) {
        prime_factors[num_factors++] = num_wire_types; /* covers cases when num_wire_types is prime */
    }

    /* Now see if step size is an approximate multiple of one of the factors. A 	*
     *  threshold is used because step size may not be an integer.			*/
    step_size = (float)max_chan_width / Fc_max;
    for (i = 0; i < num_factors; i++) {
        if (vtr::nint(step_size) < prime_factors[i]) {
            perturb_opins[0] = false;
            break;
        }

        n = step_size / prime_factors[i];
        n = n - (float)vtr::nint(n); /* fractional part */
        if (fabs(n) < threshold) {
            perturb_opins[0] = true;
            break;
        } else {
            perturb_opins[0] = false;
        }
    }
    delete[] prime_factors;

    return perturb_opins;
}

static RRNodeId pick_best_direct_connect_target_rr_node(const RRGraphView& rr_graph,
                                                        RRNodeId from_rr,
                                                        const std::vector<RRNodeId>& candidate_rr_nodes) {
    //With physically equivalent pins there may be multiple candidate rr nodes (which are equivalent)
    //to connect the direct edge to.
    //As a result it does not matter (from a correctness standpoint) which is picked.
    //
    //However intuitively we would expect (e.g. when visualizing the drawn RR graph) that the 'closest'
    //candidate would be picked (i.e. to minimize the drawn edge length).
    //
    //This function attempts to pick the 'best/closest' of the candidates.
    VTR_ASSERT(rr_graph.node_type(from_rr) == e_rr_type::OPIN);

    float best_dist = std::numeric_limits<float>::infinity();
    RRNodeId best_rr = RRNodeId::INVALID();

    for (const e_side& from_side : TOTAL_2D_SIDES) {
        /* Bypass those side where the node does not appear */
        if (!rr_graph.is_node_on_specific_side(from_rr, from_side)) {
            continue;
        }

        for (RRNodeId to_rr : candidate_rr_nodes) {
            VTR_ASSERT(rr_graph.node_type(to_rr) == e_rr_type::IPIN);
            float to_dist = std::abs(rr_graph.node_xlow(from_rr) - rr_graph.node_xlow(to_rr))
                            + std::abs(rr_graph.node_ylow(from_rr) - rr_graph.node_ylow(to_rr));

            for (const e_side& to_side : TOTAL_2D_SIDES) {
                /* Bypass those side where the node does not appear */
                if (!rr_graph.is_node_on_specific_side(to_rr, to_side)) {
                    continue;
                }

                //Include a partial unit of distance based on side alignment to ensure
                //we prefer facing sides
                if ((from_side == RIGHT && to_side == LEFT)
                    || (from_side == LEFT && to_side == RIGHT)
                    || (from_side == TOP && to_side == BOTTOM)
                    || (from_side == BOTTOM && to_side == TOP)) {
                    //Facing sides
                    to_dist += 0.25;
                } else if (((from_side == RIGHT || from_side == LEFT) && (to_side == TOP || to_side == BOTTOM))
                           || ((from_side == TOP || from_side == BOTTOM) && (to_side == RIGHT || to_side == LEFT))) {
                    //Perpendicular sides
                    to_dist += 0.5;

                } else {
                    //Opposite sides
                    to_dist += 0.75;
                }

                if (to_dist < best_dist) {
                    best_dist = to_dist;
                    best_rr = to_rr;
                }
            }
        }
    }

    VTR_ASSERT(best_rr);

    return best_rr;
}

//Collects the sets of connected non-configurable edges in the RR graph
static void create_edge_groups(EdgeGroups* groups) {
    auto& device_ctx = g_vpr_ctx.device();
    const auto& rr_graph = device_ctx.rr_graph;
    rr_graph.rr_nodes().for_each_edge(
        [&](RREdgeId edge, RRNodeId src, RRNodeId sink) {
            if (!rr_graph.rr_switch_inf(RRSwitchId(rr_graph.rr_nodes().edge_switch(edge))).configurable()) {
                groups->add_non_config_edge(src, sink);
            }
        });

    groups->create_sets();
}

t_non_configurable_rr_sets identify_non_configurable_rr_sets() {
    EdgeGroups groups;
    create_edge_groups(&groups);

    return groups.output_sets();
}

bool pins_connected(t_block_loc cluster_loc,
                    t_physical_tile_type_ptr physical_type,
                    t_logical_block_type_ptr logical_block,
                    int from_pin_logical_num,
                    int to_pin_logical_num) {
    const auto& rr_graph = g_vpr_ctx.device().rr_graph;
    const auto& rr_spatial_look_up = rr_graph.node_lookup();

    t_physical_tile_loc loc;
    loc.x = cluster_loc.loc.x;
    loc.y = cluster_loc.loc.y;
    loc.layer_num = cluster_loc.loc.layer;
    int abs_cap = cluster_loc.loc.sub_tile;
    const t_sub_tile* sub_tile = nullptr;

    for (const t_sub_tile& sub_tile_ : physical_type->sub_tiles) {
        if (sub_tile_.capacity.is_in_range(abs_cap)) {
            sub_tile = &sub_tile_;
            break;
        }
    }
    VTR_ASSERT(sub_tile != nullptr);
    int rel_cap = abs_cap - sub_tile->capacity.low;
    VTR_ASSERT(rel_cap >= 0);

    auto from_pb_pin = logical_block->pin_logical_num_to_pb_pin_mapping.at(from_pin_logical_num);
    int from_pin_physical_num = get_pb_pin_physical_num(physical_type,
                                                        sub_tile,
                                                        logical_block,
                                                        rel_cap,
                                                        from_pb_pin);
    VTR_ASSERT(from_pin_physical_num != UNDEFINED);

    auto to_pb_pin = logical_block->pin_logical_num_to_pb_pin_mapping.at(to_pin_logical_num);
    int to_pin_physical_num = get_pb_pin_physical_num(physical_type,
                                                      sub_tile,
                                                      logical_block,
                                                      rel_cap,
                                                      to_pb_pin);

    VTR_ASSERT(to_pin_physical_num != UNDEFINED);

    RRNodeId from_node = get_pin_rr_node_id(rr_spatial_look_up, physical_type, loc, from_pin_physical_num);
    VTR_ASSERT(from_node != RRNodeId::INVALID());

    RRNodeId to_node = get_pin_rr_node_id(rr_spatial_look_up, physical_type, loc, to_pin_physical_num);
    VTR_ASSERT(to_node != RRNodeId::INVALID());

    int num_edges = rr_graph.num_edges(from_node);

    for (int iedge = 0; iedge < num_edges; iedge++) {
        RRNodeId sink_node = rr_graph.edge_sink_node(from_node, iedge);
        if (sink_node == to_node) {
            return true;
        }
    }
    return false;
}

static void process_non_config_sets() {
    auto& device_ctx = g_vpr_ctx.mutable_device();
    EdgeGroups groups;
    create_edge_groups(&groups);
    groups.set_device_context(device_ctx);
}<|MERGE_RESOLUTION|>--- conflicted
+++ resolved
@@ -378,7 +378,6 @@
 static int get_delayless_switch_id(const t_det_routing_arch& det_routing_arch,
                                    bool load_rr_graph);
 
-<<<<<<< HEAD
 static void add_and_connect_non_3d_sg_links(RRGraphBuilder& rr_graph_builder,
                                             const std::vector<t_bottleneck_link>& sg_links,
                                             const std::vector<std::pair<RRNodeId, int>>& sg_node_indices,
@@ -390,23 +389,10 @@
 /**
  * @brief Calculates the routing channel width at each grid location.
  *
- * Iterates through all RR nodes and counts how many wires pass through each (x, y) location
- * for both horizontal (CHANX) and vertical (CHANY) channels.
- *
- * @return A pair of 3D matrices:
- *         - First: CHANX width per [layer][x][y]
- *         - Second: CHANY width per [layer][x][y]
- */
-static std::pair<vtr::NdMatrix<int, 3>, vtr::NdMatrix<int, 3>> calculate_channel_width();
-=======
-/**
- * @brief Calculates the routing channel width at each grid location.
- *
  * Iterates through all RR nodes and counts how many wires pass through each (layer, x, y) location
  * for both horizontal (CHANX) and vertical (CHANY) channels.
  */
 static void alloc_and_init_channel_width();
->>>>>>> 7f0839de
 
 /******************* Subroutine definitions *******************************/
 
@@ -566,12 +552,7 @@
                            device_ctx.rr_graph.rr_nodes(),
                            is_flat);
 
-<<<<<<< HEAD
-
-    std::tie(mutable_device_ctx.rr_chanx_width, mutable_device_ctx.rr_chany_width) = calculate_channel_width();
-=======
     alloc_and_init_channel_width();
->>>>>>> 7f0839de
 
     print_rr_graph_stats();
 
