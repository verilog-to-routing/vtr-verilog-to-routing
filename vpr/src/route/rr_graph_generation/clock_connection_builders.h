--- conflicted
+++ resolved
@@ -2,13 +2,6 @@
 
 #include <string>
 
-<<<<<<< HEAD
-#include "physical_types.h"
-#include "rr_graph2.h"
-=======
-#include "clock_fwd.h"
-
->>>>>>> c654d161
 #include "rr_graph_clock.h"
 
 class ClockRRGraphBuilder;
