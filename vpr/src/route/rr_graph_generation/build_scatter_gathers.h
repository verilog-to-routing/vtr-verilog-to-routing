--- conflicted
+++ resolved
@@ -64,12 +64,8 @@
                                                                          const t_chan_details& chan_details_x,
                                                                          const t_chan_details& chan_details_y,
                                                                          const t_chan_width& nodes_per_chan,
-<<<<<<< HEAD
+                                                                         vtr::RngContainer& rng,
                                                                          vtr::NdMatrix<std::vector<t_bottleneck_link>, 2>& interdie_3d_links);
 
 void convert_interposer_cuts_to_sg_patterns(const std::vector<t_layer_def>& interposer_inf,
-                                            std::vector<t_scatter_gather_pattern>& sg_patterns);
-=======
-                                                                         vtr::RngContainer& rng,
-                                                                         vtr::NdMatrix<std::vector<t_bottleneck_link>, 2>& interdie_3d_links);
->>>>>>> 05166a59
+                                            std::vector<t_scatter_gather_pattern>& sg_patterns);