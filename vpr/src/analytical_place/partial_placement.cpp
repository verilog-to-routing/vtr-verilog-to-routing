/**
 * @file
 * @author  Alex Singer
 * @date    September 2024
 * @brief   The definitions of the PartialPlacement methods
 */

#include "partial_placement.h"
#include <cmath>
#include <cstddef>
#include <limits>
#include "ap_netlist.h"
<<<<<<< HEAD
#include "globals.h"
=======
#include "net_cost_handler.h"
>>>>>>> 39e5c88d

double PartialPlacement::get_hpwl(const APNetlist& netlist) const {
    double hpwl = 0.0;
    for (APNetId net_id : netlist.nets()) {
        if (netlist.net_is_ignored(net_id))
            continue;
        double min_x = std::numeric_limits<double>::max();
        double max_x = std::numeric_limits<double>::lowest();
        double min_y = std::numeric_limits<double>::max();
        double max_y = std::numeric_limits<double>::lowest();
        for (APPinId pin_id : netlist.net_pins(net_id)) {
            APBlockId blk_id = netlist.pin_block(pin_id);
            min_x = std::min(min_x, block_x_locs[blk_id]);
            max_x = std::max(max_x, block_x_locs[blk_id]);
            min_y = std::min(min_y, block_y_locs[blk_id]);
            max_y = std::max(max_y, block_y_locs[blk_id]);
        }
        // TODO: In the placer, the x and y dimensions are multiplied by cost
        //       factors based on the channel width. Should somehow bring these
        //       in here.
        //       Vaughn thinks these may make sense in the objective HPWL, but
        //       not the in the estimated post-placement wirelength.
        VTR_ASSERT_SAFE(max_x >= min_x && max_y >= min_y);
        hpwl += max_x - min_x + max_y - min_y;
    }
    return hpwl;
}

double PartialPlacement::estimate_post_placement_wirelength(const APNetlist& netlist) const {
    // Go through each net and calculate the half-perimeter wirelength. Since
    // we want to estimate the post-placement wirelength, we do not want the
    // flat placement positions of the blocks. Instead we compute the HPWL over
    // the tiles that the flat placement is placing the blocks over.
    double total_hpwl = 0;
    for (APNetId net_id : netlist.nets()) {
        // To align with other wirelength estimators in VTR (for example in the
        // placer), we do not include global nets (clocks, etc.) in the wirelength
        // calculation.
        if (netlist.net_is_global(net_id))
            continue;

        // Similar to the placer, weight the wirelength of this net as a function
        // of its fanout. Since these fanouts are at the AP netlist (unclustered)
        // level, the correction factor may lead to a somewhat higher HPWL prediction
        // than after clustering.
        // TODO: Investigate the clustered vs unclustered factors further.
        // TODO: Should update the costs to 3D.
        double crossing = wirelength_crossing_count(netlist.net_pins(net_id).size());

        double min_x = std::numeric_limits<double>::max();
        double max_x = std::numeric_limits<double>::lowest();
        double min_y = std::numeric_limits<double>::max();
        double max_y = std::numeric_limits<double>::lowest();
        for (APPinId pin_id : netlist.net_pins(net_id)) {
            APBlockId blk_id = netlist.pin_block(pin_id);
            min_x = std::min(min_x, block_x_locs[blk_id]);
            max_x = std::max(max_x, block_x_locs[blk_id]);
            min_y = std::min(min_y, block_y_locs[blk_id]);
            max_y = std::max(max_y, block_y_locs[blk_id]);
        }
        VTR_ASSERT_SAFE(max_x >= min_x && max_y >= min_y);

        // Floor the positions to get the x and y coordinates of the tiles each
        // block belongs to.
        double tile_dx = std::floor(max_x) - std::floor(min_x);
        double tile_dy = std::floor(max_y) - std::floor(min_y);

        total_hpwl += (tile_dx + tile_dy) * crossing;
    }

    return total_hpwl;
}

bool PartialPlacement::verify_locs(const APNetlist& netlist,
                                   size_t grid_width,
                                   size_t grid_height) const {
    // Make sure all of the loc values are there.
    if (block_x_locs.size() != netlist.blocks().size())
        return false;
    if (block_y_locs.size() != netlist.blocks().size())
        return false;
    // Make sure all locs are on the device and fixed locs are correct
    for (APBlockId blk_id : netlist.blocks()) {
        double x_pos = block_x_locs[blk_id];
        double y_pos = block_y_locs[blk_id];
        /*
        In gen_ap_netlist_from_atoms, we add 0.5f to each atom but do not consider it 
        here. As a temporary solution I add these buffers here as well if the flat placement 
        provided.
        TODO: This should be handled more explicitely.
        */
        if (std::isnan(x_pos) || x_pos < 0.0 || x_pos >= grid_width)
            return false;
        if (std::isnan(y_pos) || y_pos < 0.0 || y_pos >= grid_height)
            return false;
        if (netlist.block_mobility(blk_id) == APBlockMobility::FIXED) {
            const APFixedBlockLoc& fixed_loc = netlist.block_loc(blk_id);
            if (g_vpr_ctx.atom().flat_placement_info().valid) {
                x_pos += 0.5f;
                y_pos += 0.5f;
            }
            if (fixed_loc.x != -1 && x_pos != fixed_loc.x)
                return false;
            if (fixed_loc.y != -1 && y_pos != fixed_loc.y)
                return false;
        }
    }
    // If all previous checks passed, return true
    return true;
}

bool PartialPlacement::verify_layer_nums(const APNetlist& netlist,
                                         size_t grid_num_layers) const {
    // Make sure all of the layer nums are there
    if (block_layer_nums.size() != netlist.blocks().size())
        return false;
    // Make sure all layer_nums are on the device and fixed locs are correct.
    for (APBlockId blk_id : netlist.blocks()) {
        double layer_num = block_layer_nums[blk_id];
        if (layer_num < 0.0 || layer_num >= static_cast<double>(grid_num_layers))
            return false;
        if (netlist.block_mobility(blk_id) == APBlockMobility::FIXED) {
            const APFixedBlockLoc& fixed_loc = netlist.block_loc(blk_id);
            if (fixed_loc.layer_num != -1 && layer_num != fixed_loc.layer_num)
                return false;
        }
    }
    // If all previous checks passed, return true
    return true;
}

bool PartialPlacement::verify_sub_tiles(const APNetlist& netlist) const {
    // Make sure all of the sub tiles are there
    if (block_sub_tiles.size() != netlist.blocks().size())
        return false;
    // For now, we do not really do much with the sub_tile information. Ideally
    // we should check that all blocks have a sub_tile that actually exists
    // (a tile actually has a sub_tile of that idx); however, this may be
    // challenging to enforce. For now, just ensure that the number is
    // non-negative (implying a choice was made).
    for (APBlockId blk_id : netlist.blocks()) {
        int sub_tile = block_sub_tiles[blk_id];
        if (sub_tile < 0)
            return false;
        if (netlist.block_mobility(blk_id) == APBlockMobility::FIXED) {
            const APFixedBlockLoc& fixed_loc = netlist.block_loc(blk_id);
            if (fixed_loc.sub_tile != -1 && sub_tile != fixed_loc.sub_tile)
                return false;
        }
    }
    // If all previous checks passed, return true
    return true;
}

bool PartialPlacement::verify(const APNetlist& netlist,
                              size_t grid_width,
                              size_t grid_height,
                              size_t grid_num_layers) const {
    // Check that all the other verify methods passed.
    if (!verify_locs(netlist, grid_width, grid_height))
        return false;
    if (!verify_layer_nums(netlist, grid_num_layers))
        return false;
    if (!verify_sub_tiles(netlist))
        return false;
    // If all other verify methods passed, then the placement is valid.
    return true;
}<|MERGE_RESOLUTION|>--- conflicted
+++ resolved
@@ -10,11 +10,8 @@
 #include <cstddef>
 #include <limits>
 #include "ap_netlist.h"
-<<<<<<< HEAD
 #include "globals.h"
-=======
 #include "net_cost_handler.h"
->>>>>>> 39e5c88d
 
 double PartialPlacement::get_hpwl(const APNetlist& netlist) const {
     double hpwl = 0.0;
