#pragma once
/**
 * @file
 * @author  Alex Singer
 * @date    October 2024
 * @brief   The declaration of the PrimitiveVector object.
 *
 * This object is designed to store a sparse M-dimensional vector which can be
 * efficiently operated upon.
 *
 * Each dimensions of this vector is indexed using a PrimitiveVectorDim. These
 * dims are controlled outside of this class and are used to encode more complex
 * meaning based on the mass of primitives (by the Mass Calculator class).
 *
 * To keep track of the meaning of each dimension, the mass calculator also
 * has a primitive dim manager class. That class is what holds all of the
 * available dims and lookups between the models and the dims.
 */

#include <cmath>
#include <cstdlib>
#include <vector>
#include "vtr_log.h"
#include "vtr_vector.h"

#include "primitive_vector_fwd.h"

/**
 * @brief A sparse vector class to store an M-dimensional quantity of primitives
 *        in the context of a legalizer.
 *
 * This vector is used to represent the capacity of tiles for different
 * primitives in a closed form which can be manipulated with math operations.
 *
 * This vector is also used to represent the "mass" of AP blocks in primitives,
 * since an AP block may represent many primitives.
 *
 * This vector stores floats since it is expected that, due to some heuristics,
 * the mass of a block may not be a whole number.
 *
 * This class contains useful operations to operate and compare different
 * Primitive Vectors.
 */
class PrimitiveVector {
  private:
    /// @brief Storage container for the data of this primitive vector.
    ///
    /// Although it is assumed that the primitive vector will be quite sparse,
    /// found that using an unordered map was slower than just directly using
    /// a vector and leaving them empty. Instead, using a vector; but outside
    /// of this class, we are careful to try and keep the most used information
    /// in the early dimensions of this array so the vector can remain small in
    /// length and only grow if it needs to.
    vtr::vector<PrimitiveVectorDim, float> data_;

  public:
    /**
     * @brief Add the value to the given dimension.
     *
     * This is a common enough feature to use its own setter.
     */
    inline void add_val_to_dim(float val, PrimitiveVectorDim dim) {
        if ((size_t)dim >= data_.size())
            data_.resize((size_t)dim + 1, 0.0f);
        data_[dim] += val;
    }

    /**
     * @brief Subtract the value to the given dimension.
     */
    inline void subtract_val_from_dim(float val, PrimitiveVectorDim dim) {
        if ((size_t)dim >= data_.size())
            data_.resize((size_t)dim + 1, 0.0f);
        data_[dim] -= val;
    }

    /**
     * @brief Get the value at the given dimension.
     */
    inline float get_dim_val(PrimitiveVectorDim dim) const {
        if ((size_t)dim >= data_.size())
            return 0.0f;
        return data_[dim];
    }

    /**
     * @brief Set the value at the given dimension.
     */
    inline void set_dim_val(PrimitiveVectorDim dim, float val) {
        if ((size_t)dim >= data_.size())
            data_.resize((size_t)dim + 1, 0.0f);
        data_[dim] = val;
    }

    /**
     * @brief Equality operator between two Primitive Vectors.
     *
     * Returns true if the dimensions of each vector are equal.
     */
    inline bool operator==(const PrimitiveVector& rhs) const {
        size_t num_elem_to_check = std::max(rhs.data_.size(), data_.size());
        // Check if every dim in rhs matches this.
        for (size_t i = 0; i < num_elem_to_check; i++) {
            PrimitiveVectorDim dim = (PrimitiveVectorDim)i;
            if (get_dim_val(dim) != rhs.get_dim_val(dim))
                return false;
        }
        return true;
    }

    /**
     * @brief Inequality operator between two Primitive Vectors.
     */
    inline bool operator!=(const PrimitiveVector& rhs) const {
        return !operator==(rhs);
    }

    /**
     * @brief Element-wise accumulation of rhs into this.
     */
    inline PrimitiveVector& operator+=(const PrimitiveVector& rhs) {
        for (size_t i = 0; i < rhs.data_.size(); i++) {
            PrimitiveVectorDim dim = (PrimitiveVectorDim)i;
            add_val_to_dim(rhs.get_dim_val(dim), dim);
        }
        return *this;
    }

    /**
     * @brief Element-wise addition of this with rhs.
     */
    inline PrimitiveVector operator+(const PrimitiveVector& rhs) const {
        PrimitiveVector res = *this;
        res += rhs;
        return res;
    }

    /**
     * @brief Element-wise de-accumulation of rhs into this.
     */
    inline PrimitiveVector& operator-=(const PrimitiveVector& rhs) {
        for (size_t i = 0; i < rhs.data_.size(); i++) {
            PrimitiveVectorDim dim = (PrimitiveVectorDim)i;
            subtract_val_from_dim(rhs.get_dim_val(dim), dim);
        }
        return *this;
    }

    /**
     * @brief Element-wise subtration of two Primitive Vectors.
     */
    inline PrimitiveVector operator-(const PrimitiveVector& rhs) const {
        PrimitiveVector res = *this;
        res -= rhs;
        return res;
    }

    /**
     * @brief Element-wise multiplication with a scalar.
     */
    inline PrimitiveVector& operator*=(float rhs) {
        for (auto& p : data_) {
            p *= rhs;
        }
        return *this;
    }

    /**
     * @brief Element-wise division with a scalar.
     */
    inline PrimitiveVector& operator/=(float rhs) {
        for (auto& p : data_) {
            p /= rhs;
        }
        return *this;
    }

    /**
     * @brief Element-wise division with a scalar.
     */
    inline PrimitiveVector operator/(float rhs) const {
        PrimitiveVector res = *this;
        res /= rhs;
        return res;
    }

    /**
     * @brief Returns true if any dimension of this vector is less than any
     *        dimension of rhs; false otherwise.
     */
    inline bool operator<(const PrimitiveVector& rhs) const {
        // Check for any element of this < rhs
        size_t num_elem_to_check = std::max(rhs.data_.size(), data_.size());
        for (size_t i = 0; i < num_elem_to_check; i++) {
            PrimitiveVectorDim dim = (PrimitiveVectorDim)i;
            if (get_dim_val(dim) < rhs.get_dim_val(dim))
                return true;
        }
        return false;
    }

    /**
     * @brief Clamps all dimension of this vector to non-negative values.
     *
     * If a dimension is negative, the dimension will become 0. If the dimension
     * is positive, it will not change.
     */
    inline void relu() {
        for (float& val : data_) {
            if (val < 0.0f)
                val = 0.0f;
        }
    }

    /**
     * @brief Returns true if all dimensions of this vector are zero.
     */
    inline bool is_zero() const {
        // NOTE: This can be made cheaper by storing this information at
        //       creation and updating it if values are added or removed.
        for (float p : data_) {
            if (p != 0.f)
                return false;
        }
        return true;
    }

    /**
     * @brief Returns true if any dimension of this vector is non-zero.
     */
    inline bool is_non_zero() const {
        return !is_zero();
    }

    /**
     * @brief Returns true if all dimensions of this vector are non-negative.
     */
    inline bool is_non_negative() const {
        for (float p : data_) {
            if (p < 0.f)
                return false;
        }
        return true;
    }

    /**
     * @brief Computes the manhattan (L1) norm of this vector.
     *
     * This is the sum of the absolute value of all dimensions.
     */
    inline float manhattan_norm() const {
        // NOTE: This can be made much cheaper by storing the magnitude as part
        //       of the class and updating it whenever something is added or
        //       removed.
        float mag = 0.f;
        for (float p : data_) {
            mag += std::abs(p);
        }
        return mag;
    }

    /**
     * @brief Computes the sum across all dimensions of the vector.
     *
     * This is similar to manhattan_norm, however this does not take the
     * absolute value of each dimension.
     */
    inline float sum() const {
        float sum = 0.f;
<<<<<<< HEAD
        for (const auto& p : data_) {
            sum += p.second;
=======
        for (float p : data_) {
            sum += p;
>>>>>>> c8f1161f
        }
        return sum;
    }

    /**
     * @brief Project this vector onto the given vector.
     *
     * This basically just means zero-ing all dimension which are zero in the
     * given vector. The given vector does not need to be a unit vector.
     *
     * Example: Project <12, 32, 8, 2> onto <2, 0, 2, 0> = <12, 0, 8, 0>
     */
    inline void project(const PrimitiveVector& dir) {
        // For each dimension of this vector, if that dimension is zero in dir
        // set the dimension to zero.
        size_t last_non_zero_dim = 0;
        for (size_t i = 0; i < data_.size(); i++) {
            PrimitiveVectorDim dim = (PrimitiveVectorDim)i;
            if (dir.get_dim_val(dim) == 0.0f)
                data_[dim] = 0.0f;
            else
                last_non_zero_dim = i;
        }
        // Resize the vector to the last non-zero dim. This can improve performance
        // by keeping the size of vectors as small as possible.
        data_.resize(last_non_zero_dim + 1);
    }

    /**
     * @brief Gets the non-zero dimensions of this vector.
     */
    inline std::vector<PrimitiveVectorDim> get_non_zero_dims() const {
        std::vector<PrimitiveVectorDim> non_zero_dims;
        for (size_t i = 0; i < data_.size(); i++) {
            PrimitiveVectorDim dim = (PrimitiveVectorDim)i;
            if (data_[dim] != 0.0f)
                non_zero_dims.push_back(dim);
        }
        return non_zero_dims;
    }

    /**
     * @brief Returns true if this and other do not share any non-zero dimensions.
     */
    inline bool are_dims_disjoint(const PrimitiveVector& other) const {
        size_t dims_to_check = std::min(data_.size(), other.data_.size());
        for (size_t i = 0; i < dims_to_check; i++) {
            PrimitiveVectorDim dim = (PrimitiveVectorDim)i;
            // If this and other both have a shared dimension, then they are not
            // perpendicular.
            if (other.get_dim_val(dim) != 0.0f && get_dim_val(dim) != 0.0f) {
                return false;
            }
        }
        // If they do not share any dimensions, then they are perpendicular.
        return true;
    }

    /**
     * @brief Clear the sparse vector, which is equivalent to setting it to be
     *        the zero vector.
     */
    inline void clear() {
        data_.clear();
    }

    /**
     * @brief Compute the elementwise max between two primitive vectors.
     */
    static inline PrimitiveVector max(const PrimitiveVector& lhs,
                                      const PrimitiveVector& rhs) {
        PrimitiveVector res;
        size_t num_dims = std::max(lhs.data_.size(), rhs.data_.size());
        res.data_.resize(num_dims, 0.0f);
        for (size_t i = 0; i < num_dims; i++) {
            PrimitiveVectorDim dim = (PrimitiveVectorDim)i;
            res.data_[dim] = std::max(lhs.get_dim_val(dim), rhs.get_dim_val(dim));
        }
        return res;
    }

    /**
     * @brief Debug printing method.
     */
    inline void print() const {
        for (size_t i = 0; i < data_.size(); i++) {
            PrimitiveVectorDim dim = (PrimitiveVectorDim)i;
            VTR_LOG("(%zu, %f)\n", i, get_dim_val(dim));
        }
    }
};<|MERGE_RESOLUTION|>--- conflicted
+++ resolved
@@ -267,13 +267,8 @@
      */
     inline float sum() const {
         float sum = 0.f;
-<<<<<<< HEAD
-        for (const auto& p : data_) {
-            sum += p.second;
-=======
         for (float p : data_) {
             sum += p;
->>>>>>> c8f1161f
         }
         return sum;
     }
