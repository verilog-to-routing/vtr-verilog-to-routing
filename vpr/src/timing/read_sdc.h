#pragma once

#include <memory>

#include "tatum/TimingConstraintsFwd.hpp"
#include "tatum/TimingGraphFwd.hpp"

#include "atom_netlist_fwd.h"
#include "atom_lookup_fwd.h"
#include "vpr_types.h"

class LogicalModels;

std::unique_ptr<tatum::TimingConstraints> read_sdc(const t_timing_inf& timing_inf,
                                                   const AtomNetlist& netlist,
                                                   const AtomLookup& lookup,
                                                   const LogicalModels& models,
<<<<<<< HEAD
                                                   tatum::TimingGraph& timing_graph);

#endif
=======
                                                   tatum::TimingGraph& timing_graph);
>>>>>>> c8f1161f
<|MERGE_RESOLUTION|>--- conflicted
+++ resolved
@@ -15,10 +15,4 @@
                                                    const AtomNetlist& netlist,
                                                    const AtomLookup& lookup,
                                                    const LogicalModels& models,
-<<<<<<< HEAD
-                                                   tatum::TimingGraph& timing_graph);
-
-#endif
-=======
-                                                   tatum::TimingGraph& timing_graph);
->>>>>>> c8f1161f
+                                                   tatum::TimingGraph& timing_graph);