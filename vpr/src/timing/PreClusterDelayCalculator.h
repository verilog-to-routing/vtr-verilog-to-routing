#pragma once

#include "netlist_fwd.h"
#include "vtr_assert.h"

#include "tatum/Time.hpp"
#include "tatum/delay_calc/DelayCalculator.hpp"
#include "tatum/TimingGraph.hpp"

#include "vpr_error.h"
#include "vpr_utils.h"

#include "atom_netlist.h"
#include "atom_lookup.h"
#include "logic_types.h"
#include "physical_types.h"
#include "prepack.h"
#include "vtr_vector.h"

class LogicalModels;

class LogicalModels;

class PreClusterDelayCalculator : public tatum::DelayCalculator {
  public:
    PreClusterDelayCalculator(const AtomNetlist& netlist,
                              const AtomLookup& netlist_lookup,
                              const LogicalModels& models,
<<<<<<< HEAD
                              float intercluster_net_delay,
=======
                              const vtr::vector<AtomPinId, float>& timing_arc_delays,
>>>>>>> c8f1161f
                              const Prepacker& prepacker) noexcept
        : netlist_(netlist)
        , netlist_lookup_(netlist_lookup)
        , models_(models)
<<<<<<< HEAD
        , inter_cluster_net_delay_(intercluster_net_delay)
=======
        , timing_arc_delays_(timing_arc_delays)
>>>>>>> c8f1161f
        , prepacker_(prepacker) {

        // Timing arcs are uniquely identified by sink pins, ensure that every
        // timing arc delay has an entry for each pin in the atom netlist.
        VTR_ASSERT(timing_arc_delays.size() == netlist_.pins().size());
    }

    tatum::Time max_edge_delay(const tatum::TimingGraph& tg, tatum::EdgeId edge_id) const override {
        tatum::NodeId src_node = tg.edge_src_node(edge_id);
        tatum::NodeId sink_node = tg.edge_sink_node(edge_id);

        auto edge_type = tg.edge_type(edge_id);

        if (edge_type == tatum::EdgeType::PRIMITIVE_COMBINATIONAL) {
            return prim_comb_delay(tg, src_node, sink_node);
        } else if (edge_type == tatum::EdgeType::PRIMITIVE_CLOCK_LAUNCH) {
            return prim_tcq_delay(tg, src_node, sink_node);
        } else {
            VTR_ASSERT(edge_type == tatum::EdgeType::INTERCONNECT);

            // Get the sink pin for this timing edge. This is used to get the
            // delay for the timing arc that goes through this sink pin.
            AtomPinId atom_sink_pin = netlist_lookup_.tnode_atom_pin(sink_node);
            VTR_ASSERT_SAFE(atom_sink_pin.is_valid());
            VTR_ASSERT_SAFE(netlist_.pin_type(atom_sink_pin) == PinType::SINK);

            // External net delay
            return tatum::Time(timing_arc_delays_[atom_sink_pin]);
        }
    }

    tatum::Time setup_time(const tatum::TimingGraph& tg, tatum::EdgeId edge_id) const override {
        tatum::NodeId src_node = tg.edge_src_node(edge_id);
        tatum::NodeId sink_node = tg.edge_sink_node(edge_id);
        auto edge_type = tg.edge_type(edge_id);

        VTR_ASSERT_MSG(tg.node_type(src_node) == tatum::NodeType::CPIN, "Edge setup time only valid if source node is a CPIN");
        VTR_ASSERT_MSG(tg.node_type(sink_node) == tatum::NodeType::SINK, "Edge setup time only valid if sink node is a SINK");
        VTR_ASSERT(edge_type == tatum::EdgeType::PRIMITIVE_CLOCK_CAPTURE);

        AtomPinId sink_pin = netlist_lookup_.tnode_atom_pin(sink_node);
        VTR_ASSERT(sink_pin);

        const t_pb_graph_pin* gpin = find_pb_graph_pin(sink_pin);
        VTR_ASSERT(gpin->type == PB_PIN_SEQUENTIAL);

        return tatum::Time(gpin->tsu);
    }

    tatum::Time min_edge_delay(const tatum::TimingGraph& tg, tatum::EdgeId edge_id) const override {
        //Currently return the same delay
        //TODO: use true min delay
        return max_edge_delay(tg, edge_id);
    }

    tatum::Time hold_time(const tatum::TimingGraph& tg, tatum::EdgeId edge_id) const override {
        //Currently return the same as hold time
        //TODO: use true hold time
        return setup_time(tg, edge_id);
    }

  private:
    //TODO: use generic AtomDelayCalc class to avoid code duplication

    tatum::Time prim_tcq_delay(const tatum::TimingGraph& tg, tatum::NodeId src_node, tatum::NodeId sink_node) const {
        VTR_ASSERT_MSG(tg.node_type(src_node) == tatum::NodeType::CPIN
                           && tg.node_type(sink_node) == tatum::NodeType::SOURCE,
                       "Tcq only defined from CPIN to SOURCE");

        AtomPinId sink_pin = netlist_lookup_.tnode_atom_pin(sink_node);
        VTR_ASSERT(sink_pin);

        const t_pb_graph_pin* gpin = find_pb_graph_pin(sink_pin);
        VTR_ASSERT(gpin->type == PB_PIN_SEQUENTIAL);

        //Clock-to-q delay marked on the SOURCE node (the sink node of this edge)
        auto tco = tatum::Time(gpin->tco_max);

        VTR_ASSERT_MSG(tco.valid(), "Found no primitive clock-to-q delay");

        return tco;
    }

    tatum::Time prim_comb_delay(const tatum::TimingGraph& tg, tatum::NodeId src_node, tatum::NodeId sink_node) const {
        auto src_node_type = tg.node_type(src_node);
        auto sink_node_type = tg.node_type(sink_node);
        VTR_ASSERT_MSG((src_node_type == tatum::NodeType::IPIN && sink_node_type == tatum::NodeType::OPIN)
                           || (src_node_type == tatum::NodeType::SOURCE && sink_node_type == tatum::NodeType::SINK)
                           || (src_node_type == tatum::NodeType::SOURCE && sink_node_type == tatum::NodeType::OPIN)
                           || (src_node_type == tatum::NodeType::CPIN && sink_node_type == tatum::NodeType::OPIN)
                           || (src_node_type == tatum::NodeType::IPIN && sink_node_type == tatum::NodeType::SINK),
                       "Primitive combinational delay must be between {SOURCE, IPIN} and {SINK, OPIN}, or CPIN/OPIN");

        //Primitive internal combinational delay
        AtomPinId input_pin = netlist_lookup_.tnode_atom_pin(src_node);
        VTR_ASSERT(input_pin);
        const t_pb_graph_pin* input_gpin = find_pb_graph_pin(input_pin);

        AtomPinId output_pin = netlist_lookup_.tnode_atom_pin(sink_node);
        VTR_ASSERT(output_pin);
        const t_pb_graph_pin* output_gpin = find_pb_graph_pin(output_pin);

        tatum::Time time;
        for (int i = 0; i < input_gpin->num_pin_timing; ++i) {
            const t_pb_graph_pin* sink_gpin = input_gpin->pin_timing[i];

            if (sink_gpin == output_gpin) {
                time = tatum::Time(input_gpin->pin_timing_del_max[i]);
                break;
            }
        }

        VTR_ASSERT_MSG(time.valid(), "Found no primitive combinational delay for edge");

        return time;
    }

    const t_pb_graph_pin* find_pb_graph_pin(const AtomPinId pin) const {
        AtomBlockId blk = netlist_.pin_block(pin);

        const t_pb_graph_node* pb_gnode = prepacker_.get_expected_lowest_cost_pb_gnode(blk);

        AtomPortId port = netlist_.pin_port(pin);
        const t_model_ports* model_port = netlist_.port_model(port);
        int ipin = netlist_.pin_port_bit(pin);

        const t_pb_graph_pin* gpin = get_pb_graph_node_pin_from_model_port_pin(model_port, ipin, pb_gnode);
        VTR_ASSERT(gpin);

        return gpin;
    }

    const t_pb_graph_pin* find_associated_clock_pin(const AtomPinId io_pin) const {
        const t_pb_graph_pin* io_gpin = find_pb_graph_pin(io_pin);

        const t_pb_graph_pin* clock_gpin = io_gpin->associated_clock_pin;

        if (!clock_gpin) {
            AtomBlockId blk = netlist_.pin_block(io_pin);
            std::string model_name = models_.get_model(netlist_.block_model(blk)).name;
            VPR_FATAL_ERROR(VPR_ERROR_TIMING, "Failed to find clock pin associated with pin '%s' (model '%s')", netlist_.pin_name(io_pin).c_str(), model_name.c_str());
        }
        return clock_gpin;
    }

  private:
    const AtomNetlist& netlist_;
    const AtomLookup& netlist_lookup_;
    const LogicalModels& models_;
<<<<<<< HEAD
    const float inter_cluster_net_delay_;
=======
    const vtr::vector<AtomPinId, float>& timing_arc_delays_;
>>>>>>> c8f1161f
    const Prepacker& prepacker_;
};<|MERGE_RESOLUTION|>--- conflicted
+++ resolved
@@ -26,20 +26,12 @@
     PreClusterDelayCalculator(const AtomNetlist& netlist,
                               const AtomLookup& netlist_lookup,
                               const LogicalModels& models,
-<<<<<<< HEAD
-                              float intercluster_net_delay,
-=======
                               const vtr::vector<AtomPinId, float>& timing_arc_delays,
->>>>>>> c8f1161f
                               const Prepacker& prepacker) noexcept
         : netlist_(netlist)
         , netlist_lookup_(netlist_lookup)
         , models_(models)
-<<<<<<< HEAD
-        , inter_cluster_net_delay_(intercluster_net_delay)
-=======
         , timing_arc_delays_(timing_arc_delays)
->>>>>>> c8f1161f
         , prepacker_(prepacker) {
 
         // Timing arcs are uniquely identified by sink pins, ensure that every
@@ -189,10 +181,6 @@
     const AtomNetlist& netlist_;
     const AtomLookup& netlist_lookup_;
     const LogicalModels& models_;
-<<<<<<< HEAD
-    const float inter_cluster_net_delay_;
-=======
     const vtr::vector<AtomPinId, float>& timing_arc_delays_;
->>>>>>> c8f1161f
     const Prepacker& prepacker_;
 };