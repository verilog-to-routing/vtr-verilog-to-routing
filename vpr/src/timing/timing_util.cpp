--- conflicted
+++ resolved
@@ -581,18 +581,11 @@
             max_req += shift;
         }
 
-<<<<<<< HEAD
-        if (!std::isfinite(slack)) {
-            continue;
-        }
-
-        float crit = 1. - (slack / max_req);
-=======
         float crit = std::numeric_limits<float>::quiet_NaN();
         if (max_req > 0.) {
             //Standard case
             crit = 1. - (slack / max_req);
-            
+
         } else if (max_req == 0. && slack == 0.) {
             //Special case to avoid divide by zero
             crit = 1.;
@@ -601,7 +594,6 @@
             VPR_THROW(VPR_ERROR_TIMING, msg.c_str());
         }
 
->>>>>>> 6f822dc6
 
         //Soft check for reasonable criticality values
         VTR_ASSERT_MSG(crit >= 0. - CRITICALITY_ROUND_OFF_TOLERANCE, "Criticality should never be negative");
