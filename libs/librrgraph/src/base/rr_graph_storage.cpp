#include <climits>
#include "rr_graph_storage.h"
#include "physical_types.h"
#include "rr_graph_fwd.h"
#include "vtr_assert.h"
#include "vtr_error.h"
#include "librrgraph_types.h"
#include "vtr_util.h"

#include <algorithm>
#include <cstddef>
#include <ranges>

void t_rr_graph_storage::reserve_edges(size_t num_edges) {
    edge_src_node_.reserve(num_edges);
    edge_dest_node_.reserve(num_edges);
    edge_switch_.reserve(num_edges);
    edge_remapped_.reserve(num_edges);
    edge_crr_id_.reserve(num_edges);
}

void t_rr_graph_storage::emplace_back_edge(RRNodeId src, RRNodeId dest, short edge_switch, bool remapped, std::string crr_id) {
    // Cannot mutate edges once edges have been read!
    VTR_ASSERT(!edges_read_);
    edge_src_node_.emplace_back(src);
    edge_dest_node_.emplace_back(dest);
    edge_switch_.emplace_back(edge_switch);
    edge_remapped_.emplace_back(remapped);
    edge_crr_id_.emplace_back(crr_id);
}

// Typical node to edge ratio.  This allows a preallocation guess for the edges
// to avoid repeated reallocation.
constexpr size_t kEdgeToNodeRatio = 10;

void t_rr_graph_storage::alloc_and_load_edges(const t_rr_edge_info_set* rr_edges_to_create) {
    // Cannot mutate edges once edges have been read!
    VTR_ASSERT(!edges_read_);

    size_t required_size = edge_src_node_.size() + rr_edges_to_create->size();
    if (edge_src_node_.capacity() < required_size) {
        size_t new_capacity = std::min(edge_src_node_.capacity(), node_storage_.size() * kEdgeToNodeRatio);
        if (new_capacity < 1) {
            new_capacity = 1;
        }
        while (new_capacity < required_size) {
            new_capacity *= 2;
        }

        edge_src_node_.reserve(new_capacity);
        edge_dest_node_.reserve(new_capacity);
        edge_switch_.reserve(new_capacity);
        edge_remapped_.reserve(new_capacity);
        edge_crr_id_.reserve(new_capacity);
    }

    for (const t_rr_edge_info& new_edge : *rr_edges_to_create) {
        emplace_back_edge(
            new_edge.from_node,
            new_edge.to_node,
            new_edge.switch_type,
            new_edge.remapped,
            new_edge.crr_id);
    }
}

void t_rr_graph_storage::remove_edges(std::vector<RREdgeId>& rr_edges_to_remove) {
    VTR_ASSERT(!edges_read_);

    if (rr_edges_to_remove.empty()) {
        return;
    }

    size_t starting_edge_count = edge_dest_node_.size();

    // Sort and make sure all edge indices are unique
    vtr::uniquify(rr_edges_to_remove);
    VTR_ASSERT_SAFE(std::is_sorted(rr_edges_to_remove.begin(), rr_edges_to_remove.end()));

    // Make sure the edge indices are valid
    VTR_ASSERT(static_cast<size_t>(rr_edges_to_remove.back()) <= edge_dest_node_.size());
    
    // Index of the last edge
    size_t edge_list_end = edge_dest_node_.size() - 1;

    // Iterate backwards through the list of indices we want to remove.
    
    for (RREdgeId erase_idx : std::ranges::reverse_view(rr_edges_to_remove)) {
        // Copy what's at the end of the list to the index we wanted to remove
        edge_dest_node_[erase_idx] = edge_dest_node_[RREdgeId(edge_list_end)];
        edge_src_node_[erase_idx] = edge_src_node_[RREdgeId(edge_list_end)];
        edge_switch_[erase_idx] = edge_switch_[RREdgeId(edge_list_end)];
        edge_remapped_[erase_idx] = edge_remapped_[RREdgeId(edge_list_end)];
        edge_crr_id_[erase_idx] = edge_crr_id_[RREdgeId(edge_list_end)];

        // At this point we have no copies of what was at erase_idx and two copies of
        // what was at the end of the list. If we make the list one element shorter,
        // we end up with a list that has removed the element at erase_idx.
        edge_list_end--;

    }

    // We have a new index to the end of the list, call erase on the elements past that index
    // to update the std::vector and shrink the actual data structures.
    edge_dest_node_.erase(edge_dest_node_.begin() + edge_list_end + 1, edge_dest_node_.end());
    edge_src_node_.erase(edge_src_node_.begin() + edge_list_end + 1, edge_src_node_.end());
    edge_switch_.erase(edge_switch_.begin() + edge_list_end + 1, edge_switch_.end());
    edge_remapped_.erase(edge_remapped_.begin() + edge_list_end + 1, edge_remapped_.end());
    edge_crr_id_.erase(edge_crr_id_.begin() + edge_list_end + 1, edge_crr_id_.end());

    VTR_ASSERT(edge_dest_node_.size() == (starting_edge_count - rr_edges_to_remove.size()));

    partitioned_ = false;
}


void t_rr_graph_storage::assign_first_edges() {
    VTR_ASSERT(node_first_edge_.empty());

    // Last element is a dummy element
    node_first_edge_.resize(node_storage_.size() + 1);

    VTR_ASSERT(std::is_sorted(
        edge_src_node_.begin(),
        edge_src_node_.end()));

    size_t node_id = 0;
    size_t first_edge_id = 0;
    size_t second_edge_id = 0;

    size_t num_edges = edge_src_node_.size();
    VTR_ASSERT(edge_dest_node_.size() == num_edges);
    VTR_ASSERT(edge_switch_.size() == num_edges);
    VTR_ASSERT(edge_remapped_.size() == num_edges);
    VTR_ASSERT(edge_crr_id_.size() == num_edges);

    while (true) {
        VTR_ASSERT(first_edge_id < num_edges);
        VTR_ASSERT(second_edge_id < num_edges);

        size_t current_node_id = size_t(edge_src_node_[RREdgeId(second_edge_id)]);
        if (node_id < current_node_id) {
            // All edges belonging to node_id are assigned.
            while (node_id < current_node_id) {
                // Store any edges belongs to node_id.
                VTR_ASSERT(node_id < node_first_edge_.size());
                node_first_edge_[RRNodeId(node_id)] = RREdgeId(first_edge_id);
                first_edge_id = second_edge_id;
                node_id += 1;
            }

            VTR_ASSERT(node_id == current_node_id);
            node_first_edge_[RRNodeId(node_id)] = RREdgeId(second_edge_id);
        } else {
            second_edge_id += 1;
            if (second_edge_id == num_edges) {
                break;
            }
        }
    }

    // All remaining nodes have no edges, set as such.
    for (size_t inode = node_id + 1; inode < node_first_edge_.size(); ++inode) {
        node_first_edge_[RRNodeId(inode)] = RREdgeId(second_edge_id);
    }

    VTR_ASSERT_SAFE(verify_first_edges());
}

bool t_rr_graph_storage::verify_first_edges() const {
    size_t num_edges = edge_src_node_.size();
    VTR_ASSERT_MSG(node_first_edge_[RRNodeId(node_storage_.size())] == RREdgeId(num_edges), 
                vtr::string_fmt("node first edge is '%lu' while expected edge id is '%lu'\n", 
                size_t(node_first_edge_[RRNodeId(node_storage_.size())]), 
                num_edges).c_str());

    // Each edge should belong with the edge range defined by
    // [node_first_edge_[src_node], node_first_edge_[src_node+1]).
    for (size_t iedge = 0; iedge < num_edges; ++iedge) {
        RRNodeId src_node = edge_src_node_.at(RREdgeId(iedge));
        RREdgeId first_edge = node_first_edge_.at(src_node);
        RREdgeId second_edge = node_first_edge_.at(RRNodeId(size_t(src_node) + 1));
        VTR_ASSERT(iedge >= size_t(first_edge));
        VTR_ASSERT(iedge < size_t(second_edge));
    }

    return true;
}

void t_rr_graph_storage::init_fan_in() {
    //Reset all fan-ins to zero
    node_fan_in_.clear();
    node_fan_in_.resize(node_storage_.size(), 0);
    node_fan_in_.shrink_to_fit();
    //Walk the graph and increment fanin on all downstream nodes
    for(const auto& [_, dest_node] : edge_dest_node_.pairs()) {
        node_fan_in_[dest_node] += 1;
    }
}

namespace {
/// Functor for sorting edges according to destination node's ID.
class edge_compare_dest_node {
public:
    edge_compare_dest_node(const t_rr_graph_storage& rr_graph_storage) : rr_graph_storage_(rr_graph_storage) {}

    bool operator()(RREdgeId lhs, RREdgeId rhs) const {
        RRNodeId lhs_dest_node = rr_graph_storage_.edge_sink_node(lhs);
        RRNodeId rhs_dest_node = rr_graph_storage_.edge_sink_node(rhs);

        return lhs_dest_node < rhs_dest_node;
    }

private:
    const t_rr_graph_storage& rr_graph_storage_;
};
} // namespace

size_t t_rr_graph_storage::count_rr_switches(const std::vector<t_arch_switch_inf>& arch_switch_inf,
                                             t_arch_switch_fanin& arch_switch_fanins) {
    VTR_ASSERT(!partitioned_);
    VTR_ASSERT(!remapped_edges_);

    edges_read_ = true;
    int num_rr_switches = 0;

    // Sort by destination node to collect per node/per switch fan in values
    // This sort is safe to do because partition_edges() has not been invoked yet.
    sort_edges(edge_compare_dest_node(*this));

    // Collect the fan-in per switch type for each node in the graph
    // Record the unique switch type/fanin combinations
    std::vector<int> arch_switch_counts;
    arch_switch_counts.resize(arch_switch_inf.size(), 0);
    auto first_edge = edge_dest_node_.begin();
    do {
        RRNodeId node = *first_edge;
        auto last_edge = std::find_if(first_edge, edge_dest_node_.end(), [node](const RRNodeId& other) {
            return other != node;
        });

        size_t first_edge_offset = first_edge - edge_dest_node_.begin();
        size_t last_edge_offset = last_edge - edge_dest_node_.begin();

        std::fill(arch_switch_counts.begin(), arch_switch_counts.end(), 0);
        for (short edge_switch : vtr::Range<decltype(edge_switch_)::const_iterator>(
                 edge_switch_.begin() + first_edge_offset,
                 edge_switch_.begin() + last_edge_offset)) {
            arch_switch_counts[edge_switch] += 1;
        }

        for (size_t iswitch = 0; iswitch < arch_switch_counts.size(); ++iswitch) {
            if (arch_switch_counts[iswitch] == 0) {
                continue;
            }

            int fanin = arch_switch_counts[iswitch];
            VTR_ASSERT_SAFE(iswitch < arch_switch_inf.size());

            if (arch_switch_inf[iswitch].fixed_Tdel()) {
                // If delay is independent of fanin drop the unique fanin info
                fanin = LIBRRGRAPH_UNDEFINED_VAL;
            }

            if (arch_switch_fanins[iswitch].count(fanin) == 0) {        // New fanin for this switch
                arch_switch_fanins[iswitch][fanin] = RRSwitchId(num_rr_switches); // Assign it a unique index
                num_rr_switches++;
            }
        }

        first_edge = last_edge;

    } while (first_edge != edge_dest_node_.end());

    // We assign a rr switch for other arch switches. This is done mainly for flat-routing,
    // to avoid allocating switches again. We assume that internal switches' delay are not
    // dependent on their fan-in
    for (size_t iswitch = 0; iswitch < arch_switch_counts.size(); ++iswitch) {
        if (arch_switch_fanins[iswitch].empty()){
            if (arch_switch_inf[iswitch].fixed_Tdel()){
                arch_switch_fanins[iswitch][LIBRRGRAPH_UNDEFINED_VAL] = RRSwitchId(num_rr_switches);
                num_rr_switches++;
            }
        }
    }

    return num_rr_switches;
}

void t_rr_graph_storage::remap_rr_node_switch_indices(const t_arch_switch_fanin& switch_fanin) {
    edges_read_ = true;

    VTR_ASSERT(!remapped_edges_);
    for (size_t i = 0; i < edge_src_node_.size(); ++i) {
        RREdgeId edge(i);
        if (edge_remapped_[edge]) {
            continue;
        }

        RRNodeId to_node = edge_dest_node_[edge];
        int switch_index = edge_switch_[edge];
        int fanin = node_fan_in_[to_node];

        if (switch_fanin[switch_index].count(LIBRRGRAPH_UNDEFINED_VAL) == 1) {
            fanin = LIBRRGRAPH_UNDEFINED_VAL;
        }

        auto itr = switch_fanin[switch_index].find(fanin);
        VTR_ASSERT(itr != switch_fanin[switch_index].end());

        int rr_switch_index = (int)itr->second;

        edge_switch_[edge] = rr_switch_index;
        edge_remapped_[edge] = true;
    }
    remapped_edges_ = true;
}

void t_rr_graph_storage::mark_edges_as_rr_switch_ids() {
    edges_read_ = true;
    remapped_edges_ = true;
}

namespace{
/// Functor for sorting edges according to source node, with configurable edges coming first
class edge_compare_src_node_and_configurable_first {
  public:
    edge_compare_src_node_and_configurable_first(const vtr::vector<RRSwitchId, t_rr_switch_inf>& rr_switch_inf, const t_rr_graph_storage& rr_graph_storage)
        : rr_switch_inf_(rr_switch_inf),
          rr_graph_storage_(rr_graph_storage) {}

    bool operator()(RREdgeId lhs, RREdgeId rhs) const {

        RRNodeId lhs_dest_node = rr_graph_storage_.edge_sink_node(lhs);
        RRNodeId lhs_src_node = rr_graph_storage_.edge_source_node(lhs);
        RRSwitchId lhs_switch_type = RRSwitchId(rr_graph_storage_.edge_switch(lhs));
        bool lhs_is_configurable = rr_switch_inf_[lhs_switch_type].configurable();

        RRNodeId rhs_dest_node = rr_graph_storage_.edge_sink_node(rhs);
        RRNodeId rhs_src_node = rr_graph_storage_.edge_source_node(rhs);
        RRSwitchId rhs_switch_type = RRSwitchId(rr_graph_storage_.edge_switch(rhs));
        bool rhs_is_configurable = rr_switch_inf_[rhs_switch_type].configurable();

        return std::make_tuple(lhs_src_node, !lhs_is_configurable, lhs_dest_node, lhs_switch_type) < std::make_tuple(rhs_src_node, !rhs_is_configurable, rhs_dest_node, rhs_switch_type);
    }

  private:
    const vtr::vector<RRSwitchId, t_rr_switch_inf>& rr_switch_inf_;
    const t_rr_graph_storage& rr_graph_storage_;
};
} // namespace

void t_rr_graph_storage::partition_edges(const vtr::vector<RRSwitchId, t_rr_switch_inf>& rr_switches) {
    if (partitioned_) {
        return;
    }

    edges_read_ = true;
    VTR_ASSERT(remapped_edges_);
    // This sort ensures two things:
    //  - Edges are stored in ascending source node order.  This is required
    //    by assign_first_edges()
    //  - Edges within a source node have the configurable edges before the
    //    non-configurable edges.
    sort_edges(edge_compare_src_node_and_configurable_first(rr_switches, *this));

    partitioned_ = true;

    assign_first_edges();

    VTR_ASSERT_SAFE(validate(rr_switches));
}

void t_rr_graph_storage::override_edge_switch(RREdgeId edge_id, RRSwitchId switch_id) {
    VTR_ASSERT_DEBUG(partitioned_);
    VTR_ASSERT_DEBUG(remapped_edges_);
    edge_switch_[edge_id] = (short)((size_t)switch_id);
}

t_edge_size t_rr_graph_storage::num_configurable_edges(RRNodeId id, const vtr::vector<RRSwitchId, t_rr_switch_inf>& rr_switches) const {
    VTR_ASSERT(!node_first_edge_.empty() && remapped_edges_);

    auto first_id = size_t(node_first_edge_[id]);
    auto last_id = size_t((&node_first_edge_[id])[1]);
    for (size_t idx = first_id; idx < last_id; ++idx) {
        auto switch_idx = edge_switch_[RREdgeId(idx)];
        if (!rr_switches[RRSwitchId(switch_idx)].configurable()) {
            return idx - first_id;
        }
    }

    return last_id - first_id;
}

t_edge_size t_rr_graph_storage::num_non_configurable_edges(RRNodeId node, const vtr::vector<RRSwitchId, t_rr_switch_inf>& rr_switches) const {
    return num_edges(node) - num_configurable_edges(node, rr_switches);
}

bool t_rr_graph_storage::edge_is_configurable(RREdgeId edge, const vtr::vector<RRSwitchId, t_rr_switch_inf>& rr_switches) const {
  short iswitch = edge_switch(edge);
  return rr_switches[RRSwitchId(iswitch)].configurable();
}

bool t_rr_graph_storage::edge_is_configurable(RRNodeId id, t_edge_size iedge, const vtr::vector<RRSwitchId, t_rr_switch_inf>& rr_switches) const {
  short iswitch = edge_switch(id, iedge);
  return rr_switches[RRSwitchId(iswitch)].configurable();
}

bool t_rr_graph_storage::validate_node(RRNodeId node_id, const vtr::vector<RRSwitchId, t_rr_switch_inf>& rr_switches) const {
   t_edge_size iedge = 0;
   for (auto edge : edges(node_id)) {
       if (edge < num_configurable_edges(node_id, rr_switches)) {
           if (!edge_is_configurable(node_id, edge, rr_switches)) {
               VTR_LOG_ERROR("RR Node non-configurable edge found in configurable edge list");
           }
       } else {
           if (edge_is_configurable(node_id, edge, rr_switches)) {
               VTR_LOG_ERROR("RR Node configurable edge found in non-configurable edge list");
           }
       }
       ++iedge;
   }

   if (iedge != num_edges(node_id)) {
       VTR_LOG_ERROR("RR Node Edge iteration does not match edge size");
   }

   return true;
}

bool t_rr_graph_storage::validate(const vtr::vector<RRSwitchId, t_rr_switch_inf>& rr_switches) const {
    bool all_valid = verify_first_edges();
    for (size_t inode = 0; inode < size(); ++inode) {
        all_valid = validate_node(RRNodeId(inode), rr_switches) || all_valid;
    }
    return all_valid;
}

const char* t_rr_graph_storage::node_type_string(RRNodeId id) const {
    return rr_node_typename[node_type(id)];
}
const char* t_rr_graph_view::node_type_string(RRNodeId id) const {
    return rr_node_typename[node_type(id)];
}

const std::string& t_rr_graph_storage::node_direction_string(RRNodeId id) const {
    Direction direction = node_direction(id);

    int int_direction = static_cast<int>(direction);
    VTR_ASSERT(int_direction >= 0 && int_direction < static_cast<int>(Direction::NUM_DIRECTIONS));
    return CONST_DIRECTION_STRING[int_direction];
}


const std::vector<e_side> t_rr_graph_storage::node_sides(RRNodeId id) const {
    std::vector<e_side> sides;
    for (const e_side& side : TOTAL_2D_SIDES) {
        if (is_node_on_specific_side(id, side)) {
            sides.push_back(side);
        }
    }
    return sides;
}

const char* t_rr_graph_storage::node_side_string(RRNodeId id) const {
    for (const e_side& side : TOTAL_2D_SIDES) {
        if (is_node_on_specific_side(id, side)) {
            return TOTAL_2D_SIDE_STRINGS[side];
        }
    }
    // Not found, return an invalid string
    return TOTAL_2D_SIDE_STRINGS[NUM_2D_SIDES];
}

void t_rr_graph_storage::set_node_layer(RRNodeId id, char layer_low, char layer_high) {
    node_layer_[id] = std::make_pair(layer_low, layer_high);
}

void t_rr_graph_storage::set_node_ptc_num(RRNodeId id, int new_ptc_num) {
    node_ptc_[id].ptc_.pin_num = new_ptc_num; //TODO: eventually remove
}
void t_rr_graph_storage::set_node_pin_num(RRNodeId id, int new_pin_num) {
    if (node_type(id) != e_rr_type::IPIN && node_type(id) != e_rr_type::OPIN) {
        VTR_LOG_ERROR("Attempted to set RR node 'pin_num' for non-IPIN/OPIN type '%s'", node_type_string(id));
    }
    node_ptc_[id].ptc_.pin_num = new_pin_num;
}

void t_rr_graph_storage::set_node_track_num(RRNodeId id, int new_track_num) {
    if (node_type(id) != e_rr_type::CHANX && node_type(id) != e_rr_type::CHANY && node_type(id) != e_rr_type::CHANZ)  {
        VTR_LOG_ERROR("Attempted to set RR node 'track_num' for non-CHANX/CHANY/CHANZ type '%s'", node_type_string(id));
    }
    node_ptc_[id].ptc_.track_num = new_track_num;
}

void t_rr_graph_storage::set_node_class_num(RRNodeId id, int new_class_num) {
    if (node_type(id) != e_rr_type::SOURCE && node_type(id) != e_rr_type::SINK) {
        VTR_LOG_ERROR("Attempted to set RR node 'class_num' for non-SOURCE/SINK type '%s'", node_type_string(id));
    }
    node_ptc_[id].ptc_.class_num = new_class_num;
}

void t_rr_graph_storage::set_node_mux_num(RRNodeId id, int new_mux_num) {
    if (node_type(id) != e_rr_type::MUX) {
        VTR_LOG_ERROR("Attempted to set RR node 'mux_num' for non-MUX type '%s'\n", node_type_string(id));
    }
    node_ptc_[id].ptc_.mux_num = new_mux_num;
}

int t_rr_graph_storage::node_ptc_num(RRNodeId id) const {
    return node_ptc_[id].ptc_.pin_num;
}

static int get_node_pin_num(vtr::array_view_id<RRNodeId, const t_rr_node_data> node_storage,
                            vtr::array_view_id<RRNodeId, const t_rr_node_ptc_data> node_ptc,
                            RRNodeId id) {
    e_rr_type node_type = node_storage[id].type_;
    if (node_type != e_rr_type::IPIN && node_type != e_rr_type::OPIN) {
        VTR_LOG_ERROR("Attempted to access RR node 'pin_num' for non-IPIN/OPIN type '%s'", rr_node_typename[node_type]);
    }
    return node_ptc[id].ptc_.pin_num;
}

static int get_node_track_num(vtr::array_view_id<RRNodeId, const t_rr_node_data> node_storage,
                              vtr::array_view_id<RRNodeId, const t_rr_node_ptc_data> node_ptc,
                              RRNodeId id) {
    e_rr_type node_type = node_storage[id].type_;
    if (node_type != e_rr_type::CHANX && node_type != e_rr_type::CHANY && node_type != e_rr_type::CHANZ) {
        VTR_LOG_ERROR("Attempted to access RR node 'track_num' for non-CHANX/CHANY/CHANZ type '%s'", rr_node_typename[node_type]);
    }
    return node_ptc[id].ptc_.track_num;
}

static int get_node_class_num(vtr::array_view_id<RRNodeId, const t_rr_node_data> node_storage,
                              vtr::array_view_id<RRNodeId, const t_rr_node_ptc_data> node_ptc,
                              RRNodeId id) {
    e_rr_type node_type = node_storage[id].type_;
    if (node_type != e_rr_type::SOURCE && node_type != e_rr_type::SINK) {
        VTR_LOG_ERROR("Attempted to access RR node 'class_num' for non-SOURCE/SINK type '%s'", rr_node_typename[node_type]);
    }
    return node_ptc[id].ptc_.class_num;
}

static int get_node_mux_num(
    vtr::array_view_id<RRNodeId, const t_rr_node_data> node_storage,
    vtr::array_view_id<RRNodeId, const t_rr_node_ptc_data> node_ptc,
    RRNodeId id) {
    e_rr_type node_type = node_storage[id].type_;
    if (node_type != e_rr_type::MUX) {
        VTR_LOG_ERROR("Attempted to access RR node 'mux_num' for non-MUX type '%s'\n", rr_node_typename[node_type]);
    }
    return node_ptc[id].ptc_.mux_num;
}

int t_rr_graph_storage::node_pin_num(RRNodeId id) const {
    return get_node_pin_num(
        vtr::make_const_array_view_id(node_storage_),
        vtr::make_const_array_view_id(node_ptc_),
        id);
}
int t_rr_graph_storage::node_track_num(RRNodeId id) const {
    return get_node_track_num(
        vtr::make_const_array_view_id(node_storage_),
        vtr::make_const_array_view_id(node_ptc_),
        id);
}
int t_rr_graph_storage::node_class_num(RRNodeId id) const {
    return get_node_class_num(
        vtr::make_const_array_view_id(node_storage_),
        vtr::make_const_array_view_id(node_ptc_),
        id);
}
int t_rr_graph_storage::node_mux_num(RRNodeId id) const {
    return get_node_mux_num(
        vtr::make_const_array_view_id(node_storage_),
        vtr::make_const_array_view_id(node_ptc_),
        id);
}

void t_rr_graph_storage::set_node_type(RRNodeId id, e_rr_type new_type) {
    node_storage_[id].type_ = new_type;
}

void t_rr_graph_storage::set_node_name(RRNodeId id, const std::string& new_name) {
    node_name_.insert(std::make_pair(id, new_name));
}
void t_rr_graph_storage::set_node_coordinates(RRNodeId id, short x1, short y1, short x2, short y2) {
    t_rr_node_data& node = node_storage_[id];
    if (x1 < x2) {
        node.xlow_ = x1;
        node.xhigh_ = x2;
    } else {
        node.xlow_ = x2;
        node.xhigh_ = x1;
    }

    if (y1 < y2) {
        node.ylow_ = y1;
        node.yhigh_ = y2;
    } else {
        node.ylow_ = y2;
        node.yhigh_ = y1;
    }
}

void t_rr_graph_storage::set_node_bend_start(RRNodeId id, size_t bend_start) {
    node_bend_start_[id] = bend_start;
}

void t_rr_graph_storage::set_node_bend_end(RRNodeId id, size_t bend_end) {
    node_bend_end_[id] = bend_end;
}

void t_rr_graph_storage::set_node_cost_index(RRNodeId id, RRIndexedDataId new_cost_index) {
    t_rr_node_data& node = node_storage_[id];
    if ((size_t)new_cost_index >= std::numeric_limits<decltype(node.cost_index_)>::max()) {
        VTR_LOG_ERROR("Attempted to set cost_index_ %zu above cost_index storage max value.\n",
                      new_cost_index);
    }
    node.cost_index_ = (size_t)new_cost_index;
}

void t_rr_graph_storage::set_node_rc_index(RRNodeId id, NodeRCIndex new_rc_index) {
    node_storage_[id].rc_index_ = (size_t)new_rc_index;
}

void t_rr_graph_storage::set_node_capacity(RRNodeId id, short new_capacity) {
    VTR_ASSERT(new_capacity >= 0);
    node_storage_[id].capacity_ = new_capacity;
}

void t_rr_graph_storage::set_node_direction(RRNodeId id, Direction new_direction) {
    if (node_type(id) != e_rr_type::CHANX && node_type(id) != e_rr_type::CHANY && node_type(id) != e_rr_type::CHANZ) {
        VTR_LOG_ERROR("Attempted to set RR node 'direction' for non-channel type '%s'", node_type_string(id));
    }
    node_storage_[id].dir_side_.direction = new_direction;
}

void t_rr_graph_storage::set_node_ptc_nums(RRNodeId node, const std::vector<int>& ptc_numbers) {
    VTR_ASSERT(size_t(node) < node_storage_.size());
    VTR_ASSERT(!ptc_numbers.empty());
    // The default VTR RR graph generator assigns only one PTC number per node, which is
    // stored in the node_ptc_ field of rr_graph_storage. However, when the tileable RR
    // graph is used, CHANX/CHANY nodes can have multiple PTC numbers.
    // 
    // To satisfy VPR's requirements, we store the PTC number for offset = 0 in the
    // node_ptc_ field, and store all PTC numbers assigned to the node in the
    // node_tileable_track_nums_ field.
    set_node_ptc_num(node, ptc_numbers[0]);
    if (ptc_numbers.size() > 1) {
        VTR_ASSERT(size_t(node) < node_tilable_track_nums_.size());
        node_tilable_track_nums_[node].resize(ptc_numbers.size());
        for (size_t iptc = 0; iptc < ptc_numbers.size(); iptc++) {
            node_tilable_track_nums_[node][iptc] = ptc_numbers[iptc];
        }
    }
}

void t_rr_graph_storage::add_node_tilable_track_num(RRNodeId node, size_t node_offset, short track_id) {
    VTR_ASSERT(size_t(node) < node_storage_.size());
    VTR_ASSERT(size_t(node) < node_tilable_track_nums_.size());
    VTR_ASSERT_MSG(node_type(node) == e_rr_type::CHANX || node_type(node) == e_rr_type::CHANY,
                   "Track number valid only for CHANX/CHANY RR nodes");

    size_t node_length = std::abs(node_xhigh(node) - node_xlow(node))
                       + std::abs(node_yhigh(node) - node_ylow(node))
                       + 1;
    VTR_ASSERT(node_offset < node_length);

    if (node_length != node_tilable_track_nums_[node].size()) {
        node_tilable_track_nums_[node].resize(node_length);
    }

    node_tilable_track_nums_[node][node_offset] = track_id;
}

void t_rr_graph_storage::add_node_side(RRNodeId id, e_side new_side) {
    if (node_type(id) != e_rr_type::IPIN && node_type(id) != e_rr_type::OPIN) {
        VTR_LOG_ERROR("Attempted to set RR node 'side' for non-pin type '%s'", node_type_string(id));
    }
    std::bitset<NUM_2D_SIDES> side_bits = node_storage_[id].dir_side_.sides;
    side_bits[size_t(new_side)] = true;
    if (side_bits.to_ulong() > CHAR_MAX) {
        VTR_LOG_ERROR("Invalid side '%s' to be added to rr node %u", TOTAL_2D_SIDE_STRINGS[new_side], size_t(id));
    }
    node_storage_[id].dir_side_.sides = static_cast<unsigned char>(side_bits.to_ulong());
}

void t_rr_graph_storage::set_virtual_clock_network_root_idx(RRNodeId virtual_clock_network_root_idx) {
    // Retrieve the name string for the specified RRNodeId.
    auto clock_network_name_str = node_name(virtual_clock_network_root_idx);

    // If the name is available, associate it with the given node id for the clock network virtual sink.
    if(clock_network_name_str) {
        virtual_clock_network_root_idx_.insert(std::make_pair(*(clock_network_name_str.value()), virtual_clock_network_root_idx));
    }
    else {
        // If no name is available, throw a VtrError indicating the absence of the attribute name for the virtual sink node.
        throw vtr::VtrError(vtr::string_fmt("Attribute name is not specified for virtual sink node '%u'\n", size_t(virtual_clock_network_root_idx)), __FILE__, __LINE__);
    }
}

void t_rr_graph_storage::remove_nodes(std::vector<RRNodeId> nodes_to_remove) {
    VTR_ASSERT(!edges_read_);
    VTR_ASSERT(!partitioned_);
    // To remove the nodes, we first sort them in ascending order. This makes it easy 
    // to calculate the offset by which other node IDs need to be adjusted. 
    // For example, after sorting the nodes to be removed, if a node ID falls between 
    // the first and second element, its ID should be reduced by 1. 
    // If a node ID is larger than the last element, its ID should be reduced by 
    // the total number of nodes being removed.
    std::sort(nodes_to_remove.begin(), nodes_to_remove.end());
    
    // Iterate over the nodes to be removed and adjust the IDs of nodes 
    // that fall between them. 
    for (size_t removal_idx = 0; removal_idx < nodes_to_remove.size(); ++removal_idx) {
        size_t start_rr_node_index = size_t(nodes_to_remove[removal_idx]) + 1;
        size_t end_rr_node_index = (removal_idx == nodes_to_remove.size() - 1) ? node_storage_.size() : size_t(nodes_to_remove[removal_idx + 1]);
        for (size_t node_idx = start_rr_node_index; node_idx < end_rr_node_index; ++node_idx) {
            RRNodeId old_node = RRNodeId(node_idx);
            // New node index is equal to the old nodex index minus the number of nodes being removed before it.
            RRNodeId new_node = RRNodeId(node_idx-(removal_idx+1));
            node_storage_[new_node] = node_storage_[old_node];
            node_ptc_[new_node] = node_ptc_[old_node];
            node_layer_[new_node] = node_layer_[old_node];
            node_name_[new_node] = node_name_[old_node];
            if (is_tileable_) {
                node_bend_start_[new_node] = node_bend_start_[old_node];
                node_bend_end_[new_node] = node_bend_end_[old_node];
                node_tilable_track_nums_[new_node] = node_tilable_track_nums_[old_node];
            }
        }
    }

    // Now that the data structures are adjusted, we can shrink the size of them
    size_t num_nodes_to_remove = nodes_to_remove.size();
    VTR_ASSERT(num_nodes_to_remove <= node_storage_.size());
    node_storage_.erase(node_storage_.end()-num_nodes_to_remove, node_storage_.end());
    node_ptc_.erase(node_ptc_.end()-num_nodes_to_remove, node_ptc_.end());
    node_layer_.erase(node_layer_.end()-num_nodes_to_remove, node_layer_.end());
    // After shifting the IDs of nodes that are not removed to the left, the last
    // `num_nodes_to_remove` node IDs become invalid (their names have already been
    // updated for other nodes). Therefore, the corresponding entries in `node_name_`
    // must be removed.
    for (size_t node_index = node_name_.size()-num_nodes_to_remove; node_index < node_name_.size(); ++node_index) {
        RRNodeId node = RRNodeId(node_index);
        node_name_.erase(node);
    }
    if (is_tileable_) {
        node_bend_start_.erase(node_bend_start_.end()-num_nodes_to_remove, node_bend_start_.end());
        node_bend_end_.erase(node_bend_end_.end()-num_nodes_to_remove, node_bend_end_.end());
        node_tilable_track_nums_.erase(node_tilable_track_nums_.end()-num_nodes_to_remove, node_tilable_track_nums_.end());
    }

    std::vector<RREdgeId> removed_edges;
    // This function iterates over edge_src_node_ and edge_dest_node_ to remove
    // entries where either endpoint of an edge is in the nodes_to_remove list.
    // It also updates the node IDs of the remaining edges, since node IDs have
    // been shifted.
<<<<<<< HEAD
    auto adjust_edges = [&](vtr::vector<RREdgeId, RRNodeId>& edge_nodes) {
        for (size_t edge_index = 0; edge_index < edge_nodes.size(); ++edge_index) {
            RREdgeId edge_id = RREdgeId(edge_index);
            RRNodeId node = edge_nodes[edge_id];
    
=======
    auto adjust_edges = [&nodes_to_remove, &removed_edges](vtr::vector<RREdgeId, RRNodeId>& edge_nodes) {
        for (auto [edge_id, node] : edge_nodes.pairs()) {
>>>>>>> 08f357fd
            // Find insertion point in the sorted vector
            auto node_it = std::lower_bound(nodes_to_remove.begin(), nodes_to_remove.end(), node);
    
            if (node_it != nodes_to_remove.end() && *node_it == node) {
                // Node exists in nodes_to_remove, mark edge for removal
                removed_edges.push_back(edge_id);
            } else {
                // If the node is not in the nodes_to_remove list, update the node ID of the edge
                // by finding how many nodes are there in nodes_to_remove before the node.
                size_t node_offset = std::distance(nodes_to_remove.begin(), node_it);
                size_t new_node_index = size_t(node) - node_offset;
                edge_nodes[edge_id] = RRNodeId(new_node_index);
            }
        }
    };

    adjust_edges(edge_src_node_);
    adjust_edges(edge_dest_node_);

    remove_edges(removed_edges);
}

int t_rr_graph_view::node_ptc_num(RRNodeId id) const {
    return node_ptc_[id].ptc_.pin_num;
}

int t_rr_graph_view::node_pin_num(RRNodeId id) const {
    return get_node_pin_num(node_storage_, node_ptc_, id);
}

int t_rr_graph_view::node_track_num(RRNodeId id) const {
    return get_node_track_num(node_storage_, node_ptc_, id);
}

int t_rr_graph_view::node_class_num(RRNodeId id) const {
    return get_node_class_num(node_storage_, node_ptc_, id);
}

int t_rr_graph_view::node_mux_num(RRNodeId id) const {
    return get_node_mux_num(node_storage_, node_ptc_, id);
}


t_rr_graph_view t_rr_graph_storage::view() const {
    VTR_ASSERT(partitioned_);
    VTR_ASSERT(node_storage_.size() == node_fan_in_.size());
    return t_rr_graph_view(
        vtr::make_const_array_view_id(node_storage_),
        vtr::make_const_array_view_id(node_ptc_),
        vtr::make_const_array_view_id(node_first_edge_),
        vtr::make_const_array_view_id(node_fan_in_),
        vtr::make_const_array_view_id(node_layer_),
        node_name_,
        vtr::make_const_array_view_id(edge_src_node_),
        vtr::make_const_array_view_id(edge_dest_node_),
        vtr::make_const_array_view_id(edge_switch_),
        vtr::make_const_array_view_id(edge_crr_id_),
        virtual_clock_network_root_idx_,
        vtr::make_const_array_view_id(node_bend_start_),
        vtr::make_const_array_view_id(node_bend_end_));
}

// Given `order`, a vector mapping each RRNodeId to a new one (old -> new),
// and `inverse_order`, its inverse (new -> old), update the t_rr_graph_storage
// data structure to an isomorphic graph using the new RRNodeId's.
//
// Because the RRNodeId's affect the memory layout, this can be used to
// optimize cache locality.
//
// Preconditions:
//   order[inverse_order[x]] == x
//   inverse_order[order[x]] == x
//   x != y <===> order[x] != order[y]
//
// NOTE: Re-ordering will invalidate any external references, so this
//       should generally be called before creating such references.
void t_rr_graph_storage::reorder(const vtr::vector<RRNodeId, RRNodeId>& order,
                                 const vtr::vector<RRNodeId, RRNodeId>& inverse_order) {
    VTR_ASSERT(order.size() == inverse_order.size());
    {
        auto old_node_storage = node_storage_;

        // Reorder nodes
        for (size_t i = 0; i < node_storage_.size(); i++) {
            RRNodeId n = RRNodeId(i);
            VTR_ASSERT(n == inverse_order[order[n]]);
            node_storage_[order[n]] = old_node_storage[n];
        }
    }
    {
        auto old_node_first_edge = node_first_edge_;
        auto old_edge_src_node = edge_src_node_;
        auto old_edge_dest_node = edge_dest_node_;
        auto old_edge_switch = edge_switch_;
        auto old_edge_remapped = edge_remapped_;
        auto old_edge_crr_id = edge_crr_id_;
        RREdgeId cur_edge(0);

        // Reorder edges by source node
        for (size_t i = 0; i < node_storage_.size(); i++) {
            node_first_edge_[RRNodeId(i)] = cur_edge;
            RRNodeId n = inverse_order[RRNodeId(i)];
            for (RREdgeId e = old_node_first_edge[n];
                 e < old_node_first_edge[RRNodeId(size_t(n) + 1)];
                 e = RREdgeId(size_t(e) + 1)) {
                edge_src_node_[cur_edge] = order[old_edge_src_node[e]]; // == n?
                edge_dest_node_[cur_edge] = order[old_edge_dest_node[e]];
                edge_switch_[cur_edge] = old_edge_switch[e];
                edge_remapped_[cur_edge] = old_edge_remapped[e];
                edge_crr_id_[cur_edge] = old_edge_crr_id[e];
                cur_edge = RREdgeId(size_t(cur_edge) + 1);
            }
        }
    }
    {
        auto old_node_ptc = node_ptc_;
        for (size_t i = 0; i < node_ptc_.size(); i++) {
            node_ptc_[order[RRNodeId(i)]] = old_node_ptc[RRNodeId(i)];
        }
    }
    {
        auto old_node_fan_in = node_fan_in_;
        for (size_t i = 0; i < node_fan_in_.size(); i++) {
            node_fan_in_[order[RRNodeId(i)]] = old_node_fan_in[RRNodeId(i)];
        }
    }
}<|MERGE_RESOLUTION|>--- conflicted
+++ resolved
@@ -757,16 +757,8 @@
     // entries where either endpoint of an edge is in the nodes_to_remove list.
     // It also updates the node IDs of the remaining edges, since node IDs have
     // been shifted.
-<<<<<<< HEAD
-    auto adjust_edges = [&](vtr::vector<RREdgeId, RRNodeId>& edge_nodes) {
-        for (size_t edge_index = 0; edge_index < edge_nodes.size(); ++edge_index) {
-            RREdgeId edge_id = RREdgeId(edge_index);
-            RRNodeId node = edge_nodes[edge_id];
-    
-=======
     auto adjust_edges = [&nodes_to_remove, &removed_edges](vtr::vector<RREdgeId, RRNodeId>& edge_nodes) {
         for (auto [edge_id, node] : edge_nodes.pairs()) {
->>>>>>> 08f357fd
             // Find insertion point in the sorted vector
             auto node_it = std::lower_bound(nodes_to_remove.begin(), nodes_to_remove.end(), node);
     
