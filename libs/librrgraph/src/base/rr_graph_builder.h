#pragma once
/**
 * @file 
 * @brief This file defines the RRGraphBuilder data structure which allows data modification on a routing resource graph 
 *
 * The builder does not own the storage but it serves a virtual protocol for
 *   - node_storage: store the node list 
 *   - node_lookup: store a fast look-up for the nodes
 *
 * @note
 * - This is the only data structure allowed to modify a routing resource graph
 *
 */

#include "rr_graph_storage.h"
#include "rr_spatial_lookup.h"
#include "metadata_storage.h"
#include "rr_edge.h"

class RRGraphBuilder {
    /* -- Constructors -- */
  public:
    /* See detailed comments about the data structures in the internal data storage section of this file */
    RRGraphBuilder();

    /* Disable copy constructors and copy assignment operator
     * This is to avoid accidental copy because it could be an expensive operation considering that the 
     * memory footprint of the data structure could ~ Gb
     * Using the following syntax, we prohibit accidental 'pass-by-value' which can be immediately caught 
     * by compiler
     */
    RRGraphBuilder(const RRGraphBuilder&) = delete;
    void operator=(const RRGraphBuilder&) = delete;

    /* -- Mutators -- */
  public:
    /** @brief Return a writable object for rr_nodes */
    t_rr_graph_storage& rr_nodes();
    
    /** @brief Return a writable object for update the fast look-up of rr_node */
    RRSpatialLookup& node_lookup();
    
    /** @warning The Metadata should stay as an independent data structure from the rest of the internal data,
     *  e.g., node_lookup! */
    /** @brief Return a writable object for the meta data on the nodes */
    MetadataStorage<int>& rr_node_metadata();
    
    /** @brief Return a writable object for the meta data on the edge */
    MetadataStorage<std::tuple<int, int, short>>& rr_edge_metadata();
    
    /** @brief Return a writable object for the incoming edge storage */
    vtr::vector<RRNodeId, std::vector<RREdgeId>>& node_in_edge_storage();

    /** @brief Return the size for rr_node_metadata */
    inline size_t rr_node_metadata_size() const {
        return rr_node_metadata_.size();
    }
    /** @brief Return the size for rr_edge_metadata */
    inline size_t rr_edge_metadata_size() const {
        return rr_edge_metadata_.size();
    }
    /** @brief Find the node in rr_node_metadata */
    inline vtr::flat_map<int, t_metadata_dict>::const_iterator find_rr_node_metadata(const int& lookup_key) const {
        return rr_node_metadata_.find(lookup_key);
    }
    /** @brief Find the edge in rr_edge_metadata */
    inline vtr::flat_map<std::tuple<int, int, short int>, t_metadata_dict>::const_iterator find_rr_edge_metadata(const std::tuple<int, int, short int>& lookup_key) const {
        return rr_edge_metadata_.find(lookup_key);
    }
    /** @brief Return the last node in rr_node_metadata */
    inline vtr::flat_map<int, t_metadata_dict>::const_iterator end_rr_node_metadata() const {
        return rr_node_metadata_.end();
    }

    /** @brief Return the last edge in rr_edge_metadata */
    inline vtr::flat_map<std::tuple<int, int, short int>, t_metadata_dict>::const_iterator end_rr_edge_metadata() const {
        return rr_edge_metadata_.end();
    }

    /** @brief Add a rr_segment to the routing resource graph. Return an valid id if successful.
     *  - Each rr_segment contains the detailed information of a routing track, which is denoted by a node in CHANX or CHANY type.
     * - It is frequently used by client functions in timing and routability prediction.
     */
    inline RRSegmentId add_rr_segment(const t_segment_inf& segment_info) {
        //Allocate an ID
        RRSegmentId segment_id = RRSegmentId(segment_ids_.size());
        segment_ids_.push_back(segment_id);

        rr_segments_.push_back(segment_info);

        return segment_id;
    }
    /** 
     * \internal
     * TODO
     * \endinternal
     *  @brief Return a writable list of all the rr_segments
     * @warning It is not recommended to use this API unless you have to. The API may be deprecated later, and future APIs will designed to return a specific data from the rr_segments.
     */
    inline vtr::vector<RRSegmentId, t_segment_inf>& rr_segments() {
        return rr_segments_;
    }

    /** @brief Add a rr_switch to the routing resource graph. Return an valid id if successful.
     *  - Each rr_switch contains the detailed information of a routing switch interconnecting two routing resource nodes.
     * - It is frequently used by client functions in timing prediction.
     */
    inline RRSwitchId add_rr_switch(const t_rr_switch_inf& switch_info) {
        //Allocate an ID
        RRSwitchId switch_id = RRSwitchId(rr_switch_inf_.size());

        rr_switch_inf_.push_back(switch_info);

        return switch_id;
    }
    /**
     * \internal 
     * TODO 
     * \endinternal
     * @brief Return a writable list of all the rr_switches
     * @warning It is not recommended to use this API unless you have to. The API may be deprecated later, and future APIs will designed to return a specific data from the rr_switches.
     */
    inline vtr::vector<RRSwitchId, t_rr_switch_inf>& rr_switch() {
        return rr_switch_inf_;
    }

    /** @brief Set the type of a node with a given valid id */
    inline void set_node_type(RRNodeId id, e_rr_type type) {
        node_storage_.set_node_type(id, type);
    }

    /** @brief Create a new rr_node in the node storage and register it to the node look-up.
     * Return a valid node id if succeed. Otherwise, return an invalid id. This function is
     * currently only used when building the tileable rr_graph.
     */
    RRNodeId create_node(int layer, int x, int y, e_rr_type type, int ptc, e_side side = NUM_2D_SIDES); 

    /** @brief Set the node name with a given valid id */
    inline void set_node_name(RRNodeId id, std::string name) {
        node_storage_.set_node_name(id, name);
    }

    /**
     * @brief Add an existing rr_node in the node storage to the node look-up
     *
     * The node will be added to the lookup for every side it is on (for OPINs and IPINs) 
     * and for every (x,y) location at which it exists (for wires that span more than one (x,y)).
     *
     * This function requires a valid node which has already been allocated in the node storage, with
     *   - a valid node id
     *   - valid geometry information: xlow/ylow/xhigh/yhigh
     *   - a valid node type
     *   - a valid node ptc number
     *   - a valid side (applicable to OPIN and IPIN nodes only)
     */
    void add_node_to_all_locs(RRNodeId node);

    void init_edge_remap(bool val);

    void clear_temp_storage();

    /** @brief Clear all the underlying data storage */
    void clear();
    /** @brief reorder all the nodes
     * Reordering the rr-graph nodes may be helpful in
     *   - Increasing cache locality during routing
     *   - Improving compile time
     * Reorder RRNodeId's using one of these algorithms:
     *   - DEGREE_BFS: Order by degree primarily, and BFS traversal order secondarily.
     *   - RANDOM_SHUFFLE: Shuffle using the specified seed. Great for testing.
     * The DEGREE_BFS algorithm was selected because it had the best performance of seven
     * existing algorithms here: https://github.com/SymbiFlow/vtr-rrgraph-reordering-tool
     * It might be worth further research, as the DEGREE_BFS algorithm is simple and
     * makes some arbitrary choices, such as the starting node.
     * The re-ordering algorithm (DEGREE_BFS) does not speed up the router on most architectures
     * vs. using the node ordering created by the rr-graph builder in VPR, so it is off by default.
     * The other use of this algorithm is for some unit tests; by changing the order of the nodes
     * in the rr-graph before routing we check that no code depends on the rr-graph node order
     * Nonetheless, it does improve performance ~7% for the SymbiFlow Xilinx Artix 7 graph.
     *
     * NOTE: Re-ordering will invalidate any references to rr_graph nodes, so this
     *       should generally be called before creating such references.
     */
    void reorder_nodes(e_rr_node_reorder_algorithm reorder_rr_graph_nodes_algorithm,
                       int reorder_rr_graph_nodes_threshold,
                       int reorder_rr_graph_nodes_seed);

    /** @brief Set capacity of this node (number of routes that can use it). */
    inline void set_node_capacity(RRNodeId id, short new_capacity) {
        node_storage_.set_node_capacity(id, new_capacity);
    }

    /** @brief Set the node coordinate */
    inline void set_node_coordinates(RRNodeId id, short x1, short y1, short x2, short y2) {
        node_storage_.set_node_coordinates(id, x1, y1, x2, y2);
    }

    /** @brief Set the tileable flag. This function is 
     * used by tileable routing resource graph builder 
     * only since the value of this flag is set to false by default.
     */
    inline void set_tileable(bool is_tileable) {
        node_storage_.set_tileable(is_tileable);
    }

    /**
     * @brief Set the bend start of a node
     * @param id The node id
     * @param bend_start The bend start
     */
    inline void set_node_bend_start(RRNodeId id, size_t bend_start) {
        node_storage_.set_node_bend_start(id, bend_start);
    }
    
    /**
     * @brief Set the bend end of a node
     * @param id The node id
     * @param bend_end The bend end
     */
    inline void set_node_bend_end(RRNodeId id, size_t bend_end) {
        node_storage_.set_node_bend_end(id, bend_end);
    }

    /** @brief The ptc_num carries different meanings for different node types
     * (true in VPR RRG that is currently supported, may not be true in customized RRG)
     * CHANX or CHANY: the track id in routing channels
     * OPIN or IPIN: the index of pins in the logic block data structure
     * SOURCE and SINK: the class id of a pin (indicating logic equivalence of pins) in the logic block data structure 
     * @note 
     * This API is very powerful and developers should not use it unless it is necessary,
     * e.g the node type is unknown. If the node type is known, the more specific routines, `set_node_pin_num()`,
     * `set_node_track_num()`and `set_node_class_num()`, for different types of nodes should be used.*/

    inline void set_node_ptc_num(RRNodeId id, int new_ptc_num) {
        node_storage_.set_node_ptc_num(id, new_ptc_num);
    }

    /// @brief Set the layer range where the given node spans.
    inline void set_node_layer(RRNodeId id, char layer_low, char layer_high){
        node_storage_.set_node_layer(id, layer_low, layer_high);
    }

    /** @brief set_node_pin_num() is designed for logic blocks, which are IPIN and OPIN nodes */
    inline void set_node_pin_num(RRNodeId id, int new_pin_num) {
        node_storage_.set_node_pin_num(id, new_pin_num);
    }

    /** @brief set_node_track_num() is designed for routing tracks, which are CHANX and CHANY nodes */
    inline void set_node_track_num(RRNodeId id, int new_track_num) {
        node_storage_.set_node_track_num(id, new_track_num);
    }

    // ** The following functions are only used for tileable routing resource graph generator **

    /** @brief Add a track id for a given node base on the offset in coordinate, applicable only to CHANX and CHANY nodes.
     * This API is used by tileable routing resource graph generator, which requires each routing track has a different
     * track id depending their location in FPGA fabric.
     * 
     * @param node The node to add the track id to.
     * @param node_offset Location of the portion of the node being considered. It is used
     *                    to calculate the relative location from the beginning of the node.
     * @param track_id The track id to add to the node.
     */
    void add_node_track_num(RRNodeId node, vtr::Point<size_t> node_offset, short track_id);

    /** @brief Update the node_lookup for a track node. This is applicable to tileable routing graph */
    void add_track_node_to_lookup(RRNodeId node);

    /** @brief set_node_class_num() is designed for routing source and sinks, which are SOURCE and SINK nodes */
    inline void set_node_class_num(RRNodeId id, int new_class_num) {
        node_storage_.set_node_class_num(id, new_class_num);
    }

    /** @brief set_node_mux_num() is designed for routing mux nodes */
    inline void set_node_mux_num(RRNodeId id, int new_mux_num) {
        node_storage_.set_node_mux_num(id, new_mux_num);
    }

    /** @brief Add a list of ptc number in string (split by comma) to a given node. This function is used by rr graph reader only. */
    void set_node_ptc_nums(RRNodeId node, const std::string& ptc_str);

    /** @brief With a given node, output ptc numbers into a string (use comma as delima). This function is used by rr graph writer only. */
    std::string node_ptc_nums_to_string(RRNodeId node) const;

    /** @brief Identify if a node contains multiple ptc numbers. It is used for tileable RR Graph and mainly used by I/O reader only. */
    bool node_contain_multiple_ptc(RRNodeId node) const;

    /** @brief Set the node direction; The node direction is only available of routing channel nodes, such as x-direction routing tracks (CHANX) and y-direction routing tracks (CHANY). For other nodes types, this value is not meaningful and should be set to NONE. */
    inline void set_node_direction(RRNodeId id, Direction new_direction) {
        node_storage_.set_node_direction(id, new_direction);
    }

    /** @brief Add a new edge to the cache of edges to be built 
     *  @note This will not add an edge to storage. You need to call build_edges() after all the edges are cached. */
    void create_edge_in_cache(RRNodeId src, RRNodeId dest, RRSwitchId edge_switch, bool remapped);

    /** @brief Add a new edge to the cache of edges to be built 
     *  @note This will not add an edge to storage! You need to call build_edges() after all the edges are cached! */
    void create_edge(RRNodeId src, RRNodeId dest, RRSwitchId edge_switch, bool remapped);

    /** @brief Allocate and build actual edges in storage. 
     * Once called, the cached edges will be uniquified and added to routing resource nodes, 
     * while the cache will be empty once build-up is accomplished 
     */
    void build_edges(const bool& uniquify = true);

    /** @brief Allocate and build incoming edges for each node. 
     * By default, no incoming edges are kept in storage, to be memory efficient
     * Currently, this function is only called when building the tileable rr_graph.
     */
    void build_in_edges();

    /** @brief Return incoming edges for a given routing resource node 
     *  Require build_in_edges() to be called first
     */
    std::vector<RREdgeId> node_in_edges(RRNodeId node) const;

    // ** End of functions for tileable routing resource graph generator **

    /** @brief Set the node id for clock network virtual sink */
    inline void set_virtual_clock_network_root_idx(RRNodeId virtual_clock_network_root_idx) {
        node_storage_.set_virtual_clock_network_root_idx(virtual_clock_network_root_idx);
    }

    /** @brief Reserve the lists of edges to be memory efficient.
     * This function is mainly used to reserve memory space inside RRGraph,
     * when adding a large number of edges in order to avoid memory fragments */
    inline void reserve_edges(size_t num_edges) {
        node_storage_.reserve_edges(num_edges);
    }

    /** @brief emplace_back_edge It adds one edge. This method is efficient if reserve_edges was called with
     * the number of edges present in the graph.
     * @param remapped If true, it means the switch id (edge_switch) corresponds to rr switch id. Thus, when the remapped function is called to
     * remap the arch switch id to rr switch id, the edge switch id of this edge shouldn't be changed. For example, when the intra-cluster graph
     * is built and the rr-graph related to global resources are read from a file, this parameter is true since the intra-cluster switches are
     * also listed in rr-graph file. So, we use that list to use the rr switch id instead of passing arch switch id for intra-cluster edges.*/
    inline void emplace_back_edge(RRNodeId src, RRNodeId dest, short edge_switch, bool remapped) {
        node_storage_.emplace_back_edge(src, dest, edge_switch, remapped);
    }
    /** @brief Append 1 more RR node to the RR graph. */
    inline void emplace_back() {
        // No edges can be assigned if mutating the rr node array.
        node_storage_.emplace_back();
    }

    /** @brief alloc_and_load_edges; It adds a batch of edges.  */
    inline void alloc_and_load_edges(const t_rr_edge_info_set* rr_edges_to_create) {
        node_storage_.alloc_and_load_edges(rr_edges_to_create);
    }
    
    /** @brief Removes a given list of RREdgeIds from the RR Graph.
     * This method does not preserve the order of edges. If you're
     * calling it after partition_edges has been called, you will
     * need to call partition_edges again.
     * This operation is O(#Edges to be removed) and should not be called frequently.
     *
     * @param rr_edges_to_remove list of RREdgeIds to be removed
     */
    inline void remove_edges(std::vector<RREdgeId>& rr_edges_to_remove) {
        node_storage_.remove_edges(rr_edges_to_remove);
    }

    /** @brief Overrides the associated switch for a given edge by
     *         updating the edge to use the passed in switch. */
    inline void override_edge_switch(RREdgeId edge_id, RRSwitchId switch_id) {
        node_storage_.override_edge_switch(edge_id, switch_id);
    }

    /** @brief set_node_cost_index gets the index of cost data in the list of cost_indexed_data data structure
     * It contains the routing cost for different nodes in the RRGraph
     * when used in evaluate different routing paths
     */
    inline void set_node_cost_index(RRNodeId id, RRIndexedDataId new_cost_index) {
        node_storage_.set_node_cost_index(id, new_cost_index);
    }

    /** @brief Set the rc_index of routing resource node. */
    inline void set_node_rc_index(RRNodeId id, NodeRCIndex new_rc_index) {
        node_storage_.set_node_rc_index(id, new_rc_index);
    }

    /** @brief Add the side where the node physically locates on a logic block.
     * Mainly applicable to IPIN and OPIN nodes.*/
    inline void add_node_side(RRNodeId id, e_side new_side) {
        node_storage_.add_node_side(id, new_side);
    }

    /** @brief It maps arch_switch_inf indices to rr_switch_inf indices. */
    inline void remap_rr_node_switch_indices(const t_arch_switch_fanin& switch_fanin) {
        node_storage_.remap_rr_node_switch_indices(switch_fanin);
    }

    /** @brief Marks that edge switch values are rr switch indices*/
    inline void mark_edges_as_rr_switch_ids() {
        node_storage_.mark_edges_as_rr_switch_ids();
    }

    /** @brief Counts the number of rr switches needed based on fan in to support mux
     * size dependent switch delays. */
    inline size_t count_rr_switches(
        const std::vector<t_arch_switch_inf>& arch_switch_inf,
        t_arch_switch_fanin& arch_switch_fanins) {
        return node_storage_.count_rr_switches(arch_switch_inf, arch_switch_fanins);
    }

    /** @brief Reserve the lists of nodes, edges, switches etc. to be memory efficient.
     * This function is mainly used to reserve memory space inside RRGraph,
     * when adding a large number of nodes/edge/switches/segments,
     * in order to avoid memory fragments */
    inline void reserve_nodes(size_t size) {
        node_storage_.reserve(size);
    }
    inline void reserve_segments(size_t num_segments) {
        this->segment_ids_.reserve(num_segments);
        this->rr_segments_.reserve(num_segments);
    }
    inline void reserve_switches(size_t num_switches) {
        this->rr_switch_inf_.reserve(num_switches);
    }
    /** @brief This function resize node storage to accommodate size RR nodes. */
    inline void resize_nodes(size_t size) {
        node_storage_.resize(size);
    }
<<<<<<< HEAD
=======

>>>>>>> 684c864e

    /** @brief This function resize rr_switch to accommodate size RR Switch. */
    inline void resize_switches(size_t size) {
        rr_switch_inf_.resize(size);
    }

    /** @brief Validate that edge data is partitioned correctly. This function should be called
     * when all edges in cache are added.
     * @note This function is used to validate the correctness of the routing resource graph in terms
     * of graph attributes. Strongly recommend to call it when you finish the building a routing resource
     * graph. If you need more advance checks, which are related to architecture features, you should
     * consider to use the check_rr_graph() function or build your own check_rr_graph() function. */
    inline bool validate() const {
        return node_storage_.validate(rr_switch_inf_) && edges_to_build_.empty();
    }

    /** @brief Sorts edge data such that configurable edges appears before
     *  non-configurable edges. */
    inline void partition_edges() {
        return node_storage_.partition_edges(rr_switch_inf_);
    }

    /** @brief Init per node fan-in data.  Should only be called after all edges have
     * been allocated.
     * @note
     * This is an expensive, O(N), operation so it should be called once you
     * have a complete rr-graph and not called often. */
    inline void init_fan_in() {
        node_storage_.init_fan_in();
    }

    /** @brief Disable the flags which would prevent adding adding extra-resources, when flat-routing
     * is enabled, to the RR Graph
     * @note
     * When flat-routing is enabled, intra-cluster resources are added to the RR Graph after global rosources
     * are already added. This function disables the flags which would prevent adding extra-resources to the RR Graph
     */
    inline void reset_rr_graph_flags() {
        node_storage_.edges_read_ = false;
        node_storage_.partitioned_ = false;
        node_storage_.remapped_edges_ = false;
        node_storage_.clear_node_first_edge();
    }

    /* -- Internal data storage -- */
  private:
    /* TODO: When the refactoring effort finishes, 
     * the builder data structure will be the owner of the data storages. 
     * That is why the reference to storage/lookup is used here.
     * It can avoid a lot of code changes once the refactoring is finished 
     * (there is no function get data directly through the node_storage in DeviceContext).
     * If pointers are used, it may cause many codes in client functions 
     * or inside the data structures to be changed later.
     * That explains why the reference is used here temporarily
     */
    /* node-level storage including edge storages */
    t_rr_graph_storage node_storage_;
    /* Fast look-up for rr nodes */
    RRSpatialLookup node_lookup_;

    /** 
     * @brief A cache for edge-related information, required to build edges for routing resource nodes.
     * @note It is used when building a routing resource graph. It is a set of edges that have not yet been 
     * added to the main rr-graph edge storage to avoid an expensive edge-by-edge reallocation or re-shuffling 
     * of edges in the main rr-graph edge storage.
     * 
     * @note It will be cleared after calling build_edges().
     * 
     * @note This data structure is only used for tileable routing resource graph generator.
     *
     * @warning This is a temporary data which is used to collect edges to be built for nodes
     */
    t_rr_edge_info_set edges_to_build_;

    /** 
     * @brief Wire segment types in RR graph
     * @details 
     * - Each rr_segment contains the detailed information of a routing track, which is denoted by a node in CHANX or CHANY type.
     * - We use a fly-weight data structure here, in the same philosophy as the rr_indexed_data. See detailed explanation in the t_segment_inf data structure
     */
    vtr::vector<RRSegmentId, t_segment_inf> rr_segments_; /* detailed information about the segments, which are used in the RRGraph */

    /** 
     * @brief Unique identifiers for routing segments which are used in the RRGraph
     */
    vtr::vector<RRSegmentId, RRSegmentId> segment_ids_;

    /** 
     * @brief Autogenerated in build_rr_graph based on switch fan-in.
     * @details 
     *  - Each rr_switch contains the detailed information of a routing switch interconnecting two routing resource nodes.
     *  - We use a fly-weight data structure here, in the same philosophy as the rr_indexed_data. See detailed explanation in the t_rr_switch_inf data structure
     */
    vtr::vector<RRSwitchId, t_rr_switch_inf> rr_switch_inf_;

    /** 
     * @brief A list of incoming edges for each routing resource node. 
     * @note This can be built optionally, as required by applications.
     * By default, it is empty! Call build_in_edges() to construct it.
     */
    vtr::vector<RRNodeId, std::vector<RREdgeId>> node_in_edges_;

    /** @warning The Metadata should stay as an independent data structure from the rest of the internal data,
     *  e.g., node_lookup! */
    /* Metadata is an extra data on rr-nodes and edges, respectively, that is not used by vpr
     * but simply passed through the flow so that it can be used by downstream tools.
     * The main (perhaps only) current use of this metadata is the fasm tool of symbiflow,
     * which needs extra metadata on which programming bits control which switch in order to produce a bitstream.*/
    
    /**
     * @brief Attributes for each rr_node.
     *
     * key:     rr_node index
     * value:   map of <attribute_name, attribute_value>
     */
    MetadataStorage<int> rr_node_metadata_;
    /**
     * @brief  Attributes for each rr_edge
     *
     * key:     <source rr_node_index, sink rr_node_index, iswitch>
     * iswitch: Index of the switch type used to go from this rr_node to
     *          the next one in the routing.  OPEN if there is no next node
     *          (i.e. this node is the last one (a SINK) in a branch of the
     *          net's routing).
     * value:   map of <attribute_name, attribute_value>
     */
    MetadataStorage<std::tuple<int, int, short>> rr_edge_metadata_;

    /** 
     * @brief This flag indicates if all the edges in cache are added to the main rr-graph edge storage.
     * To add all edges in cache to the main rr-graph edge storage, call build_edges().
     */
    bool is_edge_dirty_;

    /**
     * @brief This flag indicates whether node_in_edges_ is updated with 
     * edges in the main rr-graph edge storage.
     */
    bool is_incoming_edge_dirty_;
};<|MERGE_RESOLUTION|>--- conflicted
+++ resolved
@@ -422,10 +422,6 @@
     inline void resize_nodes(size_t size) {
         node_storage_.resize(size);
     }
-<<<<<<< HEAD
-=======
-
->>>>>>> 684c864e
 
     /** @brief This function resize rr_switch to accommodate size RR Switch. */
     inline void resize_switches(size_t size) {
