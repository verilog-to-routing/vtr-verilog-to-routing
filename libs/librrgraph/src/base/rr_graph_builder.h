#pragma once
/**
 * @file 
 * @brief This file defines the RRGraphBuilder data structure which allows data modification on a routing resource graph 
 *
 * The builder does not own the storage but it serves a virtual protocol for
 *   - node_storage: store the node list 
 *   - node_lookup: store a fast look-up for the nodes
 *
 * @note
 * - This is the only data structure allowed to modify a routing resource graph
 *
 */

#include "rr_graph_storage.h"
#include "rr_spatial_lookup.h"
#include "metadata_storage.h"
#include "rr_edge.h"

class RRGraphBuilder {
    /* -- Constructors -- */
  public:
    /* See detailed comments about the data structures in the internal data storage section of this file */
    RRGraphBuilder();

    /* Disable copy constructors and copy assignment operator
     * This is to avoid accidental copy because it could be an expensive operation considering that the 
     * memory footprint of the data structure could ~ Gb
     * Using the following syntax, we prohibit accidental 'pass-by-value' which can be immediately caught 
     * by compiler
     */
    RRGraphBuilder(const RRGraphBuilder&) = delete;
    void operator=(const RRGraphBuilder&) = delete;

    /* -- Mutators -- */
  public:
    /** @brief Return a writable object for rr_nodes */
    t_rr_graph_storage& rr_nodes();
    
    /** @brief Return a writable object for update the fast look-up of rr_node */
    RRSpatialLookup& node_lookup();
    
    /** @warning The Metadata should stay as an independent data structure from the rest of the internal data,
     *  e.g., node_lookup! */
    /** @brief Return a writable object for the meta data on the nodes */
    MetadataStorage<int>& rr_node_metadata();
    
    /** @brief Return a writable object for the meta data on the edge */
    MetadataStorage<std::tuple<int, int, short>>& rr_edge_metadata();
    
    /** @brief Return a writable object for the incoming edge storage */
    vtr::vector<RRNodeId, std::vector<RREdgeId>>& node_in_edge_storage();

    /** @brief Return the size for rr_node_metadata */
    inline size_t rr_node_metadata_size() const {
        return rr_node_metadata_.size();
    }
    /** @brief Return the size for rr_edge_metadata */
    inline size_t rr_edge_metadata_size() const {
        return rr_edge_metadata_.size();
    }
    /** @brief Find the node in rr_node_metadata */
    inline vtr::flat_map<int, t_metadata_dict>::const_iterator find_rr_node_metadata(const int& lookup_key) const {
        return rr_node_metadata_.find(lookup_key);
    }
    /** @brief Find the edge in rr_edge_metadata */
    inline vtr::flat_map<std::tuple<int, int, short int>, t_metadata_dict>::const_iterator find_rr_edge_metadata(const std::tuple<int, int, short int>& lookup_key) const {
        return rr_edge_metadata_.find(lookup_key);
    }
    /** @brief Return the last node in rr_node_metadata */
    inline vtr::flat_map<int, t_metadata_dict>::const_iterator end_rr_node_metadata() const {
        return rr_node_metadata_.end();
    }

    /** @brief Return the last edge in rr_edge_metadata */
    inline vtr::flat_map<std::tuple<int, int, short int>, t_metadata_dict>::const_iterator end_rr_edge_metadata() const {
        return rr_edge_metadata_.end();
    }

    /** @brief Add a rr_segment to the routing resource graph. Return an valid id if successful.
     *  - Each rr_segment contains the detailed information of a routing track, which is denoted by a node in CHANX or CHANY type.
     * - It is frequently used by client functions in timing and routability prediction.
     */
    inline RRSegmentId add_rr_segment(const t_segment_inf& segment_info) {
        //Allocate an ID
        RRSegmentId segment_id = RRSegmentId(segment_ids_.size());
        segment_ids_.push_back(segment_id);

        rr_segments_.push_back(segment_info);

        return segment_id;
    }
    /** 
     * \internal
     * TODO
     * \endinternal
     *  @brief Return a writable list of all the rr_segments
     * @warning It is not recommended to use this API unless you have to. The API may be deprecated later, and future APIs will designed to return a specific data from the rr_segments.
     */
    inline vtr::vector<RRSegmentId, t_segment_inf>& rr_segments() {
        return rr_segments_;
    }

    /** @brief Add a rr_switch to the routing resource graph. Return an valid id if successful.
     *  - Each rr_switch contains the detailed information of a routing switch interconnecting two routing resource nodes.
     * - It is frequently used by client functions in timing prediction.
     */
    inline RRSwitchId add_rr_switch(const t_rr_switch_inf& switch_info) {
        //Allocate an ID
        RRSwitchId switch_id = RRSwitchId(rr_switch_inf_.size());

        rr_switch_inf_.push_back(switch_info);

        return switch_id;
    }
    /**
     * \internal 
     * TODO 
     * \endinternal
     * @brief Return a writable list of all the rr_switches
     * @warning It is not recommended to use this API unless you have to. The API may be deprecated later, and future APIs will designed to return a specific data from the rr_switches.
     */
    inline vtr::vector<RRSwitchId, t_rr_switch_inf>& rr_switch() {
        return rr_switch_inf_;
    }

    /** @brief Set the type of a node with a given valid id */
    inline void set_node_type(RRNodeId id, e_rr_type type) {
        node_storage_.set_node_type(id, type);
    }

    /** @brief Create a new rr_node in the node storage and register it to the node look-up.
     * Return a valid node id if succeed. Otherwise, return an invalid id. This function is
     * currently only used when building the tileable rr_graph.
     */
    RRNodeId create_node(int layer, int x, int y, e_rr_type type, int ptc, e_side side = NUM_2D_SIDES); 

    /** @brief Set the node name with a given valid id */
    inline void set_node_name(RRNodeId id, std::string name) {
        node_storage_.set_node_name(id, name);
    }

    /**
     * @brief Add an existing rr_node in the node storage to the node look-up
     *
     * The node will be added to the lookup for every side it is on (for OPINs and IPINs) 
     * and for every (x,y) location at which it exists (for wires that span more than one (x,y)).
     *
     * This function requires a valid node which has already been allocated in the node storage, with
     *   - a valid node id
     *   - valid geometry information: xlow/ylow/xhigh/yhigh
     *   - a valid node type
     *   - a valid node ptc number
     *   - a valid side (applicable to OPIN and IPIN nodes only)
     */
    void add_node_to_all_locs(RRNodeId node);

    void init_edge_remap(bool val);

    void clear_temp_storage();

    /** @brief Clear all the underlying data storage */
    void clear();
    /** @brief reorder all the nodes
     * Reordering the rr-graph nodes may be helpful in
     *   - Increasing cache locality during routing
     *   - Improving compile time
     * Reorder RRNodeId's using one of these algorithms:
     *   - DEGREE_BFS: Order by degree primarily, and BFS traversal order secondarily.
     *   - RANDOM_SHUFFLE: Shuffle using the specified seed. Great for testing.
     * The DEGREE_BFS algorithm was selected because it had the best performance of seven
     * existing algorithms here: https://github.com/SymbiFlow/vtr-rrgraph-reordering-tool
     * It might be worth further research, as the DEGREE_BFS algorithm is simple and
     * makes some arbitrary choices, such as the starting node.
     * The re-ordering algorithm (DEGREE_BFS) does not speed up the router on most architectures
     * vs. using the node ordering created by the rr-graph builder in VPR, so it is off by default.
     * The other use of this algorithm is for some unit tests; by changing the order of the nodes
     * in the rr-graph before routing we check that no code depends on the rr-graph node order
     * Nonetheless, it does improve performance ~7% for the SymbiFlow Xilinx Artix 7 graph.
     *
     * NOTE: Re-ordering will invalidate any references to rr_graph nodes, so this
     *       should generally be called before creating such references.
     */
    void reorder_nodes(e_rr_node_reorder_algorithm reorder_rr_graph_nodes_algorithm,
                       int reorder_rr_graph_nodes_threshold,
                       int reorder_rr_graph_nodes_seed);

    /** @brief Set capacity of this node (number of routes that can use it). */
    inline void set_node_capacity(RRNodeId id, short new_capacity) {
        node_storage_.set_node_capacity(id, new_capacity);
    }

    /** @brief Set the node coordinate */
    inline void set_node_coordinates(RRNodeId id, short x1, short y1, short x2, short y2) {
        node_storage_.set_node_coordinates(id, x1, y1, x2, y2);
    }

    /** @brief Set the tileable flag. This function is 
     * used by tileable routing resource graph builder 
     * only since the value of this flag is set to false by default.
     */
    inline void set_tileable(bool is_tileable) {
        node_storage_.set_tileable(is_tileable);
    }

    /**
     * @brief Set the bend start of a node
     * @param id The node id
     * @param bend_start The bend start
     */
    inline void set_node_bend_start(RRNodeId id, size_t bend_start) {
        node_storage_.set_node_bend_start(id, bend_start);
    }
    
    /**
     * @brief Set the bend end of a node
     * @param id The node id
     * @param bend_end The bend end
     */
    inline void set_node_bend_end(RRNodeId id, size_t bend_end) {
        node_storage_.set_node_bend_end(id, bend_end);
    }

    /** @brief The ptc_num carries different meanings for different node types
     * (true in VPR RRG that is currently supported, may not be true in customized RRG)
     * CHANX or CHANY: the track id in routing channels
     * OPIN or IPIN: the index of pins in the logic block data structure
     * SOURCE and SINK: the class id of a pin (indicating logic equivalence of pins) in the logic block data structure 
     * @note 
     * This API is very powerful and developers should not use it unless it is necessary,
     * e.g the node type is unknown. If the node type is known, the more specific routines, `set_node_pin_num()`,
     * `set_node_track_num()`and `set_node_class_num()`, for different types of nodes should be used.*/

    inline void set_node_ptc_num(RRNodeId id, int new_ptc_num) {
        node_storage_.set_node_ptc_num(id, new_ptc_num);
    }

    /// @brief Set the layer range where the given node spans.
    inline void set_node_layer(RRNodeId id, char layer_low, char layer_high){
        node_storage_.set_node_layer(id, layer_low, layer_high);
    }

    /** @brief set_node_pin_num() is designed for logic blocks, which are IPIN and OPIN nodes */
    inline void set_node_pin_num(RRNodeId id, int new_pin_num) {
        node_storage_.set_node_pin_num(id, new_pin_num);
    }

    /** @brief set_node_track_num() is designed for routing tracks, which are CHANX and CHANY nodes */
    inline void set_node_track_num(RRNodeId id, int new_track_num) {
        node_storage_.set_node_track_num(id, new_track_num);
    }

    // ** The following functions are only used for tileable routing resource graph generator **

    /** @brief Add a track id for a given node base on the offset in coordinate, applicable only to CHANX and CHANY nodes.
     * This API is used by tileable routing resource graph generator, which requires each routing track has a different
     * track id depending their location in FPGA fabric.
     * 
     * @param node The node to add the track id to.
     * @param node_offset Location of the portion of the node being considered. It is used
     *                    to calculate the relative location from the beginning of the node.
     * @param track_id The track id to add to the node.
     */
    void add_node_track_num(RRNodeId node, vtr::Point<size_t> node_offset, short track_id);

    /** @brief Update the node_lookup for a track node. This is applicable to tileable routing graph */
    void add_track_node_to_lookup(RRNodeId node);

    /** @brief set_node_class_num() is designed for routing source and sinks, which are SOURCE and SINK nodes */
    inline void set_node_class_num(RRNodeId id, int new_class_num) {
        node_storage_.set_node_class_num(id, new_class_num);
    }

    /** @brief set_node_mux_num() is designed for routing mux nodes */
    inline void set_node_mux_num(RRNodeId id, int new_mux_num) {
        node_storage_.set_node_mux_num(id, new_mux_num);
    }

    /** @brief Add a list of ptc numbers to a given node. This function is used by rr graph reader only. */
    void set_node_ptc_nums(RRNodeId node, const std::vector<int>& ptc_numbers);

    /** @brief Identify if a node contains multiple ptc numbers. It is used for tileable RR Graph and mainly used by I/O reader only. */
    bool node_contain_multiple_ptc(RRNodeId node) const;

    /** @brief Set the node direction; The node direction is only available of routing channel nodes, such as x-direction routing tracks (CHANX) and y-direction routing tracks (CHANY). For other nodes types, this value is not meaningful and should be set to NONE. */
    inline void set_node_direction(RRNodeId id, Direction new_direction) {
        node_storage_.set_node_direction(id, new_direction);
    }

    /** @brief Add a new edge to the cache of edges to be built 
     *  @note This will not add an edge to storage. You need to call build_edges() after all the edges are cached. */
    void create_edge_in_cache(RRNodeId src, RRNodeId dest, RRSwitchId edge_switch, bool remapped);

    /** @brief Add a new edge to the cache of edges to be built 
     *  @note This will not add an edge to storage! You need to call build_edges() after all the edges are cached! */
    void create_edge(RRNodeId src, RRNodeId dest, RRSwitchId edge_switch, bool remapped);

    /** @brief Allocate and build actual edges in storage. 
     * Once called, the cached edges will be uniquified and added to routing resource nodes, 
     * while the cache will be empty once build-up is accomplished 
     */
    void build_edges(const bool& uniquify = true);

    /** @brief Allocate and build incoming edges for each node. 
     * By default, no incoming edges are kept in storage, to be memory efficient
     * Currently, this function is only called when building the tileable rr_graph.
     */
    void build_in_edges();

    /** @brief Return incoming edges for a given routing resource node 
     *  Require build_in_edges() to be called first
     */
    std::vector<RREdgeId> node_in_edges(RRNodeId node) const;

    // ** End of functions for tileable routing resource graph generator **

    /** @brief Set the node id for clock network virtual sink */
    inline void set_virtual_clock_network_root_idx(RRNodeId virtual_clock_network_root_idx) {
        node_storage_.set_virtual_clock_network_root_idx(virtual_clock_network_root_idx);
    }

    /** @brief Reserve the lists of edges to be memory efficient.
     * This function is mainly used to reserve memory space inside RRGraph,
     * when adding a large number of edges in order to avoid memory fragments */
    inline void reserve_edges(size_t num_edges) {
        node_storage_.reserve_edges(num_edges);
    }

    /** @brief emplace_back_edge It adds one edge. This method is efficient if reserve_edges was called with
     * the number of edges present in the graph.
     * @param remapped If true, it means the switch id (edge_switch) corresponds to rr switch id. Thus, when the remapped function is called to
     * remap the arch switch id to rr switch id, the edge switch id of this edge shouldn't be changed. For example, when the intra-cluster graph
     * is built and the rr-graph related to global resources are read from a file, this parameter is true since the intra-cluster switches are
     * also listed in rr-graph file. So, we use that list to use the rr switch id instead of passing arch switch id for intra-cluster edges.*/
    inline void emplace_back_edge(RRNodeId src, RRNodeId dest, short edge_switch, bool remapped) {
        node_storage_.emplace_back_edge(src, dest, edge_switch, remapped);
    }
    /** @brief Append 1 more RR node to the RR graph. */
    inline void emplace_back() {
        // No edges can be assigned if mutating the rr node array.
        node_storage_.emplace_back();
    }

    /** @brief alloc_and_load_edges; It adds a batch of edges.  */
    inline void alloc_and_load_edges(const t_rr_edge_info_set* rr_edges_to_create) {
        node_storage_.alloc_and_load_edges(rr_edges_to_create);
    }
    
    /** @brief Removes a given list of RREdgeIds from the RR Graph.
     * This method does not preserve the order of edges. If you're
     * calling it after partition_edges has been called, you will
     * need to call partition_edges again.
     * This operation is O(#Edges to be removed) and should not be called frequently.
     *
     * @param rr_edges_to_remove list of RREdgeIds to be removed
     */
    inline void remove_edges(std::vector<RREdgeId>& rr_edges_to_remove) {
        node_storage_.remove_edges(rr_edges_to_remove);
    }

    /** @brief Overrides the associated switch for a given edge by
     *         updating the edge to use the passed in switch. */
    inline void override_edge_switch(RREdgeId edge_id, RRSwitchId switch_id) {
        node_storage_.override_edge_switch(edge_id, switch_id);
    }

    /** @brief set_node_cost_index gets the index of cost data in the list of cost_indexed_data data structure
     * It contains the routing cost for different nodes in the RRGraph
     * when used in evaluate different routing paths
     */
    inline void set_node_cost_index(RRNodeId id, RRIndexedDataId new_cost_index) {
        node_storage_.set_node_cost_index(id, new_cost_index);
    }

    /** @brief Set the rc_index of routing resource node. */
    inline void set_node_rc_index(RRNodeId id, NodeRCIndex new_rc_index) {
        node_storage_.set_node_rc_index(id, new_rc_index);
    }

    /** @brief Add the side where the node physically locates on a logic block.
     * Mainly applicable to IPIN and OPIN nodes.*/
    inline void add_node_side(RRNodeId id, e_side new_side) {
        node_storage_.add_node_side(id, new_side);
    }

    /** @brief It maps arch_switch_inf indices to rr_switch_inf indices. */
    inline void remap_rr_node_switch_indices(const t_arch_switch_fanin& switch_fanin) {
        node_storage_.remap_rr_node_switch_indices(switch_fanin);
    }

    /** @brief Marks that edge switch values are rr switch indices*/
    inline void mark_edges_as_rr_switch_ids() {
        node_storage_.mark_edges_as_rr_switch_ids();
    }

    /** @brief Counts the number of rr switches needed based on fan in to support mux
     * size dependent switch delays. */
    inline size_t count_rr_switches(
        const std::vector<t_arch_switch_inf>& arch_switch_inf,
        t_arch_switch_fanin& arch_switch_fanins) {
        return node_storage_.count_rr_switches(arch_switch_inf, arch_switch_fanins);
    }

    /** @brief Reserve the lists of nodes, edges, switches etc. to be memory efficient.
     * This function is mainly used to reserve memory space inside RRGraph,
     * when adding a large number of nodes/edge/switches/segments,
     * in order to avoid memory fragments */
    inline void reserve_nodes(size_t size) {
        node_storage_.reserve(size);
    }
    inline void reserve_segments(size_t num_segments) {
        this->segment_ids_.reserve(num_segments);
        this->rr_segments_.reserve(num_segments);
    }
    inline void reserve_switches(size_t num_switches) {
        this->rr_switch_inf_.reserve(num_switches);
    }
    /** @brief This function resize node storage to accommodate size RR nodes. */
    inline void resize_nodes(size_t size) {
        node_storage_.resize(size);
    }
<<<<<<< HEAD
=======

>>>>>>> d5a5555d

    /** @brief This function resize rr_switch to accommodate size RR Switch. */
    inline void resize_switches(size_t size) {
        rr_switch_inf_.resize(size);
    }

    /** @brief Validate that edge data is partitioned correctly. This function should be called
     * when all edges in cache are added.
     * @note This function is used to validate the correctness of the routing resource graph in terms
     * of graph attributes. Strongly recommend to call it when you finish the building a routing resource
     * graph. If you need more advance checks, which are related to architecture features, you should
     * consider to use the check_rr_graph() function or build your own check_rr_graph() function. */
    inline bool validate() const {
        return node_storage_.validate(rr_switch_inf_) && edges_to_build_.empty();
    }

    /** @brief Sorts edge data such that configurable edges appears before
     *  non-configurable edges. */
    inline void partition_edges() {
        return node_storage_.partition_edges(rr_switch_inf_);
    }

    /** @brief Init per node fan-in data.  Should only be called after all edges have
     * been allocated.
     * @note
     * This is an expensive, O(N), operation so it should be called once you
     * have a complete rr-graph and not called often. */
    inline void init_fan_in() {
        node_storage_.init_fan_in();
    }

    /** @brief Disable the flags which would prevent adding adding extra-resources, when flat-routing
     * is enabled, to the RR Graph
     * @note
     * When flat-routing is enabled, intra-cluster resources are added to the RR Graph after global rosources
     * are already added. This function disables the flags which would prevent adding extra-resources to the RR Graph
     */
    inline void reset_rr_graph_flags() {
        node_storage_.edges_read_ = false;
        node_storage_.partitioned_ = false;
        node_storage_.remapped_edges_ = false;
        node_storage_.clear_node_first_edge();
    }

    /* -- Internal data storage -- */
  private:
    /* TODO: When the refactoring effort finishes, 
     * the builder data structure will be the owner of the data storages. 
     * That is why the reference to storage/lookup is used here.
     * It can avoid a lot of code changes once the refactoring is finished 
     * (there is no function get data directly through the node_storage in DeviceContext).
     * If pointers are used, it may cause many codes in client functions 
     * or inside the data structures to be changed later.
     * That explains why the reference is used here temporarily
     */
    /* node-level storage including edge storages */
    t_rr_graph_storage node_storage_;
    /* Fast look-up for rr nodes */
    RRSpatialLookup node_lookup_;

    /** 
     * @brief A cache for edge-related information, required to build edges for routing resource nodes.
     * @note It is used when building a routing resource graph. It is a set of edges that have not yet been 
     * added to the main rr-graph edge storage to avoid an expensive edge-by-edge reallocation or re-shuffling 
     * of edges in the main rr-graph edge storage.
     * 
     * @note It will be cleared after calling build_edges().
     * 
     * @note This data structure is only used for tileable routing resource graph generator.
     *
     * @warning This is a temporary data which is used to collect edges to be built for nodes
     */
    t_rr_edge_info_set edges_to_build_;

    /** 
     * @brief Wire segment types in RR graph
     * @details 
     * - Each rr_segment contains the detailed information of a routing track, which is denoted by a node in CHANX or CHANY type.
     * - We use a fly-weight data structure here, in the same philosophy as the rr_indexed_data. See detailed explanation in the t_segment_inf data structure
     */
    vtr::vector<RRSegmentId, t_segment_inf> rr_segments_; /* detailed information about the segments, which are used in the RRGraph */

    /** 
     * @brief Unique identifiers for routing segments which are used in the RRGraph
     */
    vtr::vector<RRSegmentId, RRSegmentId> segment_ids_;

    /** 
     * @brief Autogenerated in build_rr_graph based on switch fan-in.
     * @details 
     *  - Each rr_switch contains the detailed information of a routing switch interconnecting two routing resource nodes.
     *  - We use a fly-weight data structure here, in the same philosophy as the rr_indexed_data. See detailed explanation in the t_rr_switch_inf data structure
     */
    vtr::vector<RRSwitchId, t_rr_switch_inf> rr_switch_inf_;

    /** 
     * @brief A list of incoming edges for each routing resource node. 
     * @note This can be built optionally, as required by applications.
     * By default, it is empty! Call build_in_edges() to construct it.
     */
    vtr::vector<RRNodeId, std::vector<RREdgeId>> node_in_edges_;

    /** @warning The Metadata should stay as an independent data structure from the rest of the internal data,
     *  e.g., node_lookup! */
    /* Metadata is an extra data on rr-nodes and edges, respectively, that is not used by vpr
     * but simply passed through the flow so that it can be used by downstream tools.
     * The main (perhaps only) current use of this metadata is the fasm tool of symbiflow,
     * which needs extra metadata on which programming bits control which switch in order to produce a bitstream.*/
    
    /**
     * @brief Attributes for each rr_node.
     *
     * key:     rr_node index
     * value:   map of <attribute_name, attribute_value>
     */
    MetadataStorage<int> rr_node_metadata_;
    /**
     * @brief  Attributes for each rr_edge
     *
     * key:     <source rr_node_index, sink rr_node_index, iswitch>
     * iswitch: Index of the switch type used to go from this rr_node to
     *          the next one in the routing.  OPEN if there is no next node
     *          (i.e. this node is the last one (a SINK) in a branch of the
     *          net's routing).
     * value:   map of <attribute_name, attribute_value>
     */
    MetadataStorage<std::tuple<int, int, short>> rr_edge_metadata_;

    /** 
     * @brief This flag indicates if all the edges in cache are added to the main rr-graph edge storage.
     * To add all edges in cache to the main rr-graph edge storage, call build_edges().
     */
    bool is_edge_dirty_;

    /**
     * @brief This flag indicates whether node_in_edges_ is updated with 
     * edges in the main rr-graph edge storage.
     */
    bool is_incoming_edge_dirty_;
};<|MERGE_RESOLUTION|>--- conflicted
+++ resolved
@@ -419,10 +419,6 @@
     inline void resize_nodes(size_t size) {
         node_storage_.resize(size);
     }
-<<<<<<< HEAD
-=======
-
->>>>>>> d5a5555d
 
     /** @brief This function resize rr_switch to accommodate size RR Switch. */
     inline void resize_switches(size_t size) {
