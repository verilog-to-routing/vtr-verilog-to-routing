--- conflicted
+++ resolved
@@ -230,13 +230,6 @@
         node_storage_.set_node_layer(id, layer);
     }
 
-<<<<<<< HEAD
-    /** @brief set the ptc twist increment number for TILEABLE rr graphs (for more information see rr_graph_storage.h twist increment comment) */
-    inline void set_node_ptc_twist_incr(RRNodeId id, int twist){
-        node_storage_.set_node_ptc_twist_incr(id, twist);
-    }
-=======
->>>>>>> 7840430d
 
     /** @brief set_node_pin_num() is designed for logic blocks, which are IPIN and OPIN nodes */
     inline void set_node_pin_num(RRNodeId id, int new_pin_num) {
