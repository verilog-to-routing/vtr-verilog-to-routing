#ifndef RR_GRAPH_BUILDER_H
#define RR_GRAPH_BUILDER_H

/**
 * @file 
 * @brief This file defines the RRGraphBuilder data structure which allows data modification on a routing resource graph 
 *
 * The builder does not own the storage but it serves a virtual protocol for
 *   - node_storage: store the node list 
 *   - node_lookup: store a fast look-up for the nodes
 *
 * @note
 * - This is the only data structure allowed to modify a routing resource graph
 *
 */
#include "rr_graph_storage.h"
#include "rr_spatial_lookup.h"
#include "metadata_storage.h"
#include "rr_edge.h"

class RRGraphBuilder {
    /* -- Constructors -- */
  public:
    /* See detailed comments about the data structures in the internal data storage section of this file */
    RRGraphBuilder();

    /* Disable copy constructors and copy assignment operator
     * This is to avoid accidental copy because it could be an expensive operation considering that the 
     * memory footprint of the data structure could ~ Gb
     * Using the following syntax, we prohibit accidental 'pass-by-value' which can be immediately caught 
     * by compiler
     */
    RRGraphBuilder(const RRGraphBuilder&) = delete;
    void operator=(const RRGraphBuilder&) = delete;

    /* -- Mutators -- */
  public:
    /** @brief Return a writable object for rr_nodes */
    t_rr_graph_storage& rr_nodes();
    /** @brief Return a writable object for update the fast look-up of rr_node */
    RRSpatialLookup& node_lookup();
    /** .. warning:: The Metadata should stay as an independent data structure than rest of the internal data,
     *  e.g., node_lookup! */
    /** @brief Return a writable object for the meta data on the nodes */
    MetadataStorage<int>& rr_node_metadata();
    /** @brief Return a writable object for the meta data on the edge */
    MetadataStorage<std::tuple<int, int, short>>& rr_edge_metadata();
    /** @brief Return a writable object fo the incoming edge storage */
    vtr::vector<RRNodeId, std::vector<RREdgeId>>& node_in_edge_storage();
    /** @brief Return a writable object of the node ptc storage (for tileable routing resource graph) */
    vtr::vector<RRNodeId, std::vector<short>>& node_ptc_storage();

    /** @brief Return the size for rr_node_metadata */
    inline size_t rr_node_metadata_size() const {
        return rr_node_metadata_.size();
    }
    /** @brief Return the size for rr_edge_metadata */
    inline size_t rr_edge_metadata_size() const {
        return rr_edge_metadata_.size();
    }
    /** @brief Find the node in rr_node_metadata */
    inline vtr::flat_map<int, t_metadata_dict>::const_iterator find_rr_node_metadata(const int& lookup_key) const {
        return rr_node_metadata_.find(lookup_key);
    }
    /** @brief Find the edge in rr_edge_metadata */
    inline vtr::flat_map<std::tuple<int, int, short int>, t_metadata_dict>::const_iterator find_rr_edge_metadata(const std::tuple<int, int, short int>& lookup_key) const {
        return rr_edge_metadata_.find(lookup_key);
    }
    /** @brief Return the last node in rr_node_metadata */
    inline vtr::flat_map<int, t_metadata_dict>::const_iterator end_rr_node_metadata() const {
        return rr_node_metadata_.end();
    }

    /** @brief Return the last edge in rr_edge_metadata */
    inline vtr::flat_map<std::tuple<int, int, short int>, t_metadata_dict>::const_iterator end_rr_edge_metadata() const {
        return rr_edge_metadata_.end();
    }

    /** @brief Add a rr_segment to the routing resource graph. Return an valid id if successful.
     *  - Each rr_segment contains the detailed information of a routing track, which is denoted by a node in CHANX or CHANY type.
     * - It is frequently used by client functions in timing and routability prediction.
     */
    inline RRSegmentId add_rr_segment(const t_segment_inf& segment_info) {
        //Allocate an ID
        RRSegmentId segment_id = RRSegmentId(segment_ids_.size());
        segment_ids_.push_back(segment_id);

        rr_segments_.push_back(segment_info);

        return segment_id;
    }
    /** TODO @brief Return a writable list of all the rr_segments
     * .. warning:: It is not recommended to use this API unless you have to. The API may be deprecated later, and future APIs will designed to return a specific data from the rr_segments.
     */
    inline vtr::vector<RRSegmentId, t_segment_inf>& rr_segments() {
        return rr_segments_;
    }

    /** @brief Add a rr_switch to the routing resource graph. Return an valid id if successful.
     *  - Each rr_switch contains the detailed information of a routing switch interconnecting two routing resource nodes.
     * - It is frequently used by client functions in timing prediction.
     */
    inline RRSwitchId add_rr_switch(const t_rr_switch_inf& switch_info) {
        //Allocate an ID
        RRSwitchId switch_id = RRSwitchId(rr_switch_inf_.size());

        rr_switch_inf_.push_back(switch_info);

        return switch_id;
    }
    /** TODO @brief Return a writable list of all the rr_switches
     * .. warning:: It is not recommended to use this API unless you have to. The API may be deprecated later, and future APIs will designed to return a specific data from the rr_switches.
     */
    inline vtr::vector<RRSwitchId, t_rr_switch_inf>& rr_switch() {
        return rr_switch_inf_;
    }

    /** @brief Set the type of a node with a given valid id */
    inline void set_node_type(RRNodeId id, t_rr_type type) {
        node_storage_.set_node_type(id, type);
    }
    /** @brief Create a new rr_node in the node storage and register it to the node look-up.
     *  Return a valid node id if succeed. Otherwise, return an invalid id.
     */
    RRNodeId create_node(int layer, int x, int y, t_rr_type type, int ptc, e_side side = NUM_SIDES); 
    /**
     * @brief Add an existing rr_node in the node storage to the node look-up
     *
     * The node will be added to the lookup for every side it is on (for OPINs and IPINs) 
     * and for every (x,y) location at which it exists (for wires that span more than one (x,y)).
     *
     * This function requires a valid node which has already been allocated in the node storage, with
     *   - a valid node id
     *   - valid geometry information: xlow/ylow/xhigh/yhigh
     *   - a valid node type
     *   - a valid node ptc number
     *   - a valid side (applicable to OPIN and IPIN nodes only
     */
    void add_node_to_all_locs(RRNodeId node);

    void init_edge_remap(bool val);

    void clear_temp_storage();

    /** @brief Clear all the underlying data storage */
    void clear();
    /** @brief reorder all the nodes
     * Reordering the rr-graph nodes may be helpful in
     *   - Increasing cache locality during routing
     *   - Improving compile time
     * Reorder RRNodeId's using one of these algorithms:
     *   - DEGREE_BFS: Order by degree primarily, and BFS traversal order secondarily.
     *   - RANDOM_SHUFFLE: Shuffle using the specified seed. Great for testing.
     * The DEGREE_BFS algorithm was selected because it had the best performance of seven
     * existing algorithms here: https://github.com/SymbiFlow/vtr-rrgraph-reordering-tool
     * It might be worth further research, as the DEGREE_BFS algorithm is simple and
     * makes some arbitrary choices, such as the starting node.
     * The re-ordering algorithm (DEGREE_BFS) does not speed up the router on most architectures
     * vs. using the node ordering created by the rr-graph builder in VPR, so it is off by default.
     * The other use of this algorithm is for some unit tests; by changing the order of the nodes
     * in the rr-graph before routing we check that no code depends on the rr-graph node order
     * Nonetheless, it does improve performance ~7% for the SymbiFlow Xilinx Artix 7 graph.
     *
     * NOTE: Re-ordering will invalidate any references to rr_graph nodes, so this
     *       should generally be called before creating such references.
     */
    void reorder_nodes(e_rr_node_reorder_algorithm reorder_rr_graph_nodes_algorithm,
                       int reorder_rr_graph_nodes_threshold,
                       int reorder_rr_graph_nodes_seed);

    /** @brief Set capacity of this node (number of routes that can use it). */
    inline void set_node_capacity(RRNodeId id, short new_capacity) {
        node_storage_.set_node_capacity(id, new_capacity);
    }

    /** @brief Set the node coordinate */
    inline void set_node_coordinates(RRNodeId id, short x1, short y1, short x2, short y2) {
        node_storage_.set_node_coordinates(id, x1, y1, x2, y2);
    }

    /** @brief Set the node layer (specifies which die the node is located at) */
    inline void set_node_layer(RRNodeId id, short layer){
        node_storage_.set_node_layer(id,layer);
    }

    /** @brief The ptc_num carries different meanings for different node types
     * (true in VPR RRG that is currently supported, may not be true in customized RRG)
     * CHANX or CHANY: the track id in routing channels
     * OPIN or IPIN: the index of pins in the logic block data structure
     * SOURCE and SINK: the class id of a pin (indicating logic equivalence of pins) in the logic block data structure 
     * @note 
     * This API is very powerful and developers should not use it unless it is necessary,
     * e.g the node type is unknown. If the node type is known, the more specific routines, `set_node_pin_num()`,
     * `set_node_track_num()`and `set_node_class_num()`, for different types of nodes should be used.*/

    inline void set_node_ptc_num(RRNodeId id, int new_ptc_num) {
        node_storage_.set_node_ptc_num(id, new_ptc_num);
    }

<<<<<<< HEAD
=======
    /** @brief set the layer number at which RRNodeId is located at */
    inline void set_node_layer(RRNodeId id, int layer){
        node_storage_.set_node_layer(id, layer);
    }

    /** @brief set the ptc twist increment number for TILEABLE rr graphs (for more information see rr_graph_storage.h twist increment comment) */
    inline void set_node_ptc_twist_incr(RRNodeId id, int twist){
        node_storage_.set_node_ptc_twist_incr(id, twist);
    }


>>>>>>> 9066310c
    /** @brief set_node_pin_num() is designed for logic blocks, which are IPIN and OPIN nodes */
    inline void set_node_pin_num(RRNodeId id, int new_pin_num) {
        node_storage_.set_node_pin_num(id, new_pin_num);
    }

    /** @brief set_node_track_num() is designed for routing tracks, which are CHANX and CHANY nodes */
    inline void set_node_track_num(RRNodeId id, int new_track_num) {
        node_storage_.set_node_track_num(id, new_track_num);
    }

    /** @brief Add a track id for a given node base on the offset in coordinate, applicable only to CHANX and CHANY nodes.
     *         This API is used by tileable routing resource graph generator, which requires each routing track has a different
     *         track id depending their location in FPGA fabric.
     */
    void add_node_track_num(RRNodeId node, vtr::Point<size_t> node_offset, short track_id);

    /** @brief Update the node_lookup for a track node. This is applicable to tileable routing graph */
    void add_track_node_to_lookup(RRNodeId node);

    /** @brief set_node_class_num() is designed for routing source and sinks, which are SOURCE and SINK nodes */
    inline void set_node_class_num(RRNodeId id, int new_class_num) {
        node_storage_.set_node_class_num(id, new_class_num);
    }

    /** @brief Set the node direction; The node direction is only available of routing channel nodes, such as x-direction routing tracks (CHANX) and y-direction routing tracks (CHANY). For other nodes types, this value is not meaningful and should be set to NONE. */
    inline void set_node_direction(RRNodeId id, Direction new_direction) {
        node_storage_.set_node_direction(id, new_direction);
    }

    /** @brief Add a new edge to the cache of edges to be built 
     *  .. note:: This will not add an edge to storage! You need to call build_edges() after all the edges are cached! */
    void create_edge(RRNodeId src, RRNodeId dest, RRSwitchId edge_switch, bool remapped);

    /** @brief Allocate and build actual edges in storage. 
     *  Once called, the cached edges will be uniquified and added to routing resource nodes, 
     * while the cache will be empty once build-up is accomplished */
    void build_edges(const bool& uniquify = true);

    /** @brief Allocate and build incoming edges for each node. 
     *  By default, no incoming edges are kept in storage, to be memory efficient */
    void build_in_edges();

    /** @brief Return incoming edges for a given routing resource node 
     *  Require build_in_edges() to be called first
     */
    std::vector<RREdgeId> node_in_edges(RRNodeId node) const;

    /** @brief Reserve the lists of edges to be memory efficient.
     * This function is mainly used to reserve memory space inside RRGraph,
     * when adding a large number of edges in order to avoid memory fragements */
    inline void reserve_edges(size_t num_edges) {
        node_storage_.reserve_edges(num_edges);
    }

    /** @brief emplace_back_edge It adds one edge. This method is efficient if reserve_edges was called with
     * the number of edges present in the graph.
     * @param remapped If true, it means the switch id (edge_switch) corresponds to rr switch id. Thus, when the remapped function is called to
     * remap the arch switch id to rr switch id, the edge switch id of this edge shouldn't be changed. For example, when the intra-cluster graph
     * is built and the rr-graph related to global resources are read from a file, this parameter is true since the intra-cluster switches are
     * also listed in rr-graph file. So, we use that list to use the rr switch id instead of passing arch switch id for intra-cluster edges.*/
    inline void emplace_back_edge(RRNodeId src, RRNodeId dest, short edge_switch, bool remapped) {
        node_storage_.emplace_back_edge(src, dest, edge_switch, remapped);
    }
    /** @brief Append 1 more RR node to the RR graph. */
    inline void emplace_back() {
        // No edges can be assigned if mutating the rr node array.
        node_storage_.emplace_back();
    }

    /** @brief alloc_and_load_edges; It adds a batch of edges.  */
    inline void alloc_and_load_edges(const t_rr_edge_info_set* rr_edges_to_create) {
        node_storage_.alloc_and_load_edges(rr_edges_to_create);
    }

    /** @brief set_node_cost_index gets the index of cost data in the list of cost_indexed_data data structure
     * It contains the routing cost for different nodes in the RRGraph
     * when used in evaluate different routing paths
     */
    inline void set_node_cost_index(RRNodeId id, RRIndexedDataId new_cost_index) {
        node_storage_.set_node_cost_index(id, new_cost_index);
    }

    /** @brief Set the rc_index of routing resource node. */
    inline void set_node_rc_index(RRNodeId id, NodeRCIndex new_rc_index) {
        node_storage_.set_node_rc_index(id, new_rc_index);
    }

    /** @brief Add the side where the node physically locates on a logic block.
     * Mainly applicable to IPIN and OPIN nodes.*/
    inline void add_node_side(RRNodeId id, e_side new_side) {
        node_storage_.add_node_side(id, new_side);
    }

    /** @brief It maps arch_switch_inf indicies to rr_switch_inf indicies. */
    inline void remap_rr_node_switch_indices(const t_arch_switch_fanin& switch_fanin) {
        node_storage_.remap_rr_node_switch_indices(switch_fanin);
    }

    /** @brief Marks that edge switch values are rr switch indicies*/
    inline void mark_edges_as_rr_switch_ids() {
        node_storage_.mark_edges_as_rr_switch_ids();
    }

    /** @brief Counts the number of rr switches needed based on fan in to support mux
     * size dependent switch delays. */
    inline size_t count_rr_switches(
        const std::vector<t_arch_switch_inf>& arch_switch_inf,
        t_arch_switch_fanin& arch_switch_fanins) {
        return node_storage_.count_rr_switches(arch_switch_inf, arch_switch_fanins);
    }

    /* Unlock storage; required to modify an routing resource graph after edge is read */
    inline void unlock_storage() { node_storage_.edges_read_ = false; node_storage_.partitioned_ = false; node_storage_.clear_node_first_edge();}

    /** @brief Reserve the lists of nodes, edges, switches etc. to be memory efficient.
     * This function is mainly used to reserve memory space inside RRGraph,
     * when adding a large number of nodes/edge/switches/segments,
     * in order to avoid memory fragements */
    inline void reserve_nodes(size_t size) {
        node_storage_.reserve(size);
    }
    inline void reserve_segments(size_t num_segments) {
        this->segment_ids_.reserve(num_segments);
        this->rr_segments_.reserve(num_segments);
    }
    inline void reserve_switches(size_t num_switches) {
        this->rr_switch_inf_.reserve(num_switches);
    }
    /** @brief This function resize node storage to accomidate size RR nodes. */
    inline void resize_nodes(size_t size) {
        node_storage_.resize(size);
    }

    /** @brief This function resize node ptc twist increment; Since it is only used for tileable rr-graph, we don't put it in general resize function*/
    inline void resize_ptc_twist_incr(size_t size){
        node_storage_.resize(size);
    }

    /** @brief This function resize rr_switch to accomidate size RR Switch. */
    inline void resize_switches(size_t size) {
        rr_switch_inf_.resize(size);
    }

    /** @brief Validate that edge data is partitioned correctly. Also there are no edges left to be built!
     * @note This function is used to validate the correctness of the routing resource graph in terms
     * of graph attributes. Strongly recommend to call it when you finish the building a routing resource
     * graph. If you need more advance checks, which are related to architecture features, you should
     * consider to use the check_rr_graph() function or build your own check_rr_graph() function. */
    inline bool validate() const {
        return node_storage_.validate(rr_switch_inf_) && edges_to_build_.empty();
    }

    /** @brief Sorts edge data such that configurable edges appears before
     *  non-configurable edges. */
    inline void partition_edges() {
        return node_storage_.partition_edges(rr_switch_inf_);
    }

    /** @brief Init per node fan-in data.  Should only be called after all edges have
     * been allocated.
     * @note
     * This is an expensive, O(N), operation so it should be called once you
     * have a complete rr-graph and not called often. */
    inline void init_fan_in() {
        node_storage_.init_fan_in();
    }

    /** @brief Disable the flags which would prevent adding adding extra-resources, when flat-routing
     * is enabled, to the RR Graph
     * @note
     * When flat-routing is enabled, intra-cluster resources are added to the RR Graph after global rosources
     * are already added. This function disables the flags which would prevent adding extra-resources to the RR Graph
     */
    inline void reset_rr_graph_flags() {
        node_storage_.edges_read_ = false;
        node_storage_.partitioned_ = false;
        node_storage_.remapped_edges_ = false;
        node_storage_.clear_node_first_edge();
    }

    /* -- Internal data storage -- */
  private:
    /* TODO: When the refactoring effort finishes, 
     * the builder data structure will be the owner of the data storages. 
     * That is why the reference to storage/lookup is used here.
     * It can avoid a lot of code changes once the refactoring is finished 
     * (there is no function get data directly through the node_storage in DeviceContext).
     * If pointers are used, it may cause many codes in client functions 
     * or inside the data structures to be changed later.
     * That explains why the reference is used here temporarily
     */
    /* node-level storage including edge storages */
    t_rr_graph_storage node_storage_;
    /* Fast look-up for rr nodes */
    RRSpatialLookup node_lookup_;

    /* A cache for edge-related information, required to build edges for routing resource nodes.
     * It is used when building a routing resource graph by considering memory efficiency.
     * It will be clear up after calling build_edges().
     *
     * .. warning:: This is a temporary data which is used to collect edges to be built for nodes
     */
    t_rr_edge_info_set edges_to_build_;

    /**  Wire segment types in RR graph
     * - Each rr_segment contains the detailed information of a routing track, which is denoted by a node in CHANX or CHANY type.
     * - We use a fly-weight data structure here, in the same philosophy as the rr_indexed_data. See detailed explanation in the t_segment_inf data structure
     */
    vtr::vector<RRSegmentId, t_segment_inf> rr_segments_; /* detailed information about the segments, which are used in the RRGraph */
    vtr::vector<RRSegmentId, RRSegmentId> segment_ids_;   /* unique identifiers for routing segments which are used in the RRGraph */
    /* Autogenerated in build_rr_graph based on switch fan-in.
     *  - Each rr_switch contains the detailed information of a routing switch interconnecting two routing resource nodes.
     *  - We use a fly-weight data structure here, in the same philosophy as the rr_indexed_data. See detailed explanation in the t_rr_switch_inf data structure
     */
    /* Detailed information about the switches, which are used in the RRGraph */
    vtr::vector<RRSwitchId, t_rr_switch_inf> rr_switch_inf_;

    /** A list of incoming edges for each routing resource node. This can be built optionally, as required by applications.
     *  By default, it is empty! Call build_in_edges() to construct it!!! */
    vtr::vector<RRNodeId, std::vector<RREdgeId>> node_in_edges_;

    /* Extra ptc number for each routing resource node. This is required by tileable routing resource graph.
     * In a tileable routing architecture, routing tracks, e.g., CHANX and CHANY, follows a staggered organization.
     * Hence, a routing track may appear in different routing channels, representing different ptc/track id.
     * Here is an illustrative example of a X-direction routing track (CHANX) in INC direction, which is organized in staggered way.
     *    
     *  Coord(x,y) (1,0)   (2,0)   (3,0)     (4,0)       Another track (node)
     *  ptc=0     ------>                              ------>
     *                   \                            /
     *  ptc=1             ------>                    /
     *                           \                  /
     *  ptc=2                     ------>          / 
     *                                   \        /
     *  ptc=3                             ------->
     *           ^                               ^
     *           |                               |
     *     starting point                   ending point
     */
    vtr::vector<RRNodeId, std::vector<short>> node_ptc_nums_;

    /** .. warning:: The Metadata should stay as an independent data structure than rest of the internal data,
     *  e.g., node_lookup! */
    /* Metadata is an extra data on rr-nodes and edges, respectively, that is not used by vpr
     * but simply passed through the flow so that it can be used by downstream tools.
     * The main (perhaps only) current use of this metadata is the fasm tool of symbiflow,
     * which needs extra metadata on which programming bits control which switch in order to produce a bitstream.*/
    /**
     * @brief Attributes for each rr_node.
     *
     * key:     rr_node index
     * value:   map of <attribute_name, attribute_value>
     */
    MetadataStorage<int> rr_node_metadata_;
    /**
     * @brief  Attributes for each rr_edge
     *
     * key:     <source rr_node_index, sink rr_node_index, iswitch>
     * iswitch: Index of the switch type used to go from this rr_node to
     *          the next one in the routing.  OPEN if there is no next node
     *          (i.e. this node is the last one (a SINK) in a branch of the
     *          net's routing).
     * value:   map of <attribute_name, attribute_value>
     */
    MetadataStorage<std::tuple<int, int, short>> rr_edge_metadata_;

    /** @brief a flag to mark the status of edge storage
     *  dirty means that the edge storage is not complete, should call related APIs to build */
    bool is_edge_dirty_;
    bool is_incoming_edge_dirty_;
};

#endif<|MERGE_RESOLUTION|>--- conflicted
+++ resolved
@@ -178,11 +178,6 @@
         node_storage_.set_node_coordinates(id, x1, y1, x2, y2);
     }
 
-    /** @brief Set the node layer (specifies which die the node is located at) */
-    inline void set_node_layer(RRNodeId id, short layer){
-        node_storage_.set_node_layer(id,layer);
-    }
-
     /** @brief The ptc_num carries different meanings for different node types
      * (true in VPR RRG that is currently supported, may not be true in customized RRG)
      * CHANX or CHANY: the track id in routing channels
@@ -197,8 +192,6 @@
         node_storage_.set_node_ptc_num(id, new_ptc_num);
     }
 
-<<<<<<< HEAD
-=======
     /** @brief set the layer number at which RRNodeId is located at */
     inline void set_node_layer(RRNodeId id, int layer){
         node_storage_.set_node_layer(id, layer);
@@ -209,8 +202,6 @@
         node_storage_.set_node_ptc_twist_incr(id, twist);
     }
 
-
->>>>>>> 9066310c
     /** @brief set_node_pin_num() is designed for logic blocks, which are IPIN and OPIN nodes */
     inline void set_node_pin_num(RRNodeId id, int new_pin_num) {
         node_storage_.set_node_pin_num(id, new_pin_num);
