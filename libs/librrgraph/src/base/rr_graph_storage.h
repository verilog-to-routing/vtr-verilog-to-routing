--- conflicted
+++ resolved
@@ -343,16 +343,12 @@
         return edge_dest_node_[edge];
     }
 
-<<<<<<< HEAD
     // Get the source node for the specified edge.
     RRNodeId edge_source_node(const RREdgeId& edge) const {
         return edge_src_node_[edge];
     }
 
-    // Call the `apply` function with the edge id, source, and sink nodes of every edge.
-=======
     /** @brief Call the `apply` function with the edge id, source, and sink nodes of every edge. */
->>>>>>> 9066310c
     void for_each_edge(std::function<void(RREdgeId, RRNodeId, RRNodeId)> apply) const {
         for (size_t i = 0; i < edge_dest_node_.size(); i++) {
             RREdgeId edge(i);
@@ -369,16 +365,12 @@
         return edge_sink_node(edge_id(id, iedge));
     }
 
-<<<<<<< HEAD
     // Get the source node for the iedge'th edge from specified RRNodeId.
     RRNodeId edge_source_node(const RRNodeId& id, t_edge_size iedge) const {
         return edge_source_node(edge_id(id, iedge));
     }
 
-    // Get the switch used for the specified edge.
-=======
     /** @brief Get the switch used for the specified edge. */
->>>>>>> 9066310c
     short edge_switch(const RREdgeId& edge) const {
         return edge_switch_[edge];
     }
