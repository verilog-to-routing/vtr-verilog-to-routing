--- conflicted
+++ resolved
@@ -705,12 +705,6 @@
     void set_node_capacity(RRNodeId, short new_capacity);
     void set_node_direction(RRNodeId, Direction new_direction);
 
-<<<<<<< HEAD
-    void set_node_ptc_nums(RRNodeId node, const std::string& ptc_str);
-    void add_node_tilable_track_num(RRNodeId node, size_t node_offset, short track_id);
-
-    void emplace_back_node_tilable_track_num();
-=======
     /**
      * @brief Set the ptc numbers for a node.
      * @param node The node id
@@ -725,7 +719,6 @@
      * @param track_id The track number (ptc number) of the node at the given offset.
      */
     void add_node_tilable_track_num(RRNodeId node, size_t node_offset, short track_id);
->>>>>>> d5a5555d
 
     bool node_contain_multiple_ptc(RRNodeId node) const {
         if (node_tilable_track_nums_.empty()) {
@@ -735,11 +728,6 @@
         }
     }
 
-<<<<<<< HEAD
-    std::string node_ptc_nums_to_string(RRNodeId node) const;
-
-=======
->>>>>>> d5a5555d
     const std::vector<short>& node_tilable_track_nums(RRNodeId node) const {
         return node_tilable_track_nums_[node];
     }
@@ -763,12 +751,6 @@
      * If init_fan_in has been called, you need to call it again after removing the nodes.
      * @note This a very expensive method, so should be called only when necessary. It is better
      * to not add nodes in the first place, instead of relying on this method to remove nodes.
-<<<<<<< HEAD
-     *
-     * @param nodes list of RRNodes to be removed
-     */
-    void remove_nodes(const std::vector<RRNodeId>& nodes);
-=======
      * 
      * @note This operation is O(|V| + |E|·log k), where k is the number of nodes to remove,
      * and should not be called frequently.
@@ -776,7 +758,6 @@
      * @param nodes_to_remove list of RRNodes to be removed
      */
     void remove_nodes(std::vector<RRNodeId> nodes_to_remove);
->>>>>>> d5a5555d
 
     /****************
      * Edge methods *
