--- conflicted
+++ resolved
@@ -9,11 +9,8 @@
  * the function declaration
  */
 #include <vector>
-<<<<<<< HEAD
-=======
 #include "rr_graph_builder.h"
 #include "rr_graph_fwd.h"
->>>>>>> c8f1161f
 #include "rr_node_types.h"
 #include "rr_graph_obj.h"
 #include "rr_graph_view.h"
