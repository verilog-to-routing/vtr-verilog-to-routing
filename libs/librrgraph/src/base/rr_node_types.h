#pragma once

#include <cstddef>
#include <iterator>
#include <string>
#include <vector>
#include <array>
#include <map>
#include <cstdint>

#include "vtr_range.h"
#include "vtr_array.h"
#include "vtr_ndmatrix.h"
#include "rr_graph_fwd.h"

/**
 * @brief Type of a routing resource node.
 *
 * x-directed channel segment, y-directed channel segment,
 * input pin to a clb to pad, output from a clb or pad
 * (i.e. output pin of a net) and:
 * - SOURCE
 * - SINK
 */
enum class e_rr_type : unsigned char {
    SOURCE = 0, ///<A dummy node that is a logical output within a block -- i.e., the gate that generates a signal.
    SINK,       ///<A dummy node that is a logical input within a block -- i.e. the gate that needs a signal.
    IPIN,       ///<Input pin to a block
    OPIN,       ///<Output pin of a block
    CHANX,      ///<x-directed routing wire, or an x-directed segment of a channel for global routing
    CHANY,      ///<y-directed routing wire, or a y-directed segment of a channel for global routing
<<<<<<< HEAD
    MUX,        ///<a routing multiplexer that does not traverse a significant distance before feeding
                /// other rr-nodes. E.g. the first node in a 2-stage mux in a switch block.
=======
    CHANZ,      ///<z-directed routing wire used to connect two different layers.
                ///< For CHANZ nodes, xlow == xhigh and yhigh == ylow
>>>>>>> 5bd2d04e
    NUM_RR_TYPES
};

constexpr bool is_pin(e_rr_type type) { return (type == e_rr_type::IPIN || type == e_rr_type::OPIN); }
constexpr bool is_chanxy(e_rr_type type) { return (type == e_rr_type::CHANX || type == e_rr_type::CHANY); }
constexpr bool is_chanz(e_rr_type type) { return (type == e_rr_type::CHANZ); }
constexpr bool is_src_sink(e_rr_type type) { return (type == e_rr_type::SOURCE || type == e_rr_type::SINK); }

/// Used to iterate for different e_rr_type values in range-based for loops.
<<<<<<< HEAD
constexpr std::array<e_rr_type, (size_t)e_rr_type::NUM_RR_TYPES> RR_TYPES = {{e_rr_type::SOURCE, e_rr_type::SINK, e_rr_type::IPIN,
                                                                      e_rr_type::OPIN, e_rr_type::CHANX, e_rr_type::CHANY, e_rr_type::MUX}};
=======
constexpr std::array<e_rr_type, (size_t)e_rr_type::NUM_RR_TYPES> RR_TYPES = {{e_rr_type::SOURCE, e_rr_type::SINK,
                                                                              e_rr_type::IPIN, e_rr_type::OPIN,
                                                                              e_rr_type::CHANX, e_rr_type::CHANY, e_rr_type::CHANZ}};
>>>>>>> 5bd2d04e

/**
 * @brief Lookup for the string representation of the given node type. This is useful
 *        for logging the type of an RR node.
 */
<<<<<<< HEAD
constexpr vtr::array<e_rr_type, const char*, (size_t)e_rr_type::NUM_RR_TYPES> rr_node_typename {"SOURCE", "SINK", "IPIN", "OPIN", "CHANX", "CHANY", "MUX"};
=======
constexpr vtr::array<e_rr_type, const char*, (size_t)e_rr_type::NUM_RR_TYPES> rr_node_typename {"SOURCE", "SINK",
                                                                                               "IPIN", "OPIN",
                                                                                               "CHANX", "CHANY", "CHANZ"};
>>>>>>> 5bd2d04e

/**
 * @enum Direction
 * @brief Represents the wire direction for a routing resource node.
 */
enum class Direction : unsigned char {
    INC = 0,     ///< wire driver is positioned at the low-coordinate end of the wire.
    DEC = 1,     ///< wire_driver is positioned at the high-coordinate end of the wire.
    BIDIR = 2,   ///< wire has multiple drivers, so signals can travel either way along the wire
    NONE = 3,    ///< node does not have a direction, such as IPIN/OPIN
    NUM_DIRECTIONS
};


constexpr std::array<const char*, static_cast<int>(Direction::NUM_DIRECTIONS)> DIRECTION_STRING = {{"INC_DIRECTION", "DEC_DIRECTION", "BI_DIRECTION", "NONE"}};

//this array is used in rr_graph_storage.cpp so that node_direction_string() can return a const std::string&
const std::array<std::string, static_cast<int>(Direction::NUM_DIRECTIONS)> CONST_DIRECTION_STRING = {{"INC_DIR", "DEC_DIR", "BI_DIR", "NONE"}};

// Node reordering algorithms for rr_nodes
enum e_rr_node_reorder_algorithm {
    DONT_REORDER,
    DEGREE_BFS,
    RANDOM_SHUFFLE,
};

///@brief Type used to express rr_node edge index.
typedef uint16_t t_edge_size;

/**
 * @brief An iterator that dereferences to an edge index
 *
 * Used in conjunction with vtr::Range to return ranges of edge indices
 */
class edge_idx_iterator {
  public:
    using iterator_category = std::bidirectional_iterator_tag;
    using difference_type = std::ptrdiff_t;
    using value_type = t_edge_size;
    using pointer = t_edge_size*;
    using reference = t_edge_size&;

    edge_idx_iterator(value_type init)
        : value_(init) {}
    edge_idx_iterator& operator++() {
        value_ += 1;
        return *this;
    }
    edge_idx_iterator& operator--() {
        value_ -= 1;
        return *this;
    }
    reference operator*() { return value_; }
    pointer operator->() { return &value_; }

    friend bool operator==(const edge_idx_iterator& lhs, const edge_idx_iterator& rhs) { return lhs.value_ == rhs.value_; }
    friend bool operator!=(const edge_idx_iterator& lhs, const edge_idx_iterator& rhs) { return !(lhs == rhs); }

  private:
    value_type value_;
};

typedef vtr::Range<edge_idx_iterator> edge_idx_range;

typedef std::vector<std::map<int, int>> t_arch_switch_fanin;

/**
 * @brief Resistance/Capacitance data for an RR Node.
 *
 * In practice many RR nodes have the same values, so they are fly-weighted
 * to keep t_rr_node small. Each RR node holds an rc_index which allows
 * retrieval of it's RC data.
 *
 * R:  Resistance to go through an RR node.  This is only metal
 *     resistance (end to end, so conservative) -- it doesn't include the
 *     switch that leads to another rr_node.
 * C:  Total capacitance of an RR node.  Includes metal capacitance, the
 *     input capacitance of all switches hanging off the node, the
 *     output capacitance of all switches to the node, and the connection
 *     box buffer capacitances hanging off it.
 */
struct t_rr_rc_data {
    t_rr_rc_data(float Rval, float Cval) noexcept;

    float R;    ///< Resistance to go through an RR node
    float C;    ///<  Total capacitance of an RR node.
};

// This is the data type of fast lookups of an rr-node given an (rr_type, layer, x, y, and the side)
//[0..num_rr_types-1][0..num_layer-1][0..grid_width-1][0..grid_height-1][0..NUM_2D_SIDES-1][0..max_ptc-1]
typedef vtr::array<e_rr_type, vtr::NdMatrix<std::vector<RRNodeId>, 4>, (size_t)e_rr_type::NUM_RR_TYPES> t_rr_node_indices;<|MERGE_RESOLUTION|>--- conflicted
+++ resolved
@@ -29,13 +29,10 @@
     OPIN,       ///<Output pin of a block
     CHANX,      ///<x-directed routing wire, or an x-directed segment of a channel for global routing
     CHANY,      ///<y-directed routing wire, or a y-directed segment of a channel for global routing
-<<<<<<< HEAD
     MUX,        ///<a routing multiplexer that does not traverse a significant distance before feeding
                 /// other rr-nodes. E.g. the first node in a 2-stage mux in a switch block.
-=======
     CHANZ,      ///<z-directed routing wire used to connect two different layers.
                 ///< For CHANZ nodes, xlow == xhigh and yhigh == ylow
->>>>>>> 5bd2d04e
     NUM_RR_TYPES
 };
 
@@ -45,26 +42,19 @@
 constexpr bool is_src_sink(e_rr_type type) { return (type == e_rr_type::SOURCE || type == e_rr_type::SINK); }
 
 /// Used to iterate for different e_rr_type values in range-based for loops.
-<<<<<<< HEAD
-constexpr std::array<e_rr_type, (size_t)e_rr_type::NUM_RR_TYPES> RR_TYPES = {{e_rr_type::SOURCE, e_rr_type::SINK, e_rr_type::IPIN,
-                                                                      e_rr_type::OPIN, e_rr_type::CHANX, e_rr_type::CHANY, e_rr_type::MUX}};
-=======
 constexpr std::array<e_rr_type, (size_t)e_rr_type::NUM_RR_TYPES> RR_TYPES = {{e_rr_type::SOURCE, e_rr_type::SINK,
                                                                               e_rr_type::IPIN, e_rr_type::OPIN,
-                                                                              e_rr_type::CHANX, e_rr_type::CHANY, e_rr_type::CHANZ}};
->>>>>>> 5bd2d04e
+                                                                              e_rr_type::CHANX, e_rr_type::CHANY, e_rr_type::CHANZ,
+                                                                              e_rr_type::MUX}};
 
 /**
  * @brief Lookup for the string representation of the given node type. This is useful
  *        for logging the type of an RR node.
  */
-<<<<<<< HEAD
-constexpr vtr::array<e_rr_type, const char*, (size_t)e_rr_type::NUM_RR_TYPES> rr_node_typename {"SOURCE", "SINK", "IPIN", "OPIN", "CHANX", "CHANY", "MUX"};
-=======
 constexpr vtr::array<e_rr_type, const char*, (size_t)e_rr_type::NUM_RR_TYPES> rr_node_typename {"SOURCE", "SINK",
                                                                                                "IPIN", "OPIN",
-                                                                                               "CHANX", "CHANY", "CHANZ"};
->>>>>>> 5bd2d04e
+                                                                                               "CHANX", "CHANY", "CHANZ",
+                                                                                               "MUX"};
 
 /**
  * @enum Direction
