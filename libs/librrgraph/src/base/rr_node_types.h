--- conflicted
+++ resolved
@@ -38,15 +38,11 @@
 constexpr std::array<e_rr_type, (size_t)e_rr_type::NUM_RR_TYPES> RR_TYPES = {{e_rr_type::SOURCE, e_rr_type::SINK, e_rr_type::IPIN,
                                                                       e_rr_type::OPIN, e_rr_type::CHANX, e_rr_type::CHANY, e_rr_type::MUX}};
 
-<<<<<<< HEAD
-constexpr vtr::array<e_rr_type, const char*, (size_t)e_rr_type::NUM_RR_TYPES> rr_node_typename {"SOURCE", "SINK", "IPIN", "OPIN", "CHANX", "CHANY", "MUX"};
-=======
 /**
  * @brief Lookup for the string representation of the given node type. This is useful
  *        for logging the type of an RR node.
  */
-constexpr vtr::array<e_rr_type, const char*, (size_t)e_rr_type::NUM_RR_TYPES> rr_node_typename {"SOURCE", "SINK", "IPIN", "OPIN", "CHANX", "CHANY"};
->>>>>>> 06beac6d
+constexpr vtr::array<e_rr_type, const char*, (size_t)e_rr_type::NUM_RR_TYPES> rr_node_typename {"SOURCE", "SINK", "IPIN", "OPIN", "CHANX", "CHANY", "MUX"};
 
 /**
  * @enum Direction
