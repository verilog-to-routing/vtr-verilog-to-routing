#include "vtr_log.h"
#include "vtr_util.h"

#include "vpr_error.h"
#include "check_rr_graph.h"

#include "rr_node.h"
#include "physical_types_util.h"

#include "describe_rr_node.h"

/*********************** Subroutines local to this module *******************/

static bool rr_node_is_global_clb_ipin(const RRGraphView& rr_graph, const DeviceGrid& grid, RRNodeId inode);

static void check_unbuffered_edges(const RRGraphView& rr_graph, int from_node);

static bool has_adjacent_channel(const RRGraphView& rr_graph, const DeviceGrid& grid, const t_rr_node& node);

static void check_rr_edge(const RRGraphView& rr_graph,
                          const DeviceGrid& grid,
                          const vtr::vector<RRIndexedDataId, t_rr_indexed_data>& rr_indexed_data,
                          int from_node,
                          int from_edge,
                          int to_node,
                          bool is_flat);

/************************ Subroutine definitions ****************************/

class node_edge_sorter {
  public:
    bool operator()(const std::pair<int, int>& lhs, const std::pair<int, int>& rhs) const {
        return lhs.first < rhs.first;
    }

    bool operator()(const std::pair<int, int>& lhs, const int& rhs) const {
        return lhs.first < rhs;
    }

    bool operator()(const int& lhs, const std::pair<int, int>& rhs) const {
        return lhs < rhs.first;
    }

    bool operator()(const int& lhs, const int& rhs) const {
        return lhs < rhs;
    }
};

void check_rr_graph(const RRGraphView& rr_graph,
                    const std::vector<t_physical_tile_type>& types,
                    const vtr::vector<RRIndexedDataId, t_rr_indexed_data>& rr_indexed_data,
                    const DeviceGrid& grid,
                    const VibDeviceGrid& vib_grid,
                    const t_chan_width& chan_width,
                    const e_graph_type graph_type,
                    bool is_flat) {
    e_route_type route_type = DETAILED;
    if (graph_type == e_graph_type::GLOBAL) {
        route_type = GLOBAL;
    }

    auto total_edges_to_node = std::vector<int>(rr_graph.num_nodes());
    auto switch_types_from_current_to_node = std::vector<unsigned char>(rr_graph.num_nodes());
    const int num_rr_switches = rr_graph.num_rr_switches();

    std::vector<std::pair<int, int>> edges;

    for (const RRNodeId& rr_node : rr_graph.nodes()) {
        size_t inode = (size_t)rr_node;
        rr_graph.validate_node(rr_node);

        /* Ignore any uninitialized rr_graph nodes */
        if (!rr_graph.node_is_initialized(rr_node)) {
            continue;
        }

        // Virtual clock network sink is special, ignore.
        if (rr_graph.is_virtual_clock_network_root(rr_node)) {
            continue;
        }

        e_rr_type rr_type = rr_graph.node_type(rr_node);
        int num_edges = rr_graph.num_edges(RRNodeId(inode));

        check_rr_node(rr_graph, rr_indexed_data, grid, vib_grid, chan_width, route_type, inode, is_flat);

        /* Check all the connectivity (edges, etc.) information.                    */
        edges.resize(0);
        edges.reserve(num_edges);

        for (int iedge = 0; iedge < num_edges; iedge++) {
            int to_node = size_t(rr_graph.edge_sink_node(rr_node, iedge));

            if (to_node < 0 || to_node >= (int)rr_graph.num_nodes()) {
                VPR_FATAL_ERROR(VPR_ERROR_ROUTE,
                                "in check_rr_graph: node %d has an edge %d.\n"
                                "\tEdge is out of range.\n",
                                inode, to_node);
            }

            check_rr_edge(rr_graph,
                          grid,
                          rr_indexed_data,
                          inode,
                          iedge,
                          to_node,
                          is_flat);

            edges.emplace_back(to_node, iedge);
            total_edges_to_node[to_node]++;

            auto switch_type = rr_graph.edge_switch(rr_node, iedge);

            if (switch_type < 0 || switch_type >= num_rr_switches) {
                VPR_FATAL_ERROR(VPR_ERROR_ROUTE,
                                "in check_rr_graph: node %d has a switch type %d.\n"
                                "\tSwitch type is out of range.\n",
                                inode, switch_type);
            }
        } /* End for all edges of node. */

        std::sort(edges.begin(), edges.end(), [](const std::pair<int, int>& lhs, const std::pair<int, int>& rhs) {
            return lhs.first < rhs.first;
        });

        //Check that multiple edges between the same from/to nodes make sense
        for (int iedge = 0; iedge < num_edges; iedge++) {
            int to_node = size_t(rr_graph.edge_sink_node(rr_node, iedge));

            auto range = std::equal_range(edges.begin(), edges.end(),
                                          to_node, node_edge_sorter());

            size_t num_edges_to_node = std::distance(range.first, range.second);

            if (num_edges_to_node == 1) continue; //Single edges are always OK

            VTR_ASSERT_MSG(num_edges_to_node > 1, "Expect multiple edges");

            e_rr_type to_rr_type = rr_graph.node_type(RRNodeId(to_node));

            /* It is unusual to have more than one programmable switch (in the same direction) between a from_node and a to_node,
             * as the duplicate switch doesn't add more routing flexibility.
             *
             * However, such duplicate switches can occur for some types of nodes, which we allow below.
             * Reasons one could have duplicate switches between two nodes include:
             *      - The two switches have different electrical characteristics.
             *      - Wires near the edges of an FPGA are often cut off, and the stubs connected together.
             *        A regular switch pattern could then result in one physical wire connecting multiple
             *        times to other wires, IPINs or OPINs.
             *
             * Only expect the following cases to have multiple edges
             * - CHAN <-> CHAN connections
             * - CHAN  -> IPIN connections (unique rr_node for IPIN nodes on multiple sides)
             * - OPIN  -> CHAN connections (unique rr_node for OPIN nodes on multiple sides)
             */
            bool is_chan_to_chan = (rr_type == e_rr_type::CHANX || rr_type == e_rr_type::CHANY) && (to_rr_type == e_rr_type::CHANY || to_rr_type == e_rr_type::CHANX);
            bool is_chan_to_ipin = (rr_type == e_rr_type::CHANX || rr_type == e_rr_type::CHANY) && to_rr_type == e_rr_type::IPIN;
            bool is_opin_to_chan = rr_type == e_rr_type::OPIN && (to_rr_type == e_rr_type::CHANX || to_rr_type == e_rr_type::CHANY);
            bool is_internal_edge = false;
            if (is_flat) {
                is_internal_edge = (rr_type == e_rr_type::IPIN && to_rr_type == e_rr_type::IPIN) || (rr_type == e_rr_type::OPIN && to_rr_type == e_rr_type::OPIN);
            }
            if (!(is_chan_to_chan || is_chan_to_ipin || is_opin_to_chan || is_internal_edge)) {
                VPR_ERROR(VPR_ERROR_ROUTE,
                          "in check_rr_graph: node %d (%s) connects to node %d (%s) %zu times - multi-connections only expected for CHAN<->CHAN, CHAN->IPIN, OPIN->CHAN.\n",
                          inode, rr_node_typename[rr_type], to_node, rr_node_typename[to_rr_type], num_edges_to_node);
            }

            //Between two wire segments
            VTR_ASSERT_MSG(to_rr_type == e_rr_type::CHANX || to_rr_type == e_rr_type::CHANY || to_rr_type == e_rr_type::IPIN, "Expect channel type or input pin type");
            VTR_ASSERT_MSG(rr_type == e_rr_type::CHANX || rr_type == e_rr_type::CHANY || rr_type == e_rr_type::OPIN, "Expect channel type or output pin type");

            //While multiple connections between the same wires can be electrically legal,
            //they are redundant if they are of the same switch type.
            //
            //Identify any such edges with identical switches
            std::map<short, int> switch_counts;
            for (const auto& to_edge : vtr::Range<decltype(edges)::const_iterator>(range.first, range.second)) {
                auto edge = to_edge.second;
                auto edge_switch = rr_graph.edge_switch(rr_node, edge);

                switch_counts[edge_switch]++;
            }

            //Tell the user about any redundant edges
            for (auto kv : switch_counts) {
                if (kv.second <= 1) continue;

                /* Redundant edges are not allowed for chan <-> chan connections
                 * but allowed for input pin <-> chan or output pin <-> chan connections 
                 */
                if ((to_rr_type == e_rr_type::CHANX || to_rr_type == e_rr_type::CHANY)
                    && (rr_type == e_rr_type::CHANX || rr_type == e_rr_type::CHANY)) {
                    auto switch_type = rr_graph.rr_switch_inf(RRSwitchId(kv.first)).type();

                    VPR_ERROR(VPR_ERROR_ROUTE, "in check_rr_graph: node %d has %d redundant connections to node %d of switch type %d (%s)",
                              inode, kv.second, to_node, kv.first, SWITCH_TYPE_STRINGS[size_t(switch_type)]);
                }
            }
        }

        /* Slow test could leave commented out most of the time. */
        check_unbuffered_edges(rr_graph, inode);

        //Check that all config/non-config edges are appropriately organized
        for (auto edge : rr_graph.configurable_edges(RRNodeId(inode))) {
            if (!rr_graph.edge_is_configurable(RRNodeId(inode), edge)) {
                VPR_FATAL_ERROR(VPR_ERROR_ROUTE, "in check_rr_graph: node %d edge %d is non-configurable, but in configurable edges",
                                inode, edge);
            }
        }

        for (auto edge : rr_graph.non_configurable_edges(RRNodeId(inode))) {
            if (rr_graph.edge_is_configurable(RRNodeId(inode), edge)) {
                VPR_FATAL_ERROR(VPR_ERROR_ROUTE, "in check_rr_graph: node %d edge %d is configurable, but in non-configurable edges",
                                inode, edge);
            }
        }

    } /* End for all rr_nodes */

    // AM: For the time being, if is_flat is enabled, we don't have proper tests to check whether a node should have an incoming
    // edge or not
    if(is_flat) {
        return;
    }

    /* I built a list of how many edges went to everything in the code above -- *
     * now I check that everything is reachable.                                */
    bool is_fringe_warning_sent = false;

    for (const RRNodeId rr_node : rr_graph.nodes()) {
        size_t inode = (size_t)rr_node;
        e_rr_type rr_type = rr_graph.node_type(rr_node);
        int ptc_num = rr_graph.node_ptc_num(rr_node);
        int layer_num = rr_graph.node_layer(rr_node);
        int xlow = rr_graph.node_xlow(rr_node);
        int ylow = rr_graph.node_ylow(rr_node);

        t_physical_tile_type_ptr type = grid.get_physical_type({xlow, ylow, layer_num});

        if (rr_type == e_rr_type::IPIN || rr_type == e_rr_type::OPIN) {
            // #TODO: No edges are added for internal pins. However, they need to be checked somehow!
            if (ptc_num >= type->num_pins) {
                VTR_LOG_ERROR("in check_rr_graph: node %d (%s) type: %s is internal node.\n",
                              inode, rr_graph.node_type_string(rr_node), rr_node_typename[rr_type]);
            }
        }

        if (rr_type != e_rr_type::SOURCE) {
            if (total_edges_to_node[inode] < 1 && !rr_node_is_global_clb_ipin(rr_graph, grid, rr_node)) {
                /* A global CLB input pin will not have any edges, and neither will  *
                 * a SOURCE or the start of a carry-chain.  Anything else is an error.
                 * For simplicity, carry-chain input pin are entirely ignored in this test
                 */
                bool is_chain = false;
                if (rr_type == e_rr_type::IPIN) {
                    for (const t_fc_specification& fc_spec : types[type->index].fc_specs) {
                        if (fc_spec.fc_value == 0 && fc_spec.seg_index == 0) {
                            is_chain = true;
                        }
                    }
                }

                const t_rr_node& node = rr_graph.rr_nodes()[inode];

                bool is_fringe = ((rr_graph.node_xlow(rr_node) == 1)
                                  || (rr_graph.node_ylow(rr_node) == 1)
                                  || (rr_graph.node_xhigh(rr_node) == int(grid.width()) - 2)
                                  || (rr_graph.node_yhigh(rr_node) == int(grid.height()) - 2));
                bool is_wire = (rr_graph.node_type(rr_node) == e_rr_type::CHANX
<<<<<<< HEAD
                                || rr_graph.node_type(rr_node) == e_rr_type::CHANY
                                || rr_graph.node_type(rr_node) == e_rr_type::MEDIUM);
=======
                                || rr_graph.node_type(rr_node) == e_rr_type::CHANY);
>>>>>>> c8f1161f

                if (!is_chain && !is_fringe && !is_wire) {
                    if (rr_graph.node_type(rr_node) == e_rr_type::IPIN || rr_graph.node_type(rr_node) == e_rr_type::OPIN) {
                        if (has_adjacent_channel(rr_graph, grid, node)) {
                            auto block_type = grid.get_physical_type({rr_graph.node_xlow(rr_node),
                                                                      rr_graph.node_ylow(rr_node),
                                                                      rr_graph.node_layer(rr_node)});
                            std::string pin_name = block_type_pin_index_to_name(block_type, rr_graph.node_pin_num(rr_node), is_flat);
                            /* Print error messages for all the sides that a node may appear */
                            for (const e_side& node_side : TOTAL_2D_SIDES) {
                                if (!rr_graph.is_node_on_specific_side(rr_node, node_side)) {
                                    continue;
                                }
                                VTR_LOG_ERROR("in check_rr_graph: node %d (%s) at (%d,%d) block=%s side=%s pin=%s has no fanin.\n",
                                              inode, rr_graph.node_type_string(rr_node), rr_graph.node_xlow(rr_node), rr_graph.node_ylow(rr_node), block_type->name.c_str(), TOTAL_2D_SIDE_STRINGS[node_side], pin_name.c_str());
                            }
                        }
                    } else {
                        VTR_LOG_ERROR("in check_rr_graph: node %d (%s) has no fanin.\n",
                                      inode, rr_graph.node_type_string(rr_node));
                    }
                } else if (!is_chain && !is_fringe_warning_sent) {
                    VTR_LOG_WARN(
                        "in check_rr_graph: fringe node %d %s at (%d,%d) has no fanin.\n"
                        "\t This is possible on a fringe node based on low Fc_out, N, and certain lengths.\n",
                        inode, rr_graph.node_type_string(rr_node), rr_graph.node_xlow(rr_node), rr_graph.node_ylow(rr_node));
                    is_fringe_warning_sent = true;
                }
            }
        } else { /* SOURCE.  No fanin for now; change if feedthroughs allowed. */
            if (total_edges_to_node[inode] != 0) {
                VTR_LOG_ERROR("in check_rr_graph: SOURCE node %d has a fanin of %d, expected 0.\n",
                              inode, total_edges_to_node[inode]);
            }
        }
    }

}

static bool rr_node_is_global_clb_ipin(const RRGraphView& rr_graph, const DeviceGrid& grid, RRNodeId inode) {
    /* Returns true if inode refers to a global CLB input pin node.   */
     t_physical_tile_type_ptr type = grid.get_physical_type({rr_graph.node_xlow(inode),
                                                            rr_graph.node_ylow(inode),
                                                            rr_graph.node_layer(inode)});

    if (rr_graph.node_type(inode) != e_rr_type::IPIN)
        return (false);

    int ipin = rr_graph.node_pin_num(inode);

    return type->is_ignored_pin[ipin];
}

void check_rr_node(const RRGraphView& rr_graph,
                   const vtr::vector<RRIndexedDataId, t_rr_indexed_data>& rr_indexed_data,
                   const DeviceGrid& grid,
                   const VibDeviceGrid& vib_grid,
                   const t_chan_width& chan_width,
                   const enum e_route_type route_type, 
                   const int inode,
                   bool is_flat) {
    /* This routine checks that the rr_node is inside the grid and has a valid
     * pin number, etc.
     */

    //Make sure over-flow doesn't happen
    VTR_ASSERT(inode >= 0);
    int nodes_per_chan, tracks_per_node;
    float C, R;
    RRNodeId rr_node = RRNodeId(inode);

    e_rr_type rr_type = rr_graph.node_type(rr_node);
    int xlow = rr_graph.node_xlow(rr_node);
    int xhigh = rr_graph.node_xhigh(rr_node);
    int ylow = rr_graph.node_ylow(rr_node);
    int yhigh = rr_graph.node_yhigh(rr_node);
    int layer_num = rr_graph.node_layer(rr_node);
    int ptc_num = rr_graph.node_ptc_num(rr_node);
    int capacity = rr_graph.node_capacity(rr_node);
    RRIndexedDataId cost_index = rr_graph.node_cost_index(rr_node);
    t_physical_tile_type_ptr type = nullptr;

    if (xlow > xhigh || ylow > yhigh) {
        VPR_ERROR(VPR_ERROR_ROUTE,
                  "in check_rr_node: rr endpoints are (%d,%d) and (%d,%d).\n", xlow, ylow, xhigh, yhigh);
    }

    if (xlow < 0 || xhigh > int(grid.width()) - 1 || ylow < 0 || yhigh > int(grid.height()) - 1) {
        VPR_FATAL_ERROR(VPR_ERROR_ROUTE,
                        "in check_rr_node: rr endpoints (%d,%d) and (%d,%d) are out of range.\n", xlow, ylow, xhigh, yhigh);
    }

    if (layer_num < 0 || layer_num > int(grid.get_num_layers()) - 1) {
        VPR_FATAL_ERROR(VPR_ERROR_ROUTE,
                        "in check_rr_node: rr endpoints layer_num (%d) is out of range.\n", layer_num);
    }

    if (ptc_num < 0) {
        VPR_ERROR(VPR_ERROR_ROUTE,
                  "in check_rr_node: inode %d (type %d) had a ptc_num of %d.\n", inode, rr_type, ptc_num);
    }

    if (!cost_index || (size_t)cost_index >= (size_t)rr_indexed_data.size()) {
        VPR_FATAL_ERROR(VPR_ERROR_ROUTE,
                        "in check_rr_node: node %d cost index (%d) is out of range.\n", inode, cost_index);
    }

    /* Check that the segment is within the array and such. */
    type = grid.get_physical_type({xlow, ylow, layer_num});
    const VibInf* vib_type;
    if (vib_grid.get_num_layers() > 0) {
        vib_type = vib_grid.get_vib(layer_num, xlow, ylow);
    }
    else {
        vib_type = nullptr;
    }

    switch (rr_type) {
        case e_rr_type::SOURCE:
            if (type == nullptr) {
                VPR_FATAL_ERROR(VPR_ERROR_ROUTE,
                                "in check_rr_node: node %d (type %d) is at an illegal clb location (%d, %d).\n", inode, rr_type, xlow, ylow);
            }

            if (xlow != (xhigh - type->width + 1) || ylow != (yhigh - type->height + 1)) {
                VPR_FATAL_ERROR(VPR_ERROR_ROUTE,
                                "in check_rr_node: node %d (type %d) has endpoints (%d,%d) and (%d,%d)\n", inode, rr_type, xlow, ylow, xhigh, yhigh);
            }
            break;
        case e_rr_type::SINK: {
            if (type == nullptr) {
                VPR_FATAL_ERROR(VPR_ERROR_ROUTE,
                                "in check_rr_node: node %d (type %d) is at an illegal clb location (%d, %d).\n", inode, rr_type, xlow, ylow);
            }

            vtr::Rect<int> tile_bb = grid.get_tile_bb({xlow, ylow, layer_num});
            if (xlow < tile_bb.xmin() || ylow < tile_bb.ymin() || xhigh > tile_bb.xmax() || yhigh > tile_bb.ymax()) {
                VPR_FATAL_ERROR(VPR_ERROR_ROUTE,
                                "in check_rr_node: node %d (type %d) has endpoints (%d,%d) and (%d,%d), which is outside the bounds of the grid tile containing it.\n", inode, rr_type, xlow, ylow, xhigh, yhigh);
            }
            break;
        }
<<<<<<< HEAD
        case e_rr_type::MEDIUM:
=======
>>>>>>> c8f1161f
        case e_rr_type::IPIN:
        case e_rr_type::OPIN:
            if (type == nullptr) {
                VPR_FATAL_ERROR(VPR_ERROR_ROUTE,
                                "in check_rr_node: node %d (type %d) is at an illegal clb location (%d, %d).\n", inode, rr_type, xlow, ylow);
            }
            if (xlow != xhigh || ylow != yhigh) {
                VPR_FATAL_ERROR(VPR_ERROR_ROUTE,
                                "in check_rr_node: node %d (type %d) has endpoints (%d,%d) and (%d,%d)\n", inode, rr_type, xlow, ylow, xhigh, yhigh);
            }
            break;

        case e_rr_type::CHANX:
<<<<<<< HEAD
            if (xhigh > int(grid.width()) - 1 || yhigh > int(grid.height()) - 2 || yhigh != ylow) {
=======
            if (xlow < 1 || xhigh > int(grid.width()) - 2 || yhigh > int(grid.height()) - 2 || yhigh != ylow) {
>>>>>>> c8f1161f
                VPR_FATAL_ERROR(VPR_ERROR_ROUTE,
                                "in check_rr_node: CHANX out of range for endpoints (%d,%d) and (%d,%d)\n", xlow, ylow, xhigh, yhigh);
            }
            if (route_type == GLOBAL && xlow != xhigh) {
                VPR_ERROR(VPR_ERROR_ROUTE,
                          "in check_rr_node: node %d spans multiple channel segments (not allowed for global routing).\n", inode);
            }
            break;

        case e_rr_type::CHANY:
<<<<<<< HEAD
            if (xhigh > int(grid.width()) - 2 || yhigh > int(grid.height()) - 1 || xlow != xhigh) {
=======
            if (xhigh > int(grid.width()) - 2 || ylow < 1 || yhigh > int(grid.height()) - 2 || xlow != xhigh) {
>>>>>>> c8f1161f
                VPR_FATAL_ERROR(VPR_ERROR_ROUTE,
                                "Error in check_rr_node: CHANY out of range for endpoints (%d,%d) and (%d,%d)\n", xlow, ylow, xhigh, yhigh);
            }
            if (route_type == GLOBAL && ylow != yhigh) {
                VPR_ERROR(VPR_ERROR_ROUTE,
                          "in check_rr_node: node %d spans multiple channel segments (not allowed for global routing).\n", inode);
            }
            break;

        default:
            VPR_FATAL_ERROR(VPR_ERROR_ROUTE,
                            "in check_rr_node: Unexpected segment type: %d\n", rr_type);
    }

    /* Check that it's capacities and such make sense. */

    int class_max_ptc = get_tile_class_max_ptc(type, is_flat);
    int pin_max_ptc = get_tile_pin_max_ptc(type, is_flat);
    int medium_max_ptc = -1;
    if (vib_type) {
        medium_max_ptc = (int)vib_type->get_first_stages().size();
    }
    e_pin_type class_type = OPEN;
    int class_num_pins = -1;
    switch (rr_type) {
        case e_rr_type::SOURCE:
        case e_rr_type::SINK:
            class_type = get_class_type_from_class_physical_num(type, ptc_num);
            class_num_pins = get_class_num_pins_from_class_physical_num(type, ptc_num);
            if (ptc_num >= class_max_ptc
                || class_type != ((rr_type == e_rr_type::SOURCE) ? DRIVER : RECEIVER)) {
                VPR_ERROR(VPR_ERROR_ROUTE,
                          "in check_rr_node: inode %d (type %d) had a ptc_num of %d.\n", inode, rr_type, ptc_num);
            }
            if (class_num_pins != capacity) {
                VPR_FATAL_ERROR(VPR_ERROR_ROUTE,
                                "in check_rr_node: inode %d (type %d) had a capacity of %d.\n", inode, rr_type, capacity);
            }
            break;
<<<<<<< HEAD
        case e_rr_type::MEDIUM:
            VTR_ASSERT(medium_max_ptc >= 0);
            if (ptc_num >= medium_max_ptc) {
                VPR_ERROR(VPR_ERROR_ROUTE,
                          "in check_rr_node: inode %d (type %d) had a ptc_num of %d.\n", inode, rr_type, ptc_num);
            }
            if (capacity != 1) {
                VPR_FATAL_ERROR(VPR_ERROR_ROUTE,
                                "in check_rr_node: inode %d (type %d) has a capacity of %d.\n", inode, rr_type, capacity);
            }
            break;
=======

>>>>>>> c8f1161f
        case e_rr_type::OPIN:
        case e_rr_type::IPIN:
            class_type = get_pin_type_from_pin_physical_num(type, ptc_num);
            if (ptc_num >= pin_max_ptc
                || class_type != ((rr_type == e_rr_type::OPIN) ? DRIVER : RECEIVER)) {
                VPR_ERROR(VPR_ERROR_ROUTE,
                          "in check_rr_node: inode %d (type %d) had a ptc_num of %d.\n", inode, rr_type, ptc_num);
            }
            if (capacity != 1) {
                VPR_FATAL_ERROR(VPR_ERROR_ROUTE,
                                "in check_rr_node: inode %d (type %d) has a capacity of %d.\n", inode, rr_type, capacity);
            }
            break;

        case e_rr_type::CHANX:
        case e_rr_type::CHANY:
            if (route_type == DETAILED) {
                nodes_per_chan = chan_width.max;
                tracks_per_node = 1;
            } else {
                nodes_per_chan = 1;
                tracks_per_node = ((rr_type == e_rr_type::CHANX) ? chan_width.x_list[ylow] : chan_width.y_list[xlow]);
            }

            //if a chanx/chany has length 0, it means it is used to connect different dice together
            //hence, the ptc number can be larger than nodes_per_chan
            if(xlow != xhigh || ylow != yhigh) {
                if (ptc_num >= nodes_per_chan) {
                    VPR_ERROR(VPR_ERROR_ROUTE,
                              "in check_rr_node: inode %d (type %d) has a ptc_num of %d.\n", inode, rr_type, ptc_num);
                }
            }

            if (capacity != tracks_per_node) {
                VPR_FATAL_ERROR(VPR_ERROR_ROUTE,
                                "in check_rr_node: inode %d (type %d) has a capacity of %d.\n", inode, rr_type, capacity);
            }
            break;

        default:
            VPR_FATAL_ERROR(VPR_ERROR_ROUTE,
                            "in check_rr_node: Unexpected segment type: %d\n", rr_type);
    }

    /* Check that the capacitance and resistance are reasonable. */
    C = rr_graph.node_C(rr_node);
    R = rr_graph.node_R(rr_node);

    if (rr_type == e_rr_type::CHANX || rr_type == e_rr_type::CHANY) {
        if (C < 0. || R < 0.) {
            VPR_ERROR(VPR_ERROR_ROUTE,
                      "in check_rr_node: node %d of type %d has R = %g and C = %g.\n", inode, rr_type, R, C);
        }
    } else {
        if (C != 0. || R != 0.) {
            VPR_ERROR(VPR_ERROR_ROUTE,
                      "in check_rr_node: node %d of type %d has R = %g and C = %g.\n", inode, rr_type, R, C);
        }
    }
}

static void check_unbuffered_edges(const RRGraphView& rr_graph, int from_node) {
    /* This routine checks that all pass transistors in the routing truly are  *
     * bidirectional.  It may be a slow check, so don't use it all the time.   */

    int from_edge, to_node, to_edge, from_num_edges, to_num_edges;
    e_rr_type from_rr_type, to_rr_type;
    short from_switch_type;
    bool trans_matched;

    from_rr_type = rr_graph.node_type(RRNodeId(from_node));
    if (from_rr_type != e_rr_type::CHANX && from_rr_type != e_rr_type::CHANY)
        return;

    from_num_edges = rr_graph.num_edges(RRNodeId(from_node));

    for (from_edge = 0; from_edge < from_num_edges; from_edge++) {
        to_node = size_t(rr_graph.edge_sink_node(RRNodeId(from_node), from_edge));
        to_rr_type = rr_graph.node_type(RRNodeId(to_node));

        if (to_rr_type != e_rr_type::CHANX && to_rr_type != e_rr_type::CHANY)
            continue;

        from_switch_type = rr_graph.edge_switch(RRNodeId(from_node), from_edge);

        if (rr_graph.rr_switch_inf(RRSwitchId(from_switch_type)).buffered())
            continue;

        /* We know that we have a pass transistor from from_node to to_node. Now *
         * check that there is a corresponding edge from to_node back to         *
         * from_node.                                                            */

        to_num_edges = rr_graph.num_edges(RRNodeId(to_node));
        trans_matched = false;

        for (to_edge = 0; to_edge < to_num_edges; to_edge++) {
            if (size_t(rr_graph.edge_sink_node(RRNodeId(to_node), to_edge)) == size_t(from_node)
                && rr_graph.edge_switch(RRNodeId(to_node), to_edge) == from_switch_type) {
                trans_matched = true;
                break;
            }
        }

        if (trans_matched == false) {
            VPR_ERROR(VPR_ERROR_ROUTE,
                      "in check_unbuffered_edges:\n"
                      "connection from node %d to node %d uses an unbuffered switch (switch type %d '%s')\n"
                      "but there is no corresponding unbuffered switch edge in the other direction.\n",
                      from_node, to_node, from_switch_type, rr_graph.rr_switch_inf(RRSwitchId(from_switch_type)).name.c_str());
        }

    } /* End for all from_node edges */
}

static bool has_adjacent_channel(const RRGraphView& rr_graph, const DeviceGrid& grid, const t_rr_node& node) {
    /* TODO: this function should be reworked later to adapt RRGraphView interface 
     *       once xlow(), ylow(), side() APIs are implemented
     */
    VTR_ASSERT(rr_graph.node_type(node.id()) == e_rr_type::IPIN || rr_graph.node_type(node.id()) == e_rr_type::OPIN);

    if ((rr_graph.node_xlow(node.id()) == 0 && !rr_graph.is_node_on_specific_side(node.id(), RIGHT))                          //left device edge connects only along block's right side
        || (rr_graph.node_ylow(node.id()) == int(grid.height() - 1) && !rr_graph.is_node_on_specific_side(node.id(), BOTTOM)) //top device edge connects only along block's bottom side
        || (rr_graph.node_xlow(node.id()) == int(grid.width() - 1) && !rr_graph.is_node_on_specific_side(node.id(), LEFT))    //right deivce edge connects only along block's left side
        || (rr_graph.node_ylow(node.id()) == 0 && !rr_graph.is_node_on_specific_side(node.id(), TOP))                         //bottom deivce edge connects only along block's top side
    ) {
        return false;
    }
    return true; //All other blocks will be surrounded on all sides by channels
}


static void check_rr_edge(const RRGraphView& rr_graph,
                          const DeviceGrid& grid,
                          const vtr::vector<RRIndexedDataId, t_rr_indexed_data>& rr_indexed_data,
                          int from_node,
                          int iedge,
                          int to_node,
                          bool is_flat) {

    //Check that to to_node's fan-in is correct, given the switch type
    int iswitch = rr_graph.edge_switch(RRNodeId(from_node), iedge);
    auto switch_type = rr_graph.rr_switch_inf(RRSwitchId(iswitch)).type();

    int to_fanin = rr_graph.node_fan_in(RRNodeId(to_node));
    switch (switch_type) {
        case SwitchType::BUFFER:
            //Buffer switches are non-configurable, and uni-directional -- they must have only one driver
            if (to_fanin != 1) {
                std::string msg = "Non-configurable BUFFER type switch must have only one driver. ";
                msg += vtr::string_fmt(" Actual fan-in was %d (expected 1).\n", to_fanin);
                msg += "  Possible cause is complex block output pins connecting to:\n";
                msg += "    " + describe_rr_node(rr_graph, grid, rr_indexed_data, RRNodeId(to_node), is_flat);
                VPR_FATAL_ERROR(VPR_ERROR_ROUTE, msg.c_str());
            }
            break;
        case SwitchType::TRISTATE:  //Fallthrough
        case SwitchType::MUX:       //Fallthrough
        case SwitchType::PASS_GATE: //Fallthrough
        case SwitchType::SHORT:     //Fallthrough
            break;                  //pass
        default:
            VPR_FATAL_ERROR(VPR_ERROR_ROUTE, "Invalid switch type %d", switch_type);
    }
}<|MERGE_RESOLUTION|>--- conflicted
+++ resolved
@@ -269,12 +269,8 @@
                                   || (rr_graph.node_xhigh(rr_node) == int(grid.width()) - 2)
                                   || (rr_graph.node_yhigh(rr_node) == int(grid.height()) - 2));
                 bool is_wire = (rr_graph.node_type(rr_node) == e_rr_type::CHANX
-<<<<<<< HEAD
                                 || rr_graph.node_type(rr_node) == e_rr_type::CHANY
                                 || rr_graph.node_type(rr_node) == e_rr_type::MEDIUM);
-=======
-                                || rr_graph.node_type(rr_node) == e_rr_type::CHANY);
->>>>>>> c8f1161f
 
                 if (!is_chain && !is_fringe && !is_wire) {
                     if (rr_graph.node_type(rr_node) == e_rr_type::IPIN || rr_graph.node_type(rr_node) == e_rr_type::OPIN) {
@@ -417,10 +413,7 @@
             }
             break;
         }
-<<<<<<< HEAD
         case e_rr_type::MEDIUM:
-=======
->>>>>>> c8f1161f
         case e_rr_type::IPIN:
         case e_rr_type::OPIN:
             if (type == nullptr) {
@@ -434,11 +427,7 @@
             break;
 
         case e_rr_type::CHANX:
-<<<<<<< HEAD
             if (xhigh > int(grid.width()) - 1 || yhigh > int(grid.height()) - 2 || yhigh != ylow) {
-=======
-            if (xlow < 1 || xhigh > int(grid.width()) - 2 || yhigh > int(grid.height()) - 2 || yhigh != ylow) {
->>>>>>> c8f1161f
                 VPR_FATAL_ERROR(VPR_ERROR_ROUTE,
                                 "in check_rr_node: CHANX out of range for endpoints (%d,%d) and (%d,%d)\n", xlow, ylow, xhigh, yhigh);
             }
@@ -449,11 +438,7 @@
             break;
 
         case e_rr_type::CHANY:
-<<<<<<< HEAD
             if (xhigh > int(grid.width()) - 2 || yhigh > int(grid.height()) - 1 || xlow != xhigh) {
-=======
-            if (xhigh > int(grid.width()) - 2 || ylow < 1 || yhigh > int(grid.height()) - 2 || xlow != xhigh) {
->>>>>>> c8f1161f
                 VPR_FATAL_ERROR(VPR_ERROR_ROUTE,
                                 "Error in check_rr_node: CHANY out of range for endpoints (%d,%d) and (%d,%d)\n", xlow, ylow, xhigh, yhigh);
             }
@@ -493,7 +478,6 @@
                                 "in check_rr_node: inode %d (type %d) had a capacity of %d.\n", inode, rr_type, capacity);
             }
             break;
-<<<<<<< HEAD
         case e_rr_type::MEDIUM:
             VTR_ASSERT(medium_max_ptc >= 0);
             if (ptc_num >= medium_max_ptc) {
@@ -505,9 +489,6 @@
                                 "in check_rr_node: inode %d (type %d) has a capacity of %d.\n", inode, rr_type, capacity);
             }
             break;
-=======
-
->>>>>>> c8f1161f
         case e_rr_type::OPIN:
         case e_rr_type::IPIN:
             class_type = get_pin_type_from_pin_physical_num(type, ptc_num);
