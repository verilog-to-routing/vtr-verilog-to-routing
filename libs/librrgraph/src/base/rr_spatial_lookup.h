#pragma once
<<<<<<< HEAD

=======
>>>>>>> c8f1161f
/** 
 * @file
 * @brief This RRSpatialLookup class encapsulates 
 *        the node-lookup for a routing resource graph
 *
 * A data structure built to find the id of an routing resource node 
 * (rr_node) given information about its physical position and type.
 * The data structure is mostly needed during building a routing resource graph
 *
 * The data structure allows users to 
 *
 *   - Update the look-up with new nodes
 *   - Find the id of a node with given information, e.g., x, y, type etc.
 */

#include "vtr_geometry.h"
#include "vtr_vector.h"
#include "physical_types.h"
#include "rr_node_types.h"
#include "rr_graph_fwd.h"

class RRSpatialLookup {
    /* -- Constructors -- */
  public:
    /* Explicitly define the only way to create an object */
    explicit RRSpatialLookup() = default;

    /* Disable copy constructors and copy assignment operator
     * This is to avoid accidental copy because it could be an expensive operation considering that the 
     * memory footprint of the data structure could ~ Gb
     * Using the following syntax, we prohibit accidental 'pass-by-value' which can be immediately caught 
     * by compiler
     */
    RRSpatialLookup(const RRSpatialLookup&) = delete;
    void operator=(const RRSpatialLookup&) = delete;

    /* -- Accessors -- */
  public:
    /**
     * @brief Returns the index of the specified routing resource node.  
     *
     *   @param layer specified which FPGA die the node is located at (e.g. multi-die(3D) FPGA)
     *   @param (x, y) is the grid location within the FPGA
     *   @param rr_type specifies the type of resource,
     *   @param ptc gives a unique number of resources of that type (e.g. CHANX) at that (layer,x,y).
     *
     * @note All ptcs start at 0 and are positive.
     *       Depending on what type of resource this is, ptc can be 
     *         - the class number of a common SINK/SOURCE node of grid, 
     *           starting at 0 and go up to logical_class_inf size - 1 of SOURCEs + SINKs in a grid
     *         - pin number of an input/output pin of a grid. They would normally start at 0
     *           and go to the number of pins on a block at that (layer,x,y) location
     *         - track number of a routing wire in a channel. They would normally go from 0
     *           to channel_width - 1 at that (layer,x,y)
     *
     * @note An invalid id will be returned if the node does not exist
     *
     * @note For segments (CHANX and CHANY) of length > 1, the segment is
     * given an rr_index based on the (layer,x,y) location at which it starts (i.e.
     * lowest (layer,x,y) location at which this segment exists).
     *
     * @note The 'side' argument only applies to IPIN/OPIN types, and specifies which
     * side of the grid tile the node should be located on. The value is ignored
     * for non-IPIN/OPIN types
     *
     * This routine also performs error checking to make sure the node in
     * question exists.
     */
    RRNodeId find_node(int layer,
                       int x,
                       int y,
                       e_rr_type type,
                       int ptc,
                       e_side side = NUM_2D_SIDES) const;

    /**
     * @brief Returns unique indices of the routing resource nodes in the bounds (xlow, ylow) to (xhigh, yhigh).
     *
     *   @param layer specifies which FPGA die the node is located at (e.g. multi-die(3D) FPGA)
     *   @param (xlow, ylow) is the lower left corner of the grid location range to search within the FPGA
     *   @param (xhigh, yhigh) is the top right corner of the grid location range to search within the FPGA
     *   @param rr_type specifies the type of resource,
     *   @param ptc gives a unique number of resources of that type (e.g. CHANX) at that (layer,x,y).
     *
     *   @return nodes A vector of unique nodes within the given bounds which meet the given parameters
     *
     * @note This function works by calling find_node() at the coordinates bounded by (xlow, ylow) to (xhigh, yhigh).
     *
     */
    std::vector<RRNodeId> find_nodes_in_range(int layer,
                                              int xlow,
                                              int ylow,
                                              int xhigh,
                                              int yhigh,
                                              e_rr_type type,
                                              int ptc,
                                              e_side side = e_side::NUM_2D_SIDES) const;

    /**
     * @brief Returns the indices of the specified routing resource nodes, representing routing tracks in a channel.  
     *
     *   @param layer specified which FPGA die the node is located at (e.g. multi-die(3D) FPGA)
     *   @param (x, y) is the coordinate of the routing channel within the FPGA
     *   @param rr_type specifies the type of routing channel, either x-direction or y-direction
     *
     * @note 
     * - Return an empty list if there are no routing channel at the given (layer,x,y) location
     * - The node list returned only contain valid ids
     *   For example, if the 2nd routing track does not exist in a routing channel at (layer,x,y) location,
     *   while the 3rd routing track does exist in a routing channel at (layer,x, y) location,
     *   the node list will not contain the node for the 2nd routing track, but the 2nd element in the list
     *   will be the node for the 3rd routing track
     */
    std::vector<RRNodeId> find_channel_nodes(int layer,
                                             int x,
                                             int y,
                                             e_rr_type type) const;

    /**
     * @brief Like find_node() but returns all matching nodes on all the sides.
     *
     * This is particularly useful for getting all instances
     * of a specific IPIN/OPIN at a specific grid tile (layer,x,y).
     */
    std::vector<RRNodeId> find_nodes_at_all_sides(int layer,
                                                  int x,
                                                  int y,
                                                  e_rr_type rr_type,
                                                  int ptc) const;

    /**
     * @brief Returns all matching nodes on all the sides at a specific grid tile (layer,x,y) location.
     *
     * As this is applicable to grid pins, the type of nodes are limited to SOURCE/SINK/IPIN/OPIN
     */
    std::vector<RRNodeId> find_grid_nodes_at_all_sides(int layer,
                                                       int x,
                                                       int y,
                                                       e_rr_type rr_type) const;

    /* -- Mutators -- */
  public:
    /** @brief Reserve the memory for a list of nodes at (layer, x, y) location with given type and side */
    void reserve_nodes(int layer,
                       int x,
                       int y,
                       e_rr_type type,
                       int num_nodes,
                       e_side side = TOTAL_2D_SIDES[0]);

    /**
     * @brief Register a node in the fast spatial lookup
     *
     * @note You must have a valid node id to register the node in the lookup
     *
     *   @param layer specified which FPGA die the node is located at (e.g. multi-die(3D) FPGA)
     *   @param (x, y) is the coordinate of the node to be indexable in the fast spatial lookup
     *   @param type is the type of a node
     *   @param ptc is a feature number of a node, which can be<BR>
     *     - the class number of a common SINK/SOURCE node of grid,<BR>
     *     - pin index in a tile when type is OPIN/IPIN<BR>
     *     - track index in a routing channel when type is CHANX/CHANY
     *   @param side is the side of node on the tile, applicable to OPIN/IPIN; it is ignored for
     * other types, and hence has a default set
     *
     * @note a node added with this call will not create a node in the rr_graph_storage node list
     * You MUST add the node in the rr_graph_storage so that the node is valid  
     */
    /*
     * TODO: Consider to try to return a reference to *this so that we can do chain calls
     *   - .add_node(...)
     *   - .add_node(...)
     *   - .add_node(...)
     *   As such, multiple node addition could be efficiently implemented
     */
    void add_node(RRNodeId node,
                  int layer,
                  int x,
                  int y,
                  e_rr_type type,
                  int ptc,
                  e_side side = TOTAL_2D_SIDES[0]);

    /**
     * @brief Remove a node in the fast spatial lookup.
     *
     * @param layer specified which FPGA die the node is located at (e.g. multi-die(3D) FPGA)
     * @param (x, y) is the coordinate of the node
     * @param type is the type of a node
     * @param ptc is a feature number of a node, which can be<BR>
     *     - the class number of a common SINK/SOURCE node of grid,<BR>
     *     - pin index in a tile when type is OPIN/IPIN<BR>
     *     - track index in a routing channel when type is CHANX/CHANY
     * @param side is the side of node on the tile, applicable to OPIN/IPIN; it is ignored for
     * other types, and hence has a default set
     *
     * @return success Whether the node was removed successfully. If the function returns false,
     * the node was not in the lookup at the indices provided.
     */
    bool remove_node(RRNodeId node,
                     int layer,
                     int x,
                     int y,
                     e_rr_type type,
                     int ptc,
                     e_side side = TOTAL_2D_SIDES[0]);

    /**
     * @brief Mirror the last dimension of a look-up, i.e., a list of nodes, from a source coordinate to
     * a destination coordinate.
     *
     * This function is mostly needed by SOURCE nodes which are indexable in multiple locations.
     * Considering a bounding box (layer, x, y)->(layer, x + width, y + height) of a multi-height and multi-width grid,
     * SOURCE nodes are indexable in any location inside the boundary.
     *
     * An example of usage:
     *
     *
     * ```
     *   // Create a empty lookup
     *   RRSpatialLookup rr_lookup;
     *   // Adding other nodes ...
     *   // Copy the nodes whose types are SOURCE at (1, 1) to (1, 2)
     *   rr_lookup.mirror_nodes(vtr::Point<int>(1, 1),
     *                          vtr::Point<int>(1, 2),
     *                          SOURCE,
     *                          TOP);
     * ```
     *
     * @note currently this function only accepts SOURCE nodes. May unlock for the other types
     * depending on needs
     */
    /*
     * TODO: Consider to make a high-level API to duplicate the nodes for large blocks.
     * Then this API can become a private one
     * For example,
     *
     *
     * ```
     *   expand_nodes(source_coordinate, bounding_box_coordinate, type, side);
     * ```
     *
     * Alternatively, we can rework the ``find_node()`` API so that we always search the lowest (x,y)
     * corner when dealing with large blocks. But this may require the data structure to be dependent
     * on DeviceGrid information (it needs to identify if a grid has height > 1 as well as width > 1)
     */
    void mirror_nodes(const int layer,
                      const vtr::Point<int>& src_coord,
                      const vtr::Point<int>& des_coord,
                      e_rr_type type,
                      e_side side);

    /**
     * @brief Resize the given 4 dimensions (layer, x, y, side) of the RRSpatialLookup data structure for the given type
     *
     * This function will keep any existing data
     *
     * @note Strongly recommend to use when the sizes of dimensions are deterministic
     */
    /*
     * TODO: should have a reserve function but vtd::ndmatrix does not have such API
     *       as a result, resize can be an internal one while reserve function is a public mutator
     */
    void resize_nodes(int layer,
                      int x,
                      int y,
                      e_rr_type type,
                      e_side side);

    /** @brief Reorder the internal look up to be more memory efficient */
    void reorder(const vtr::vector<RRNodeId, RRNodeId>& dest_order);

    /** @brief Clear all the data inside */
    void clear();

    /* -- Internal data queries -- */
  private:
    /* An internal API to find all the nodes in a specific location with a given type
     * For OPIN/IPIN nodes that may exist on multiple sides, a specific side must be provided  
     * This API is NOT public because it is too powerful for developers with very limited sanity checks
     * But it is used to build the public APIs find_channel_nodes() etc., where sufficient sanity checks are applied
     */
    std::vector<RRNodeId> find_nodes(int layer,
                                     int x,
                                     int y,
                                     e_rr_type type,
                                     e_side side = TOTAL_2D_SIDES[0]) const;

    /* -- Internal data storage -- */
  private:
    /* Fast look-up: TODO: Should rework the data type. Currently it is based on a 3-dimensional array mater where some dimensions must always be accessed with a specific index. Such limitation should be overcome */
    t_rr_node_indices rr_node_indices_;
};<|MERGE_RESOLUTION|>--- conflicted
+++ resolved
@@ -1,8 +1,4 @@
 #pragma once
-<<<<<<< HEAD
-
-=======
->>>>>>> c8f1161f
 /** 
  * @file
  * @brief This RRSpatialLookup class encapsulates 
