--- conflicted
+++ resolved
@@ -225,17 +225,8 @@
     return node_in_edges_[node];
 }
 
-<<<<<<< HEAD
-void RRGraphBuilder::set_node_ptc_nums(RRNodeId node, const std::string& ptc_str) {
-    node_storage_.set_node_ptc_nums(node, ptc_str);
-}
-
-std::string RRGraphBuilder::node_ptc_nums_to_string(RRNodeId node) const {
-    return node_storage_.node_ptc_nums_to_string(node);
-=======
 void RRGraphBuilder::set_node_ptc_nums(RRNodeId node, const std::vector<int>& ptc_numbers) {
     node_storage_.set_node_ptc_nums(node, ptc_numbers);
->>>>>>> d5a5555d
 }
 
 bool RRGraphBuilder::node_contain_multiple_ptc(RRNodeId node) const {
@@ -271,17 +262,12 @@
             // Find the track ids using the x/y offset  
             if (e_rr_type::CHANX == node_type || e_rr_type::CHANY == node_type) {
                 const std::vector<short>& track_nums = node_storage_.node_tilable_track_nums(node);
-<<<<<<< HEAD
-                ptc = (node_type == e_rr_type::CHANX) ? track_nums[x - node_storage_.node_xlow(node)] : 
-                      track_nums[y - node_storage_.node_ylow(node)];
-=======
                 if (node_type == e_rr_type::CHANX) {
                     ptc = track_nums[x - node_storage_.node_xlow(node)];
                 } else {
                     VTR_ASSERT_DEBUG(node_type == e_rr_type::CHANY);
                     ptc = track_nums[y - node_storage_.node_ylow(node)];
                 }
->>>>>>> d5a5555d
                 node_lookup_.add_node(node, node_storage_.node_layer_low(node), x, y, node_type, ptc);
             }
         }
