--- conflicted
+++ resolved
@@ -282,12 +282,7 @@
     <xs:attribute name="xhigh" type="xs:int" use="required"/>
     <xs:attribute name="yhigh" type="xs:int" use="required"/>
     <xs:attribute name="side" type="loc_side"/>
-<<<<<<< HEAD
     <xs:attribute name="ptc" type="xs:string" use="required"/>
-    <xs:attribute name="twist" type="xs:int"/>
-=======
-    <xs:attribute name="ptc" type="xs:int" use="required"/>
->>>>>>> 7840430d
   </xs:complexType>
 
   <xs:complexType name="node_timing">
