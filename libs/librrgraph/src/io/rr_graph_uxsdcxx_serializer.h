#pragma once

#include <vector>
#include <cstring>
#include <algorithm>
#include <iostream>

#include "rr_graph_uxsdcxx_interface.h"

#include "rr_node.h"
#include "rr_graph_type.h"
#include "rr_graph_cost.h"
#include "rr_graph_view.h"
#include "rr_graph_builder.h"
#include "rr_rc_data.h"
#include "rr_metadata.h"

#include "check_rr_graph.h"
#include "read_xml_arch_file.h"

#include "device_grid.h"
#include "alloc_and_load_rr_indexed_data.h"
#include "get_parallel_segs.h"

#include "vpr_error.h"
#include "vtr_log.h"
#include "vtr_version.h"
#include "vtr_util.h"
#include "arch_util.h"
#include "physical_types_util.h"

class MetadataBind {
  public:
    MetadataBind(MetadataStorage<int>* rr_node_metadata, MetadataStorage<std::tuple<int, int, short>>* rr_edge_metadata,
                vtr::string_internment* strings, vtr::interned_string empty)
        : is_node_(false)
        , is_edge_(false)
        , ignore_(false)
        , inode_(OPEN)
        , sink_node_(OPEN)
        , switch_id_(OPEN)
        , strings_(strings)
        , name_(empty)
        , value_(empty)
        , rr_node_metadata_(rr_node_metadata)
        , rr_edge_metadata_(rr_edge_metadata) {}

    ~MetadataBind() {
        assert_clear();
        VTR_ASSERT(!is_node_);
        VTR_ASSERT(!is_edge_);
    }

    void set_name(const char* name) {
        if (!ignore_) {
            name_ = strings_->intern_string(vtr::string_view(name));
        }
    }
    void set_value(const char* value) {
        if (!ignore_) {
            value_ = strings_->intern_string(vtr::string_view(value));
        }
    }
    void set_node_target(int inode) {
        VTR_ASSERT(!is_node_);
        VTR_ASSERT(!is_edge_);

        is_node_ = true;
        inode_ = inode;
    }

    void set_edge_target(int source_node, int sink_node, int switch_id) {
        VTR_ASSERT(!is_node_);
        VTR_ASSERT(!is_edge_);

        is_edge_ = true;
        inode_ = source_node;
        sink_node_ = sink_node;
        switch_id_ = switch_id;
    }

    void set_ignore() {
        ignore_ = true;
    }

    void bind() {
        if (is_node_) {
            vpr::add_rr_node_metadata(*rr_node_metadata_, inode_, name_, value_);
        } else if (is_edge_) {
            vpr::add_rr_edge_metadata(*rr_edge_metadata_,inode_, sink_node_, switch_id_,
                                      name_,
                                      value_);
        } else if (ignore_) {
            // Do nothing.
        } else {
            VTR_ASSERT(is_node_ || is_edge_ || ignore_);
        }

        is_node_ = false;
        is_edge_ = false;
    }

    void assert_clear() {
    }

    void finish() {
        assert_clear();
        is_node_ = false;
        is_edge_ = false;
    }

  private:
    bool is_node_;
    bool is_edge_;
    bool ignore_;
    int inode_;
    int sink_node_;
    int switch_id_;
    vtr::string_internment* strings_;
    vtr::interned_string name_;
    vtr::interned_string value_;
    MetadataStorage<int>* rr_node_metadata_;
    MetadataStorage<std::tuple<int, int, short>>* rr_edge_metadata_;
};

// Context for walking metadata.
class t_metadata_dict_iterator {
  public:
    explicit t_metadata_dict_iterator(const t_metadata_dict* d, const std::function<void(const char*)>* report_error)
        : meta(d)
        , current_index(0)
        , report_error_(report_error) {}

    size_t size() {
        return meta->size();
    }

    const t_metadata_dict::value_type* advance(int n) {
        if (n != current_index) {
            (*report_error_)(vtr::string_fmt("Iterator out of sync %d != %d",
                                             n, current_index)
                                 .c_str());
        }

        current_index += 1;
        if (n == 0) {
            iter = meta->cbegin();
        } else {
            ++iter;
        }

        VTR_ASSERT(iter != meta->end());
        return &*iter;
    }

  private:
    const t_metadata_dict* meta;
    t_metadata_dict::const_iterator iter;
    int current_index;
    const std::function<void(const char*)>* report_error_;
};

class EdgeWalker {
  public:
    void initialize(const t_rr_graph_storage* nodes, const RRGraphView* rr_graph) {
        nodes_ = nodes;
        rr_graph_ = rr_graph;
        num_edges_ = 0;
        current_src_inode_ = 0;
        current_edge_ = 0;
        current_idx_ = 0;

        // TODO: Once rr_graph_storage is fully shadowed by RRGraphView, the cached nodes_ will be removed.
        for (const auto& node : *nodes) {
            num_edges_ += rr_graph_->num_edges(node.id());
        }
    }

    size_t num_edges() const {
        return num_edges_;
    }

    int current_src_node() const {
        return current_src_inode_;
    }
    int current_sink_node() const {
        VTR_ASSERT(current_src_inode_ < nodes_->size());
        return size_t(rr_graph_->edge_sink_node(RRNodeId(current_src_inode_), current_edge_));
    }
    int current_switch_id_node() const {
        VTR_ASSERT(current_src_inode_ < nodes_->size());
        return rr_graph_->edge_switch(RRNodeId(current_src_inode_), current_edge_);
    }

    size_t advance(int n) {
        VTR_ASSERT(current_idx_ < num_edges_);
        VTR_ASSERT(current_src_inode_ < nodes_->size());

        if (n > 0) {
            current_edge_ += 1;
        }

        if (current_edge_ >= rr_graph_->num_edges(RRNodeId(current_src_inode_))) {
            // Done with current_src_inode_, advance to the end of the
            // node list, or the next node with at least 1 edge.
            current_edge_ = 0;

            do {
                current_src_inode_ += 1;

                // This is the last edge, return now.
                if (current_src_inode_ == nodes_->size()) {
                    VTR_ASSERT(current_idx_ + 1 == num_edges_);
                    return current_idx_++;
                }
            } while (rr_graph_->num_edges(RRNodeId(current_src_inode_)) < 1);
        }

        VTR_ASSERT(current_src_inode_ < nodes_->size());

        return current_idx_++;
    }

  private:
    const t_rr_graph_storage* nodes_;
    const RRGraphView* rr_graph_;
    size_t num_edges_;
    size_t current_src_inode_;
    size_t current_edge_;
    size_t current_idx_;
};

struct RrGraphContextTypes : public uxsd::DefaultRrGraphContextTypes {
    using XListReadContext = int;
    using YListReadContext = int;
    using TimingReadContext = const t_rr_switch_inf*;
    using SizingReadContext = const t_rr_switch_inf*;
    using SwitchReadContext = const t_rr_switch_inf*;
    using SegmentTimingReadContext = const t_segment_inf*;
    using SegmentReadContext = const t_segment_inf*;
    using PinReadContext = const std::pair<const t_physical_tile_type*, int>;
    using PinClassReadContext = const std::pair<const t_physical_tile_type*, const t_class*>;
    using BlockTypeReadContext = const t_physical_tile_type*;
    using GridLocReadContext = const t_grid_tile*;
    using NodeLocReadContext = const t_rr_node;
    using NodeTimingReadContext = const t_rr_node;
    using NodeSegmentReadContext = const t_rr_node;
    using MetaReadContext = const t_metadata_dict::value_type*;
    using MetadataReadContext = t_metadata_dict_iterator;
    using NodeReadContext = const t_rr_node;
    using EdgeReadContext = const EdgeWalker*;
    using RrEdgesReadContext = EdgeWalker;
    using TimingWriteContext = t_rr_switch_inf*;
    using SizingWriteContext = t_rr_switch_inf*;
    using SwitchWriteContext = t_rr_switch_inf*;
    using SegmentTimingWriteContext = const t_segment_inf*;
    using SegmentWriteContext = const t_segment_inf*;
    using PinWriteContext = const std::pair<const t_physical_tile_type*, int>;
    using PinClassWriteContext = std::tuple<const t_physical_tile_type*, const t_class*, int>;
    using BlockTypeWriteContext = std::pair<const t_physical_tile_type*, int>;
    using NodeLocWriteContext = int;
    using NodeTimingWriteContext = int;
    using NodeSegmentWriteContext = int;
    using MetaWriteContext = MetadataBind;
    using MetadataWriteContext = MetadataBind;
    using NodeWriteContext = int;
    using EdgeWriteContext = MetadataBind;
};

class RrGraphSerializer final : public uxsd::RrGraphBase<RrGraphContextTypes> {
  public:
    RrGraphSerializer(
        const e_graph_type graph_type,
        const enum e_base_cost_type base_cost_type,
        int* wire_to_rr_ipin_switch,
        int* wire_to_rr_ipin_switch_between_dice,
        bool do_check_rr_graph,
        const char* read_rr_graph_name,
        std::string* loaded_rr_graph_filename,
        bool read_edge_metadata,
        bool echo_enabled,
        const char* echo_file_name,
        t_chan_width* chan_width,
        t_rr_graph_storage* rr_nodes,
        RRGraphBuilder* rr_graph_builder,
        RRGraphView* rr_graph,
        vtr::vector<RRSwitchId, t_rr_switch_inf>* rr_switch_inf,
        vtr::vector<RRIndexedDataId, t_rr_indexed_data>* rr_indexed_data,
        std::vector<t_rr_rc_data>* rr_rc_data,
        const std::vector<t_arch_switch_inf>& arch_switch_inf,
        const vtr::vector<RRSegmentId, t_segment_inf>& segment_inf,
        const std::vector<t_physical_tile_type>& physical_tile_types,
        const DeviceGrid& grid,
        MetadataStorage<int>* rr_node_metadata,
        MetadataStorage<std::tuple<int, int, short>>* rr_edge_metadata,
        vtr::string_internment* strings,
        bool is_flat)
        : wire_to_rr_ipin_switch_(wire_to_rr_ipin_switch)
        , wire_to_rr_ipin_switch_between_dice_(wire_to_rr_ipin_switch_between_dice)
        , chan_width_(chan_width)
        , rr_nodes_(rr_nodes)
        , rr_graph_builder_(rr_graph_builder)
        , rr_graph_(rr_graph)
        , rr_switch_inf_(rr_switch_inf)
        , rr_indexed_data_(rr_indexed_data)
        , loaded_rr_graph_filename_(loaded_rr_graph_filename)
        , rr_rc_data_(rr_rc_data)
        , graph_type_(graph_type)
        , base_cost_type_(base_cost_type)
        , do_check_rr_graph_(do_check_rr_graph)
        , read_rr_graph_name_(read_rr_graph_name)
        , read_edge_metadata_(read_edge_metadata)
        , echo_enabled_ (echo_enabled)
        , echo_file_name_ (echo_file_name)
        , arch_switch_inf_(arch_switch_inf)
        , segment_inf_(segment_inf)
        , physical_tile_types_(physical_tile_types)
        , grid_(grid)
        , rr_node_metadata_(rr_node_metadata)
        , rr_edge_metadata_(rr_edge_metadata)
        , strings_(strings)
        , empty_(strings_->intern_string(vtr::string_view("")))
        , report_error_(nullptr)
        , is_flat_(is_flat) {
        // Initialize internal data
        init_side_map();
        init_segment_inf_x_y();
        curr_tmp_block_type_id = -1;
        curr_tmp_height_offset = -1;
        curr_tmp_width_offset = -1;
        curr_tmp_layer = 0;
        curr_tmp_x = -1;
        curr_tmp_y = -1;
    }

    /* A truth table to help understand the conversion from VPR side mask to uxsd side code
     *
     * index | LEFT BOTTOM RIGHT TOP | mask
     * ======+======================+======
     *  1    |                    X  | 0001
     * ======+======================+======
     *  2    |               X       | 0010
     * ======+======================+======
     *  3    |               X    X  | 0011
     * ======+======================+======
     *  4    |         X             | 0100
     * ======+======================+======
     *  5    |         X          X  | 0101
     * ======+======================+======
     *  6    |         X     X       | 0110
     * ======+======================+======
     *  7    |         X     X    X  | 0111
     * ======+======================+======
     *  8    |  X                    | 1000
     * ======+======================+======
     *  9    |  X                 X  | 1001
     * ======+======================+======
     *  10   |  X            X       | 1010
     * ======+======================+======
     *  11   |  X            X    X  | 1011
     * ======+======================+======
     *  12   |  X      X             | 1100
     * ======+======================+======
     *  13   |  X      X          X  | 1101
     * ======+======================+======
     *  14   |  X      X     X       | 1110
     * ======+======================+======
     *  15   |  X      X     X    X  | 1111
     */
  private:
    virtual void init_side_map() final {
        side_map_[0] = uxsd::enum_loc_side::UXSD_INVALID;
        side_map_[(1 << TOP)] = uxsd::enum_loc_side::TOP;
        side_map_[(1 << RIGHT)] = uxsd::enum_loc_side::RIGHT;
        side_map_[(1 << BOTTOM)] = uxsd::enum_loc_side::BOTTOM;
        side_map_[(1 << LEFT)] = uxsd::enum_loc_side::LEFT;
        side_map_[(1 << TOP) | (1 << LEFT)] = uxsd::enum_loc_side::TOP_LEFT;
        side_map_[(1 << TOP) | (1 << RIGHT)] = uxsd::enum_loc_side::TOP_RIGHT;
        side_map_[(1 << TOP) | (1 << BOTTOM)] = uxsd::enum_loc_side::TOP_BOTTOM;
        side_map_[(1 << RIGHT) | (1 << BOTTOM)] = uxsd::enum_loc_side::RIGHT_BOTTOM;
        side_map_[(1 << RIGHT) | (1 << LEFT)] = uxsd::enum_loc_side::RIGHT_LEFT;
        side_map_[(1 << BOTTOM) | (1 << LEFT)] = uxsd::enum_loc_side::BOTTOM_LEFT;
        side_map_[(1 << TOP) | (1 << RIGHT) | (1 << BOTTOM)] = uxsd::enum_loc_side::TOP_RIGHT_BOTTOM;
        side_map_[(1 << TOP) | (1 << RIGHT) | (1 << LEFT)] = uxsd::enum_loc_side::TOP_RIGHT_LEFT;
        side_map_[(1 << TOP) | (1 << BOTTOM) | (1 << LEFT)] = uxsd::enum_loc_side::TOP_BOTTOM_LEFT;
        side_map_[(1 << RIGHT) | (1 << BOTTOM) | (1 << LEFT)] = uxsd::enum_loc_side::RIGHT_BOTTOM_LEFT;
        side_map_[(1 << TOP) | (1 << RIGHT) | (1 << BOTTOM) | (1 << LEFT)] = uxsd::enum_loc_side::TOP_RIGHT_BOTTOM_LEFT;
    }

    /**
     * @brief This function separates the segments in segment_inf_ based on whether their parallel axis 
     *        is X or Y, and it stores them in segment_inf_x_ and segment_inf_y_.
     */
    void init_segment_inf_x_y(){

        /* Create a temp copy to convert from vtr::vector to std::vector
         * This is required because the ``alloc_and_load_rr_indexed_data()`` function supports only std::vector data
         * type for ``rr_segments``
         * Note that this is a dirty fix (to avoid massive code changes)
         * TODO: The ``alloc_and_load_rr_indexed_data()`` function should embrace ``vtr::vector`` for ``rr_segments``
         */
        std::vector<t_segment_inf> rr_segs;
        rr_segs.reserve(segment_inf_.size());
        for (auto& rr_seg : segment_inf_) {
            rr_segs.push_back(rr_seg);
        }

        t_unified_to_parallel_seg_index seg_index_map;
        segment_inf_x_ = get_parallel_segs(rr_segs, seg_index_map, X_AXIS);
        segment_inf_y_ = get_parallel_segs(rr_segs, seg_index_map, Y_AXIS);

    }

    /**
     * @brief Search for a segment with a matching segment ID and return its position index
     *        in the list of segments along the corresponding axis (X or Y).
     * @param segment_id The ID of the segment to search for.
     * @param axis The axis along which to search for the segment (X or Y).
     * @return int The position index of the matching segment.
     */
    int find_segment_index_along_axis(int segment_id, e_parallel_axis axis) const {
        const std::vector<t_segment_inf>* segment_inf_vec_ptr;

        if (axis == X_AXIS)
            segment_inf_vec_ptr = &segment_inf_x_;
        else
            segment_inf_vec_ptr = &segment_inf_y_;

        for(std::vector<t_segment_inf>::size_type i=0; i < (*segment_inf_vec_ptr).size(); i++){
            if((*segment_inf_vec_ptr)[i].seg_index == segment_id)
                return static_cast<int>(i);
        }

        if (axis == X_AXIS)
            VTR_LOG_ERROR("Segment ID %d not found in the list of segments along X axis.\n", segment_id);
        else
            VTR_LOG_ERROR("Segment ID %d not found in the list of segments along Y axis.\n", segment_id);
        
        return -1;
    }

  public:
    void start_load(const std::function<void(const char*)>* report_error_in) final {
        // report_error_in should be invoked if RrGraphSerializer encounters
        // an error during the read.
        report_error_ = report_error_in;
    }
    void start_write() final {}
    void finish_write() final {}

    // error_encountered will be invoked by the reader implementation whenever
    // any error is encountered.
    //
    // This method should **not** be invoked from within RrGraphSerializer,
    // instead the error should be reported via report_error.  This enables
    // the reader implementation to add context (e.g. file and line number).
    void error_encountered(const char* file, int line, const char* message) final {
        vpr_throw(VPR_ERROR_ROUTE, file, line, "%s", message);
    }

    /** Generated for complex type "timing":
     * <xs:complexType name="timing">
     *   <xs:attribute name="R" type="xs:float" />
     *   <xs:attribute name="Cin" type="xs:float" />
     *   <xs:attribute name="Cinternal" type="xs:float" />
     *   <xs:attribute name="Cout" type="xs:float" />
     *   <xs:attribute name="Tdel" type="xs:float" />
     * </xs:complexType>
     */
    inline void set_timing_Cin(float Cin, t_rr_switch_inf*& sw) final {
        sw->Cin = Cin;
    }
    inline float get_timing_Cin(const t_rr_switch_inf*& sw) final {
        return sw->Cin;
    }

    inline void set_timing_Cinternal(float Cinternal, t_rr_switch_inf*& sw) final {
        sw->Cinternal = Cinternal;
    }
    inline float get_timing_Cinternal(const t_rr_switch_inf*& sw) final {
        return sw->Cinternal;
    }

    inline void set_timing_Cout(float Cout, t_rr_switch_inf*& sw) final {
        sw->Cout = Cout;
    }
    inline float get_timing_Cout(const t_rr_switch_inf*& sw) final {
        return sw->Cout;
    }

    inline void set_timing_R(float R, t_rr_switch_inf*& sw) final {
        sw->R = R;
    }
    inline float get_timing_R(const t_rr_switch_inf*& sw) final {
        return sw->R;
    }

    inline void set_timing_Tdel(float Tdel, t_rr_switch_inf*& sw) final {
        sw->Tdel = Tdel;
    }
    inline float get_timing_Tdel(const t_rr_switch_inf*& sw) final {
        return sw->Tdel;
    }

    /** Generated for complex type "switch":
     * <xs:complexType name="switch">
     *   <xs:all>
     *     <xs:element minOccurs="0" name="timing" type="timing" />
     *     <xs:element name="sizing" type="sizing" />
     *   </xs:all>
     *   <xs:attribute name="id" type="xs:int" use="required" />
     *   <xs:attribute name="name" type="xs:string" use="required" />
     *   <xs:attribute name="type" type="switch_type" />
     * </xs:complexType>
     */
    inline void set_switch_name(const char* name, t_rr_switch_inf*& sw) final {
        // Switch names are required to be allocated in the architecture,
        // so search the arch_switch_inf_ for the relevant name, and set the
        // rr graph switch structure with that copy of the string.
        //
        // If the switch name is not present in the architecture, generate an
        // error.
        // If the graph is written when flat-routing is enabled, the types of the switches inside of the rr_graph are also
        // added to the XML file. These types are not added to the data structure that contain arch switch types. They are added to all_sw_inf under device context.
        // It remains as a future work to remove the arch_switch_types and use all_sw info under device_ctx instead.
        bool found_arch_name = false;
        std::string string_name = std::string(name);
        // The string name has the format of "Internal Switch/delay". So, I have to use compare to specify the portion I want to be compared.
        bool is_internal_sw = string_name.compare(0, strlen(VPR_INTERNAL_SWITCH_NAME), VPR_INTERNAL_SWITCH_NAME) == 0;
        for (const auto& arch_sw_inf: arch_switch_inf_) {
            if (string_name == arch_sw_inf.name || is_internal_sw) {
                found_arch_name = true;
                break;
            }
        }
        if (!found_arch_name) {
            VTR_LOG("Switch name '%s' found in RR graph input from file but not in the architecture file; creating it.\n", string_name.c_str());
        }
        sw->intra_tile = is_internal_sw;
        sw->name = string_name;
    }
    inline const char* get_switch_name(const t_rr_switch_inf*& sw) final {
        return sw->name.c_str();
    }

    inline void set_switch_type(uxsd::enum_switch_type type, t_rr_switch_inf*& sw) final {
        sw->set_type(from_uxsd_switch_type(type));
    }
    inline uxsd::enum_switch_type get_switch_type(const t_rr_switch_inf*& sw) final {
        return to_uxsd_switch_type(sw->type());
    }

    inline t_rr_switch_inf* init_switch_timing(t_rr_switch_inf*& sw) final {
        return sw;
    }
    inline void finish_switch_timing(t_rr_switch_inf*& /*sw*/) final {}

    inline const t_rr_switch_inf* get_switch_timing(const t_rr_switch_inf*& sw) final {
        return sw;
    }
    inline bool has_switch_timing(const t_rr_switch_inf*& /*sw*/) final {
        return true;
    }

    inline t_rr_switch_inf* init_switch_sizing(t_rr_switch_inf*& sw, float buf_size, float mux_trans_size) final {
        sw->buf_size = buf_size;
        sw->mux_trans_size = mux_trans_size;
        return sw;
    }
    inline void finish_switch_sizing(t_rr_switch_inf*& /*sw*/) final {}
    inline const t_rr_switch_inf* get_switch_sizing(const t_rr_switch_inf*& sw) final {
        return sw;
    }

    inline float get_sizing_buf_size(const t_rr_switch_inf*& sw) final {
        return sw->buf_size;
    }
    inline float get_sizing_mux_trans_size(const t_rr_switch_inf*& sw) final {
        return sw->mux_trans_size;
    }

    /** Generated for complex type "switches":
     * <xs:complexType name="switches">
     *   <xs:sequence>
     *     <xs:element maxOccurs="unbounded" name="switch" type="switch" />
     *   </xs:sequence>
     * </xs:complexType>
     */
    inline void preallocate_switches_switch(void*& /*ctx*/, size_t size) final {
        rr_switch_inf_->reserve(size);
    }

    inline t_rr_switch_inf* add_switches_switch(void*& /*ctx*/, int id) final {
        // make_room_in_vector will not allocate if preallocate_switches_switch
        // was invoked, but on formats that lack size on read,
        // make_room_in_vector will use an allocation pattern that is
        // amoritized O(1).
        make_room_in_vector(rr_switch_inf_, id);

        (*rr_switch_inf_)[RRSwitchId(id)].R = 0;
        (*rr_switch_inf_)[RRSwitchId(id)].Cin = 0;
        (*rr_switch_inf_)[RRSwitchId(id)].Cout = 0;
        (*rr_switch_inf_)[RRSwitchId(id)].Cinternal = 0;
        (*rr_switch_inf_)[RRSwitchId(id)].Tdel = 0;

        return &(*rr_switch_inf_)[RRSwitchId(id)];
    }
    inline void finish_switches_switch(t_rr_switch_inf*& /*ctx*/) final {}
    inline size_t num_switches_switch(void*& /*ctx*/) final {
        return rr_switch_inf_->size();
    }
    inline const t_rr_switch_inf* get_switches_switch(int n, void*& /*ctx*/) final {
        return &(*rr_switch_inf_)[RRSwitchId(n)];
    }

    inline int get_switch_id(const t_rr_switch_inf*& sw) final {
        return sw - &(*rr_switch_inf_)[RRSwitchId(0)];
    }

    inline void* init_rr_graph_switches(void*& /*ctx*/) final {
        return nullptr;
    }
    inline void finish_rr_graph_switches(void*& /*ctx*/) final {
        // If make_room_in_vector was used for allocation, this ensures that
        // the final storage has no overhead.
        rr_switch_inf_->shrink_to_fit();
    }

    /** Generated for complex type "meta":
     * <xs:complexType name="meta">
     *   <xs:simpleContent>
     *     <xs:extension base="xs:string">
     *       <xs:attribute name="name" type="xs:string" use="required" />
     *     </xs:extension>
     *   </xs:simpleContent>
     * </xs:complexType>
     */
    inline void set_meta_name(const char* name, MetadataBind& bind) final {
        bind.set_name(name);
    }

  private:
    std::string temp_;

  public:
    inline const char* get_meta_name(const t_metadata_dict::value_type*& meta_value) final {
        meta_value->first.get(strings_, &temp_);
        return temp_.c_str();
    }

    inline void set_meta_value(const char* value, MetadataBind& bind) final {
        bind.set_value(value);
    }
    inline const char* get_meta_value(const t_metadata_dict::value_type*& meta_value) final {
        VTR_ASSERT(meta_value->second.size() == 1);
        meta_value->second[0].as_string().get(strings_, &temp_);
        return temp_.c_str();
    }

    /** Generated for complex type "metadata":
     * <xs:complexType name="metadata">
     *   <xs:sequence>
     *     <xs:element maxOccurs="unbounded" name="meta" type="meta" />
     *   </xs:sequence>
     * </xs:complexType>
     */
    inline void preallocate_metadata_meta(MetadataBind& /*bind*/, size_t /*size*/) final {
    }
    inline MetadataBind add_metadata_meta(MetadataBind& bind) final {
        return bind;
    }
    inline void finish_metadata_meta(MetadataBind& bind) final {
        bind.bind();
    }

    inline size_t num_metadata_meta(t_metadata_dict_iterator& itr) final {
        return itr.size();
    }
    inline const t_metadata_dict::value_type* get_metadata_meta(int n, t_metadata_dict_iterator& itr) final {
        return itr.advance(n);
    }

    /** Generated for complex type "node_loc":
     * <xs:complexType name="node_loc">
     *   <xs:attribute name="xlow" type="xs:int" use="required" />
     *   <xs:attribute name="ylow" type="xs:int" use="required" />
     *   <xs:attribute name="xhigh" type="xs:int" use="required" />
     *   <xs:attribute name="yhigh" type="xs:int" use="required" />
     *   <xs:attribute name="side" type="loc_side" />
     *   <xs:attribute name="ptc" type="xs:string" use="required" />
     * </xs:complexType>
     */

    inline int init_node_loc(int& inode, int xhigh, int xlow, int yhigh, int ylow) final {
        auto node = (*rr_nodes_)[inode];
        RRNodeId node_id = node.id();

        rr_graph_builder_->set_node_coordinates(node_id, xlow, ylow, xhigh, yhigh);
        // We set the layer num 0 - If it is specified in the XML, it will be overwritten
        rr_graph_builder_->set_node_layer(node_id, 0);
       
        return inode;
    }
    inline void finish_node_loc(int& /*inode*/) final {}
    inline const t_rr_node get_node_loc(const t_rr_node& node) final {
        return node;
    }
    inline void set_node_loc_ptc(const char* ptc, int& inode) final {
        auto node = (*rr_nodes_)[inode];
        RRNodeId node_id = node.id();
        return rr_graph_builder_->set_node_ptc_nums(node_id, std::string(ptc));
    }

    inline const char* get_node_loc_ptc(const t_rr_node& node) final {
        temp_string_ = rr_graph_builder_->node_ptc_nums_to_string(node.id());
        return temp_string_.c_str();
    }
    inline int get_node_loc_layer(const t_rr_node& node) final {
        return rr_graph_->node_layer(node.id());
    }
    inline int get_node_loc_twist(const t_rr_node& node) final{
        return rr_graph_->node_ptc_twist(node.id());
    }
    inline int get_node_loc_xhigh(const t_rr_node& node) final {
        return rr_graph_->node_xhigh(node.id());
    }
    inline int get_node_loc_xlow(const t_rr_node& node) final {
        return rr_graph_->node_xlow(node.id());
    }
    inline int get_node_loc_yhigh(const t_rr_node& node) final {
        return rr_graph_->node_yhigh(node.id());
    }
    inline int get_node_loc_ylow(const t_rr_node& node) final {
        return rr_graph_->node_ylow(node.id());
    }

    inline void set_node_loc_layer(int layer_num, int& inode) final {
        auto node = (*rr_nodes_)[inode];
        RRNodeId node_id = node.id();


        VTR_ASSERT(layer_num >= 0);
        rr_graph_builder_->set_node_layer(node_id, layer_num);
    }

    inline void set_node_loc_side(uxsd::enum_loc_side side, int& inode) final {
        auto node = (*rr_nodes_)[inode];
        RRNodeId node_id = node.id();
        const auto& rr_graph = (*rr_graph_);

        if (uxsd::enum_loc_side::UXSD_INVALID == side) {
            // node_loc.side is only expected on IPIN/OPIN.
            if (rr_graph.node_type(node.id()) == e_rr_type::IPIN || rr_graph.node_type(node.id()) == e_rr_type::OPIN) {
                report_error(
                    "inode %d is type %d, which requires a side, but no side was supplied.",
                    inode, rr_graph.node_type(node.id()));
            }
        } else {
            std::bitset<NUM_2D_SIDES> sides_to_add = from_uxsd_loc_side(side);
            for (const e_side& side_to_add : TOTAL_2D_SIDES) {
                if (sides_to_add[side_to_add]) {
                    rr_graph_builder_->add_node_side(node_id, side_to_add);
                }
            }
        }
    }

    inline void set_node_loc_twist(int twist, int& inode) final {
        auto node = (*rr_nodes_)[inode];
        RRNodeId node_id = node.id();
        rr_graph_builder_->set_node_ptc_twist_incr(node_id,twist);
    }

    inline uxsd::enum_loc_side get_node_loc_side(const t_rr_node& node) final {
        const auto& rr_graph = (*rr_graph_);
        if (rr_graph.node_type(node.id()) == e_rr_type::IPIN || rr_graph.node_type(node.id()) == e_rr_type::OPIN) {
            std::bitset<NUM_2D_SIDES> sides_bitset;
            for (const e_side& side : TOTAL_2D_SIDES) {
                if (rr_graph.is_node_on_specific_side(node.id(), side)) {
                    sides_bitset.set(side);
                }
            }
            return to_uxsd_loc_side(sides_bitset);
        } else {
            return uxsd::enum_loc_side::UXSD_INVALID;
        }
    }

    /** Generated for complex type "node_timing":
     * <xs:complexType name="node_timing">
     *   <xs:attribute name="R" type="xs:float" use="required" />
     *   <xs:attribute name="C" type="xs:float" use="required" />
     * </xs:complexType>
     */
    inline int init_node_timing(int& inode, float C, float R) final {
        auto node = (*rr_nodes_)[inode];
        RRNodeId node_id = node.id();
        rr_graph_builder_->set_node_rc_index(node_id, NodeRCIndex(find_create_rr_rc_data(R, C, *rr_rc_data_)));
        return inode;
    }
    inline void finish_node_timing(int& /*inode*/) final {}
    inline const t_rr_node get_node_timing(const t_rr_node& node) final {
        return node;
    }
    inline bool has_node_timing(const t_rr_node& /*node*/) final {
        return true;
    }

    inline float get_node_timing_C(const t_rr_node& node) final {
        return rr_graph_->node_C(node.id());
    }
    inline float get_node_timing_R(const t_rr_node& node) final {
        return rr_graph_->node_R(node.id());
    }

    /** Generated for complex type "node_segment":
     * <xs:complexType name="node_segment">
     *   <xs:attribute name="segment_id" type="xs:int" use="required" />
     * </xs:complexType>
     */
    inline int init_node_segment(int& inode, int segment_id) final {
        const auto& rr_graph = (*rr_graph_);
        if (segment_id > (ssize_t)segment_inf_.size()) {
            report_error(
                "Specified segment %d is larger than number of known segments %zu",
                segment_inf_.size());
        }

        auto node = (*rr_nodes_)[inode];
        RRNodeId node_id = node.id();

        if (e_graph_type::GLOBAL == graph_type_) {
            rr_graph_builder_->set_node_cost_index(node_id, RRIndexedDataId(0));
        } else if (rr_graph.node_type(node.id()) == e_rr_type::CHANX) {
            int seg_ind_x = find_segment_index_along_axis(segment_id, X_AXIS);
            rr_graph_builder_->set_node_cost_index(node_id, RRIndexedDataId(CHANX_COST_INDEX_START + seg_ind_x));
            seg_index_[rr_graph.node_cost_index(node.id())] = segment_id;
        } else if (rr_graph.node_type(node.id()) == e_rr_type::CHANY) {
            int seg_ind_y = find_segment_index_along_axis(segment_id, Y_AXIS);
            rr_graph_builder_->set_node_cost_index(node_id, RRIndexedDataId(CHANX_COST_INDEX_START + segment_inf_x_.size() + seg_ind_y));
            seg_index_[rr_graph.node_cost_index(node.id())] = segment_id;
        }
        return inode;
    }
    inline void finish_node_segment(int& /*inode*/) final {}
    inline int get_node_segment_segment_id(const t_rr_node& node) final {
        return (*rr_indexed_data_)[(*rr_graph_).node_cost_index(node.id())].seg_index;
    }

    inline const t_rr_node get_node_segment(const t_rr_node& node) final {
        return node;
    }
    inline bool has_node_segment(const t_rr_node& node) final {
        return (*rr_indexed_data_)[(*rr_graph_).node_cost_index(node.id())].seg_index != -1;
    }

    inline MetadataBind init_node_metadata(int& inode) final {
        MetadataBind bind(rr_node_metadata_, rr_edge_metadata_, strings_, empty_);
        bind.set_node_target(inode);
        return bind;
    }
    inline void finish_node_metadata(MetadataBind& bind) final {
        bind.finish();
    }
    inline t_metadata_dict_iterator get_node_metadata(const t_rr_node& node) final {
        const auto itr = rr_node_metadata_->find(get_node_id(node));
        return t_metadata_dict_iterator(&itr->second, report_error_);
    }
    inline bool has_node_metadata(const t_rr_node& node) final {
        const auto itr = rr_node_metadata_->find(get_node_id(node));
        return itr != rr_node_metadata_->end();
    }

    /** Generated for complex type "rr_nodes":
     * <xs:complexType name="rr_nodes">
     *   <xs:choice maxOccurs="unbounded">
     *     <xs:element name="node" type="node" />
     *   </xs:choice>
     * </xs:complexType>
     */
    inline void preallocate_rr_nodes_node(void*& /*ctx*/, size_t size) final {
        rr_graph_builder_->reserve_nodes(size);
        rr_graph_builder_->resize_node_ptc_nums(size);
    }
    inline int add_rr_nodes_node(void*& /*ctx*/, unsigned int capacity, unsigned int id, uxsd::enum_node_type type) final {
        // make_room_in_vector will not allocate if preallocate_rr_nodes_node
        // was invoked, but on formats that lack size on read,
        // make_room_in_vector will use an allocation pattern that is
        // amoritized O(1).
        const auto& rr_graph = (*rr_graph_);
        rr_nodes_->make_room_for_node(RRNodeId(id));
        auto node = (*rr_nodes_)[id];
        RRNodeId node_id = node.id();

        rr_graph_builder_->set_node_type(node_id, from_uxsd_node_type(type));
        rr_graph_builder_->set_node_capacity(node_id, capacity);

        switch (rr_graph.node_type(node.id())) {
            case e_rr_type::CHANX:
                break;
            case e_rr_type::CHANY:
                break;
            case e_rr_type::SOURCE:
                rr_graph_builder_->set_node_cost_index(node_id, RRIndexedDataId(SOURCE_COST_INDEX));
                break;
            case e_rr_type::SINK:
                rr_graph_builder_->set_node_cost_index(node_id, RRIndexedDataId(SINK_COST_INDEX));
                break;
            case e_rr_type::OPIN:
                rr_graph_builder_->set_node_cost_index(node_id, RRIndexedDataId(OPIN_COST_INDEX));
                break;
            case e_rr_type::IPIN:
                rr_graph_builder_->set_node_cost_index(node_id, RRIndexedDataId(IPIN_COST_INDEX));
                break;
            default:
                report_error(
                    "Invalid node type %d",
                    type);
        }

        rr_graph_builder_->set_node_rc_index(node_id, NodeRCIndex(find_create_rr_rc_data(0, 0, *rr_rc_data_)));

        return id;
    }
    inline void finish_rr_nodes_node(int& inode) final {
        auto node = (*rr_nodes_)[inode];
        RRNodeId node_id = node.id();

        // At this point, all attributes for the node are loaded. Check whether the current node is included in the temporary list of 
        // clock network virtual sinks. If it is, permanently add it to the unordered map in rr_graph_storage, using the attribute
        // name as the key.
        if (clock_net_virtual_sinks.find(inode) != clock_net_virtual_sinks.end()) {
            rr_graph_builder_->set_virtual_clock_network_root_idx(node_id);
        }
    }

    inline size_t num_rr_nodes_node(void*& /*ctx*/) final {

        return rr_nodes_->size();
    }
    inline const t_rr_node get_rr_nodes_node(int n, void*& /*ctx*/) final {
        return (*rr_nodes_)[n];
    }

    inline unsigned int get_node_capacity(const t_rr_node& node) final {
        const auto& rr_graph = (*rr_graph_);
        return rr_graph.node_capacity(node.id());
    }

    inline unsigned int get_node_id(const t_rr_node& node) final {
        return size_t(node.id());
    }
    inline uxsd::enum_node_type get_node_type(const t_rr_node& node) final {
        const auto& rr_graph = (*rr_graph_);
        return to_uxsd_node_type(rr_graph.node_type(node.id()));
    }

    inline const char* get_node_name(const t_rr_node& node) final {
        const auto& rr_graph = (*rr_graph_);
        auto node_name = rr_graph.node_name(node.id());
        if(node_name)
            return node_name.value()->c_str();
        return nullptr;
    }

    inline void set_node_direction(uxsd::enum_node_direction direction, int& inode) final {
        const auto& rr_graph = (*rr_graph_);
        auto node = (*rr_nodes_)[inode];
        RRNodeId node_id = node.id();

        if (direction == uxsd::enum_node_direction::UXSD_INVALID) {
            if (rr_graph.node_type(node.id()) == e_rr_type::CHANX || rr_graph.node_type(node.id()) == e_rr_type::CHANY) {
                report_error(
                    "inode %d is type %d, which requires a direction, but no direction was supplied.",
                    inode, rr_graph.node_type(node.id()));
            }
        } else {
            rr_graph_builder_->set_node_direction(node_id, from_uxsd_node_direction(direction));
        }
    }
    inline uxsd::enum_node_direction get_node_direction(const t_rr_node& node) final {
        const auto& rr_graph = (*rr_graph_);
        if (rr_graph.node_type(node.id()) == e_rr_type::CHANX || rr_graph.node_type(node.id()) == e_rr_type::CHANY) {
            return to_uxsd_node_direction(rr_graph.node_direction(node.id()));
        } else {
            return uxsd::enum_node_direction::UXSD_INVALID;
        }
    }

    inline void set_node_name(const char * name, int& inode) final {
        if(name[0] != '\0')
        {
            // Do not store the attribute name if the string is empty
            auto node = (*rr_nodes_)[inode];
            RRNodeId node_id = node.id();
            std::string name_str(name);
            rr_graph_builder_->set_node_name(node_id, name_str);
        }

    }
    // Currently, this function only processes cases where clk_res_type=VIRTUAL_SINK
    // It temporarily stores the node ID of the virtual sink in a temporary set. Eventually, 
    //the node ID will be stored in an unordered map within rr_graph_storage, using the attribute "name"
    // as the key. Since, at this point in the code, the "name" attribute might not have been processed yet, 
    //the final storage will occur in the finish_rr_nodes_node function.
    inline void set_node_clk_res_type(uxsd::enum_node_clk_res_type clk_res_type, int& inode) final {
        if(clk_res_type == uxsd::enum_node_clk_res_type::VIRTUAL_SINK)
        {
            clock_net_virtual_sinks.insert(inode);
        }
    }
    inline uxsd::enum_node_clk_res_type get_node_clk_res_type(const t_rr_node& node) final {
        // Currently only VIRTUAL_SINK is supported as the clk_res_type
        // If the node id doesn't match the node id of the clock virtual sink
        // the function returns UXSD_INVALID
        const auto& rr_graph = (*rr_graph_);
        RRNodeId node_id = node.id();
        if (rr_graph.is_virtual_clock_network_root(node_id)) {
            return uxsd::enum_node_clk_res_type::VIRTUAL_SINK;
        }
        return uxsd::enum_node_clk_res_type::UXSD_INVALID;
    }

    inline void* init_rr_graph_rr_nodes(void*& /*ctx*/) final {
        rr_nodes_->clear();
        seg_index_.resize(CHANX_COST_INDEX_START + segment_inf_x_.size() + segment_inf_y_.size(), -1);
        return nullptr;
    }
    inline void finish_rr_graph_rr_nodes(void*& /*ctx*/) final {
        // If make_room_in_vector was used for allocation, this ensures that
        // the final storage has no overhead.
        rr_nodes_->shrink_to_fit();
    }

    /** Generated for complex type "rr_edges":
     * <xs:complexType name="rr_edges">
     *   <xs:choice maxOccurs="unbounded">
     *     <xs:element name="edge" type="edge" />
     *   </xs:choice>
     * </xs:complexType>
     */
    /** Generated for complex type "edge":
     * <xs:complexType name="edge">
     *   <xs:all>
     *     <xs:element minOccurs="0" name="metadata" type="metadata" />
     *   </xs:all>
     *   <xs:attribute name="src_node" type="xs:unsignedInt" use="required" />
     *   <xs:attribute name="sink_node" type="xs:unsignedInt" use="required" />
     *   <xs:attribute name="switch_id" type="xs:unsignedInt" use="required" />
     * </xs:complexType>
     */
    inline void preallocate_rr_edges_edge(void*& /*ctx*/, size_t size) final {
        rr_graph_builder_->reserve_edges(size);
        if (read_edge_metadata_) {
            rr_edge_metadata_->reserve(size);
        }
    }
    inline MetadataBind add_rr_edges_edge(void*& /*ctx*/, unsigned int sink_node, unsigned int src_node, unsigned int switch_id) final {
        if (src_node >= rr_nodes_->size()) {
            report_error(
                "source_node %d is larger than rr_nodes.size() %d",
                src_node, rr_nodes_->size());
        }

        MetadataBind bind(rr_node_metadata_, rr_edge_metadata_, strings_, empty_);
        if (read_edge_metadata_) {
            bind.set_edge_target(src_node, sink_node, switch_id);
        } else {
            bind.set_ignore();
        }

        // The edge ids in the rr graph file are rr edge id not architecture edge id
        rr_graph_builder_->emplace_back_edge(RRNodeId(src_node), RRNodeId(sink_node), switch_id, true);
        return bind;
    }
    inline void finish_rr_edges_edge(MetadataBind& bind) final {
        bind.finish();
    }
    inline size_t num_rr_edges_edge(EdgeWalker& walker) final {
        return walker.num_edges();
    }
    inline const EdgeWalker* get_rr_edges_edge(int n, EdgeWalker& walker) final {
        size_t cur = walker.advance(n);
        if ((ssize_t)cur != n) {
            report_error("Incorrect edge index %zu != %d", cur, n);
        }
        return &walker;
    }

    inline unsigned int get_edge_sink_node(const EdgeWalker*& walker) final {
        return walker->current_sink_node();
    }
    inline unsigned int get_edge_src_node(const EdgeWalker*& walker) final {
        return walker->current_src_node();
    }
    inline unsigned int get_edge_switch_id(const EdgeWalker*& walker) final {
        return walker->current_switch_id_node();
    }

    inline MetadataBind init_edge_metadata(MetadataBind& bind) final {
        return bind;
    }
    inline void finish_edge_metadata(MetadataBind& bind) final {
        bind.finish();
    }
    inline t_metadata_dict_iterator get_edge_metadata(const EdgeWalker*& walker) final {
        return t_metadata_dict_iterator(&rr_edge_metadata_->find(
                                                              std::make_tuple(
                                                                  walker->current_src_node(),
                                                                  walker->current_sink_node(),
                                                                  walker->current_switch_id_node()))
                                             ->second,
                                        report_error_);
    }
    inline bool has_edge_metadata(const EdgeWalker*& walker) final {
        return rr_edge_metadata_->find(
                   std::make_tuple(
                       walker->current_src_node(),
                       walker->current_sink_node(),
                       walker->current_switch_id_node()))
               != rr_edge_metadata_->end();
    }

    inline void* init_rr_graph_rr_edges(void*& /*ctx*/) final {
        return nullptr;
    }
    inline void finish_rr_graph_rr_edges(void*& /*ctx*/) final {
        /*initialize a vector that keeps track of the number of wire to ipin switches
         * There should be only one wire to ipin switch. In case there are more, make sure to
         * store the most frequent switch */
        const auto& rr_graph = (*rr_graph_);
        std::vector<int> count_for_wire_to_ipin_switches;
        count_for_wire_to_ipin_switches.resize(rr_switch_inf_->size(), 0);
        //switch for same layer Track to IPIN connection
        //first is index, second is count
        std::pair<int, int> most_frequent_switch(-1, 0);
        //switch for different layer Track to IPIN connection
        std::vector<int> count_for_wire_to_ipin_switches_between_dice;
        count_for_wire_to_ipin_switches_between_dice.resize(rr_switch_inf_->size(), 0);
        std::pair<int,int> most_frequent_switch_between_dice(-1,0);

        // Partition the rr graph edges for efficient access to
        // configurable/non-configurable edge subsets. Must be done after RR
        // switches have been allocated.
        rr_graph_builder_->mark_edges_as_rr_switch_ids();
        rr_graph_builder_->partition_edges();

        for (int source_node = 0; source_node < (ssize_t)rr_nodes_->size(); ++source_node) {
            int num_edges = rr_nodes_->num_edges(RRNodeId(source_node));
            for (int iconn = 0; iconn < num_edges; ++iconn) {
                size_t sink_node = size_t(rr_nodes_->edge_sink_node(RRNodeId(source_node), iconn));
                size_t switch_id = rr_nodes_->edge_switch(RRNodeId(source_node), iconn);
                if (sink_node >= rr_nodes_->size()) {
                    report_error(
                        "sink_node %zu is larger than rr_nodes.size() %zu",
                        sink_node, rr_nodes_->size());
                }

                if (switch_id >= rr_switch_inf_->size()) {
                    report_error(
                        "switch_id %zu is larger than num_rr_switches %zu",
                        switch_id, rr_switch_inf_->size());
                }
                auto node = (*rr_nodes_)[source_node];

                /*Keeps track of the number of the specific type of switch that connects a wire to an ipin
                 * use the pair data structure to keep the maximum*/
                if (rr_graph.node_type(node.id()) == e_rr_type::CHANX || rr_graph.node_type(node.id()) == e_rr_type::CHANY) {
                    if(rr_graph.node_type(RRNodeId(sink_node)) == e_rr_type::IPIN){
                        if (rr_graph.node_layer(RRNodeId(sink_node)) == rr_graph.node_layer(RRNodeId(source_node))) {
                            count_for_wire_to_ipin_switches[switch_id]++;
                            if (count_for_wire_to_ipin_switches[switch_id] > most_frequent_switch.second) {
                                most_frequent_switch.first = switch_id;
                                most_frequent_switch.second = count_for_wire_to_ipin_switches[switch_id];
                            }
                        }
                        else{
                            VTR_ASSERT(rr_graph.node_layer(RRNodeId(sink_node)) != rr_graph.node_layer(RRNodeId(source_node)));
                            count_for_wire_to_ipin_switches_between_dice[switch_id]++;
                            if(count_for_wire_to_ipin_switches_between_dice[switch_id] > most_frequent_switch_between_dice.second){
                                most_frequent_switch_between_dice.first = switch_id;
                                most_frequent_switch_between_dice.second = count_for_wire_to_ipin_switches_between_dice[switch_id];
                            }
                        }
                    }
                }
            }
        }

        VTR_ASSERT(wire_to_rr_ipin_switch_ != nullptr);
        *wire_to_rr_ipin_switch_ = most_frequent_switch.first;

        VTR_ASSERT(wire_to_rr_ipin_switch_between_dice_ != nullptr);
        *wire_to_rr_ipin_switch_between_dice_ = most_frequent_switch_between_dice.first;
    }

    inline EdgeWalker get_rr_graph_rr_edges(void*& /*ctx*/) final {
        EdgeWalker walker;
        walker.initialize(rr_nodes_, rr_graph_);
        return walker;
    }

    /** Generated for complex type "channels":
     * <xs:complexType name="channels">
     *   <xs:sequence>
     *     <xs:element name="channel" type="channel" />
     *     <xs:element maxOccurs="unbounded" name="x_list" type="x_list" />
     *     <xs:element maxOccurs="unbounded" name="y_list" type="y_list" />
     *   </xs:sequence>
     * </xs:complexType>
     */
    inline int get_channel_chan_width_max(void*& /*ctx*/) final {
        return chan_width_->max;
    }
    inline int get_channel_x_max(void*& /*ctx*/) final {
        return chan_width_->x_max;
    }
    inline int get_channel_x_min(void*& /*ctx*/) final {
        return chan_width_->x_min;
    }
    inline int get_channel_y_max(void*& /*ctx*/) final {
        return chan_width_->y_max;
    }
    inline int get_channel_y_min(void*& /*ctx*/) final {
        return chan_width_->y_min;
    }
    inline void* init_channels_channel(void*& /*ctx*/, int chan_width_max, int x_max, int x_min, int y_max, int y_min) final {
        chan_width_->max = chan_width_max;
        chan_width_->x_min = x_min;
        chan_width_->y_min = y_min;
        chan_width_->x_max = x_max;
        chan_width_->y_max = y_max;
        chan_width_->x_list.resize(grid_.height());
        chan_width_->y_list.resize(grid_.width());
        return nullptr;
    }
    inline void finish_channels_channel(void*& /*ctx*/) final {
    }
    inline void* get_channels_channel(void*& /*ctx*/) final {
        return nullptr;
    }

    inline void preallocate_channels_x_list(void*& /*ctx*/, size_t /*size*/) final {
    }

    inline void* add_channels_x_list(void*& /*ctx*/, unsigned int index, int info) final {
        if (index >= chan_width_->x_list.size()) {
            report_error(
                "index %d on x_list exceeds x_list size %u",
                index, chan_width_->x_list.size());
        }
        chan_width_->x_list[index] = info;
        return nullptr;
    }
    inline void finish_channels_x_list(void*& /*ctx*/) final {}

    inline unsigned int get_x_list_index(int& n) final {
        return n;
    }
    inline int get_x_list_info(int& n) final {
        return chan_width_->x_list[n];
    }
    inline size_t num_channels_x_list(void*& /*ctx*/) final {
        return chan_width_->x_list.size();
    }
    inline int get_channels_x_list(int n, void*& /*iter*/) final {
        return n;
    }

    inline void preallocate_channels_y_list(void*& /*ctx*/, size_t /*size*/) final {
    }

    inline void* add_channels_y_list(void*& /*ctx*/, unsigned int index, int info) final {
        if (index >= chan_width_->y_list.size()) {
            report_error(
                "index %d on y_list exceeds y_list size %u",
                index, chan_width_->y_list.size());
        }
        chan_width_->y_list[index] = info;

        return nullptr;
    }
    inline void finish_channels_y_list(void*& /*ctx*/) final {}

    inline unsigned int get_y_list_index(int& n) final {
        return n;
    }
    inline int get_y_list_info(int& n) final {
        return chan_width_->y_list[n];
    }
    inline size_t num_channels_y_list(void*& /*ctx*/) final {
        return chan_width_->y_list.size();
    }
    inline int get_channels_y_list(int n, void*& /*ctx*/) final {
        return n;
    }

    inline void* init_rr_graph_channels(void*& /*ctx*/) final {
        return nullptr;
    }
    inline void finish_rr_graph_channels(void*& /*ctx*/) final {
    }

    /** Generated for complex type "segment_timing":
     * <xs:complexType name="segment_timing">
     *   <xs:attribute name="R_per_meter" type="xs:float" />
     *   <xs:attribute name="C_per_meter" type="xs:float" />
     * </xs:complexType>
     */
    inline const t_segment_inf* init_segment_timing(const t_segment_inf*& segment) final {
        return segment;
    }
    inline void finish_segment_timing(const t_segment_inf*& /*segment*/) final {}

    inline const t_segment_inf* get_segment_timing(const t_segment_inf*& segment) final {
        return segment;
    }
    inline bool has_segment_timing(const t_segment_inf*& /*segment*/) final {
        return true;
    }

    inline float get_segment_timing_C_per_meter(const t_segment_inf*& segment) final {
        return segment->Cmetal;
    }
    inline void set_segment_timing_C_per_meter(float C_per_meter, const t_segment_inf*& segment) final {
        if (segment->Cmetal != C_per_meter) {
            report_error(
                "Architecture file does not match RR graph's segment C_per_meter");
        }
    }

    inline float get_segment_timing_R_per_meter(const t_segment_inf*& segment) final {
        return segment->Rmetal;
    }
    inline void set_segment_timing_R_per_meter(float R_per_meter, const t_segment_inf*& segment) final {
        if (segment->Rmetal != R_per_meter) {
            report_error(
                "Architecture file does not match RR graph's segment R_per_meter");
        }
    }

    /** Generated for complex type "segment":
     * <xs:complexType name="segment">
     *   <xs:all>
     *     <xs:element minOccurs="0" name="timing" type="segment_timing" />
     *   </xs:all>
     *   <xs:attribute name="id" type="xs:int" use="required" />
     *   <xs:attribute name="name" type="xs:string" use="required" />
     * </xs:complexType>
     */
    inline int get_segment_id(const t_segment_inf*& segment) final {
        return segment - &segment_inf_.at(RRSegmentId(0));
    }
    inline const char* get_segment_name(const t_segment_inf*& segment) final {
        return segment->name.c_str();
    }
    inline int get_segment_length(const t_segment_inf*& segment) final {
        return segment->length;
    }
    inline void set_segment_name(const char* name, const t_segment_inf*& segment) final {
        if (segment->name != name) {
            report_error(
                "Architecture file does not match RR graph's segment name: arch uses %s, RR graph uses %s",
                segment->name.c_str(), name);
        }
    }
    inline void set_segment_length(int length, const t_segment_inf*& segment) final {
        if (segment->length != length) {
            report_error(
                "Architecture file does not match RR graph's length: arch uses %d, RR graph uses %d",
                segment->length, length);
        }
    }
    inline uxsd::enum_segment_res_type get_segment_res_type(const t_segment_inf*& segment) final {
        return to_uxsd_segment_res_type(segment->res_type);
    }
    inline void set_segment_res_type(uxsd::enum_segment_res_type seg_res_type, const t_segment_inf*& segment) final {
        if (segment->res_type != from_uxsd_segment_res_type(seg_res_type)) {
            const auto arch_index = static_cast<size_t>(segment->res_type);
            const auto rrgraph_index = static_cast<size_t>(from_uxsd_segment_res_type(seg_res_type));
            
            report_error(
                "Architecture file does not match RR graph's segment res_type: arch uses %s, RR graph uses %s",
               RES_TYPE_STRING[arch_index], RES_TYPE_STRING[rrgraph_index]);
        }
    }

    /** Generated for complex type "segments":
     * <xs:complexType name="segments">
     *   <xs:sequence>
     *     <xs:element maxOccurs="unbounded" name="segment" type="segment" />
     *   </xs:sequence>
     * </xs:complexType>
     */
    inline void preallocate_segments_segment(void*& /*ctx*/, size_t size) final {
        if (size != segment_inf_.size()) {
            report_error(
                "Architecture contains %zu segments and rr graph contains %zu segments",
                segment_inf_.size(), size);
        }
    }
    inline const t_segment_inf* add_segments_segment(void*& /*ctx*/, int id) final {
        return &segment_inf_.at(RRSegmentId(id));
    }
    inline void finish_segments_segment(const t_segment_inf*& /*iter*/) final {}
    inline size_t num_segments_segment(void*& /*iter*/) final {
        return segment_inf_.size();
    }
    inline const t_segment_inf* get_segments_segment(int n, void*& /*ctx*/) final {
        return &segment_inf_.at(RRSegmentId(n));
    }

    inline void* init_rr_graph_segments(void*& /*ctx*/) final {
        return nullptr;
    }
    inline void finish_rr_graph_segments(void*& /*ctx*/) final {
    }

    /** Generated for complex type "pin":
     * <xs:complexType name="pin">
     *   <xs:simpleContent>
     *     <xs:extension base="xs:string">
     *       <xs:attribute name="ptc" type="xs:int" use="required" />
     *     </xs:extension>
     *   </xs:simpleContent>
     * </xs:complexType>
     */

    inline void set_pin_value(const char* value, const std::pair<const t_physical_tile_type*, int>& context) final {
        const t_physical_tile_type* tile;
        int ptc;
        std::tie(tile, ptc) = context;
        if (block_type_pin_index_to_name(tile, ptc, is_flat_) != value) {
            report_error(
                "Architecture file does not match RR graph's block pin list");
        }
    }
    inline void finish_pin_class_pin(const std::pair<const t_physical_tile_type*, int>& /*ctx*/) final {
    }

    /** Generated for complex type "pin_class":
     * <xs:complexType name="pin_class">
     *   <xs:sequence>
     *     <xs:element maxOccurs="unbounded" name="pin" type="pin" />
     *   </xs:sequence>
     *   <xs:attribute name="type" type="pin_type" use="required" />
     * </xs:complexType>
     */
    inline void preallocate_pin_class_pin(std::tuple<const t_physical_tile_type*, const t_class*, int>& context, size_t size) final {
        const t_physical_tile_type* tile;
        const t_class* class_inf;
        std::tie(tile, class_inf, std::ignore) = context;
        auto class_idx = class_inf - &tile->class_inf[0];

        if (class_inf->num_pins != (ssize_t)size) {
            report_error(
                "Incorrect number of pins (%zu != %u) in %zu pin_class in block %s",
                size, class_inf->num_pins,
                class_idx, tile->name.c_str());
        }
    }
    inline const std::pair<const t_physical_tile_type*, int> add_pin_class_pin(std::tuple<const t_physical_tile_type*, const t_class*, int>& context, int ptc) final {
        const t_physical_tile_type* tile;
        const t_class* class_inf;
        std::tie(tile, class_inf, std::ignore) = context;

        // Count number of pins on this pin class.
        int& pin_count = std::get<2>(context);
        pin_count += 1;
        return std::make_pair(tile, ptc);
    }
    inline void finish_block_type_pin_class(std::tuple<const t_physical_tile_type*, const t_class*, int>& context) final {
        const t_physical_tile_type* tile;
        const t_class* class_inf;
        int pin_count;
        std::tie(tile, class_inf, pin_count) = context;
        auto class_idx = class_inf - &tile->class_inf[0];
        if (class_inf->num_pins != pin_count) {
            report_error(
                "Incorrect number of pins (%zu != %u) in %zu pin_class in block %s",
                pin_count, class_inf->num_pins,
                class_idx, tile->name.c_str());
        }
    }

    inline uxsd::enum_pin_type get_pin_class_type(const std::pair<const t_physical_tile_type*, const t_class*>& context) final {
        return to_uxsd_pin_type(context.second->type);
    }
    inline size_t num_pin_class_pin(const std::pair<const t_physical_tile_type*, const t_class*>& context) final {
        return context.second->num_pins;
    }

    inline const char* get_pin_value(const std::pair<const t_physical_tile_type*, int>& context) final {
        const t_physical_tile_type* tile;
        int ptc;
        std::tie(tile, ptc) = context;
        temp_string_ = block_type_pin_index_to_name(tile, ptc, is_flat_);
        return temp_string_.c_str();
    }
    inline int get_pin_ptc(const std::pair<const t_physical_tile_type*, int>& context) final {
        const t_physical_tile_type* tile;
        int ptc;
        std::tie(tile, ptc) = context;

        return ptc;
    }
    inline const std::pair<const t_physical_tile_type*, int> get_pin_class_pin(int n, const std::pair<const t_physical_tile_type*, const t_class*>& context) final {
        const t_physical_tile_type* tile;
        const t_class* class_inf;
        std::tie(tile, class_inf) = context;
        return std::make_pair(tile, class_inf->pinlist[n]);
    }

    inline int get_block_type_height(const t_physical_tile_type*& tile) final {
        return tile->height;
    }
    inline int get_block_type_id(const t_physical_tile_type*& tile) final {
        return tile->index;
    }
    inline const char* get_block_type_name(const t_physical_tile_type*& tile) final {
        return tile->name.c_str();
    }
    inline int get_block_type_width(const t_physical_tile_type*& tile) final {
        return tile->width;
    }
    inline size_t num_block_type_pin_class(const t_physical_tile_type*& tile) final {
        return (int)tile->class_inf.size();
    }
    inline const std::pair<const t_physical_tile_type*, const t_class*> get_block_type_pin_class(int n, const t_physical_tile_type*& tile) final {
        return std::make_pair(tile, &tile->class_inf[n]);
    }

    /** Generated for complex type "block_type":
     * <xs:complexType name="block_type">
     *   <xs:sequence>
     *     <xs:element maxOccurs="unbounded" minOccurs="0" name="pin_class" type="pin_class" />
     *   </xs:sequence>
     *   <xs:attribute name="id" type="xs:int" use="required" />
     *   <xs:attribute name="name" type="xs:string" use="required" />
     *   <xs:attribute name="width" type="xs:int" use="required" />
     *   <xs:attribute name="height" type="xs:int" use="required" />
     * </xs:complexType>
     */
    inline void set_block_type_name(const char* name, std::pair<const t_physical_tile_type*, int>& context) final {
        const t_physical_tile_type* tile = context.first;
        if (tile->name != name) {
            report_error(
                "Architecture file does not match RR graph's block name: arch uses name %s, RR graph uses name %s",
                tile->name.c_str(), name);
        }
    }

    /** Generated for complex type "block_types":
     * <xs:complexType name="block_types">
     *   <xs:sequence>
     *     <xs:element maxOccurs="unbounded" name="block_type" type="block_type" />
     *   </xs:sequence>
     * </xs:complexType>
     */
    void preallocate_block_types_block_type(void*& /*ctx*/, size_t size) final {
        if (physical_tile_types_.size() != size) {
            report_error(
                "Architecture defines %zu block types, but rr graph contains %zu block types.",
                physical_tile_types_.size(), size);
        }
    }
    inline std::pair<const t_physical_tile_type*, int> add_block_types_block_type(void*& /*ctx*/, int height, int id, int width) final {
        const auto& block_info = physical_tile_types_.at(id);
        if (block_info.width != width) {
            report_error(
                "Architecture file does not match RR graph's block width");
        }
        if (block_info.height != height) {
            report_error(
                "Architecture file does not match RR graph's block height");
        }

        // Going to count how many classes are found.
        return std::make_pair(&block_info, 0);
    }
    inline void preallocate_block_type_pin_class(std::pair<const t_physical_tile_type*, int>& context, size_t size) final {
        const t_physical_tile_type* tile = context.first;
        if ((int)tile->class_inf.size() != (ssize_t)size) {
            report_error("Architecture file does not match block type");
        }
    }

    inline std::tuple<const t_physical_tile_type*, const t_class*, int> add_block_type_pin_class(std::pair<const t_physical_tile_type*, int>& context, uxsd::enum_pin_type type) final {
        const t_physical_tile_type* tile = context.first;
        int& num_classes = context.second;

        // Count number of pin classes
        if (num_classes >= (int)tile->class_inf.size()) {
            report_error("Architecture file does not match block type");
        }
        const t_class* class_inf = &context.first->class_inf[num_classes++];

        if (class_inf->type != from_uxsd_pin_type(type)) {
            report_error(
                "Architecture file does not match RR graph's block type");
        }

        return std::make_tuple(tile, class_inf, 0);
    }
    inline void finish_block_types_block_type(std::pair<const t_physical_tile_type*, int>& context) final {
        const t_physical_tile_type* tile = context.first;
        int num_classes = context.second;
        if ((int)tile->class_inf.size() != num_classes) {
            report_error("Architecture file does not match block type");
        }
    }

    inline size_t num_block_types_block_type(void*& /*ctx*/) final {
        return physical_tile_types_.size();
    }
    inline const t_physical_tile_type* get_block_types_block_type(int n, void*& /*ctx*/) final {
        return &physical_tile_types_[n];
    }
    inline void* init_rr_graph_block_types(void*& /*ctx*/) final {
        return nullptr;
    }
    inline void finish_rr_graph_block_types(void*& /*ctx*/) final {
    }

    /** Generated for complex type "grid_loc":
     * <xs:complexType name="grid_loc">
     *   <xs:attribute name="x" type="xs:int" use="required" />
     *   <xs:attribute name="y" type="xs:int" use="required" />
     *   <xs:attribute name="block_type_id" type="xs:int" use="required" />
     *   <xs:attribute name="width_offset" type="xs:int" use="required" />
     *   <xs:attribute name="height_offset" type="xs:int" use="required" />
     * </xs:complexType>
     */
    /** Generated for complex type "grid_locs":
     * <xs:complexType name="grid_locs">
     *   <xs:sequence>
     *     <xs:element maxOccurs="unbounded" name="grid_loc" type="grid_loc" />
     *   </xs:sequence>
     * </xs:complexType>
     */
    inline void preallocate_grid_locs_grid_loc(void*& /*ctx*/, size_t size) final {
        if (grid_.grid_size() != size) {
            report_error(
                "Architecture file contains %zu grid locations, rr graph contains %zu grid locations.",
                grid_.grid_size(), size);
        }
    }
    inline void* add_grid_locs_grid_loc(void*& /*ctx*/, int block_type_id, int height_offset, int width_offset, int x, int y) final {
        curr_tmp_block_type_id = block_type_id;
        curr_tmp_height_offset = height_offset;
        curr_tmp_width_offset = width_offset;
        curr_tmp_x = x;
        curr_tmp_y = y;

        return nullptr;
    }
    inline void finish_grid_locs_grid_loc(void*& /*ctx*/) final {
        VTR_ASSERT(curr_tmp_block_type_id >= 0);
        VTR_ASSERT(curr_tmp_height_offset >= 0);
        VTR_ASSERT(curr_tmp_width_offset >= 0);
        VTR_ASSERT(curr_tmp_layer >= 0);
        VTR_ASSERT(curr_tmp_x >= 0);
        VTR_ASSERT(curr_tmp_y >= 0);
        const auto& type = grid_.get_physical_type({curr_tmp_x, curr_tmp_y, curr_tmp_layer});
        int grid_width_offset = grid_.get_width_offset({curr_tmp_x, curr_tmp_y, curr_tmp_layer});
        int grid_height_offset = grid_.get_height_offset({curr_tmp_x, curr_tmp_y, curr_tmp_layer});

        if (type->index != curr_tmp_block_type_id) {
            report_error(
                "Architecture file does not match RR graph's block_type_id at (%d, %d): arch used ID %d, RR graph used ID %d.",
                curr_tmp_layer,
                curr_tmp_x,
                curr_tmp_y,
                (type->index),
                curr_tmp_block_type_id);
        }
        if (grid_width_offset != curr_tmp_width_offset) {
            report_error(
                "Architecture file does not match RR graph's width_offset at (%d, %d)",
                curr_tmp_layer,
                curr_tmp_x,
                curr_tmp_y);
        }

        if (grid_height_offset != curr_tmp_height_offset) {
            report_error(
                "Architecture file does not match RR graph's height_offset at (%d, %d)",
                curr_tmp_layer,
                curr_tmp_x,
                curr_tmp_y);
        }

        curr_tmp_block_type_id = -1;
        curr_tmp_height_offset = -1;
        curr_tmp_width_offset = -1;
        curr_tmp_layer = 0;
        curr_tmp_x = -1;
        curr_tmp_y = -1;
    }

    inline void* init_rr_graph_grid(void*& /*ct*/) final {
        return nullptr;
    }
    inline void finish_rr_graph_grid(void*& /*ctx*/) final {
    }

    inline int get_grid_loc_block_type_id(const t_grid_tile*& grid_loc) final {
        return grid_loc->type->index;
    }
    inline int get_grid_loc_height_offset(const t_grid_tile*& grid_loc) final {
        return grid_loc->height_offset;
    }
    inline int get_grid_loc_width_offset(const t_grid_tile*& grid_loc) final {
        return grid_loc->width_offset;
    }
    inline int get_grid_loc_x(const t_grid_tile*& grid_loc) final {
        return grid_.get_grid_loc_x(grid_loc);
    }
    inline int get_grid_loc_y(const t_grid_tile*& grid_loc) final {
        return grid_.get_grid_loc_y(grid_loc);
    }

    inline int get_grid_loc_layer(const t_grid_tile*& grid_loc) final{
        return grid_.get_grid_loc_layer(grid_loc);
    }

    inline size_t num_grid_locs_grid_loc(void*& /*iter*/) final {
        return grid_.grid_size();
    }
    inline const t_grid_tile* get_grid_locs_grid_loc(int n, void*& /*ctx*/) final {
        return grid_.get_grid_locs_grid_loc(n);
    }

    inline void set_grid_loc_layer(int layer_num, void*& /*ctx*/) final {
        curr_tmp_layer = layer_num;
    }


    /** Generated for complex type "rr_graph":
     * <xs:complexType xmlns:xs="http://www.w3.org/2001/XMLSchema">
     *     <xs:all>
     *       <xs:element name="channels" type="channels" />
     *       <xs:element name="switches" type="switches" />
     *       <xs:element name="segments" type="segments" />
     *       <xs:element name="block_types" type="block_types" />
     *       <xs:element name="grid" type="grid_locs" />
     *       <xs:element name="rr_nodes" type="rr_nodes" />
     *       <xs:element name="rr_edges" type="rr_edges" />
     *     </xs:all>
     *     <xs:attribute name="tool_name" type="xs:string" />
     *     <xs:attribute name="tool_version" type="xs:string" />
     *     <xs:attribute name="tool_comment" type="xs:string" />
     *   </xs:complexType>
     */
    inline void set_rr_graph_tool_comment(const char* tool_comment, void*& /*ctx*/) final {
        std::string correct_string = "Generated from arch file ";
        correct_string += get_arch_file_name();
        if (correct_string != tool_comment) {
            VTR_LOG("\n");
            VTR_LOG_WARN("This RR graph file is %s while your input architecture file is %s, compatibility issues may arise\n",
                         tool_comment, get_arch_file_name());
            VTR_LOG("\n");
        }
    }
    inline void set_rr_graph_tool_name(const char* /*tool_name*/, void*& /*ctx*/) final {
    }
    inline void set_rr_graph_tool_version(const char* tool_version, void*& /*ctx*/) final {
        if (strcmp(tool_version, vtr::VERSION) != 0) {
            VTR_LOG("\n");
            VTR_LOG_WARN("This architecture version is for VPR %s while your current VPR version is %s, compatibility issues may arise\n",
                         tool_version, vtr::VERSION);
            VTR_LOG("\n");
        }
    }

    inline const char* get_rr_graph_tool_comment(void*& /*ctx*/) final {
        temp_string_.assign("Generated from arch file ");
        temp_string_ += get_arch_file_name();
        return temp_string_.c_str();
    }
    inline const char* get_rr_graph_tool_name(void*& /*ctx*/) final {
        return "vpr";
    }
    inline const char* get_rr_graph_tool_version(void*& /*ctx*/) final {
        return vtr::VERSION;
    }

    inline void* get_rr_graph_channels(void*& /*ctx*/) final {
        return nullptr;
    }
    inline void* get_rr_graph_switches(void*& /*ctx*/) final {
        return nullptr;
    }
    inline void* get_rr_graph_segments(void*& /*ctx*/) final {
        return nullptr;
    }
    inline void* get_rr_graph_block_types(void*& /*ctx*/) final {
        return nullptr;
    }
    inline void* get_rr_graph_grid(void*& /*ctx*/) final {
        return nullptr;
    }
    inline void* get_rr_graph_rr_nodes(void*& /*ctx*/) final {
        return nullptr;
    }

    void finish_load() final {
        process_rr_node_indices();

        rr_graph_builder_->init_fan_in();
        
        std::vector<t_segment_inf> temp_rr_segs;
        temp_rr_segs.reserve(segment_inf_.size());
        for (auto& rr_seg : segment_inf_) {
            temp_rr_segs.push_back(rr_seg);
        }

        alloc_and_load_rr_indexed_data(
            *rr_graph_,
            grid_,
            temp_rr_segs,
            segment_inf_x_,
            segment_inf_y_,
            *rr_indexed_data_,
            *wire_to_rr_ipin_switch_,
            base_cost_type_,
            echo_enabled_,
            echo_file_name_);

        VTR_ASSERT(rr_indexed_data_->size() == seg_index_.size());
        for (size_t i = 0; i < seg_index_.size(); ++i) {
            (*rr_indexed_data_)[RRIndexedDataId(i)].seg_index = seg_index_[RRIndexedDataId(i)];
        }

        VTR_ASSERT(loaded_rr_graph_filename_ != nullptr);
        VTR_ASSERT(read_rr_graph_name_ != nullptr);
        loaded_rr_graph_filename_->assign(read_rr_graph_name_);

        if (do_check_rr_graph_) {
            const VibDeviceGrid vib_grid_;
            check_rr_graph(*rr_graph_,
                           physical_tile_types_,
                           *rr_indexed_data_,
                           grid_,
                           vib_grid_,
                           *chan_width_,
                           graph_type_,
                           is_flat_);
        }
    }

  private:
    /*Allocates and load the rr_node look up table. SINK and SOURCE, IPIN and OPIN
     *share the same look-up table. CHANX and CHANY have individual look-ups */
    void process_rr_node_indices() {
        auto& rr_graph_builder = (*rr_graph_builder_);

        /* Alloc the lookup table */
        for (e_rr_type rr_type : RR_TYPES) {
            rr_graph_builder.node_lookup().resize_nodes(grid_.get_num_layers(), grid_.width(), grid_.height(), rr_type, NUM_2D_SIDES);
        }

        /* Add the correct node into the vector */
<<<<<<< HEAD
        for (size_t inode = 0; inode < rr_nodes_->size(); inode++) {
            auto node = (*rr_nodes_)[inode];
            /* Set track numbers as a node may have multiple ptc */
            if (rr_graph_builder.node_contain_multiple_ptc(node.id())) {
                if (CHANX == rr_graph_->node_type(node.id()) || CHANY == rr_graph_->node_type(node.id())) {
                    rr_graph_builder.add_track_node_to_lookup(node.id());
                }
            } else {
                rr_graph_builder.add_node_to_all_locs(node.id());
            }    
=======
        for (const t_rr_node& node : *rr_nodes_) {
            rr_graph_builder.add_node_to_all_locs(node.id());
>>>>>>> afe5466d
        }
    }

    // Enum converters from/to uxsd types

    std::bitset<NUM_2D_SIDES> from_uxsd_loc_side(uxsd::enum_loc_side side) {
        std::bitset<NUM_2D_SIDES> side_mask(0x0);
        switch (side) {
            case uxsd::enum_loc_side::TOP:
                side_mask.set(TOP);
                break;
            case uxsd::enum_loc_side::TOP_LEFT:
                side_mask.set(TOP);
                side_mask.set(LEFT);
                break;
            case uxsd::enum_loc_side::TOP_RIGHT:
                side_mask.set(TOP);
                side_mask.set(RIGHT);
                break;
            case uxsd::enum_loc_side::TOP_BOTTOM:
                side_mask.set(TOP);
                side_mask.set(BOTTOM);
                break;
            case uxsd::enum_loc_side::TOP_RIGHT_LEFT:
                side_mask.set(TOP);
                side_mask.set(RIGHT);
                side_mask.set(LEFT);
                break;
            case uxsd::enum_loc_side::TOP_RIGHT_BOTTOM:
                side_mask.set(TOP);
                side_mask.set(RIGHT);
                side_mask.set(BOTTOM);
                break;
            case uxsd::enum_loc_side::TOP_BOTTOM_LEFT:
                side_mask.set(TOP);
                side_mask.set(BOTTOM);
                side_mask.set(LEFT);
                break;
            case uxsd::enum_loc_side::RIGHT:
                side_mask.set(RIGHT);
                break;
            case uxsd::enum_loc_side::RIGHT_BOTTOM:
                side_mask.set(RIGHT);
                side_mask.set(BOTTOM);
                break;
            case uxsd::enum_loc_side::RIGHT_LEFT:
                side_mask.set(RIGHT);
                side_mask.set(LEFT);
                break;
            case uxsd::enum_loc_side::RIGHT_BOTTOM_LEFT:
                side_mask.set(RIGHT);
                side_mask.set(BOTTOM);
                side_mask.set(LEFT);
                break;
            case uxsd::enum_loc_side::BOTTOM:
                side_mask.set(BOTTOM);
                break;
            case uxsd::enum_loc_side::BOTTOM_LEFT:
                side_mask.set(BOTTOM);
                side_mask.set(LEFT);
                break;
            case uxsd::enum_loc_side::LEFT:
                side_mask.set(LEFT);
                break;
            case uxsd::enum_loc_side::TOP_RIGHT_BOTTOM_LEFT:
                side_mask.set(TOP);
                side_mask.set(RIGHT);
                side_mask.set(BOTTOM);
                side_mask.set(LEFT);
                break;
            default:
                report_error(
                    "Invalid side %d", side);
        }
        return side_mask;
    }

    uxsd::enum_loc_side to_uxsd_loc_side(std::bitset<NUM_2D_SIDES> sides) {
        // Error out when
        // - the side has no valid bits
        // - the side is beyond the mapping range: this is to warn any changes on side truth table which may cause the mapping failed
        if ((0 == sides.count())
            || (sides.to_ulong() > side_map_.size() - 1)) {
            report_error(
                "Invalid side %ld", sides.to_ulong());
        }
        return side_map_[sides.to_ulong()];
    }

    Direction from_uxsd_node_direction(uxsd::enum_node_direction direction) {
        switch (direction) {
            case uxsd::enum_node_direction::INC_DIR:
                return Direction::INC;
            case uxsd::enum_node_direction::DEC_DIR:
                return Direction::DEC;
            case uxsd::enum_node_direction::BI_DIR:
                return Direction::BIDIR;
            case uxsd::enum_node_direction::NONE:
                return Direction::NONE;
            default:
                report_error(
                    "Invalid node direction %d", direction);
        }
    }

    uxsd::enum_node_direction to_uxsd_node_direction(Direction direction) {
        switch (direction) {
            case Direction::INC:
                return uxsd::enum_node_direction::INC_DIR;
            case Direction::DEC:
                return uxsd::enum_node_direction::DEC_DIR;
            case Direction::BIDIR:
                return uxsd::enum_node_direction::BI_DIR;
            case Direction::NONE:
                return uxsd::enum_node_direction::NONE;
            default:
                report_error(
                    "Invalid direction %d", direction);
        }
    }

    uxsd::enum_segment_res_type to_uxsd_segment_res_type(SegResType segment_res_type) {
        switch (segment_res_type) {
            case SegResType::GCLK:
                return uxsd::enum_segment_res_type::GCLK;
            case SegResType::GENERAL:
                return uxsd::enum_segment_res_type::GENERAL;
            default:
                report_error(
                    "Invalid segment_res_type %d", segment_res_type);
        }
    }

    SegResType from_uxsd_segment_res_type(uxsd::enum_segment_res_type segment_res_type) {
        switch (segment_res_type) {
            case uxsd::enum_segment_res_type::GCLK:
                return SegResType::GCLK;
            case uxsd::enum_segment_res_type::GENERAL:
                return SegResType::GENERAL;
            default:
                report_error(
                    "Invalid node segment_res_type %d", segment_res_type);
        }
    }

    e_rr_type from_uxsd_node_type(uxsd::enum_node_type type) {
        switch (type) {
            case uxsd::enum_node_type::CHANX:
                return e_rr_type::CHANX;
            case uxsd::enum_node_type::CHANY:
                return e_rr_type::CHANY;
            case uxsd::enum_node_type::SOURCE:
                return e_rr_type::SOURCE;
            case uxsd::enum_node_type::SINK:
                return e_rr_type::SINK;
            case uxsd::enum_node_type::OPIN:
                return e_rr_type::OPIN;
            case uxsd::enum_node_type::IPIN:
                return e_rr_type::IPIN;
            case uxsd::enum_node_type::MEDIUM:
                return e_rr_type::MEDIUM;
            default:
                report_error(
                    "Invalid node type %d",
                    type);
        }
    }
    uxsd::enum_node_type to_uxsd_node_type(e_rr_type type) {
        switch (type) {
            case e_rr_type::CHANX:
                return uxsd::enum_node_type::CHANX;
            case e_rr_type::CHANY:
                return uxsd::enum_node_type::CHANY;
            case e_rr_type::SOURCE:
                return uxsd::enum_node_type::SOURCE;
            case e_rr_type::SINK:
                return uxsd::enum_node_type::SINK;
            case e_rr_type::OPIN:
                return uxsd::enum_node_type::OPIN;
            case e_rr_type::IPIN:
                return uxsd::enum_node_type::IPIN;
            case MEDIUM:
                return uxsd::enum_node_type::MEDIUM;
            default:
                report_error(
                    "Invalid type %d", type);
        }

        return uxsd::enum_node_type::UXSD_INVALID;
    }

    SwitchType from_uxsd_switch_type(uxsd::enum_switch_type type) {
        SwitchType switch_type = SwitchType::INVALID;
        switch (type) {
            case uxsd::enum_switch_type::TRISTATE:
                switch_type = SwitchType::TRISTATE;
                break;
            case uxsd::enum_switch_type::MUX:
                switch_type = SwitchType::MUX;
                break;
            case uxsd::enum_switch_type::PASS_GATE:
                switch_type = SwitchType::PASS_GATE;
                break;
            case uxsd::enum_switch_type::SHORT:
                switch_type = SwitchType::SHORT;
                break;
            case uxsd::enum_switch_type::BUFFER:
                switch_type = SwitchType::BUFFER;
                break;
            default:
                report_error(
                    "Invalid switch type '%d'\n", type);
        }

        return switch_type;
    }

    uxsd::enum_switch_type to_uxsd_switch_type(SwitchType type) {
        switch (type) {
            case SwitchType::TRISTATE:
                return uxsd::enum_switch_type::TRISTATE;
            case SwitchType::MUX:
                return uxsd::enum_switch_type::MUX;
            case SwitchType::PASS_GATE:
                return uxsd::enum_switch_type::PASS_GATE;
            case SwitchType::SHORT:
                return uxsd::enum_switch_type::SHORT;
            case SwitchType::BUFFER:
                return uxsd::enum_switch_type::BUFFER;
            default:
                report_error(
                    "Invalid switch type '%d'\n",
                    type);
        }

        return uxsd::enum_switch_type::UXSD_INVALID;
    }

    e_pin_type from_uxsd_pin_type(uxsd::enum_pin_type type) {
        switch (type) {
            case uxsd::enum_pin_type::OPEN:
                return OPEN;
            case uxsd::enum_pin_type::OUTPUT:
                return DRIVER;
            case uxsd::enum_pin_type::INPUT:
                return RECEIVER;
            default:
                report_error(
                    "Unknown pin class type %d", type);
        }
    }

    uxsd::enum_pin_type to_uxsd_pin_type(e_pin_type type) {
        switch (type) {
            case OPEN:
                return uxsd::enum_pin_type::OPEN;
            case DRIVER:
                return uxsd::enum_pin_type::OUTPUT;
            case RECEIVER:
                return uxsd::enum_pin_type::INPUT;
            default:
                report_error(
                    "Unknown pin class type %d", type);
        }
        return uxsd::enum_pin_type::UXSD_INVALID;
    }

    [[noreturn]] void report_error(const char* fmt, ...) {
        // Make a variable argument list
        va_list va_args;

        // Initialize variable argument list
        va_start(va_args, fmt);

        //Format string
        std::string str = vtr::vstring_fmt(fmt, va_args);

        // Reset variable argument list
        va_end(va_args);

        if (report_error_) {
            (*report_error_)(str.c_str());
        } else {
            throw std::runtime_error(str);
        }

        throw std::runtime_error("Unreachable line!");
    }

    // Temporary storage
    vtr::vector<RRIndexedDataId, short> seg_index_;
    std::string temp_string_;
    std::unordered_set<int> clock_net_virtual_sinks; // Temporary set storing the ID of nodes that have clk_res_type=virtual_sink

    // Constant mapping which is frequently used
    std::array<uxsd::enum_loc_side, 16> side_map_;

    // Output for loads, and constant data for writes.
    int* wire_to_rr_ipin_switch_;
    int* wire_to_rr_ipin_switch_between_dice_;
    t_chan_width* chan_width_;
    t_rr_graph_storage* rr_nodes_;
    RRGraphBuilder* rr_graph_builder_;
    RRGraphView* rr_graph_;
    vtr::vector<RRSwitchId, t_rr_switch_inf>* rr_switch_inf_;
    vtr::vector<RRIndexedDataId, t_rr_indexed_data>* rr_indexed_data_;
    t_rr_node_indices* rr_node_indices_;
    std::string* loaded_rr_graph_filename_;
    std::vector<t_rr_rc_data>* rr_rc_data_;

    // Constant data for loads and writes.
    const e_graph_type graph_type_;
    const enum e_base_cost_type base_cost_type_;
    const bool do_check_rr_graph_;
    const char* read_rr_graph_name_;
    const bool read_edge_metadata_;
    const bool echo_enabled_;
    const char* echo_file_name_;

    const std::vector<t_arch_switch_inf>& arch_switch_inf_;
    /*AA: The serializer does not support non-uniform Y & X directed channels yet. Will need to modify
     * the methods following routines:rr_graph_rr_nodes and init_node_segment according to the changes in 
     * rr_graph_indexed_data.cpp */
    const vtr::vector<RRSegmentId, t_segment_inf>& segment_inf_;
    std::vector<t_segment_inf> segment_inf_x_; // [num_segs_along_x_axis-1:0] - vector of segment information for segments along the x-axis.
    std::vector<t_segment_inf> segment_inf_y_; // [num_segs_along_y_axis-1:0] - vector of segment information for segments along the y-axis.
    const std::vector<t_physical_tile_type>& physical_tile_types_;
    const DeviceGrid& grid_;
    MetadataStorage<int>* rr_node_metadata_;
    MetadataStorage<std::tuple<int, int, short>>* rr_edge_metadata_;
    vtr::string_internment* strings_;
    vtr::interned_string empty_;
    const std::function<void(const char*)>* report_error_;
    bool is_flat_;

    // Temporary data to check grid block types
    int curr_tmp_block_type_id;
    int curr_tmp_height_offset;
    int curr_tmp_width_offset;
    int curr_tmp_layer;
    int curr_tmp_x;
    int curr_tmp_y;
};<|MERGE_RESOLUTION|>--- conflicted
+++ resolved
@@ -1861,21 +1861,15 @@
         }
 
         /* Add the correct node into the vector */
-<<<<<<< HEAD
-        for (size_t inode = 0; inode < rr_nodes_->size(); inode++) {
-            auto node = (*rr_nodes_)[inode];
+        for (const t_rr_node& node : *rr_nodes_) {
             /* Set track numbers as a node may have multiple ptc */
             if (rr_graph_builder.node_contain_multiple_ptc(node.id())) {
-                if (CHANX == rr_graph_->node_type(node.id()) || CHANY == rr_graph_->node_type(node.id())) {
+                if (rr_graph_->node_type(node.id()) == e_rr_type::CHANX || rr_graph_->node_type(node.id()) == e_rr_type::CHANY) {
                     rr_graph_builder.add_track_node_to_lookup(node.id());
                 }
             } else {
                 rr_graph_builder.add_node_to_all_locs(node.id());
             }    
-=======
-        for (const t_rr_node& node : *rr_nodes_) {
-            rr_graph_builder.add_node_to_all_locs(node.id());
->>>>>>> afe5466d
         }
     }
 
