--- conflicted
+++ resolved
@@ -706,13 +706,8 @@
     inline void set_node_loc_ptc(const char* ptc, int& inode) final {
         t_rr_node node = (*rr_nodes_)[inode];
         RRNodeId node_id = node.id();
-<<<<<<< HEAD
         std::vector<int> ptc_nums = parse_ptc_numbers(std::string(ptc));
         return rr_graph_builder_->set_node_ptc_nums(node_id, ptc_nums);
-=======
-        std::vector<int> ptc_numbers = parse_ptc_numbers(ptc);
-        return rr_graph_builder_->set_node_ptc_nums(node_id, ptc_numbers);
->>>>>>> 08f357fd
     }
 
     inline const char* get_node_loc_ptc(const t_rr_node& node) final {
@@ -1152,32 +1147,6 @@
                         "switch_id %zu is larger than num_rr_switches %zu",
                         switch_id, rr_switch_inf_->size());
                 }
-<<<<<<< HEAD
-                auto node = (*rr_nodes_)[source_node];
-
-                /*Keeps track of the number of the specific type of switch that connects a wire to an ipin
-                 * use the pair data structure to keep the maximum*/
-                if (rr_graph.node_type(node.id()) == e_rr_type::CHANX || rr_graph.node_type(node.id()) == e_rr_type::CHANY) {
-                    if(rr_graph.node_type(RRNodeId(sink_node)) == e_rr_type::IPIN){
-                        if (rr_graph.node_layer_low(RRNodeId(sink_node)) == rr_graph.node_layer_low(RRNodeId(source_node))) {
-                            count_for_wire_to_ipin_switches[switch_id]++;
-                            if (count_for_wire_to_ipin_switches[switch_id] > most_frequent_switch.second) {
-                                most_frequent_switch.first = switch_id;
-                                most_frequent_switch.second = count_for_wire_to_ipin_switches[switch_id];
-                            }
-                        }
-                        else{
-                            VTR_ASSERT(rr_graph.node_layer_low(RRNodeId(sink_node)) != rr_graph.node_layer_low(RRNodeId(source_node)));
-                            count_for_wire_to_ipin_switches_between_dice[switch_id]++;
-                            if(count_for_wire_to_ipin_switches_between_dice[switch_id] > most_frequent_switch_between_dice.second){
-                                most_frequent_switch_between_dice.first = switch_id;
-                                most_frequent_switch_between_dice.second = count_for_wire_to_ipin_switches_between_dice[switch_id];
-                            }
-                        }
-                    }
-                }
-=======
->>>>>>> 08f357fd
             }
         }
     }
