#include "alloc_and_load_rr_indexed_data.h"

#include <algorithm>
#include <cmath> /* Needed only for sqrt call (remove if sqrt removed) */
#include <fstream>
#include <iomanip>
#include <numeric>
#include <sstream>

#include "librrgraph_types.h"
#include "vtr_assert.h"
#include "vtr_log.h"
#include "vtr_math.h"

#include "vpr_error.h"
#include "rr_graph_utils.h"
#include "rr_graph_cost.h"
#include "histogram.h"

/******************* Subroutines local to this module ************************/

static void load_rr_indexed_data_base_costs(const RRGraphView& rr_graph,
                                            vtr::vector<RRIndexedDataId,
                                            t_rr_indexed_data>& rr_indexed_data,
                                            e_base_cost_type base_cost_type,
                                            const bool echo_enabled,
                                            const char* echo_file_name);

static float get_delay_normalization_fac(const vtr::vector<RRIndexedDataId, t_rr_indexed_data>& rr_indexed_data, const bool echo_enabled, const char* echo_file_name);

static void load_rr_indexed_data_T_values(const RRGraphView& rr_graph, vtr::vector<RRIndexedDataId, t_rr_indexed_data>& rr_indexed_data);

/**
 * @brief Computes average R, Tdel, and Cinternal of fan-in switches for a given node.
 *
 * Iterates over all incoming edges of @p inode, skipping SHORT switches,
 * and averages their electrical properties. Also counts shorts, tracks the
 * number of valid switches, and determines whether the node is buffered
 * (true if any fan-in switch is buffered).
 *
 * @note It is not safe to assume that each node of the same wire type has the same switches with the same
 * delays, therefore we take their average to take into account the possible differences
 */
static void calculate_average_switch(const RRGraphView& rr_graph,
                                     RRNodeId inode,
                                     double& avg_switch_R,
                                     double& avg_switch_T,
                                     double& avg_switch_Cinternal,
                                     int& num_switches,
                                     int& num_shorts,
                                     short& buffered,
                                     vtr::vector<RRNodeId, std::vector<RREdgeId>>& fan_in_list);

static void fixup_rr_indexed_data_T_values(vtr::vector<RRIndexedDataId, t_rr_indexed_data>& rr_indexed_data, size_t num_segment);

static std::vector<size_t> count_rr_segment_types(const RRGraphView& rr_graph,
                                                  const vtr::vector<RRIndexedDataId, t_rr_indexed_data>& rr_indexed_data);

static void print_rr_index_info(const vtr::vector<RRIndexedDataId, t_rr_indexed_data>& rr_indexed_data,
                                const char* fname,
                                const std::vector<t_segment_inf>& segment_inf,
                                size_t y_chan_cost_offset,
                                size_t z_chan_cost_offset);

/******************** Subroutine definitions *********************************/

/* Allocates the rr_indexed_data array and loads it with appropriate values. *
 * It currently stores the segment type (or OPEN if the index doesn't        *
 * correspond to an CHANX or CHANY type), the base cost of nodes of that     *
 * type, and some info to allow rapid estimates of time to get to a target   *
 * to be computed by the router.                                             *
 *
 * Right now all SOURCES have the same base cost; and similarly there's only *
 * one base cost for each of SINKs, OPINs, and IPINs (four total).  This can *
 * be changed just by allocating more space in the array below and changing  *
 * the cost_index values for these rr_nodes, if you want to make some pins   *
 * etc. more expensive than others.  I give each segment type in an          *
 * x-channel its own cost_index, and each segment type in a y-channel its    *
 * own cost_index.                                                           */
void alloc_and_load_rr_indexed_data(const RRGraphView& rr_graph,
                                    const DeviceGrid& grid,
                                    const std::vector<t_segment_inf>& segment_inf,
                                    const std::vector<t_segment_inf>& segment_inf_x,
                                    const std::vector<t_segment_inf>& segment_inf_y,
                                    const std::vector<t_segment_inf>& segment_inf_z,
                                    vtr::vector<RRIndexedDataId, t_rr_indexed_data>& rr_indexed_data,
                                    RRSwitchId wire_to_ipin_switch,
                                    e_base_cost_type base_cost_type,
                                    const bool echo_enabled,
                                    const char* echo_file_name) {
    const size_t total_num_segment = segment_inf_x.size() + segment_inf_y.size() + segment_inf_z.size();

    // CHAX & CHANY segment list sizes may differ, but if we're using uniform channels, they will have equal sizes
    int num_rr_indexed_data = CHANX_COST_INDEX_START + total_num_segment;
    rr_indexed_data.resize(num_rr_indexed_data);

    // For rr_types that aren't CHANX/CHANY/CHANZ, base_cost is valid, but most
    // other fields are invalid. For IPINs, the T_linear field is also valid;
    // all other fields are invalid. For SOURCES, SINKs and OPINs, all fields
    // other than base_cost are invalid. Mark invalid fields as LIBRRGRAPH_UNDEFINED_VAL
    // for safety.
    for (int i = SOURCE_COST_INDEX; i <= IPIN_COST_INDEX; i++) {
        rr_indexed_data[RRIndexedDataId(i)].ortho_cost_index = LIBRRGRAPH_UNDEFINED_VAL;
        rr_indexed_data[RRIndexedDataId(i)].seg_index = LIBRRGRAPH_UNDEFINED_VAL;
        rr_indexed_data[RRIndexedDataId(i)].inv_length = std::numeric_limits<float>::quiet_NaN();;
        rr_indexed_data[RRIndexedDataId(i)].T_linear = 0.;
        rr_indexed_data[RRIndexedDataId(i)].T_quadratic = 0.;
        rr_indexed_data[RRIndexedDataId(i)].C_load = 0.;
    }

    //TODO: SM: IPIN t_linear assumes wire_to_ipin_switch which corresponds to within die switch connection
    rr_indexed_data[RRIndexedDataId(IPIN_COST_INDEX)].T_linear = rr_graph.rr_switch_inf(wire_to_ipin_switch).Tdel;

    std::vector<int> ortho_costs = find_ortho_cost_index(rr_graph, segment_inf_x, segment_inf_y, e_parallel_axis::X_AXIS);

    /* AA: The code below should replace find_ortho_cost_index call once we deprecate the CLASSIC lookahead as it is the only lookahead
     * that actively uses the orthogonal cost indices. To avoid complicated dependencies with the rr_graph reader, regardless of the lookahead,
     * we walk to the rr_graph edges to get these indices. */
    /*
     *
     * std::vector<int> x_costs(segment_inf_x.size(), CHANX_COST_INDEX_START + segment_inf_x.size());
     * std::vector<int> y_costs(segment_inf_y.size(), CHANX_COST_INDEX_START);
     *
     * std::move(x_costs.begin(), x_costs.end(), std::back_inserter(ortho_costs));
     * std::move(y_costs.begin(), y_costs.end(), std::back_inserter(ortho_costs));
     */

    for (size_t iseg = 0; iseg < total_num_segment; ++iseg) {
        RRIndexedDataId index = RRIndexedDataId(iseg + CHANX_COST_INDEX_START);

        const t_segment_inf* seg_ptr = nullptr;
        int offset = 0;

        if (iseg < segment_inf_x.size()) {
            // X-directed
            seg_ptr = &segment_inf_x[iseg];
            rr_indexed_data[index].ortho_cost_index = ortho_costs[iseg];
        } else if (iseg < segment_inf_x.size() + segment_inf_y.size()) {
            // Y-directed
            offset = iseg - segment_inf_x.size();
            seg_ptr = &segment_inf_y[offset];
            rr_indexed_data[index].ortho_cost_index = ortho_costs[iseg];
        } else {
            // Z-directed
            offset = iseg - segment_inf_x.size() - segment_inf_y.size();
            seg_ptr = &segment_inf_z[offset];
            rr_indexed_data[index].ortho_cost_index = LIBRRGRAPH_UNDEFINED_VAL;
        }

        int length;
        if (seg_ptr->longline) {
            length = grid.width();
        } else {
            length = std::min<int>(seg_ptr->length, grid.width());
        }

        rr_indexed_data[index].inv_length = 1. / length;
        rr_indexed_data[index].seg_index = seg_ptr->seg_index;
    }

    load_rr_indexed_data_T_values(rr_graph, rr_indexed_data);

    fixup_rr_indexed_data_T_values(rr_indexed_data, total_num_segment);

    load_rr_indexed_data_base_costs(rr_graph, rr_indexed_data, base_cost_type, echo_enabled, echo_file_name);

    if (echo_enabled) {
        print_rr_index_info(rr_indexed_data,
                            echo_file_name,
                            segment_inf,
                            segment_inf_x.size(),
                            segment_inf_x.size() + segment_inf_y.size());
    }
}

/*  AA: We use a normalized product of frequency and length to find the segment that is most likely
 * to connect to in the perpendicular axis. Note that the size of segment_inf_x & segment_inf_y is not 
 * the same necessarily. The result vector will contain the indices in segment_inf_perp
 * of the most likely perp segments for each segment at index i in segment_inf_parallel.   
 * 
 * Note: We use the seg_index field of t_segment_inf to store the segment index  
 * in the **unified** t_segment_inf vector. We will temporarily use this field in
 * a copy passed to the function to store the index w.r.t the parallel axis segment list.*/

std::vector<int> find_ortho_cost_index(const RRGraphView& rr_graph,
                                       const std::vector<t_segment_inf>& segment_inf_x,
                                       const std::vector<t_segment_inf>& segment_inf_y,
                                       e_parallel_axis parallel_axis) {
    size_t num_segments = segment_inf_x.size() + segment_inf_y.size();

    // dest_nodes_count[seg][perp_seg] counts how many times each segment type is connected to perpendicular segment types
    std::vector<std::vector<size_t>> dest_nodes_count(num_segments);

    // x segments are perpendicular to y segments
    for (size_t iseg = 0; iseg < segment_inf_x.size(); iseg++) {
        dest_nodes_count[iseg].resize(segment_inf_y.size());
    }
    // y segments are perpendicular to x segments
    for (size_t iseg = segment_inf_x.size(); iseg < num_segments; iseg++) {
        dest_nodes_count[iseg].resize(segment_inf_x.size());
    }

    // Go through all rr_Nodes. Look at the ones with CHAN type. Count all outgoing edges to CHAN typed nodes from each CHAN type node.
    for (const RRNodeId rr_node : rr_graph.nodes()) {
        for (size_t iedge = 0; iedge < rr_graph.num_edges(rr_node); ++iedge) {
            RRNodeId to_node = rr_graph.edge_sink_node(rr_node, iedge);
            e_rr_type from_node_type = rr_graph.node_type(rr_node);
            e_rr_type to_node_type = rr_graph.node_type(to_node);

            size_t from_node_cost_index = (size_t)rr_graph.node_cost_index(rr_node);
            size_t to_node_cost_index = (size_t)rr_graph.node_cost_index(to_node);

            // if the type  is smaller than start index, means destination is not a CHAN type node.

            if ((from_node_type == e_rr_type::CHANX && to_node_type == e_rr_type::CHANY) || (from_node_type == e_rr_type::CHANY && to_node_type == e_rr_type::CHANX)) {
                if (to_node_type == e_rr_type::CHANY) {
                    dest_nodes_count[from_node_cost_index - CHANX_COST_INDEX_START][to_node_cost_index - (CHANX_COST_INDEX_START + segment_inf_x.size())]++;
                } else {
                    dest_nodes_count[from_node_cost_index - CHANX_COST_INDEX_START][to_node_cost_index - CHANX_COST_INDEX_START]++;
                }
            }
        }
    }

    std::vector<int> ortho_cost_indices(num_segments, 0);

    for (size_t iseg = 0; iseg < segment_inf_x.size(); iseg++) {
        ortho_cost_indices[iseg] = std::ranges::max_element(dest_nodes_count[iseg]) - dest_nodes_count[iseg].begin();
        ortho_cost_indices[iseg] += CHANX_COST_INDEX_START + segment_inf_x.size();
    }

    for (size_t iseg = segment_inf_x.size(); iseg < num_segments; iseg++) {
        ortho_cost_indices[iseg] = std::ranges::max_element(dest_nodes_count[iseg]) - dest_nodes_count[iseg].begin();
        ortho_cost_indices[iseg] += CHANX_COST_INDEX_START;
    }

    return ortho_cost_indices;

    /*Update seg_index */

#ifdef FREQ_LENGTH_ORTHO_COSTS
    const std::vector<t_segment_inf>& segment_inf_parallel = parallel_axis == X_AXIS ? segment_inf_x : segment_inf_y;
    const std::vector<t_segment_inf>& segment_inf_perp = parallel_axis == X_AXIS ? segment_inf_y : segment_inf_x;
    for (int i = 0; i < (int)segment_inf_perp.size(); ++i)
        segment_inf_perp[i].seg_index = i;

    std::vector<int> ortho_costs_indices;
    ortho_costs_indices.resize(segment_inf_parallel.size());

    int num_segments = (int)segment_inf_parallel.size();
    for (int seg_index = 0; seg_index < num_segments; ++seg_index) {
        auto segment = segment_inf_parallel[seg_index];
        auto lambda_cmp = [&segment](t_segment_inf& a, t_segment_inf& b) {
            float a_freq = a.frequency / (float)segment.frequency;
            float b_freq = b.frequency / (float)segment.frequency;
            float a_len = (float)segment.length / a.length;
            float b_len = (float)segment.length / b.length;

            float a_product = a_len * a_freq;
            float b_product = b_len * b_freq;

            if (std::abs(a_product - 1) < std::abs(b_product - 1))
                return true;
            else if (std::abs(a_product - 1) > std::abs(b_product - 1))
                return false;
            else {
                if ((segment.name == a.name && segment.parallel_axis == BOTH_AXIS) || (segment.length == a.length && segment.frequency == a.frequency))
                    return true;
                else {
                    if (a.frequency > b.frequency)
                        return true;
                    else if (a.frequency < b.frequency)
                        return false;
                    else
                        return a.length < b.length;
                }
            }
        };

        std::sort(segment_inf_perp.begin(), segment_inf_perp.end(), lambda_cmp);

        /* The compartor behaves as operator< mostly, so the first element in the 
         * sorted vector will have the lowest cost difference from segment. */
        ortho_costs_indices[seg_index] = segment_inf_perp[0].seg_index + start_channel_cost;
        ortho_costs_indices[seg_index] = parallel_axis == e_parallel_axis::X_AXIS ? ortho_costs_indices[seg_index] + num_segments : ortho_costs_indices[seg_index];
    }

    /*Pertubate indices to make sure all perp seg types have a corresponding perp segment.*/
#    ifdef PERTURB_ORTHO_COST_indices
    std::vector<int> perp_segments;
    std::unordered_multimap<int, int> indices_map;
    auto cmp_greater = [](std::pair<int, int> a, std::pair<int, int> b) {
        return a.second < b.second;
    };
    std::priority_queue<std::pair<int, int>, std::vector<std::pair<int, int>>, decltype(cmp_greater)> indices_q_greater(cmp_greater);

    auto cmp_less = [](std::pair<int, int> a, std::pair<int, int> b) {
        return a.second > b.second;
    };

    std::priority_queue<std::pair<int, int>, std::vector<std::pair<int, int>>, decltype(cmp_less)> indices_q_less(cmp_less);

    perp_segments.resize(segment_inf_perp.size(), 0);

    for (int i = 0; i < num_segments; ++i) {
        int index = parallel_axis == e_parallel_axis::X_AXIS ? ortho_costs_indices[i] - num_segments - start_channel_cost : ortho_costs_indices[i] - start_channel_cost;
        indices_map.insert(std::make_pair(index, i));
        perp_segments[index]++;
    }

    for (int i = 0; i < (int)perp_segments.size(); ++i) {
        auto pair = std::make_pair(i, perp_segments[i]);
        indices_q_greater.push(pair);
        indices_q_less.push(pair);
    }

    while (!indices_q_greater.empty()) {
        auto g_index_pair = indices_q_greater.top();
        auto l_index_pair = indices_q_less.top();

        if (l_index_pair.second != 0)
            break;

        indices_q_greater.pop();
        indices_q_less.pop();

        g_index_pair.second--;
        l_index_pair.second++;
        auto itr_to_change = indices_map.find(g_index_pair.first);
        VTR_ASSERT(itr_to_change != indices_map.end());
        int index = l_index_pair.first + start_channel_cost;
        index = parallel_axis == e_parallel_axis::X_AXIS ? index + num_segments : index;
        ortho_costs_indices[itr_to_change->second] = index;
        indices_map.erase(itr_to_change);

        indices_q_greater.push(g_index_pair);
        indices_q_less.push(l_index_pair);
    }
#    endif

    return ortho_costs_indices;

#else
    (void)parallel_axis;
#endif
}

static void load_rr_indexed_data_base_costs(const RRGraphView& rr_graph,
                                            vtr::vector<RRIndexedDataId, t_rr_indexed_data>& rr_indexed_data,
                                            e_base_cost_type base_cost_type,
                                            const bool echo_enabled,
                                            const char* echo_file_name) {
    // Loads the base_cost member of rr_indexed_data according to the specified base_cost_type.

    float delay_normalization_fac;
    if (base_cost_type == DEMAND_ONLY || base_cost_type == DEMAND_ONLY_NORMALIZED_LENGTH) {
        delay_normalization_fac = 1.;
    } else {
        delay_normalization_fac = get_delay_normalization_fac(rr_indexed_data, echo_enabled, echo_file_name);
    }

    rr_indexed_data[RRIndexedDataId(SOURCE_COST_INDEX)].base_cost = delay_normalization_fac;
    rr_indexed_data[RRIndexedDataId(SINK_COST_INDEX)].base_cost = 0.;
    rr_indexed_data[RRIndexedDataId(MUX_COST_INDEX)].base_cost = delay_normalization_fac;
    rr_indexed_data[RRIndexedDataId(OPIN_COST_INDEX)].base_cost = delay_normalization_fac;
    // The IPIN_COST_INDEX base cost is changed from 0.95 to 0.875 so it is perfectly representable in binary format (this change is made for SPEC benchmark).
    // This number is perfectly representable in a binary mantissa (without round-off) so we can get the same routing result on different platforms.
    // Since the router cost calculations and heap use floating point numbers, normally we get slightly different round off with different compiler settings,
    // leading to different heap sorts and hence different routings.
    // To make result validation for SPEC easier, we choose all router parameters to result in calculations that fit perfectly in a 24-bit binary mantissa.
    // .875 = 1/2 + 1/4 + 1/8 can be perfectly represented in a binary mantissa with only the first 3 bits set.
    rr_indexed_data[RRIndexedDataId(IPIN_COST_INDEX)].base_cost = 0.875 * delay_normalization_fac;

    auto rr_segment_counts = count_rr_segment_types(rr_graph, rr_indexed_data);
    size_t total_segments = std::accumulate(rr_segment_counts.begin(), rr_segment_counts.end(), 0u);

    /* Load base costs for CHANX and CHANY segments */
    float max_length = 0;
    const float min_length = 1;
    if (base_cost_type == DELAY_NORMALIZED_LENGTH_BOUNDED) {
        for (size_t index = CHANX_COST_INDEX_START; index < rr_indexed_data.size(); index++) {
            float length = (1 / rr_indexed_data[RRIndexedDataId(index)].inv_length);
            max_length = std::max(max_length, length);
        }
    }

    //Future Work: Since we can now have wire types which don't connect to IPINs,
    //             perhaps consider lowering cost of wires which connect to IPINs
    //             so they get explored earlier (same rational as lowering IPIN costs)

    for (size_t index = CHANX_COST_INDEX_START; index < rr_indexed_data.size(); index++) {
        if (base_cost_type == DELAY_NORMALIZED || base_cost_type == DEMAND_ONLY) {
            rr_indexed_data[RRIndexedDataId(index)].base_cost = delay_normalization_fac;
        } else if (base_cost_type == DELAY_NORMALIZED_LENGTH || base_cost_type == DEMAND_ONLY_NORMALIZED_LENGTH) {
            rr_indexed_data[RRIndexedDataId(index)].base_cost = delay_normalization_fac / rr_indexed_data[RRIndexedDataId(index)].inv_length;
        } else if (base_cost_type == DELAY_NORMALIZED_LENGTH_BOUNDED) {
            float length = (1 / rr_indexed_data[RRIndexedDataId(index)].inv_length);
            if (max_length != min_length) {
                float length_scale = 1.f + 3.f * (length - min_length) / (max_length - min_length);
                rr_indexed_data[RRIndexedDataId(index)].base_cost = delay_normalization_fac * length_scale;
            } else {
                rr_indexed_data[RRIndexedDataId(index)].base_cost = delay_normalization_fac;
            }

        } else if (base_cost_type == DELAY_NORMALIZED_FREQUENCY) {
            int seg_index = rr_indexed_data[RRIndexedDataId(index)].seg_index;

            VTR_ASSERT(total_segments > 0);
            float freq_fac = float(rr_segment_counts[seg_index]) / total_segments;

            rr_indexed_data[RRIndexedDataId(index)].base_cost = delay_normalization_fac / freq_fac;

        } else if (base_cost_type == DELAY_NORMALIZED_LENGTH_FREQUENCY) {
            int seg_index = rr_indexed_data[RRIndexedDataId(index)].seg_index;

            VTR_ASSERT(total_segments > 0);
            float freq_fac = float(rr_segment_counts[seg_index]) / total_segments;

            //Base cost = delay_norm / (len * freq)
            //rr_indexed_data[RRIndexedDataId(index)].base_cost = delay_normalization_fac / ((1. / rr_indexed_data[RRIndexedDataId(index)].inv_length) * freq_fac);

            //Base cost = (delay_norm * len) * (1 + (1-freq))
            rr_indexed_data[RRIndexedDataId(index)].base_cost = (delay_normalization_fac / rr_indexed_data[RRIndexedDataId(index)].inv_length) * (1 + (1 - freq_fac));

        } else {
            VPR_FATAL_ERROR(VPR_ERROR_ROUTE, "Unrecognized base cost type");
        }
    }

    /* Save a copy of the base costs -- if dynamic costing is used by the     *
     * router, the base_cost values will get changed all the time and being   *
     * able to restore them from a saved version is useful.                   */

    for (size_t index = 0; index < rr_indexed_data.size(); index++) {
        rr_indexed_data[RRIndexedDataId(index)].saved_base_cost = rr_indexed_data[RRIndexedDataId(index)].base_cost;
    }
}

static std::vector<size_t> count_rr_segment_types(const RRGraphView& rr_graph,
                                                  const vtr::vector<RRIndexedDataId, t_rr_indexed_data>& rr_indexed_data) {
    std::vector<size_t> rr_segment_type_counts;

    for (const RRNodeId id : rr_graph.nodes()) {
        e_rr_type node_type = rr_graph.node_type(id);
        if (!is_chanxy(node_type) && !is_chanz(node_type)) {
            continue;
        }

        RRIndexedDataId cost_index = rr_graph.node_cost_index(id);

        int seg_index = rr_indexed_data[cost_index].seg_index;

        VTR_ASSERT(seg_index != LIBRRGRAPH_UNDEFINED_VAL);

        if (seg_index >= int(rr_segment_type_counts.size())) {
            rr_segment_type_counts.resize(seg_index + 1, 0);
        }
        VTR_ASSERT(seg_index < int(rr_segment_type_counts.size()));

        ++rr_segment_type_counts[seg_index];
    }

    return rr_segment_type_counts;
}

static float get_delay_normalization_fac(const vtr::vector<RRIndexedDataId, t_rr_indexed_data>& rr_indexed_data,
                                         const bool echo_enabled,
                                         const char* echo_file_name) {
    /* Returns the average delay to go 1 CLB distance along a wire.  */

    float Tdel_sum = 0.0;
    int Tdel_num = 0;
    for (size_t cost_index = CHANX_COST_INDEX_START; cost_index < rr_indexed_data.size(); cost_index++) {
        float inv_length = rr_indexed_data[RRIndexedDataId(cost_index)].inv_length;
        float T_value = rr_indexed_data[RRIndexedDataId(cost_index)].T_linear * inv_length + rr_indexed_data[RRIndexedDataId(cost_index)].T_quadratic * std::pow(inv_length, 2);

        if (T_value == 0.0) continue;

        Tdel_sum += T_value;
        Tdel_num += 1;
    }

    if (Tdel_num == 0) {
        VTR_LOG_WARN("No valid cost index was found to get the delay normalization factor. Setting delay normalization factor to 1e-9 (1 ns)\n");
        return 1e-9;
    }

    float delay_norm_fac = Tdel_sum / Tdel_num;

    if (echo_enabled) {
        std::ofstream out_file;

        out_file.open(echo_file_name);
        out_file << "Delay normalization factor: " << delay_norm_fac << std::endl;

        out_file.close();
    }

    return delay_norm_fac;
}

/*
 * Scans all the RR nodes of CHAN type getting the medians for their R and C values (delays)
 * as well as the delay data of all the nodes' switches, averaging them to find the following
 * indexed data values for each wire type:
 *      - T_linear
 *      - T_quadratic
 *      - C_load
 *
 * The indexed data is used in different locations such as:
 *      - Base cost calculation for each cost_index
 *      - Lookahead map computation
 *      - Placement Delay Matrix computation
 */
static void load_rr_indexed_data_T_values(const RRGraphView& rr_graph,
                                          vtr::vector<RRIndexedDataId, t_rr_indexed_data>& rr_indexed_data) {
    vtr::vector<RRNodeId, std::vector<RREdgeId>> fan_in_list = get_fan_in_list(rr_graph);

    vtr::vector<RRIndexedDataId, int> num_nodes_of_index(rr_indexed_data.size(), 0);
    vtr::vector<RRIndexedDataId, std::vector<float>> C_total(rr_indexed_data.size());
    vtr::vector<RRIndexedDataId, std::vector<float>> R_total(rr_indexed_data.size());


    // Not all wire-to-wire switches connecting from some wire segment will necessarily have the same delay.
    // i.e. a mux with less inputs will have smaller delay than a mux with a greater number of inputs.
    // So to account for these differences we will get the average R/Tdel/Cinternal values by first averaging
    // them for a single wire segment, and then by averaging this value over all the average values corresponding
    // to the switches node
    vtr::vector<RRIndexedDataId, std::vector<float>> switch_R_total(rr_indexed_data.size());
    vtr::vector<RRIndexedDataId, std::vector<float>> switch_T_total(rr_indexed_data.size());
    vtr::vector<RRIndexedDataId, std::vector<float>> switch_Cinternal_total(rr_indexed_data.size());
    vtr::vector<RRIndexedDataId, short> switches_buffered(rr_indexed_data.size(), LIBRRGRAPH_UNDEFINED_VAL);

    // Walk through the RR graph and collect all R and C values of all the nodes,
    // as well as their fan-in switches R, T_del, and Cinternal values.
    // The median of R and C values for each cost index is assigned to the indexed data.
    for (const RRNodeId rr_id : rr_graph.nodes()) {
        e_rr_type rr_type = rr_graph.node_type(rr_id);

        if (!is_chanxy(rr_type) && !is_chanz(rr_type)) {
            continue;
        }

        RRIndexedDataId cost_index = rr_graph.node_cost_index(rr_id);

        // Get average switch parameters
        double avg_switch_R = 0;
        double avg_switch_T = 0;
        double avg_switch_Cinternal = 0;
        int num_switches = 0;
        int num_shorts = 0;
        short buffered = LIBRRGRAPH_UNDEFINED_VAL;
        calculate_average_switch(rr_graph, rr_id, avg_switch_R, avg_switch_T, avg_switch_Cinternal, num_switches, num_shorts, buffered, fan_in_list);

        if (num_switches == 0) {
            if (num_shorts == 0) {
                std::string node_cords = rr_graph.node_coordinate_to_string(RRNodeId(rr_id));
                VTR_LOG_WARN("Node: %d with RR_type: %s  at Location:%s, had no out-going switches\n", rr_id,
                             rr_graph.node_type_string(rr_id), node_cords.c_str());
            }
            continue;
        }
        VTR_ASSERT(num_switches > 0 || num_shorts > 0);

        num_nodes_of_index[cost_index]++;
        C_total[cost_index].push_back(rr_graph.node_C(rr_id));
        R_total[cost_index].push_back(rr_graph.node_R(rr_id));

        switch_R_total[cost_index].push_back(avg_switch_R);
        switch_T_total[cost_index].push_back(avg_switch_T);
        switch_Cinternal_total[cost_index].push_back(avg_switch_Cinternal);
        if (buffered == LIBRRGRAPH_UNDEFINED_VAL) {
            // This segment does not have any outgoing edges to other general routing wires
            continue;
        }

        // Need to make sure all wire switches of a given wire segment type have the same 'buffered' value
        if (switches_buffered[cost_index] == LIBRRGRAPH_UNDEFINED_VAL) {
            switches_buffered[cost_index] = buffered;
        } else {
            if (switches_buffered[cost_index] != buffered) {
                // If a previous buffering state is inconsistent with the current one,
                // the node should be treated as buffered, as there are only two possible
                // values for the buffering state (except for the UNDEFINED case).
                //
                // This means that at least one edge of this node has a buffered switch,
                // which prevails over unbuffered ones.
                switches_buffered[cost_index] = 1;
            }
        }
    }

    unsigned num_occurences_of_no_instances_with_cost_index = 0;
    for (size_t cost_index = CHANX_COST_INDEX_START; cost_index < rr_indexed_data.size(); cost_index++) {
        if (num_nodes_of_index[RRIndexedDataId(cost_index)] == 0) { // Segments don't exist.
            rr_indexed_data[RRIndexedDataId(cost_index)].T_linear = 0.0;
            rr_indexed_data[RRIndexedDataId(cost_index)].T_quadratic = 0.0;
            rr_indexed_data[RRIndexedDataId(cost_index)].C_load = 0.0;
            num_occurences_of_no_instances_with_cost_index++;
        } else {
            auto C_total_histogram = build_histogram(C_total[RRIndexedDataId(cost_index)], 10);
            auto R_total_histogram = build_histogram(R_total[RRIndexedDataId(cost_index)], 10);
            auto switch_R_total_histogram = build_histogram(switch_R_total[RRIndexedDataId(cost_index)], 10);
            auto switch_T_total_histogram = build_histogram(switch_T_total[RRIndexedDataId(cost_index)], 10);
            auto switch_Cinternal_total_histogram = build_histogram(switch_Cinternal_total[RRIndexedDataId(cost_index)], 10);

            // Sort Rnode and Cnode
            std::sort(C_total[RRIndexedDataId(cost_index)].begin(), C_total[RRIndexedDataId(cost_index)].end());
            std::sort(R_total[RRIndexedDataId(cost_index)].begin(), R_total[RRIndexedDataId(cost_index)].end());
            float Cnode = vtr::median_presorted<float>(C_total[RRIndexedDataId(cost_index)]);
            float Rnode = vtr::median_presorted<float>(R_total[RRIndexedDataId(cost_index)]);
            float Rsw = get_histogram_mode(switch_R_total_histogram);
            float Tsw = get_histogram_mode(switch_T_total_histogram);
            float Cinternalsw = get_histogram_mode(switch_Cinternal_total_histogram);

            if (switches_buffered[RRIndexedDataId(cost_index)]) {
                // Here, we are computing the linear time delay for buffered switches. Tlinear is
                // the estimated sum of the intrinsic time delay of the switch and the two transient
                // responses. The key assumption behind the estimate is that one switch will be turned on
                // from each wire and so we will correspondingly add one load for internal capacitance.
                // The first transient response is the product between the resistance of the switch with
                // the combined capacitance of the node and internal capacitance of the switch. The
                // multiplication by the second term by 0.5 is the result of the Rnode being distributed halfway along a
                // wire segment's length times the total capacitance.
                rr_indexed_data[RRIndexedDataId(cost_index)].T_linear = Tsw + Rsw * (Cinternalsw + Cnode)
                                                                        + 0.5 * Rnode * (Cnode + Cinternalsw);
                rr_indexed_data[RRIndexedDataId(cost_index)].T_quadratic = 0.;
                rr_indexed_data[RRIndexedDataId(cost_index)].C_load = 0.;
            } else { // Pass transistor, does not have an internal capacitance
                rr_indexed_data[RRIndexedDataId(cost_index)].C_load = Cnode;

                /* See Dec. 23, 1997 notes for deriviation of formulae. */

                rr_indexed_data[RRIndexedDataId(cost_index)].T_linear = Tsw + 0.5 * Rsw * Cnode;
                rr_indexed_data[RRIndexedDataId(cost_index)].T_quadratic = (Rsw + Rnode) * 0.5 * Cnode;
            }
        }
    }
    if (num_occurences_of_no_instances_with_cost_index > 0) {
        VTR_LOG_WARN("Found %u cost indices where no instances of RR nodes could be found\n",
                     num_occurences_of_no_instances_with_cost_index);
    }
}

static void calculate_average_switch(const RRGraphView& rr_graph,
                                     RRNodeId inode,
                                     double& avg_switch_R,
                                     double& avg_switch_T,
                                     double& avg_switch_Cinternal,
                                     int& num_switches,
                                     int& num_shorts,
                                     short& buffered,
                                     vtr::vector<RRNodeId, std::vector<RREdgeId>>& fan_in_list) {

    avg_switch_R = 0;
    avg_switch_T = 0;
    avg_switch_Cinternal = 0;
    num_switches = 0;
    num_shorts = 0;
    buffered = LIBRRGRAPH_UNDEFINED_VAL;

<<<<<<< HEAD
    for (const RREdgeId edge : fan_in_list[inode]) {
        // Want to get C/R/Tdel/Cinternal of switches that connect this track segment to other track segments
        e_rr_type node_type = rr_graph.node_type(inode);

        if (is_chanxy(node_type) || is_chanz(node_type)) {
            RRSwitchId switch_index = (RRSwitchId)rr_graph.rr_nodes().edge_switch(edge);

            if (rr_graph.rr_switch_inf(switch_index).type() == SwitchType::SHORT) {
=======
            if (rr_graph.rr_switch_inf(RRSwitchId(switch_index)).type() == e_switch_type::SHORT) {
>>>>>>> 6274fd14
                num_shorts++;
                continue;
            }

            avg_switch_R += rr_graph.rr_switch_inf(switch_index).R;
            avg_switch_T += rr_graph.rr_switch_inf(switch_index).Tdel;
            avg_switch_Cinternal += rr_graph.rr_switch_inf(switch_index).Cinternal;

            if (buffered == LIBRRGRAPH_UNDEFINED_VAL) {
                if (rr_graph.rr_switch_inf(switch_index).buffered()) {
                    buffered = 1;
                } else {
                    buffered = 0;
                }
            } else if (buffered != rr_graph.rr_switch_inf((switch_index)).buffered()) {
                // If a previous buffering state is inconsistent with the current one,
                // the node should be treated as buffered, as there are only two possible
                // values for the buffering state (except for the UNDEFINED case).
                //
                // This means that at least one edge of this node has a buffered switch,
                // which prevails over unbuffered ones.
                buffered = 1;
            }

            num_switches++;
        }
    }

    if (num_switches > 0) {
        double inv_num_switches = 1.0 / num_switches;
        avg_switch_R *= inv_num_switches;
        avg_switch_T *= inv_num_switches;
        avg_switch_Cinternal *= inv_num_switches;
    }

    VTR_ASSERT(std::isfinite(avg_switch_R));
    VTR_ASSERT(std::isfinite(avg_switch_T));
    VTR_ASSERT(std::isfinite(avg_switch_Cinternal));
}

static void fixup_rr_indexed_data_T_values(vtr::vector<RRIndexedDataId, t_rr_indexed_data>& rr_indexed_data,
                                           size_t total_num_segments) {
    // Scan CHANX/CHANY indexed data and search for uninitialized costs.
    //
    // This would occur if a segment ends up only being used as CHANX or a
    // CHANY, but not both. If this occurs, then copying the orthogonal
    // pair's cost data is likely a better choice than leaving it uninitialized.
    //
    // The primary reason for this fixup is to avoid propagating negative
    // values in cost functions.
    for (size_t cost_index = CHANX_COST_INDEX_START; cost_index < CHANX_COST_INDEX_START + total_num_segments; cost_index++) {
        int ortho_cost_index = rr_indexed_data[RRIndexedDataId(cost_index)].ortho_cost_index;

        // CHANZ segments don't have orthogonal cost indices
        if (ortho_cost_index < 0) {
            continue;
        }

        auto& indexed_data = rr_indexed_data[RRIndexedDataId(cost_index)];
        auto& ortho_indexed_data = rr_indexed_data[RRIndexedDataId(ortho_cost_index)];
        // Check if this data is uninitialized, but the orthogonal data is
        // initialized.
        // Uninitialized data is set to zero by default.
        bool needs_fixup = indexed_data.T_linear == 0 && indexed_data.T_quadratic == 0 && indexed_data.C_load == 0;
        bool ortho_data_valid = ortho_indexed_data.T_linear != 0 || ortho_indexed_data.T_quadratic != 0 || ortho_indexed_data.C_load != 0;
        if (needs_fixup && ortho_data_valid) {
            // Copy orthogonal data over.
            indexed_data.T_linear = ortho_indexed_data.T_linear;
            indexed_data.T_quadratic = ortho_indexed_data.T_quadratic;
            indexed_data.C_load = ortho_indexed_data.C_load;
        }
    }
}

static void print_rr_index_info(const vtr::vector<RRIndexedDataId, t_rr_indexed_data>& rr_indexed_data,
                                const char* fname,
                                const std::vector<t_segment_inf>& segment_inf,
                                size_t y_chan_cost_offset,
                                size_t z_chan_cost_offset) {
    std::ofstream out_file;

    out_file.open(fname, std::ios_base::app);
    out_file << std::left << std::setw(30) << "Cost Index";
    out_file << std::left << std::setw(20) << "Base Cost";
    out_file << std::left << std::setw(20) << "Ortho Cost Index";
    out_file << std::left << std::setw(20) << "Seg Index";
    out_file << std::left << std::setw(20) << "Inv. Length";
    out_file << std::left << std::setw(20) << "T. Linear";
    out_file << std::left << std::setw(20) << "T. Quadratic";
    out_file << std::left << std::setw(20) << "C. Load" << std::endl;
    for (size_t cost_index = 0; cost_index < rr_indexed_data.size(); ++cost_index) {
        const t_rr_indexed_data& index_data = rr_indexed_data[RRIndexedDataId(cost_index)];

        std::ostringstream string_stream;

        if (cost_index == SOURCE_COST_INDEX) {
            string_stream << cost_index << " SOURCE";
        } else if (cost_index == SINK_COST_INDEX) {
            string_stream << cost_index << " SINK";
        } else if (cost_index == MUX_COST_INDEX) {
            string_stream << cost_index << " MUX";
        } else if (cost_index == OPIN_COST_INDEX) {
            string_stream << cost_index << " OPIN";
        } else if (cost_index == IPIN_COST_INDEX) {
            string_stream << cost_index << " IPIN";
        } else if (cost_index <= IPIN_COST_INDEX + y_chan_cost_offset) {
            string_stream << cost_index << " CHANX " << segment_inf[index_data.seg_index].name;
        } else if (cost_index <= IPIN_COST_INDEX + z_chan_cost_offset){
            string_stream << cost_index << " CHANY " << segment_inf[index_data.seg_index].name;
        } else {
            string_stream << cost_index << " CHANZ " << segment_inf[index_data.seg_index].name;
        }

        std::string cost_index_str = string_stream.str();

        out_file << std::left << std::setw(30) << cost_index_str;
        out_file << std::left << std::setw(20) << index_data.base_cost;
        out_file << std::left << std::setw(20) << index_data.ortho_cost_index;
        out_file << std::left << std::setw(20) << index_data.seg_index;
        out_file << std::left << std::setw(20) << index_data.inv_length;
        out_file << std::left << std::setw(20) << index_data.T_linear;
        out_file << std::left << std::setw(20) << index_data.T_quadratic;
        out_file << std::left << std::setw(20) << index_data.C_load << std::endl;
    }

    out_file.close();
}<|MERGE_RESOLUTION|>--- conflicted
+++ resolved
@@ -658,8 +658,7 @@
     num_switches = 0;
     num_shorts = 0;
     buffered = LIBRRGRAPH_UNDEFINED_VAL;
-
-<<<<<<< HEAD
+    
     for (const RREdgeId edge : fan_in_list[inode]) {
         // Want to get C/R/Tdel/Cinternal of switches that connect this track segment to other track segments
         e_rr_type node_type = rr_graph.node_type(inode);
@@ -667,10 +666,7 @@
         if (is_chanxy(node_type) || is_chanz(node_type)) {
             RRSwitchId switch_index = (RRSwitchId)rr_graph.rr_nodes().edge_switch(edge);
 
-            if (rr_graph.rr_switch_inf(switch_index).type() == SwitchType::SHORT) {
-=======
-            if (rr_graph.rr_switch_inf(RRSwitchId(switch_index)).type() == e_switch_type::SHORT) {
->>>>>>> 6274fd14
+            if (rr_graph.rr_switch_inf(switch_index).type() == e_switch_type::SHORT) {
                 num_shorts++;
                 continue;
             }
