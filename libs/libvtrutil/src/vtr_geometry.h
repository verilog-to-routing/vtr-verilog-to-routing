#ifndef VTR_GEOMETRY_H
#define VTR_GEOMETRY_H
#include "vtr_range.h"
namespace vtr {

/*
 * Forward declarations
 */
template<class T>
class Point;

template<class T>
class Rect;

template<class T>
class Line;

template<class T>
class RectUnion;

template<class T>
bool operator==(Point<T> lhs, Point<T> rhs);
template<class T>
bool operator!=(Point<T> lhs, Point<T> rhs);
template<class T>
bool operator<(Point<T> lhs, Point<T> rhs);

template<class T>
bool operator==(const Rect<T>& lhs, const Rect<T>& rhs);
template<class T>
bool operator!=(const Rect<T>& lhs, const Rect<T>& rhs);

template<class T>
bool operator==(const RectUnion<T>& lhs, const RectUnion<T>& rhs);
template<class T>
bool operator!=(const RectUnion<T>& lhs, const RectUnion<T>& rhs);
/*
 * Class Definitions
 */

//A point in 2D space
template<class T>
class Point {
  public: //Constructors
    Point(T x_val, T y_val) noexcept;

  public: //Accessors
    //Coordinates
    T x() const;
    T y() const;

    friend bool operator== <>(Point<T> lhs, Point<T> rhs);
    friend bool operator!= <>(Point<T> lhs, Point<T> rhs);
    friend bool operator< <>(Point<T> lhs, Point<T> rhs);

  public: //Mutators
    /* Set x and y values */
    void set(T x_val, T y_val);
    void set_x(T x_val);
    void set_y(T y_val);
    /* Swap x and y values */
    void swap();

<<<<<<< HEAD
  public: //Mutators
    /* Set x and y values */
    void set(T x_val, T y_val);
    void set_x(T x_val);
    void set_y(T y_val);
    /* Swap x and y values */
    void swap();

=======
>>>>>>> 4552b7fb
  private:
    T x_;
    T y_;
};

//A 2D rectangle
template<class T>
class Rect {
  public: //Constructors
    Rect(T left_val, T bottom_val, T right_val, T top_val);
    Rect(Point<T> bottom_left_val, Point<T> top_right_val);
    Rect();

  public: //Accessors
    //Co-ordinates
    T xmin() const;
    T xmax() const;
    T ymin() const;
    T ymax() const;

    Point<T> bottom_left() const;
    Point<T> top_right() const;

    T width() const;
    T height() const;

    //Returns true if the point is fully contained within the rectangle (excluding the top-right edges)
    bool contains(Point<T> point) const;

    //Returns true if the point is strictly contained within the region (excluding all edges)
    bool strictly_contains(Point<T> point) const;

    //Returns true if the point is coincident with the rectangle (including the top-right edges)
    bool coincident(Point<T> point) const;

    friend bool operator== <>(const Rect<T>& lhs, const Rect<T>& rhs);
    friend bool operator!= <>(const Rect<T>& lhs, const Rect<T>& rhs);

  public: //Mutators
    //Co-ordinates
    void set_xmin(T xmin_val);
    void set_ymin(T ymin_val);
    void set_xmax(T xmax_val);
    void set_ymax(T ymax_val);

  private:
    Point<T> bottom_left_;
    Point<T> top_right_;
};

//A 2D line
template<class T>
class Line {
  public: //Types
    typedef typename std::vector<Point<T>>::const_iterator point_iter;
    typedef vtr::Range<point_iter> point_range;

  public: //Constructors
    Line(std::vector<Point<T>> line_points);

  public: //Accessors
    //Returns the bounding box
    Rect<T> bounding_box() const;

    //Returns a range of constituent points
    point_range points() const;

  private:
    std::vector<Point<T>> points_;
};

//A union of 2d rectangles
template<class T>
class RectUnion {
  public: //Types
    typedef typename std::vector<Rect<T>>::const_iterator rect_iter;
    typedef vtr::Range<rect_iter> rect_range;

  public: //Constructors
    //Construct from a set of rectangles
    RectUnion(std::vector<Rect<T>> rects);

  public: //Accessors
    //Returns the bounding box of all rectangles in the union
    Rect<T> bounding_box() const;

    //Returns true if the point is fully contained within the region (excluding top-right edges)
    bool contains(Point<T> point) const;

    //Returns true if the point is strictly contained within the region (excluding all edges)
    bool strictly_contains(Point<T> point) const;

    //Returns true if the point is coincident with the region (including the top-right edges)
    bool coincident(Point<T> point) const;

    //Returns a range of all constituent rectangles
    rect_range rects() const;

    //Checks whether two RectUnions have identical representations
    // Note: does not check whether the representations they are equivalent
    friend bool operator== <>(const RectUnion<T>& lhs, const RectUnion<T>& rhs);
    friend bool operator!= <>(const RectUnion<T>& lhs, const RectUnion<T>& rhs);

  private:
    //Note that a union of rectanges may have holes and may not be contiguous
    std::vector<Rect<T>> rects_;
};

} // namespace vtr

#include "vtr_geometry.tpp"
#endif<|MERGE_RESOLUTION|>--- conflicted
+++ resolved
@@ -61,17 +61,6 @@
     /* Swap x and y values */
     void swap();
 
-<<<<<<< HEAD
-  public: //Mutators
-    /* Set x and y values */
-    void set(T x_val, T y_val);
-    void set_x(T x_val);
-    void set_y(T y_val);
-    /* Swap x and y values */
-    void swap();
-
-=======
->>>>>>> 4552b7fb
   private:
     T x_;
     T y_;
