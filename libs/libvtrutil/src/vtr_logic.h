--- conflicted
+++ resolved
@@ -30,12 +30,6 @@
     NUM_LOGIC_VALUE_TYPES
 };
 
-<<<<<<< HEAD
 constexpr std::array<const char*, std::size_t(LogicValue::NUM_LOGIC_VALUE_TYPES)> LOGIC_VALUE_STRING = {{"false", "true", "don't care", "unknown"}};
 
-} // namespace vtr
-
-#endif
-=======
-} // namespace vtr
->>>>>>> c8f1161f
+} // namespace vtr