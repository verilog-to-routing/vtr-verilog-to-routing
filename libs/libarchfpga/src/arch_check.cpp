--- conflicted
+++ resolved
@@ -1,9 +1,6 @@
 #include <set>
 
-<<<<<<< HEAD
-=======
 #include "arch_util.h"
->>>>>>> c8f1161f
 #include "logic_types.h"
 #include "vtr_log.h"
 #include "arch_error.h"
