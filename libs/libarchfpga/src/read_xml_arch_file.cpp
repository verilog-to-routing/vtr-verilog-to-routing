/* The XML parser processes an XML file into a tree data structure composed of
 * pugi::xml_nodes.  Each node represents an XML element.  For example
 * <a> <b/> </a> will generate two pugi::xml_nodes.  One called "a" and its
 * child "b".  Each pugi::xml_node can contain various XML data such as attribute
 * information and text content.  The XML parser provides several functions to
 * help the developer build, and traverse tree (this is also sometimes referred to
 * as the Document Object Model or DOM).
 *
 * For convenience, it often makes sense to use some wraper functions (provided in
 * the pugiutil namespace of libvtrutil) which simplify loading an XML file and
 * error handling.
 *
 * The function pugiutil::load_xml() reads in an xml file.
 *
 * The function pugiutil::get_single_child() returns a child xml_node for a given parent
 * xml_node if there is a child which matches the name provided by the developer.
 *
 * The function pugiutil::get_attribute() is used to extract attributes from an
 * xml_node, returning a pugi::xml_attribute. xml_attribute objects support accessors
 * such as as_float(), as_int() to retrieve semantic values. See pugixml documentation
 * for more details.
 *
 * Architecture file checks already implemented (Daniel Chen):
 *		- Duplicate pb_types, pb_type ports, models, model ports,
 *			interconnects, interconnect annotations.
 *		- Port and pin range checking (port with 4 pins can only be
 *			accessed within [0:3].
 *		- LUT delay matrix size matches # of LUT inputs
 *		- Ensures XML tags are ordered.
 *		- Clocked primitives that have timing annotations must have a clock
 *			name matching the primitive.
 *		- Enforced VPR definition of LUT and FF must have one input port (n pins)
 *			and one output port(1 pin).
 *		- Checks file extension for blif and architecture xml file, avoid crashes if
 *			the two files are swapped on command line.
 *
 */

#include <cstring>
#include <map>
#include <set>
#include <string>
#include <sstream>
#include <algorithm>

#include "pugixml.hpp"
#include "pugixml_util.hpp"

#include "vtr_assert.h"
#include "vtr_log.h"
#include "vtr_util.h"
#include "vtr_memory.h"
#include "vtr_digest.h"
#include "vtr_token.h"
#include "vtr_bimap.h"

#include "arch_check.h"
#include "arch_error.h"
#include "arch_util.h"
#include "arch_types.h"

#include "read_xml_arch_file.h"
#include "read_xml_util.h"
#include "parse_switchblocks.h"

#include "physical_types_util.h"
#include "vtr_expr_eval.h"

#include "read_xml_arch_file_noc_tag.h"

using namespace std::string_literals;
using pugiutil::ReqOpt;

struct t_fc_override {
    std::string port_name;
    std::string seg_name;
    e_fc_value_type fc_value_type;
    float fc_value;
};

struct t_pin_counts {
    int input = 0;
    int output = 0;
    int clock = 0;

    int total() const {
        return input + output + clock;
    }
};

struct t_pin_locs {
  private:
    // Distribution must be set once for each physical tile type
    // and must be equal for each sub tile within a physical tile.
    bool distribution_set = false;

  public:
    e_pin_location_distr distribution = e_pin_location_distr::SPREAD;

    /* [0..num_sub_tiles-1][0..width-1][0..height-1][0..num_of_layer-1][0..3][0..num_tokens-1] */
    vtr::NdMatrix<std::vector<std::string>, 5> assignments;

    bool is_distribution_set() const {
        return distribution_set;
    }

    void set_distribution() {
        VTR_ASSERT(distribution_set == false);
        distribution_set = true;
    }
};

/* Function prototypes */
/*   Populate data */

static void LoadPinLoc(pugi::xml_node Locations,
                       t_physical_tile_type* type,
                       t_pin_locs* pin_locs,
                       const pugiutil::loc_data& loc_data,
                       const int num_of_avail_layer);
template<typename T>
static std::pair<int, int> ProcessPinString(pugi::xml_node Locations,
                                            T type,
                                            const char* pin_loc_string,
                                            const pugiutil::loc_data& loc_data);
template<typename T>
static std::pair<int, int> ProcessInstanceString(pugi::xml_node Locations,
                                                 T type,
                                                 const char* pin_loc_string,
                                                 const pugiutil::loc_data& loc_data);

/* Process XML hierarchy */
static void ProcessTiles(pugi::xml_node Node,
                         std::vector<t_physical_tile_type>& PhysicalTileTypes,
                         std::vector<t_logical_block_type>& LogicalBlockTypes,
                         const t_default_fc_spec& arch_def_fc,
                         t_arch& arch,
                         const pugiutil::loc_data& loc_data,
                         int num_of_avail_layer);

// TODO: Remove block_type_contains_blif_model / pb_type_contains_blif_model
// as part of
// https://github.com/verilog-to-routing/vtr-verilog-to-routing/issues/1193
static void MarkIoTypes(std::vector<t_physical_tile_type>& PhysicalTileTypes);

static void ProcessTileProps(pugi::xml_node Node,
                             t_physical_tile_type* PhysicalTileType,
                             const pugiutil::loc_data& loc_data);

static t_pin_counts ProcessSubTilePorts(pugi::xml_node Parent,
                                        t_sub_tile* SubTile,
                                        const pugiutil::loc_data& loc_data);

static void ProcessTilePort(pugi::xml_node Node,
                            t_physical_tile_port* port,
                            const pugiutil::loc_data& loc_data);

static void ProcessTileEquivalentSites(pugi::xml_node Parent,
                                       t_sub_tile* SubTile,
                                       t_physical_tile_type* PhysicalTileType,
                                       std::vector<t_logical_block_type>& LogicalBlockTypes,
                                       const pugiutil::loc_data& loc_data);
static void ProcessEquivalentSiteDirectConnection(pugi::xml_node Parent,
                                                  t_sub_tile* SubTile,
                                                  t_physical_tile_type* PhysicalTileType,
                                                  t_logical_block_type* LogicalBlockType,
                                                  const pugiutil::loc_data& loc_data);
static void ProcessEquivalentSiteCustomConnection(pugi::xml_node Parent,
                                                  t_sub_tile* SubTile,
                                                  t_physical_tile_type* PhysicalTileType,
                                                  t_logical_block_type* LogicalBlockType,
                                                  const std::string& site_name,
                                                  const pugiutil::loc_data& loc_data);
static void ProcessPinLocations(pugi::xml_node Locations,
                                t_physical_tile_type* PhysicalTileType,
                                t_sub_tile* SubTile,
                                t_pin_locs* pin_locs,
                                const pugiutil::loc_data& loc_data,
                                const int num_of_avail_layer);

static void ProcessSubTiles(pugi::xml_node Node,
                            t_physical_tile_type* PhysicalTileType,
                            std::vector<t_logical_block_type>& LogicalBlockTypes,
                            std::vector<t_segment_inf>& segments,
                            const t_default_fc_spec& arch_def_fc,
                            const pugiutil::loc_data& loc_data,
                            int num_of_avail_layer);

/**
 * @brief Parses a <pb_type> tag and all <mode> and <pb_type> tags under it.
 *
 * @param Parent An XML node pointing to <pb_type> tag to be processed
 * @param pb_type To be filled by this function with parsed information
 * about the given pb_type
 * @param mode The parent mode of the pb_type to be processed. If the given
 * pb_type is the root, nullptr should be passed.
 * @param timing_enabled Determines whether timing-aware optimizations are enabled.
 * @param arch Contains high-level architecture information like models and
 * string interment storage.
 * @param loc_data Points to the location in the architecture file where the parser is reading.
 * @param pb_idx Used to assign unique values to index_in_logical_block field in
 * t_pb_type for all pb_types under a logical block type.
 */
static void ProcessPb_Type(pugi::xml_node Parent,
                           t_pb_type* pb_type,
                           t_mode* mode,
                           bool timing_enabled,
                           const t_arch& arch,
                           const pugiutil::loc_data& loc_data,
                           int& pb_idx);

static void ProcessPb_TypePort(pugi::xml_node Parent,
                               t_port* port,
                               e_power_estimation_method power_method,
                               const bool is_root_pb_type,
                               const pugiutil::loc_data& loc_data);
static void ProcessPinToPinAnnotations(pugi::xml_node parent,
                                       t_pin_to_pin_annotation* annotation,
                                       t_pb_type* parent_pb_type,
                                       const pugiutil::loc_data& loc_data);

/**
 * @brief Parses <interconnect> tags under a <mode> or <pb_type> tag.
 *
 * @param strings String internment storage used to store strings used
 * as keys and values in <metadata> tags under the given <interconnect> tag.
 * @param Parent An XML node pointing to <interconnect> tag to be processed
 * @param mode To be filled with interconnect-related information.
 * @param loc_data Points to the location in the architecture file where
 * the parser is reading.
 */
static void ProcessInterconnect(vtr::string_internment& strings,
                                pugi::xml_node Parent,
                                t_mode* mode,
                                const pugiutil::loc_data& loc_data);

/**
 * @brief Processes a <mode> tag under <pb_type> tag in the architecture file.
 * If a <pb_type> tag does not have any <mode> tags, a default mode is implied.
 *
 * @param Parent An XML node referring to either <mode> tag or <pb_type> tag.
 * It the XML node refers to <pb_type> tag, the mode is implied.
 * @param mode Mode information to be filled by this function.
 * @param timing_enabled Determines whether timing-aware optimizations are enabled.
 * @param arch Contains high-level architecture information like models and
 * string interment storage.
 * @param loc_data Points to the location in the architecture file where the parser is reading.
 * @param parent_pb_idx Used to assign unique values to index_in_logical_block field in
 * t_pb_type for all pb_types under a logical block type.
 */
static void ProcessMode(pugi::xml_node Parent,
                        t_mode* mode,
                        bool timing_enabled,
                        const t_arch& arch,
                        const pugiutil::loc_data& loc_data,
                        int& parent_pb_idx);
/**
 * @brief Processes <metadata> tags.
 *
 * @param strings String internment storage used to store strings used
 * as keys and values in <metadata> tags.
 * @param Parent An XML node pointing to the parent tag whose <metadata> children
 * are to be parsed.
 * @param loc_data Points to the location in the architecture file where the parser is reading.
 * @return A t_metadata_dict that stored parsed (key, value) pairs.
 */
static t_metadata_dict ProcessMetadata(vtr::string_internment& strings,
                                       pugi::xml_node Parent,
                                       const pugiutil::loc_data& loc_data);

static void Process_Fc_Values(pugi::xml_node Node, t_default_fc_spec& spec, const pugiutil::loc_data& loc_data);
static void Process_Fc(pugi::xml_node Node,
                       t_physical_tile_type* PhysicalTileType,
                       t_sub_tile* SubTile,
                       t_pin_counts pin_counts,
                       std::vector<t_segment_inf>& segments,
                       const t_default_fc_spec& arch_def_fc,
                       const pugiutil::loc_data& loc_data);
static t_fc_override Process_Fc_override(pugi::xml_node node, const pugiutil::loc_data& loc_data);

/**
 * @brief Processes optional <switchblock_locations> tag under a <tile> tag//
 *
 * @param switchblock_locations An XML node pointing to <switchblock_locations> tag
 * if it exists.
 * @param type To be filled with information extracted from the given
 * <switchblock_locations> tag. This function fills switchblock_locations and
 * switchblock_switch_overrides fields.
 * @param arch Used to find switchblock by name
 * @param loc_data Points to the location in the xml file where the parser is reading.
 */
static void ProcessSwitchblockLocations(pugi::xml_node switchblock_locations,
                                        t_physical_tile_type* type,
                                        const t_arch& arch,
                                        const pugiutil::loc_data& loc_data);

static e_fc_value_type string_to_fc_value_type(const std::string& str, pugi::xml_node node, const pugiutil::loc_data& loc_data);
static void ProcessChanWidthDistr(pugi::xml_node Node,
                                  t_arch* arch,
                                  const pugiutil::loc_data& loc_data);
static void ProcessChanWidthDistrDir(pugi::xml_node Node, t_chan* chan, const pugiutil::loc_data& loc_data);
static void ProcessModels(pugi::xml_node Node, t_arch* arch, const pugiutil::loc_data& loc_data);
static void ProcessModelPorts(pugi::xml_node port_group, t_model* model, std::set<std::string>& port_names, const pugiutil::loc_data& loc_data);
static void ProcessLayout(pugi::xml_node Node, t_arch* arch, const pugiutil::loc_data& loc_data, int& num_of_avail_layer);

/* Added for vib_layout*/
static void ProcessVibLayout(pugi::xml_node Node, t_arch* arch, const pugiutil::loc_data& loc_data);

/* Added for vib_layout*/
static t_vib_grid_def ProcessVibGridLayout(vtr::string_internment& strings, pugi::xml_node layout_type_tag, const pugiutil::loc_data& loc_data, t_arch* arch, int& num_of_avail_layer);

/* Added for vib_layout*/
static void ProcessVibBlockTypeLocs(t_vib_grid_def& grid_def,
                                    int die_number,
                                    vtr::string_internment& strings,
                                    pugi::xml_node layout_block_type_tag,
                                    const pugiutil::loc_data& loc_data);


static t_grid_def ProcessGridLayout(vtr::string_internment& strings, pugi::xml_node layout_type_tag, const pugiutil::loc_data& loc_data, t_arch* arch, int& num_of_avail_layer);
static void ProcessBlockTypeLocs(t_grid_def& grid_def, int die_number, vtr::string_internment& strings, pugi::xml_node layout_block_type_tag, const pugiutil::loc_data& loc_data);

static int get_number_of_layers(pugi::xml_node layout_type_tag, const pugiutil::loc_data& loc_data);
static void ProcessDevice(pugi::xml_node Node, t_arch* arch, t_default_fc_spec& arch_def_fc, const pugiutil::loc_data& loc_data);

/**
 * @brief Parses <complexblocklist> tag in the architecture file.
 *
 * @param Node The xml node referring to <complexblocklist> tag
 * @param LogicalBlockTypes This function fills this vector with all available
 * logical block types.
 * @param arch Used to access models and string internment storage.
 * @param timing_enabled Determines whether timing-aware optimizations are enabled.
 * @param loc_data Points to the location in the xml file where the parser is reading.
 */
static void ProcessComplexBlocks(pugi::xml_node Node,
                                 std::vector<t_logical_block_type>& LogicalBlockTypes,
                                 const t_arch& arch,
                                 bool timing_enabled,
                                 const pugiutil::loc_data& loc_data);

static std::vector<t_arch_switch_inf> ProcessSwitches(pugi::xml_node Node,
                                                      const bool timing_enabled,
                                                      const pugiutil::loc_data& loc_data);

static void ProcessSwitchTdel(pugi::xml_node Node, const bool timing_enabled, t_arch_switch_inf& arch_switch, const pugiutil::loc_data& loc_data);

static std::vector<t_direct_inf> ProcessDirects(pugi::xml_node Parent,
                                                const std::vector<t_arch_switch_inf>& switches,
                                                const pugiutil::loc_data& loc_data);

static void ProcessClockMetalLayers(pugi::xml_node parent,
                                    std::unordered_map<std::string, t_metal_layer>& metal_layers,
                                    pugiutil::loc_data& loc_data);
static void ProcessClockNetworks(pugi::xml_node parent,
                                 std::vector<t_clock_network_arch>& clock_networks,
                                 const std::vector<t_arch_switch_inf>& switches,
                                 pugiutil::loc_data& loc_data);
static void ProcessClockSwitchPoints(pugi::xml_node parent,
                                     t_clock_network_arch& clock_network,
                                     const std::vector<t_arch_switch_inf>& switches,
                                     pugiutil::loc_data& loc_data);
static void ProcessClockRouting(pugi::xml_node parent,
                                std::vector<t_clock_connection_arch>& clock_connections,
                                const std::vector<t_arch_switch_inf>& switches,
                                pugiutil::loc_data& loc_data);

static std::vector<t_segment_inf> ProcessSegments(pugi::xml_node Parent,
                                                  const std::vector<t_arch_switch_inf>& switches,
                                                  const bool timing_enabled,
                                                  const bool switchblocklist_required,
                                                  const pugiutil::loc_data& loc_data);

static void ProcessSwitchblocks(pugi::xml_node Parent, t_arch* arch, const pugiutil::loc_data& loc_data);
static void ProcessCB_SB(pugi::xml_node Node, std::vector<bool>& list, const pugiutil::loc_data& loc_data);
static void ProcessBend(pugi::xml_node Node, std::vector<int>& list, std::vector<int>& part_len, bool& isbend, const int len, const pugiutil::loc_data& loc_data);
static void ProcessPower(pugi::xml_node parent,
                         t_power_arch* power_arch,
                         const pugiutil::loc_data& loc_data);

static void ProcessClocks(pugi::xml_node Parent, t_clock_arch* clocks, const pugiutil::loc_data& loc_data);

static void ProcessPb_TypePowerEstMethod(pugi::xml_node Parent, t_pb_type* pb_type, const pugiutil::loc_data& loc_data);
static void ProcessPb_TypePort_Power(pugi::xml_node Parent, t_port* port, e_power_estimation_method power_method, const pugiutil::loc_data& loc_data);

std::string inst_port_to_port_name(std::string inst_port);

static bool attribute_to_bool(const pugi::xml_node node,
                              const pugi::xml_attribute attr,
                              const pugiutil::loc_data& loc_data);

/**
 * @brief Searches for a switch whose matches with the given name.
 * @param switches Contains all the architecture switches.
 * @param switch_name The name with which switch names are compared.
 * @return A negative integer if no switch was found with the given name; otherwise
 * the index of the matching switch is returned.
 */
static int find_switch_by_name(const std::vector<t_arch_switch_inf>& switches, std::string_view switch_name);

static e_side string_to_side(const std::string& side_str);

template<typename T>
static T* get_type_by_name(std::string_view type_name, std::vector<T>& types);

// static void generate_noc_mesh(pugi::xml_node mesh_topology_tag, const pugiutil::loc_data& loc_data, t_noc_inf* noc_ref, double mesh_region_start_x, double mesh_region_end_x, double mesh_region_start_y, double mesh_region_end_y, int mesh_size);

// static bool parse_noc_router_connection_list(pugi::xml_node router_tag, const pugiutil::loc_data& loc_data, int router_id, std::vector<int>& connection_list, std::string connection_list_attribute_value, std::map<int, std::pair<int, int>>& routers_in_arch_info);

// static void update_router_info_in_arch(int router_id, bool router_updated_as_a_connection, std::map<int, std::pair<int, int>>& routers_in_arch_info);

// static void verify_noc_topology(std::map<int, std::pair<int, int>>& routers_in_arch_info);

/* for vib arch */
static void ProcessVibArch(pugi::xml_node Parent, std::vector<t_physical_tile_type>& PhysicalTileTypes, t_arch* arch, const pugiutil::loc_data& loc_data);
static void ProcessVib(pugi::xml_node Vib_node, std::vector<t_physical_tile_type>& PhysicalTileTypes, t_arch* arch, const pugiutil::loc_data& loc_data);
static void ProcessFirstStage(pugi::xml_node Stage_node, std::vector<t_physical_tile_type>& PhysicalTileTypes, std::vector<t_first_stage_mux_inf>& first_stages, const pugiutil::loc_data& loc_data);
static void ProcessSecondStage(pugi::xml_node Stage_node, std::vector<t_physical_tile_type>& PhysicalTileTypes, std::vector<t_second_stage_mux_inf>& second_stages, const pugiutil::loc_data& loc_data);
// static void ProcessFromOrToTokens(const std::vector<std::string> Tokens, std::vector<t_physical_tile_type>& PhysicalTileTypes, std::vector<t_from_or_to_inf>& froms);
void parse_pin_name(char* src_string, int* start_pin_index, int* end_pin_index, char* pb_type_name, char* port_name);

/*
 *
 *
 * External Function Implementations
 *
 *
 */

/* Loads the given architecture file. */
void XmlReadArch(const char* ArchFile,
                 const bool timing_enabled,
                 t_arch* arch,
                 std::vector<t_physical_tile_type>& PhysicalTileTypes,
                 std::vector<t_logical_block_type>& LogicalBlockTypes) {
    pugi::xml_node Next;
    ReqOpt POWER_REQD, SWITCHBLOCKLIST_REQD;

    if ((vtr::check_file_name_extension(ArchFile, ".xml") == false) && (vtr::check_file_name_extension(ArchFile, ".xmle") == false)) {
        VTR_LOG_WARN(
            "Architecture file '%s' may be in incorrect format. "
            "Expecting .xml or .xmle format for architecture files.\n",
            ArchFile);
    }

    //Create a unique identifier for this architecture file based on it's contents
    arch->architecture_id = vtr::strdup(vtr::secure_digest_file(ArchFile).c_str());

    /* Parse the file */
    pugi::xml_document doc;
    pugiutil::loc_data loc_data;
    t_default_fc_spec arch_def_fc;
    try {
        loc_data = pugiutil::load_xml(doc, ArchFile);

        set_arch_file_name(ArchFile);

        /* Root node should be architecture */
        auto architecture = get_single_child(doc, "architecture", loc_data);

        /* TODO: do version processing properly with string delimiting on the . */
#if 0
        char* Prop = get_attribute(architecture, "version", loc_data, ReqOpt::OPTIONAL).as_string(NULL);
        if (Prop != NULL) {
            if (atof(Prop) > atof(VPR_VERSION)) {
                VTR_LOG_WARN( "This architecture version is for VPR %f while your current VPR version is " VPR_VERSION ", compatability issues may arise\n",
                        atof(Prop));
            }
        }
#endif

        /* Process models */
        Next = get_single_child(architecture, "models", loc_data);
        ProcessModels(Next, arch, loc_data);
        CreateModelLibrary(arch);

        /* Process layout */
        int num_of_avail_layers = 0;
        Next = get_single_child(architecture, "layout", loc_data);
        ProcessLayout(Next, arch, loc_data, num_of_avail_layers);

        /* Precess vib_layout */
        Next = get_single_child(architecture, "vib_layout", loc_data, ReqOpt::OPTIONAL);
        if (Next) {
            ProcessVibLayout(Next, arch, loc_data);
        }

        /* Process device */
        Next = get_single_child(architecture, "device", loc_data);
        ProcessDevice(Next, arch, arch_def_fc, loc_data);

        /* Process switches */
        Next = get_single_child(architecture, "switchlist", loc_data);
        arch->switches = ProcessSwitches(Next, timing_enabled, loc_data);

        /* Process switchblocks. This depends on switches */
        bool switchblocklist_required = (arch->SBType == CUSTOM); //require this section only if custom switchblocks are used
        SWITCHBLOCKLIST_REQD = BoolToReqOpt(switchblocklist_required);

        /* Process segments. This depends on switches */
        Next = get_single_child(architecture, "segmentlist", loc_data);
        arch->Segments = ProcessSegments(Next, arch->switches, timing_enabled, switchblocklist_required, loc_data);

        Next = get_single_child(architecture, "switchblocklist", loc_data, SWITCHBLOCKLIST_REQD);
        if (Next) {
            ProcessSwitchblocks(Next, arch, loc_data);
        }

        /* Process logical block types */
        Next = get_single_child(architecture, "complexblocklist", loc_data);
        ProcessComplexBlocks(Next, LogicalBlockTypes, *arch, timing_enabled, loc_data);

        /* Process logical block types */
        Next = get_single_child(architecture, "tiles", loc_data);
        ProcessTiles(Next, PhysicalTileTypes, LogicalBlockTypes, arch_def_fc, *arch, loc_data, num_of_avail_layers);

        /* Link Physical Tiles with Logical Blocks */
        link_physical_logical_types(PhysicalTileTypes, LogicalBlockTypes);

        /* Process directs */
        Next = get_single_child(architecture, "directlist", loc_data, ReqOpt::OPTIONAL);
        if (Next) {
            arch->directs = ProcessDirects(Next, arch->switches, loc_data);
        }

        /* Process vib_arch */
        Next = get_single_child(architecture, "vib_arch", loc_data, ReqOpt::OPTIONAL);
        if (Next) {
            ProcessVibArch(Next, PhysicalTileTypes, arch, loc_data);
        }

        /* Process Clock Networks */
        Next = get_single_child(architecture, "clocknetworks", loc_data, ReqOpt::OPTIONAL);
        if (Next) {
            std::vector<std::string> expected_children = {"metal_layers", "clock_network", "clock_routing"};
            expect_only_children(Next, expected_children, loc_data);

            ProcessClockMetalLayers(Next, arch->clock_arch.clock_metal_layers, loc_data);

            ProcessClockNetworks(Next,
                                 arch->clock_arch.clock_networks_arch,
                                 arch->switches,
                                 loc_data);

            ProcessClockRouting(Next,
                                arch->clock_arch.clock_connections_arch,
                                arch->switches,
                                loc_data);
        }

        /* Process architecture power information */

        /* If arch->power has been initialized, meaning the user has requested power estimation,
         * then the power architecture information is required.
         */
        if (arch->power) {
            POWER_REQD = ReqOpt::REQUIRED;
        } else {
            POWER_REQD = ReqOpt::OPTIONAL;
        }

        Next = get_single_child(architecture, "power", loc_data, POWER_REQD);
        if (Next) {
            if (arch->power) {
                ProcessPower(Next, arch->power, loc_data);
            } else {
                /* This information still needs to be read, even if it is just
                 * thrown away.
                 */
                t_power_arch* power_arch_fake = (t_power_arch*)vtr::calloc(1,
                                                                           sizeof(t_power_arch));
                ProcessPower(Next, power_arch_fake, loc_data);
                free(power_arch_fake);
            }
        }

        // Process Clocks
        Next = get_single_child(architecture, "clocks", loc_data, POWER_REQD);
        if (Next) {
            if (arch->clocks) {
                ProcessClocks(Next, arch->clocks, loc_data);
            } else {
                /* This information still needs to be read, even if it is just
                 * thrown away.
                 */
                t_clock_arch* clocks_fake = (t_clock_arch*)vtr::calloc(1,
                                                                       sizeof(t_clock_arch));
                ProcessClocks(Next, clocks_fake, loc_data);
                free(clocks_fake->clock_inf);
                free(clocks_fake);
            }
        }

        // process NoC (optional)
        Next = get_single_child(architecture, "noc", loc_data, pugiutil::OPTIONAL);
        if (Next) {
            process_noc_tag(Next, arch, loc_data);
        }

        SyncModelsPbTypes(arch, LogicalBlockTypes);
        check_models(arch);

        MarkIoTypes(PhysicalTileTypes);
    } catch (pugiutil::XmlError& e) {
        archfpga_throw(ArchFile, e.line(),
                       "%s", e.what());
    }
}

/*
 *
 *
 * File-scope function implementations
 *
 *
 */

static void LoadPinLoc(pugi::xml_node Locations,
                       t_physical_tile_type* type,
                       t_pin_locs* pin_locs,
                       const pugiutil::loc_data& loc_data,
                       const int num_of_avail_layer) {
    type->pin_width_offset.resize(type->num_pins, 0);
    type->pin_height_offset.resize(type->num_pins, 0);
    //layer_offset is not used if the distribution is not custom
    type->pin_layer_offset.resize(type->num_pins, 0);

    std::vector<int> physical_pin_counts(type->num_pins, 0);
    if (pin_locs->distribution == e_pin_location_distr::SPREAD) {
        /* evenly distribute pins starting at bottom left corner */

        int num_sides = 4 * (type->width * type->height);
        int side_index = 0;
        int count = 0;
        for (e_side side : TOTAL_2D_SIDES) {
            for (int width = 0; width < type->width; ++width) {
                for (int height = 0; height < type->height; ++height) {
                    for (int pin_offset = 0; pin_offset < (type->num_pins / num_sides) + 1; ++pin_offset) {
                        int pin_num = side_index + pin_offset * num_sides;
                        if (pin_num < type->num_pins) {
                            type->pinloc[width][height][side][pin_num] = true;
                            type->pin_width_offset[pin_num] += width;
                            type->pin_height_offset[pin_num] += height;
                            physical_pin_counts[pin_num] += 1;
                            count++;
                        }
                    }
                    side_index++;
                }
            }
        }
        VTR_ASSERT(side_index == num_sides);
        VTR_ASSERT(count == type->num_pins);
    } else if (pin_locs->distribution == e_pin_location_distr::PERIMETER) {
        //Add one pin at-a-time to perimeter sides in round-robin order
        int ipin = 0;
        while (ipin < type->num_pins) {
            for (int width = 0; width < type->width; ++width) {
                for (int height = 0; height < type->height; ++height) {
                    for (e_side side : TOTAL_2D_SIDES) {
                        if (((width == 0 && side == LEFT)
                             || (height == type->height - 1 && side == TOP)
                             || (width == type->width - 1 && side == RIGHT)
                             || (height == 0 && side == BOTTOM))
                            && ipin < type->num_pins) {
                            //On a side, with pins still to allocate

                            type->pinloc[width][height][side][ipin] = true;
                            type->pin_width_offset[ipin] += width;
                            type->pin_height_offset[ipin] += height;
                            physical_pin_counts[ipin] += 1;
                            ++ipin;
                        }
                    }
                }
            }
        }
        VTR_ASSERT(ipin == type->num_pins);

    } else if (pin_locs->distribution == e_pin_location_distr::SPREAD_INPUTS_PERIMETER_OUTPUTS) {
        //Collect the sets of block input/output pins
        std::vector<int> input_pins;
        std::vector<int> output_pins;
        for (int pin_num = 0; pin_num < type->num_pins; ++pin_num) {
            auto class_type = get_pin_type_from_pin_physical_num(type, pin_num);

            if (class_type == RECEIVER) {
                input_pins.push_back(pin_num);
            } else {
                VTR_ASSERT(class_type == DRIVER);
                output_pins.push_back(pin_num);
            }
        }

        //Allocate the inputs one pin at-a-time in a round-robin order
        //to all sides
        size_t ipin = 0;
        while (ipin < input_pins.size()) {
            for (int width = 0; width < type->width; ++width) {
                for (int height = 0; height < type->height; ++height) {
                    for (e_side side : TOTAL_2D_SIDES) {
                        if (ipin < input_pins.size()) {
                            //Pins still to allocate

                            int pin_num = input_pins[ipin];

                            type->pinloc[width][height][side][pin_num] = true;
                            type->pin_width_offset[pin_num] += width;
                            type->pin_height_offset[pin_num] += height;
                            physical_pin_counts[pin_num] += 1;
                            ++ipin;
                        }
                    }
                }
            }
        }
        VTR_ASSERT(ipin == input_pins.size());

        //Allocate the outputs one pin at-a-time to perimeter sides in round-robin order
        ipin = 0;
        while (ipin < output_pins.size()) {
            for (int width = 0; width < type->width; ++width) {
                for (int height = 0; height < type->height; ++height) {
                    for (e_side side : TOTAL_2D_SIDES) {
                        if (((width == 0 && side == LEFT)
                             || (height == type->height - 1 && side == TOP)
                             || (width == type->width - 1 && side == RIGHT)
                             || (height == 0 && side == BOTTOM))
                            && ipin < output_pins.size()) {
                            //On a perimeter side, with pins still to allocate

                            int pin_num = output_pins[ipin];

                            type->pinloc[width][height][side][pin_num] = true;
                            type->pin_width_offset[pin_num] += width;
                            type->pin_height_offset[pin_num] += height;
                            physical_pin_counts[pin_num] += 1;
                            ++ipin;
                        }
                    }
                }
            }
        }
        VTR_ASSERT(ipin == output_pins.size());

    } else {
        VTR_ASSERT(pin_locs->distribution == e_pin_location_distr::CUSTOM);
        for (auto& sub_tile : type->sub_tiles) {
            int sub_tile_index = sub_tile.index;
            int sub_tile_capacity = sub_tile.capacity.total();

            for (int layer = 0; layer < num_of_avail_layer; ++layer) {
                for (int width = 0; width < type->width; ++width) {
                    for (int height = 0; height < type->height; ++height) {
                        for (e_side side : TOTAL_2D_SIDES) {
                            for (auto token : pin_locs->assignments[sub_tile_index][width][height][layer][side]) {
                                auto pin_range = ProcessPinString<t_sub_tile*>(Locations,
                                                                               &sub_tile,
                                                                               token.c_str(),
                                                                               loc_data);
                                /* Get the offset in the capacity range */
                                auto capacity_range = ProcessInstanceString<t_sub_tile*>(Locations,
                                                                                         &sub_tile,
                                                                                         token.c_str(),
                                                                                         loc_data);
                                VTR_ASSERT(0 <= capacity_range.first && capacity_range.second < sub_tile_capacity);
                                for (int pin_num = pin_range.first; pin_num < pin_range.second; ++pin_num) {
                                    VTR_ASSERT(pin_num < (int)sub_tile.sub_tile_to_tile_pin_indices.size() / sub_tile_capacity);
                                    for (int capacity = capacity_range.first; capacity <= capacity_range.second; ++capacity) {
                                        int sub_tile_pin_index = pin_num + capacity * sub_tile.num_phy_pins / sub_tile_capacity;
                                        int physical_pin_index = sub_tile.sub_tile_to_tile_pin_indices[sub_tile_pin_index];
                                        type->pinloc[width][height][side][physical_pin_index] = true;
                                        type->pin_width_offset[physical_pin_index] += width;
                                        type->pin_height_offset[physical_pin_index] += height;
                                        type->pin_layer_offset[physical_pin_index] = layer;
                                        physical_pin_counts[physical_pin_index] += 1;
                                    }
                                }
                            }
                        }
                    }
                }
            }
        }
    }

    for (int ipin = 0; ipin < type->num_pins; ++ipin) {
        VTR_ASSERT(physical_pin_counts[ipin] >= 1);

        type->pin_width_offset[ipin] /= physical_pin_counts[ipin];
        type->pin_height_offset[ipin] /= physical_pin_counts[ipin];

        VTR_ASSERT(type->pin_width_offset[ipin] >= 0 && type->pin_width_offset[ipin] < type->width);
        VTR_ASSERT(type->pin_height_offset[ipin] >= 0 && type->pin_height_offset[ipin] < type->height);
        VTR_ASSERT(type->pin_layer_offset[ipin] >= 0 && type->pin_layer_offset[ipin] < num_of_avail_layer);
    }
}

/* Parse the string to extract instance range, e.g., io[4:7] -> (4, 7)
 * If no instance range is explicitly defined, we assume the range of type capacity, i.e., (0, capacity - 1) */
template<typename T>
static std::pair<int, int> ProcessInstanceString(pugi::xml_node Locations,
                                                 T type,
                                                 const char* pin_loc_string,
                                                 const pugiutil::loc_data& loc_data) {
    int num_tokens;
    auto tokens = GetTokensFromString(pin_loc_string, &num_tokens);

    int token_index = 0;
    auto token = tokens[token_index];

    if (token.type != TOKEN_STRING || 0 != strcmp(token.data, type->name.c_str())) {
        archfpga_throw(loc_data.filename_c_str(), loc_data.line(Locations),
                       "Wrong physical type name of the port: %s\n", pin_loc_string);
    }

    token_index++;
    token = tokens[token_index];

    int first_inst = 0;
    int last_inst = type->capacity.total() - 1;

    /* If there is a dot, such as io.input[0:3], it indicates the full range of the capacity, the default value should be returned */
    if (token.type == TOKEN_DOT) {
        freeTokens(tokens, num_tokens);
        return std::make_pair(first_inst, last_inst);
    }

    /* If the string contains index for capacity range, e.g., io[3:3].in[0:5], we skip the capacity range here. */
    if (token.type != TOKEN_OPEN_SQUARE_BRACKET) {
        archfpga_throw(loc_data.filename_c_str(), loc_data.line(Locations),
                       "No open square bracket present: %s\n", pin_loc_string);
    }

    token_index++;
    token = tokens[token_index];

    if (token.type != TOKEN_INT) {
        archfpga_throw(loc_data.filename_c_str(), loc_data.line(Locations),
                       "No integer to indicate least significant instance index: %s\n", pin_loc_string);
    }

    first_inst = vtr::atoi(token.data);

    token_index++;
    token = tokens[token_index];

    // Single pin is specified
    if (token.type != TOKEN_COLON) {
        if (token.type != TOKEN_CLOSE_SQUARE_BRACKET) {
            archfpga_throw(loc_data.filename_c_str(), loc_data.line(Locations),
                           "No closing bracket: %s\n", pin_loc_string);
        }

        token_index++;

        if (token_index != num_tokens) {
            archfpga_throw(loc_data.filename_c_str(), loc_data.line(Locations),
                           "instance of pin location should be completed, but more tokens are present: %s\n", pin_loc_string);
        }

        freeTokens(tokens, num_tokens);
        return std::make_pair(first_inst, first_inst);
    }

    token_index++;
    token = tokens[token_index];

    if (token.type != TOKEN_INT) {
        archfpga_throw(loc_data.filename_c_str(), loc_data.line(Locations),
                       "No integer to indicate most significant instance index: %s\n", pin_loc_string);
    }

    last_inst = vtr::atoi(token.data);

    token_index++;
    token = tokens[token_index];

    if (token.type != TOKEN_CLOSE_SQUARE_BRACKET) {
        archfpga_throw(loc_data.filename_c_str(), loc_data.line(Locations),
                       "No closed square bracket: %s\n", pin_loc_string);
    }

    if (first_inst > last_inst) {
        std::swap(first_inst, last_inst);
    }

    freeTokens(tokens, num_tokens);
    return std::make_pair(first_inst, last_inst);
}

template<typename T>
static std::pair<int, int> ProcessPinString(pugi::xml_node Locations,
                                            T type,
                                            const char* pin_loc_string,
                                            const pugiutil::loc_data& loc_data) {
    int num_tokens;
    auto tokens = GetTokensFromString(pin_loc_string, &num_tokens);

    int token_index = 0;
    auto token = tokens[token_index];

    if (token.type != TOKEN_STRING || token.data != type->name) {
        archfpga_throw(loc_data.filename_c_str(), loc_data.line(Locations),
                       "Wrong physical type name of the port: %s\n", pin_loc_string);
    }

    token_index++;
    token = tokens[token_index];

    /* If the string contains index for capacity range, e.g., io[3:3].in[0:5], we skip the capacity range here. */
    if (token.type == TOKEN_OPEN_SQUARE_BRACKET) {
        while (token.type != TOKEN_CLOSE_SQUARE_BRACKET) {
            token_index++;
            token = tokens[token_index];
            if (token_index == num_tokens) {
                archfpga_throw(loc_data.filename_c_str(), loc_data.line(Locations),
                               "Found an open '[' but miss close ']' of the port: %s\n", pin_loc_string);
            }
        }
        token_index++;
        token = tokens[token_index];
    }

    if (token.type != TOKEN_DOT) {
        archfpga_throw(loc_data.filename_c_str(), loc_data.line(Locations),
                       "No dot is present to separate type name and port name: %s\n", pin_loc_string);
    }

    token_index++;
    token = tokens[token_index];

    if (token.type != TOKEN_STRING) {
        archfpga_throw(loc_data.filename_c_str(), loc_data.line(Locations),
                       "No port name is present: %s\n", pin_loc_string);
    }

    auto port = type->get_port(token.data);
    if (port == nullptr) {
        archfpga_throw(loc_data.filename_c_str(), loc_data.line(Locations),
                       "Port %s for %s could not be found: %s\n",
                       type->name.c_str(), token.data,
                       pin_loc_string);
    }
    int abs_first_pin_idx = port->absolute_first_pin_index;

    token_index++;

    // All the pins of the port are taken or the port has a single pin
    if (token_index == num_tokens) {
        freeTokens(tokens, num_tokens);
        return std::make_pair(abs_first_pin_idx, abs_first_pin_idx + port->num_pins);
    }

    token = tokens[token_index];

    if (token.type != TOKEN_OPEN_SQUARE_BRACKET) {
        archfpga_throw(loc_data.filename_c_str(), loc_data.line(Locations),
                       "No open square bracket present: %s\n", pin_loc_string);
    }

    token_index++;
    token = tokens[token_index];

    if (token.type != TOKEN_INT) {
        archfpga_throw(loc_data.filename_c_str(), loc_data.line(Locations),
                       "No integer to indicate least significant pin index: %s\n", pin_loc_string);
    }

    int first_pin = vtr::atoi(token.data);

    token_index++;
    token = tokens[token_index];

    // Single pin is specified
    if (token.type != TOKEN_COLON) {
        if (token.type != TOKEN_CLOSE_SQUARE_BRACKET) {
            archfpga_throw(loc_data.filename_c_str(), loc_data.line(Locations),
                           "No closing bracket: %s\n", pin_loc_string);
        }

        token_index++;

        if (token_index != num_tokens) {
            archfpga_throw(loc_data.filename_c_str(), loc_data.line(Locations),
                           "pin location should be completed, but more tokens are present: %s\n", pin_loc_string);
        }

        freeTokens(tokens, num_tokens);
        return std::make_pair(abs_first_pin_idx + first_pin, abs_first_pin_idx + first_pin + 1);
    }

    token_index++;
    token = tokens[token_index];

    if (token.type != TOKEN_INT) {
        archfpga_throw(loc_data.filename_c_str(), loc_data.line(Locations),
                       "No integer to indicate most significant pin index: %s\n", pin_loc_string);
    }

    int last_pin = vtr::atoi(token.data);

    token_index++;
    token = tokens[token_index];

    if (token.type != TOKEN_CLOSE_SQUARE_BRACKET) {
        archfpga_throw(loc_data.filename_c_str(), loc_data.line(Locations),
                       "No closed square bracket: %s\n", pin_loc_string);
    }

    token_index++;

    if (token_index != num_tokens) {
        archfpga_throw(loc_data.filename_c_str(), loc_data.line(Locations),
                       "pin location should be completed, but more tokens are present: %s\n", pin_loc_string);
    }

    if (first_pin > last_pin) {
        std::swap(first_pin, last_pin);
    }

    freeTokens(tokens, num_tokens);
    return std::make_pair(abs_first_pin_idx + first_pin, abs_first_pin_idx + last_pin + 1);
}

static void ProcessPinToPinAnnotations(pugi::xml_node Parent,
                                       t_pin_to_pin_annotation* annotation,
                                       t_pb_type* parent_pb_type,
                                       const pugiutil::loc_data& loc_data) {
    int i = 0;
    const char* Prop;

    if (get_attribute(Parent, "max", loc_data, ReqOpt::OPTIONAL).as_string(nullptr)) {
        i++;
    }
    if (get_attribute(Parent, "min", loc_data, ReqOpt::OPTIONAL).as_string(nullptr)) {
        i++;
    }
    if (get_attribute(Parent, "type", loc_data, ReqOpt::OPTIONAL).as_string(nullptr)) {
        i++;
    }
    if (get_attribute(Parent, "value", loc_data, ReqOpt::OPTIONAL).as_string(nullptr)) {
        i++;
    }
    if (0 == strcmp(Parent.name(), "C_constant")
        || 0 == strcmp(Parent.name(), "C_matrix")
        || 0 == strcmp(Parent.name(), "pack_pattern")) {
        i = 1;
    }

    annotation->num_value_prop_pairs = i;
    annotation->prop = (int*)vtr::calloc(i, sizeof(int));
    annotation->value = (char**)vtr::calloc(i, sizeof(char*));
    annotation->line_num = loc_data.line(Parent);
    /* Todo: This is slow, I should use a case lookup */
    i = 0;
    if (0 == strcmp(Parent.name(), "delay_constant")) {
        annotation->type = E_ANNOT_PIN_TO_PIN_DELAY;
        annotation->format = E_ANNOT_PIN_TO_PIN_CONSTANT;
        Prop = get_attribute(Parent, "max", loc_data, ReqOpt::OPTIONAL).as_string(nullptr);
        if (Prop) {
            annotation->prop[i] = (int)E_ANNOT_PIN_TO_PIN_DELAY_MAX;
            annotation->value[i] = vtr::strdup(Prop);
            i++;
        }
        Prop = get_attribute(Parent, "min", loc_data, ReqOpt::OPTIONAL).as_string(nullptr);
        if (Prop) {
            annotation->prop[i] = (int)E_ANNOT_PIN_TO_PIN_DELAY_MIN;
            annotation->value[i] = vtr::strdup(Prop);
            i++;
        }
        Prop = get_attribute(Parent, "in_port", loc_data).value();
        annotation->input_pins = vtr::strdup(Prop);

        Prop = get_attribute(Parent, "out_port", loc_data).value();
        annotation->output_pins = vtr::strdup(Prop);

    } else if (0 == strcmp(Parent.name(), "delay_matrix")) {
        annotation->type = E_ANNOT_PIN_TO_PIN_DELAY;
        annotation->format = E_ANNOT_PIN_TO_PIN_MATRIX;
        Prop = get_attribute(Parent, "type", loc_data).value();
        annotation->value[i] = vtr::strdup(Parent.child_value());

        if (0 == strcmp(Prop, "max")) {
            annotation->prop[i] = (int)E_ANNOT_PIN_TO_PIN_DELAY_MAX;
        } else {
            VTR_ASSERT(0 == strcmp(Prop, "min"));
            annotation->prop[i] = (int)E_ANNOT_PIN_TO_PIN_DELAY_MIN;
        }

        i++;
        Prop = get_attribute(Parent, "in_port", loc_data).value();
        annotation->input_pins = vtr::strdup(Prop);

        Prop = get_attribute(Parent, "out_port", loc_data).value();
        annotation->output_pins = vtr::strdup(Prop);

    } else if (0 == strcmp(Parent.name(), "C_constant")) {
        annotation->type = E_ANNOT_PIN_TO_PIN_CAPACITANCE;
        annotation->format = E_ANNOT_PIN_TO_PIN_CONSTANT;
        Prop = get_attribute(Parent, "C", loc_data).value();
        annotation->value[i] = vtr::strdup(Prop);
        annotation->prop[i] = (int)E_ANNOT_PIN_TO_PIN_CAPACITANCE_C;
        i++;

        Prop = get_attribute(Parent, "in_port", loc_data, ReqOpt::OPTIONAL).as_string(nullptr);
        annotation->input_pins = vtr::strdup(Prop);

        Prop = get_attribute(Parent, "out_port", loc_data, ReqOpt::OPTIONAL).as_string(nullptr);
        annotation->output_pins = vtr::strdup(Prop);
        VTR_ASSERT(annotation->output_pins != nullptr || annotation->input_pins != nullptr);

    } else if (0 == strcmp(Parent.name(), "C_matrix")) {
        annotation->type = E_ANNOT_PIN_TO_PIN_CAPACITANCE;
        annotation->format = E_ANNOT_PIN_TO_PIN_MATRIX;
        annotation->value[i] = vtr::strdup(Parent.child_value());
        annotation->prop[i] = (int)E_ANNOT_PIN_TO_PIN_CAPACITANCE_C;
        i++;

        Prop = get_attribute(Parent, "in_port", loc_data, ReqOpt::OPTIONAL).as_string(nullptr);
        annotation->input_pins = vtr::strdup(Prop);

        Prop = get_attribute(Parent, "out_port", loc_data, ReqOpt::OPTIONAL).as_string(nullptr);
        annotation->output_pins = vtr::strdup(Prop);
        VTR_ASSERT(annotation->output_pins != nullptr || annotation->input_pins != nullptr);

    } else if (0 == strcmp(Parent.name(), "T_setup")) {
        annotation->type = E_ANNOT_PIN_TO_PIN_DELAY;
        annotation->format = E_ANNOT_PIN_TO_PIN_CONSTANT;
        Prop = get_attribute(Parent, "value", loc_data).value();
        annotation->prop[i] = (int)E_ANNOT_PIN_TO_PIN_DELAY_TSETUP;
        annotation->value[i] = vtr::strdup(Prop);

        i++;
        Prop = get_attribute(Parent, "port", loc_data).value();
        annotation->input_pins = vtr::strdup(Prop);

        Prop = get_attribute(Parent, "clock", loc_data).value();
        annotation->clock = vtr::strdup(Prop);

        primitives_annotation_clock_match(annotation, parent_pb_type);

    } else if (0 == strcmp(Parent.name(), "T_clock_to_Q")) {
        annotation->type = E_ANNOT_PIN_TO_PIN_DELAY;
        annotation->format = E_ANNOT_PIN_TO_PIN_CONSTANT;
        Prop = get_attribute(Parent, "max", loc_data, ReqOpt::OPTIONAL).as_string(nullptr);

        bool found_min_max_attrib = false;
        if (Prop) {
            annotation->prop[i] = (int)E_ANNOT_PIN_TO_PIN_DELAY_CLOCK_TO_Q_MAX;
            annotation->value[i] = vtr::strdup(Prop);
            i++;
            found_min_max_attrib = true;
        }
        Prop = get_attribute(Parent, "min", loc_data, ReqOpt::OPTIONAL).as_string(nullptr);
        if (Prop) {
            annotation->prop[i] = (int)E_ANNOT_PIN_TO_PIN_DELAY_CLOCK_TO_Q_MIN;
            annotation->value[i] = vtr::strdup(Prop);
            i++;
            found_min_max_attrib = true;
        }

        if (!found_min_max_attrib) {
            archfpga_throw(loc_data.filename_c_str(), loc_data.line(Parent),
                           "Failed to find either 'max' or 'min' attribute required for <%s> in <%s>",
                           Parent.name(), Parent.parent().name());
        }

        Prop = get_attribute(Parent, "port", loc_data).value();
        annotation->input_pins = vtr::strdup(Prop);

        Prop = get_attribute(Parent, "clock", loc_data).value();
        annotation->clock = vtr::strdup(Prop);

        primitives_annotation_clock_match(annotation, parent_pb_type);

    } else if (0 == strcmp(Parent.name(), "T_hold")) {
        annotation->type = E_ANNOT_PIN_TO_PIN_DELAY;
        annotation->format = E_ANNOT_PIN_TO_PIN_CONSTANT;
        Prop = get_attribute(Parent, "value", loc_data).value();
        annotation->prop[i] = (int)E_ANNOT_PIN_TO_PIN_DELAY_THOLD;
        annotation->value[i] = vtr::strdup(Prop);
        i++;

        Prop = get_attribute(Parent, "port", loc_data).value();
        annotation->input_pins = vtr::strdup(Prop);

        Prop = get_attribute(Parent, "clock", loc_data).value();
        annotation->clock = vtr::strdup(Prop);

        primitives_annotation_clock_match(annotation, parent_pb_type);

    } else if (0 == strcmp(Parent.name(), "pack_pattern")) {
        annotation->type = E_ANNOT_PIN_TO_PIN_PACK_PATTERN;
        annotation->format = E_ANNOT_PIN_TO_PIN_CONSTANT;
        Prop = get_attribute(Parent, "name", loc_data).value();
        annotation->prop[i] = (int)E_ANNOT_PIN_TO_PIN_PACK_PATTERN_NAME;
        annotation->value[i] = vtr::strdup(Prop);
        i++;

        Prop = get_attribute(Parent, "in_port", loc_data).value();
        annotation->input_pins = vtr::strdup(Prop);

        Prop = get_attribute(Parent, "out_port", loc_data).value();
        annotation->output_pins = vtr::strdup(Prop);

    } else {
        archfpga_throw(loc_data.filename_c_str(), loc_data.line(Parent),
                       "Unknown port type %s in %s in %s", Parent.name(),
                       Parent.parent().name(), Parent.parent().parent().name());
    }
    VTR_ASSERT(i == annotation->num_value_prop_pairs);
}

static void ProcessPb_TypePowerPinToggle(pugi::xml_node parent, t_pb_type* pb_type, const pugiutil::loc_data& loc_data) {
    pugi::xml_node cur;
    const char* prop;
    t_port* port;
    int high, low;

    cur = get_first_child(parent, "port", loc_data, ReqOpt::OPTIONAL);
    while (cur) {
        prop = get_attribute(cur, "name", loc_data).value();

        port = findPortByName(prop, pb_type, &high, &low);
        if (!port) {
            archfpga_throw(loc_data.filename_c_str(), loc_data.line(cur),
                           "Could not find port '%s' needed for energy per toggle.",
                           prop);
        }
        if (high != port->num_pins - 1 || low != 0) {
            archfpga_throw(loc_data.filename_c_str(), loc_data.line(cur),
                           "Pin-toggle does not support pin indices (%s)", prop);
        }

        if (port->port_power->pin_toggle_initialized) {
            archfpga_throw(loc_data.filename_c_str(), loc_data.line(cur),
                           "Duplicate pin-toggle energy for port '%s'", port->name);
        }
        port->port_power->pin_toggle_initialized = true;

        /* Get energy per toggle */
        port->port_power->energy_per_toggle = get_attribute(cur,
                                                            "energy_per_toggle", loc_data)
                                                  .as_float(0.);

        /* Get scaled by factor */
        bool reverse_scaled = false;
        prop = get_attribute(cur, "scaled_by_static_prob", loc_data, ReqOpt::OPTIONAL).as_string(nullptr);
        if (!prop) {
            prop = get_attribute(cur, "scaled_by_static_prob_n", loc_data, ReqOpt::OPTIONAL).as_string(nullptr);
            if (prop) {
                reverse_scaled = true;
            }
        }

        if (prop) {
            port->port_power->scaled_by_port = findPortByName(prop, pb_type,
                                                              &high, &low);
            if (high != low) {
                archfpga_throw(loc_data.filename_c_str(), loc_data.line(cur),
                               "Pin-toggle 'scaled_by_static_prob' must be a single pin (%s)",
                               prop);
            }
            port->port_power->scaled_by_port_pin_idx = high;
            port->port_power->reverse_scaled = reverse_scaled;
        }

        cur = cur.next_sibling(cur.name());
    }
}

static void ProcessPb_TypePower(pugi::xml_node Parent, t_pb_type* pb_type, const pugiutil::loc_data& loc_data) {
    pugi::xml_node cur, child;
    bool require_dynamic_absolute = false;
    bool require_static_absolute = false;
    bool require_dynamic_C_internal = false;

    cur = get_first_child(Parent, "power", loc_data, ReqOpt::OPTIONAL);
    if (!cur) {
        return;
    }

    switch (pb_type->pb_type_power->estimation_method) {
        case POWER_METHOD_TOGGLE_PINS:
            ProcessPb_TypePowerPinToggle(cur, pb_type, loc_data);
            require_static_absolute = true;
            break;
        case POWER_METHOD_C_INTERNAL:
            require_dynamic_C_internal = true;
            require_static_absolute = true;
            break;
        case POWER_METHOD_ABSOLUTE:
            require_dynamic_absolute = true;
            require_static_absolute = true;
            break;
        default:
            break;
    }

    if (require_static_absolute) {
        child = get_single_child(cur, "static_power", loc_data);
        pb_type->pb_type_power->absolute_power_per_instance.leakage = get_attribute(child, "power_per_instance", loc_data).as_float(0.);
    }

    if (require_dynamic_absolute) {
        child = get_single_child(cur, "dynamic_power", loc_data);
        pb_type->pb_type_power->absolute_power_per_instance.dynamic = get_attribute(child, "power_per_instance", loc_data).as_float(0.);
    }

    if (require_dynamic_C_internal) {
        child = get_single_child(cur, "dynamic_power", loc_data);
        pb_type->pb_type_power->C_internal = get_attribute(child,
                                                           "C_internal", loc_data)
                                                 .as_float(0.);
    }
}

static void ProcessPb_TypePowerEstMethod(pugi::xml_node Parent, t_pb_type* pb_type, const pugiutil::loc_data& loc_data) {
    pugi::xml_node cur;
    const char* prop;

    e_power_estimation_method parent_power_method;

    prop = nullptr;

    cur = get_first_child(Parent, "power", loc_data, ReqOpt::OPTIONAL);
    if (cur) {
        prop = get_attribute(cur, "method", loc_data, ReqOpt::OPTIONAL).as_string(nullptr);
    }

    if (pb_type->parent_mode && pb_type->parent_mode->parent_pb_type) {
        parent_power_method = pb_type->parent_mode->parent_pb_type->pb_type_power->estimation_method;
    } else {
        parent_power_method = POWER_METHOD_AUTO_SIZES;
    }

    if (!prop) {
        /* default method is auto-size */
        pb_type->pb_type_power->estimation_method = power_method_inherited(parent_power_method);
    } else if (strcmp(prop, "auto-size") == 0) {
        pb_type->pb_type_power->estimation_method = POWER_METHOD_AUTO_SIZES;
    } else if (strcmp(prop, "specify-size") == 0) {
        pb_type->pb_type_power->estimation_method = POWER_METHOD_SPECIFY_SIZES;
    } else if (strcmp(prop, "pin-toggle") == 0) {
        pb_type->pb_type_power->estimation_method = POWER_METHOD_TOGGLE_PINS;
    } else if (strcmp(prop, "c-internal") == 0) {
        pb_type->pb_type_power->estimation_method = POWER_METHOD_C_INTERNAL;
    } else if (strcmp(prop, "absolute") == 0) {
        pb_type->pb_type_power->estimation_method = POWER_METHOD_ABSOLUTE;
    } else if (strcmp(prop, "ignore") == 0) {
        pb_type->pb_type_power->estimation_method = POWER_METHOD_IGNORE;
    } else if (strcmp(prop, "sum-of-children") == 0) {
        pb_type->pb_type_power->estimation_method = POWER_METHOD_SUM_OF_CHILDREN;
    } else {
        archfpga_throw(loc_data.filename_c_str(), loc_data.line(cur),
                       "Invalid power estimation method for pb_type '%s'",
                       pb_type->name);
    }
}

/* Takes in a pb_type, allocates and loads data for it and recurses downwards */
static void ProcessPb_Type(pugi::xml_node Parent,
                           t_pb_type* pb_type,
                           t_mode* mode,
                           const bool timing_enabled,
                           const t_arch& arch,
                           const pugiutil::loc_data& loc_data,
                           int& pb_idx) {
    const char* Prop;
    pugi::xml_node Cur;

    bool is_root_pb_type = (mode == nullptr || mode->parent_pb_type == nullptr);
    bool is_leaf_pb_type = bool(get_attribute(Parent, "blif_model", loc_data, ReqOpt::OPTIONAL));

    std::vector<std::string> children_to_expect = {"input", "output", "clock", "mode", "power", "metadata"};
    if (!is_leaf_pb_type) {
        //Non-leafs may have a model/pb_type children
        children_to_expect.emplace_back("model");
        children_to_expect.emplace_back("pb_type");
        children_to_expect.emplace_back("interconnect");

        if (is_root_pb_type) {
            VTR_ASSERT(!is_leaf_pb_type);
            //Top level pb_type's may also have the following tag types
            children_to_expect.emplace_back("fc");
            children_to_expect.emplace_back("pinlocations");
            children_to_expect.emplace_back("switchblock_locations");
        }
    } else {
        VTR_ASSERT(is_leaf_pb_type);
        VTR_ASSERT(!is_root_pb_type);

        //Leaf pb_type's may also have the following tag types
        children_to_expect.emplace_back("T_setup");
        children_to_expect.emplace_back("T_hold");
        children_to_expect.emplace_back("T_clock_to_Q");
        children_to_expect.emplace_back("delay_constant");
        children_to_expect.emplace_back("delay_matrix");
    }

    //Sanity check contained tags
    expect_only_children(Parent, children_to_expect, loc_data);

    pb_type->parent_mode = mode;
    pb_type->index_in_logical_block = pb_idx;
    if (mode != nullptr && mode->parent_pb_type != nullptr) {
        pb_type->depth = mode->parent_pb_type->depth + 1;
        Prop = get_attribute(Parent, "name", loc_data).value();
        pb_type->name = vtr::strdup(Prop);
    } else {
        pb_type->depth = 0;
        /* same name as type */
    }

    Prop = get_attribute(Parent, "blif_model", loc_data, ReqOpt::OPTIONAL).as_string(nullptr);
    pb_type->blif_model = vtr::strdup(Prop);

    pb_type->class_type = UNKNOWN_CLASS;
    Prop = get_attribute(Parent, "class", loc_data, ReqOpt::OPTIONAL).as_string(nullptr);
    char* class_name = vtr::strdup(Prop);

    if (class_name) {
        if (0 == strcmp(class_name, PB_TYPE_CLASS_STRING[LUT_CLASS])) {
            pb_type->class_type = LUT_CLASS;
        } else if (0 == strcmp(class_name, PB_TYPE_CLASS_STRING[LATCH_CLASS])) {
            pb_type->class_type = LATCH_CLASS;
        } else if (0 == strcmp(class_name, PB_TYPE_CLASS_STRING[MEMORY_CLASS])) {
            pb_type->class_type = MEMORY_CLASS;
        } else {
            archfpga_throw(loc_data.filename_c_str(), loc_data.line(Parent),
                           "Unknown class '%s' in pb_type '%s'\n", class_name,
                           pb_type->name);
        }
        free(class_name);
    }

    if (mode == nullptr) {
        pb_type->num_pb = 1;
    } else {
        pb_type->num_pb = get_attribute(Parent, "num_pb", loc_data).as_int(0);
    }

    VTR_ASSERT(pb_type->num_pb > 0);

    const int num_in_ports = count_children(Parent, "input", loc_data, ReqOpt::OPTIONAL);
    const int num_out_ports = count_children(Parent, "output", loc_data, ReqOpt::OPTIONAL);
    const int num_clock_ports = count_children(Parent, "clock", loc_data, ReqOpt::OPTIONAL);
    const int num_ports = num_in_ports + num_out_ports + num_clock_ports;
    pb_type->ports = (t_port*)vtr::calloc(num_ports, sizeof(t_port));
    pb_type->num_ports = num_ports;

    /* Enforce VPR's definition of LUT/FF by checking number of ports */
    if (pb_type->class_type == LUT_CLASS || pb_type->class_type == LATCH_CLASS) {
        if (num_in_ports != 1 || num_out_ports != 1) {
            archfpga_throw(loc_data.filename_c_str(), loc_data.line(Parent),
                           "%s primitives must contain exactly one input port and one output port."
                           "Found '%d' input port(s) and '%d' output port(s) for '%s'",
                           (pb_type->class_type == LUT_CLASS) ? "LUT" : "Latch",
                           num_in_ports, num_out_ports, pb_type->name);
        }
    }

    /* Initialize Power Structure */
    pb_type->pb_type_power = (t_pb_type_power*)vtr::calloc(1, sizeof(t_pb_type_power));
    ProcessPb_TypePowerEstMethod(Parent, pb_type, loc_data);

    /* process ports */
    int absolute_port_first_pin_index = 0;
    int port_idx = 0;

    // STL sets for checking duplicate port names
    std::set<std::string> pb_port_names;

    for (const char* child_name : {"input", "output", "clock"}) {
        Cur = get_first_child(Parent, child_name, loc_data, ReqOpt::OPTIONAL);
        int port_index_by_type = 0;

        while (Cur) {
            pb_type->ports[port_idx].parent_pb_type = pb_type;
            pb_type->ports[port_idx].index = port_idx;
            pb_type->ports[port_idx].port_index_by_type = port_index_by_type;
            ProcessPb_TypePort(Cur, &pb_type->ports[port_idx],
                               pb_type->pb_type_power->estimation_method, is_root_pb_type, loc_data);

            pb_type->ports[port_idx].absolute_first_pin_index = absolute_port_first_pin_index;
            absolute_port_first_pin_index += pb_type->ports[port_idx].num_pins;

            //Check port name duplicates
            auto [_, success] = pb_port_names.insert(pb_type->ports[port_idx].name);
            if (!success) {
                archfpga_throw(loc_data.filename_c_str(), loc_data.line(Cur),
                               "Duplicate port names in pb_type '%s': port '%s'\n",
                               pb_type->name, pb_type->ports[port_idx].name);
            }

            /* get next iteration */
            port_idx++;
            port_index_by_type++;
            Cur = Cur.next_sibling(Cur.name());
        }
    }

    VTR_ASSERT(port_idx == num_ports);

    /* Count stats on the number of each type of pin */
    pb_type->num_clock_pins = pb_type->num_input_pins = pb_type->num_output_pins = 0;
    for (int port_i = 0; port_i < pb_type->num_ports; port_i++) {
        if (pb_type->ports[port_i].type == IN_PORT && !pb_type->ports[port_i].is_clock) {
            pb_type->num_input_pins += pb_type->ports[port_i].num_pins;
        } else if (pb_type->ports[port_i].type == OUT_PORT) {
            pb_type->num_output_pins += pb_type->ports[port_i].num_pins;
        } else {
            VTR_ASSERT(pb_type->ports[port_i].is_clock && pb_type->ports[port_i].type == IN_PORT);
            pb_type->num_clock_pins += pb_type->ports[port_i].num_pins;
        }
    }

    pb_type->num_pins = pb_type->num_input_pins + pb_type->num_output_pins + pb_type->num_clock_pins;

    //Warn that max_internal_delay is no longer supported
    //TODO: eventually remove
    try {
        expect_child_node_count(Parent, "max_internal_delay", 0, loc_data);
    } catch (pugiutil::XmlError& e) {
        std::string msg = e.what();
        msg += ". <max_internal_delay> has been replaced with <delay_constant>/<delay_matrix> between sequential primitive ports.";
        msg += " Please upgrade your architecture file.";
        archfpga_throw(e.filename().c_str(), e.line(), msg.c_str());
    }

    pb_type->annotations = nullptr;
    pb_type->num_annotations = 0;
    /* Determine if this is a leaf or container pb_type */
    if (pb_type->blif_model != nullptr) {
        /* Process delay and capacitance annotations */
        int num_annotations = 0;
        for (auto child_name : {"delay_constant", "delay_matrix", "C_constant", "C_matrix", "T_setup", "T_clock_to_Q", "T_hold"}) {
            num_annotations += count_children(Parent, child_name, loc_data, ReqOpt::OPTIONAL);
        }

        pb_type->annotations = (t_pin_to_pin_annotation*)vtr::calloc(num_annotations, sizeof(t_pin_to_pin_annotation));
        pb_type->num_annotations = num_annotations;

        int annotation_idx = 0;
        for (auto child_name : {"delay_constant", "delay_matrix", "C_constant", "C_matrix", "T_setup", "T_clock_to_Q", "T_hold"}) {
            Cur = get_first_child(Parent, child_name, loc_data, ReqOpt::OPTIONAL);

            while (Cur) {
                ProcessPinToPinAnnotations(Cur, &pb_type->annotations[annotation_idx], pb_type, loc_data);

                /* get next iteration */
                annotation_idx++;
                Cur = Cur.next_sibling(Cur.name());
            }
        }
        VTR_ASSERT(annotation_idx == num_annotations);

        if (timing_enabled) {
            check_leaf_pb_model_timing_consistency(pb_type, arch);
        }

        /* leaf pb_type, if special known class, then read class lib otherwise treat as primitive */
        if (pb_type->class_type == LUT_CLASS) {
            ProcessLutClass(pb_type);
        } else if (pb_type->class_type == MEMORY_CLASS) {
            ProcessMemoryClass(pb_type);
        } else {
            /* other leaf pb_type do not have modes */
            pb_type->num_modes = 0;
            VTR_ASSERT(count_children(Parent, "mode", loc_data, ReqOpt::OPTIONAL) == 0);
        }
    } else {
        /* container pb_type, process modes */
        VTR_ASSERT(pb_type->class_type == UNKNOWN_CLASS);
        pb_type->num_modes = count_children(Parent, "mode", loc_data, ReqOpt::OPTIONAL);
        pb_type->pb_type_power->leakage_default_mode = 0;
        int mode_idx = 0;

        if (pb_type->num_modes == 0) {
            /* The pb_type operates in an implied one mode */
            pb_type->num_modes = 1;
            pb_type->modes = new t_mode[pb_type->num_modes];
            pb_type->modes[mode_idx].parent_pb_type = pb_type;
            pb_type->modes[mode_idx].index = mode_idx;
            ProcessMode(Parent, &pb_type->modes[mode_idx], timing_enabled, arch, loc_data, pb_idx);
            mode_idx++;
        } else {
            pb_type->modes = new t_mode[pb_type->num_modes];

            // STL set for checking duplicate mode names
            std::set<std::string> mode_names;

            Cur = get_first_child(Parent, "mode", loc_data);
            while (Cur != nullptr) {
                if (0 == strcmp(Cur.name(), "mode")) {
                    pb_type->modes[mode_idx].parent_pb_type = pb_type;
                    pb_type->modes[mode_idx].index = mode_idx;
                    ProcessMode(Cur, &pb_type->modes[mode_idx], timing_enabled, arch, loc_data, pb_idx);

                    auto [_, success] = mode_names.insert(pb_type->modes[mode_idx].name);
                    if (!success) {
                        archfpga_throw(loc_data.filename_c_str(), loc_data.line(Cur),
                                       "Duplicate mode name: '%s' in pb_type '%s'.\n",
                                       pb_type->modes[mode_idx].name, pb_type->name);
                    }

                    /* get next iteration */
                    mode_idx++;
                    Cur = Cur.next_sibling(Cur.name());
                }
            }
        }
        VTR_ASSERT(mode_idx == pb_type->num_modes);
    }

    pb_type->meta = ProcessMetadata(arch.strings, Parent, loc_data);
    ProcessPb_TypePower(Parent, pb_type, loc_data);
}

static void ProcessPb_TypePort_Power(pugi::xml_node Parent, t_port* port, e_power_estimation_method power_method, const pugiutil::loc_data& loc_data) {
    pugi::xml_node cur;
    const char* prop;
    bool wire_defined = false;

    port->port_power = (t_port_power*)vtr::calloc(1, sizeof(t_port_power));

    //Defaults
    if (power_method == POWER_METHOD_AUTO_SIZES) {
        port->port_power->wire_type = POWER_WIRE_TYPE_AUTO;
        port->port_power->buffer_type = POWER_BUFFER_TYPE_AUTO;
    } else if (power_method == POWER_METHOD_SPECIFY_SIZES) {
        port->port_power->wire_type = POWER_WIRE_TYPE_IGNORED;
        port->port_power->buffer_type = POWER_BUFFER_TYPE_NONE;
    }

    cur = get_single_child(Parent, "power", loc_data, ReqOpt::OPTIONAL);

    if (cur) {
        /* Wire capacitance */

        /* Absolute C provided */
        prop = get_attribute(cur, "wire_capacitance", loc_data, ReqOpt::OPTIONAL).as_string(nullptr);
        if (prop) {
            if (!(power_method == POWER_METHOD_AUTO_SIZES
                  || power_method == POWER_METHOD_SPECIFY_SIZES)) {
                archfpga_throw(loc_data.filename_c_str(), loc_data.line(cur),
                               "Wire capacitance defined for port '%s'.  This is an invalid option for the parent pb_type '%s' power estimation method.",
                               port->name, port->parent_pb_type->name);
            } else {
                wire_defined = true;
                port->port_power->wire_type = POWER_WIRE_TYPE_C;
                port->port_power->wire.C = (float)atof(prop);
            }
        }

        /* Wire absolute length provided */
        prop = get_attribute(cur, "wire_length", loc_data, ReqOpt::OPTIONAL).as_string(nullptr);
        if (prop) {
            if (!(power_method == POWER_METHOD_AUTO_SIZES
                  || power_method == POWER_METHOD_SPECIFY_SIZES)) {
                archfpga_throw(loc_data.filename_c_str(), loc_data.line(cur),
                               "Wire length defined for port '%s'.  This is an invalid option for the parent pb_type '%s' power estimation method.",
                               port->name, port->parent_pb_type->name);
            } else if (wire_defined) {
                archfpga_throw(loc_data.filename_c_str(), loc_data.line(cur),
                               "Multiple wire properties defined for port '%s', pb_type '%s'.",
                               port->name, port->parent_pb_type->name);
            } else if (strcmp(prop, "auto") == 0) {
                wire_defined = true;
                port->port_power->wire_type = POWER_WIRE_TYPE_AUTO;
            } else {
                wire_defined = true;
                port->port_power->wire_type = POWER_WIRE_TYPE_ABSOLUTE_LENGTH;
                port->port_power->wire.absolute_length = (float)atof(prop);
            }
        }

        /* Wire relative length provided */
        prop = get_attribute(cur, "wire_relative_length", loc_data, ReqOpt::OPTIONAL).as_string(nullptr);
        if (prop) {
            if (!(power_method == POWER_METHOD_AUTO_SIZES
                  || power_method == POWER_METHOD_SPECIFY_SIZES)) {
                archfpga_throw(loc_data.filename_c_str(), loc_data.line(cur),
                               "Wire relative length defined for port '%s'.  This is an invalid option for the parent pb_type '%s' power estimation method.",
                               port->name, port->parent_pb_type->name);
            } else if (wire_defined) {
                archfpga_throw(loc_data.filename_c_str(), loc_data.line(cur),
                               "Multiple wire properties defined for port '%s', pb_type '%s'.",
                               port->name, port->parent_pb_type->name);
            } else {
                wire_defined = true;
                port->port_power->wire_type = POWER_WIRE_TYPE_RELATIVE_LENGTH;
                port->port_power->wire.relative_length = (float)atof(prop);
            }
        }

        /* Buffer Size */
        prop = get_attribute(cur, "buffer_size", loc_data, ReqOpt::OPTIONAL).as_string(nullptr);
        if (prop) {
            if (!(power_method == POWER_METHOD_AUTO_SIZES
                  || power_method == POWER_METHOD_SPECIFY_SIZES)) {
                archfpga_throw(loc_data.filename_c_str(), loc_data.line(cur),
                               "Buffer size defined for port '%s'.  This is an invalid option for the parent pb_type '%s' power estimation method.",
                               port->name, port->parent_pb_type->name);
            } else if (strcmp(prop, "auto") == 0) {
                port->port_power->buffer_type = POWER_BUFFER_TYPE_AUTO;
            } else {
                port->port_power->buffer_type = POWER_BUFFER_TYPE_ABSOLUTE_SIZE;
                port->port_power->buffer_size = (float)atof(prop);
            }
        }
    }
}

static void ProcessPb_TypePort(pugi::xml_node Parent, t_port* port, e_power_estimation_method power_method, const bool is_root_pb_type, const pugiutil::loc_data& loc_data) {
    std::vector<std::string> expected_attributes = {"name", "num_pins", "port_class"};
    if (is_root_pb_type) {
        expected_attributes.emplace_back("equivalent");

        if (Parent.name() == "input"s || Parent.name() == "clock"s) {
            expected_attributes.emplace_back("is_non_clock_global");
        }
    }

    expect_only_attributes(Parent, expected_attributes, loc_data);

    const char* Prop;
    Prop = get_attribute(Parent, "name", loc_data).value();
    port->name = vtr::strdup(Prop);

    Prop = get_attribute(Parent, "port_class", loc_data, ReqOpt::OPTIONAL).as_string(nullptr);
    port->port_class = vtr::strdup(Prop);

    Prop = get_attribute(Parent, "equivalent", loc_data, ReqOpt::OPTIONAL).as_string(nullptr);
    if (Prop) {
        if (Prop == "none"s) {
            port->equivalent = PortEquivalence::NONE;
        } else if (Prop == "full"s) {
            port->equivalent = PortEquivalence::FULL;
        } else if (Prop == "instance"s) {
            if (Parent.name() == "output"s) {
                port->equivalent = PortEquivalence::INSTANCE;
            } else {
                archfpga_throw(loc_data.filename_c_str(), loc_data.line(Parent),
                               "Invalid pin equivalence '%s' for %s port.", Prop, Parent.name());
            }
        } else {
            archfpga_throw(loc_data.filename_c_str(), loc_data.line(Parent),
                           "Invalid pin equivalence '%s'.", Prop);
        }
    }
    port->num_pins = get_attribute(Parent, "num_pins", loc_data).as_int(0);
    port->is_non_clock_global = get_attribute(Parent,
                                              "is_non_clock_global", loc_data, ReqOpt::OPTIONAL)
                                    .as_bool(false);

    if (port->num_pins <= 0) {
        archfpga_throw(loc_data.filename_c_str(), loc_data.line(Parent),
                       "Invalid number of pins %d for %s port.", port->num_pins, Parent.name());
    }

    if (0 == strcmp(Parent.name(), "input")) {
        port->type = IN_PORT;
        port->is_clock = false;

        /* Check if LUT/FF port class is lut_in/D */
        if (port->parent_pb_type->class_type == LUT_CLASS) {
            if ((!port->port_class) || strcmp("lut_in", port->port_class)) {
                archfpga_throw(loc_data.filename_c_str(), loc_data.line(Parent),
                               "Inputs to LUT primitives must have a port class named "
                               "as \"lut_in\".");
            }
        } else if (port->parent_pb_type->class_type == LATCH_CLASS) {
            if ((!port->port_class) || strcmp("D", port->port_class)) {
                archfpga_throw(loc_data.filename_c_str(), loc_data.line(Parent),
                               "Input to flipflop primitives must have a port class named "
                               "as \"D\".");
            }
            /* Only allow one input pin for FF's */
            if (port->num_pins != 1) {
                archfpga_throw(loc_data.filename_c_str(), loc_data.line(Parent),
                               "Input port of flipflop primitives must have exactly one pin. "
                               "Found %d.",
                               port->num_pins);
            }
        }

    } else if (0 == strcmp(Parent.name(), "output")) {
        port->type = OUT_PORT;
        port->is_clock = false;

        /* Check if LUT/FF port class is lut_out/Q */
        if (port->parent_pb_type->class_type == LUT_CLASS) {
            if ((!port->port_class) || strcmp("lut_out", port->port_class)) {
                archfpga_throw(loc_data.filename_c_str(), loc_data.line(Parent),
                               "Output to LUT primitives must have a port class named "
                               "as \"lut_in\".");
            }
            /* Only allow one output pin for LUT's */
            if (port->num_pins != 1) {
                archfpga_throw(loc_data.filename_c_str(), loc_data.line(Parent),
                               "Output port of LUT primitives must have exactly one pin. "
                               "Found %d.",
                               port->num_pins);
            }
        } else if (port->parent_pb_type->class_type == LATCH_CLASS) {
            if ((!port->port_class) || strcmp("Q", port->port_class)) {
                archfpga_throw(loc_data.filename_c_str(), loc_data.line(Parent),
                               "Output to flipflop primitives must have a port class named "
                               "as \"D\".");
            }
            /* Only allow one output pin for FF's */
            if (port->num_pins != 1) {
                archfpga_throw(loc_data.filename_c_str(), loc_data.line(Parent),
                               "Output port of flipflop primitives must have exactly one pin. "
                               "Found %d.",
                               port->num_pins);
            }
        }
    } else if (0 == strcmp(Parent.name(), "clock")) {
        port->type = IN_PORT;
        port->is_clock = true;
        if (port->is_non_clock_global == true) {
            archfpga_throw(loc_data.filename_c_str(), loc_data.line(Parent),
                           "Port %s cannot be both a clock and a non-clock simultaneously\n",
                           Parent.name());
        }

        if (port->parent_pb_type->class_type == LATCH_CLASS) {
            if ((!port->port_class) || strcmp("clock", port->port_class)) {
                archfpga_throw(loc_data.filename_c_str(), loc_data.line(Parent),
                               "Clock to flipflop primitives must have a port class named "
                               "as \"clock\".");
            }
            /* Only allow one output pin for FF's */
            if (port->num_pins != 1) {
                archfpga_throw(loc_data.filename_c_str(), loc_data.line(Parent),
                               "Clock port of flipflop primitives must have exactly one pin. "
                               "Found %d.",
                               port->num_pins);
            }
        }
    } else {
        archfpga_throw(loc_data.filename_c_str(), loc_data.line(Parent),
                       "Unknown port type %s", Parent.name());
    }

    ProcessPb_TypePort_Power(Parent, port, power_method, loc_data);
}

static void ProcessInterconnect(vtr::string_internment& strings,
                                pugi::xml_node Parent,
                                t_mode* mode,
                                const pugiutil::loc_data& loc_data) {
    const char* Prop;

    // used to find duplicate names
    std::set<std::string> interconnect_names;

    int num_interconnect = 0;
    // count the total number of interconnect tags
    for (auto child_name : {"complete", "direct", "mux"}) {
        num_interconnect += count_children(Parent, child_name, loc_data, ReqOpt::OPTIONAL);
    }

    mode->num_interconnect = num_interconnect;
    mode->interconnect = new t_interconnect[num_interconnect];

    int interconnect_idx = 0;
    for (auto child_name : {"complete", "direct", "mux"}) {
        pugi::xml_node Cur = get_first_child(Parent, child_name, loc_data, ReqOpt::OPTIONAL);

        while (Cur != nullptr) {
            if (0 == strcmp(Cur.name(), "complete")) {
                mode->interconnect[interconnect_idx].type = COMPLETE_INTERC;
            } else if (0 == strcmp(Cur.name(), "direct")) {
                mode->interconnect[interconnect_idx].type = DIRECT_INTERC;
            } else {
                VTR_ASSERT(0 == strcmp(Cur.name(), "mux"));
                mode->interconnect[interconnect_idx].type = MUX_INTERC;
            }

            mode->interconnect[interconnect_idx].line_num = loc_data.line(Cur);

            mode->interconnect[interconnect_idx].parent_mode_index = mode->index;
            mode->interconnect[interconnect_idx].parent_mode = mode;

            Prop = get_attribute(Cur, "input", loc_data).value();
            mode->interconnect[interconnect_idx].input_string = vtr::strdup(Prop);

            Prop = get_attribute(Cur, "output", loc_data).value();
            mode->interconnect[interconnect_idx].output_string = vtr::strdup(Prop);

            Prop = get_attribute(Cur, "name", loc_data).value();
            mode->interconnect[interconnect_idx].name = vtr::strdup(Prop);
            mode->interconnect[interconnect_idx].meta = ProcessMetadata(strings, Cur, loc_data);

            auto [_, success] = interconnect_names.insert(mode->interconnect[interconnect_idx].name);
            if (!success) {
                archfpga_throw(loc_data.filename_c_str(), loc_data.line(Cur),
                               "Duplicate interconnect name: '%s' in mode: '%s'.\n",
                               mode->interconnect[interconnect_idx].name, mode->name);
            }

            /* Process delay and capacitance annotations */
            int num_annotations = 0;
            for (auto annot_child_name : {"delay_constant", "delay_matrix", "C_constant", "C_matrix", "pack_pattern"}) {
                num_annotations += count_children(Cur, annot_child_name, loc_data, ReqOpt::OPTIONAL);
            }

            mode->interconnect[interconnect_idx].annotations = (t_pin_to_pin_annotation*)vtr::calloc(num_annotations,
                                                                                                     sizeof(t_pin_to_pin_annotation));
            mode->interconnect[interconnect_idx].num_annotations = num_annotations;

            int annotation_idx = 0;
            for (auto annot_child_name : {"delay_constant", "delay_matrix", "C_constant", "C_matrix", "pack_pattern"}) {
                pugi::xml_node Cur2 = get_first_child(Cur, annot_child_name, loc_data, ReqOpt::OPTIONAL);

                while (Cur2 != nullptr) {
                    ProcessPinToPinAnnotations(Cur2,
                                               &(mode->interconnect[interconnect_idx].annotations[annotation_idx]), nullptr, loc_data);

                    /* get next iteration */
                    annotation_idx++;
                    Cur2 = Cur2.next_sibling(Cur2.name());
                }
            }
            VTR_ASSERT(annotation_idx == num_annotations);

            /* Power */
            mode->interconnect[interconnect_idx].interconnect_power = (t_interconnect_power*)vtr::calloc(1,
                                                                                                         sizeof(t_interconnect_power));
            mode->interconnect[interconnect_idx].interconnect_power->port_info_initialized = false;

            /* get next iteration */
            Cur = Cur.next_sibling(Cur.name());
            interconnect_idx++;
        }
    }

    VTR_ASSERT(interconnect_idx == num_interconnect);
}

static void ProcessMode(pugi::xml_node Parent,
                        t_mode* mode,
                        const bool timing_enabled,
                        const t_arch& arch,
                        const pugiutil::loc_data& loc_data,
                        int& parent_pb_idx) {
    const char* Prop;
    pugi::xml_node Cur;

    bool implied_mode = (0 == strcmp(Parent.name(), "pb_type"));
    if (implied_mode) {
        mode->name = vtr::strdup("default");
    } else {
        Prop = get_attribute(Parent, "name", loc_data).value();
        mode->name = vtr::strdup(Prop);
    }

    /* Parse XML about if this mode is disabled for packing or not
     * By default, all the mode will be visible to packer 
     */
    mode->disable_packing = false;

    /* If the parent mode is disabled for packing,
     * all the child mode should be disabled for packing as well
     */
    if (nullptr != mode->parent_pb_type->parent_mode) {
        mode->disable_packing = mode->parent_pb_type->parent_mode->disable_packing;
    }

    /* Override if user specify */
    mode->disable_packing = get_attribute(Parent, "disable_packing", loc_data, ReqOpt::OPTIONAL).as_bool(mode->disable_packing);
    if (mode->disable_packing) {
        VTR_LOG("mode '%s[%s]' is defined by user to be disabled in packing\n",
                mode->parent_pb_type->name,
                mode->name);
    }

    mode->num_pb_type_children = count_children(Parent, "pb_type", loc_data, ReqOpt::OPTIONAL);
    if (mode->num_pb_type_children > 0) {
        mode->pb_type_children = new t_pb_type[mode->num_pb_type_children];

        // used to find duplicate pb_type names
        std::set<std::string> pb_type_names;

        int pb_type_child_idx = 0;
        Cur = get_first_child(Parent, "pb_type", loc_data);
        while (Cur != nullptr) {
            if (0 == strcmp(Cur.name(), "pb_type")) {
                parent_pb_idx++;
                ProcessPb_Type(Cur, &mode->pb_type_children[pb_type_child_idx], mode, timing_enabled, arch, loc_data, parent_pb_idx);

                auto [_, success] = pb_type_names.insert(mode->pb_type_children[pb_type_child_idx].name);
                if (!success) {
                    archfpga_throw(loc_data.filename_c_str(), loc_data.line(Cur),
                                   "Duplicate pb_type name: '%s' in mode: '%s'.\n",
                                   mode->pb_type_children[pb_type_child_idx].name, mode->name);
                }

                /* get next iteration */
                pb_type_child_idx++;
                Cur = Cur.next_sibling(Cur.name());
            }
        }
    } else {
        mode->pb_type_children = nullptr;
    }

    /* Allocate power structure */
    mode->mode_power = (t_mode_power*)vtr::calloc(1, sizeof(t_mode_power));

    if (!implied_mode) {
        // Implied mode metadata is attached to the pb_type, rather than
        // the t_mode object.
        mode->meta = ProcessMetadata(arch.strings, Parent, loc_data);
    }

    Cur = get_single_child(Parent, "interconnect", loc_data);
    ProcessInterconnect(arch.strings, Cur, mode, loc_data);
}

static t_metadata_dict ProcessMetadata(vtr::string_internment& strings,
                                       pugi::xml_node Parent,
                                       const pugiutil::loc_data& loc_data) {
    //	<metadata>
    //	  <meta>CLBLL_L_</meta>
    //	</metadata>
    t_metadata_dict data;
    auto metadata = get_single_child(Parent, "metadata", loc_data, ReqOpt::OPTIONAL);
    if (metadata) {
        auto meta_tag = get_first_child(metadata, "meta", loc_data);
        while (meta_tag) {
            auto key = get_attribute(meta_tag, "name", loc_data).as_string();

            auto value = meta_tag.child_value();
            data.add(strings.intern_string(vtr::string_view(key)),
                     strings.intern_string(vtr::string_view(value)));
            meta_tag = meta_tag.next_sibling(meta_tag.name());
        }
    }
    return data;
}

static void Process_Fc_Values(pugi::xml_node Node, t_default_fc_spec& spec, const pugiutil::loc_data& loc_data) {
    spec.specified = true;

    /* Load the default fc_in */
    auto default_fc_in_attrib = get_attribute(Node, "in_type", loc_data);
    spec.in_value_type = string_to_fc_value_type(default_fc_in_attrib.value(), Node, loc_data);

    auto in_val_attrib = get_attribute(Node, "in_val", loc_data);
    spec.in_value = vtr::atof(in_val_attrib.value());

    /* Load the default fc_out */
    auto default_fc_out_attrib = get_attribute(Node, "out_type", loc_data);
    spec.out_value_type = string_to_fc_value_type(default_fc_out_attrib.value(), Node, loc_data);

    auto out_val_attrib = get_attribute(Node, "out_val", loc_data);
    spec.out_value = vtr::atof(out_val_attrib.value());
}

/* Takes in the node ptr for the 'fc' elements and initializes
 * the appropriate fields of type. */
static void Process_Fc(pugi::xml_node Node,
                       t_physical_tile_type* PhysicalTileType,
                       t_sub_tile* SubTile,
                       t_pin_counts pin_counts,
                       std::vector<t_segment_inf>& segments,
                       const t_default_fc_spec& arch_def_fc,
                       const pugiutil::loc_data& loc_data) {
    std::vector<t_fc_override> fc_overrides;
    t_default_fc_spec def_fc_spec;
    if (Node) {
        /* Load the default Fc values from the node */
        Process_Fc_Values(Node, def_fc_spec, loc_data);
        /* Load any <fc_override/> tags */
        for (auto child_node : Node.children()) {
            t_fc_override fc_override = Process_Fc_override(child_node, loc_data);
            fc_overrides.push_back(fc_override);
        }
    } else {
        /* Use the default value, if available */
        if (!arch_def_fc.specified) {
            archfpga_throw(loc_data.filename_c_str(), loc_data.line(Node),
                           "<sub_tile> is missing child <fc>, and no <default_fc> specified in architecture\n");
        }
        def_fc_spec = arch_def_fc;
    }

    /* Go through all the port/segment combinations and create the (potentially
     * overriden) pin/seg Fc specifications */
    for (size_t iseg = 0; iseg < segments.size(); ++iseg) {
        for (int icapacity = 0; icapacity < SubTile->capacity.total(); ++icapacity) {
            //If capacity > 0, we need t offset the block index by the number of pins per instance
            //this ensures that all pins have an Fc specification
            int iblk_pin = icapacity * pin_counts.total();

            for (const auto& port : SubTile->ports) {
                t_fc_specification fc_spec;

                fc_spec.seg_index = iseg;

                //Apply type and defaults
                if (port.type == IN_PORT) {
                    fc_spec.fc_type = e_fc_type::IN;
                    fc_spec.fc_value_type = def_fc_spec.in_value_type;
                    fc_spec.fc_value = def_fc_spec.in_value;
                } else {
                    VTR_ASSERT(port.type == OUT_PORT);
                    fc_spec.fc_type = e_fc_type::OUT;
                    fc_spec.fc_value_type = def_fc_spec.out_value_type;
                    fc_spec.fc_value = def_fc_spec.out_value;
                }

                //Apply any matching overrides
                bool default_overriden = false;
                for (const auto& fc_override : fc_overrides) {
                    bool apply_override = false;
                    if (!fc_override.port_name.empty() && !fc_override.seg_name.empty()) {
                        //Both port and seg names are specified require exact match on both
                        if (fc_override.port_name == port.name && fc_override.seg_name == segments[iseg].name) {
                            apply_override = true;
                        }

                    } else if (!fc_override.port_name.empty()) {
                        VTR_ASSERT(fc_override.seg_name.empty());
                        //Only the port name specified, require it to match
                        if (fc_override.port_name == port.name) {
                            apply_override = true;
                        }
                    } else {
                        VTR_ASSERT(!fc_override.seg_name.empty());
                        VTR_ASSERT(fc_override.port_name.empty());
                        //Only the seg name specified, require it to match
                        if (fc_override.seg_name == segments[iseg].name) {
                            apply_override = true;
                        }
                    }

                    if (apply_override) {
                        //Exact match, or partial match to either port or seg name
                        // Note that we continue searching, this ensures that the last matching override (in file order)
                        // is applied last

                        if (default_overriden) {
                            //Warn if multiple overrides match
                            VTR_LOGF_WARN(loc_data.filename_c_str(), loc_data.line(Node), "Multiple matching Fc overrides found; the last will be applied\n");
                        }

                        fc_spec.fc_value_type = fc_override.fc_value_type;
                        fc_spec.fc_value = fc_override.fc_value;

                        default_overriden = true;
                    }
                }

                //Add all the pins from this port
                for (int iport_pin = 0; iport_pin < port.num_pins; ++iport_pin) {
                    //XXX: this assumes that iterating through the tile ports
                    //     in order yields the block pin order
                    int true_physical_blk_pin = SubTile->sub_tile_to_tile_pin_indices[iblk_pin];
                    fc_spec.pins.push_back(true_physical_blk_pin);
                    ++iblk_pin;
                }

                PhysicalTileType->fc_specs.push_back(fc_spec);
            }
        }
    }
}

static t_fc_override Process_Fc_override(pugi::xml_node node, const pugiutil::loc_data& loc_data) {
    if (node.name() != std::string("fc_override")) {
        archfpga_throw(loc_data.filename_c_str(), loc_data.line(node),
                       "Unexpeted node of type '%s' (expected optional 'fc_override')",
                       node.name());
    }

    t_fc_override fc_override;

    expect_child_node_count(node, 0, loc_data);

    bool seen_fc_type = false;
    bool seen_fc_value = false;
    bool seen_port_or_seg = false;
    for (auto attrib : node.attributes()) {
        if (attrib.name() == std::string("port_name")) {
            fc_override.port_name = attrib.value();
            seen_port_or_seg |= true;
        } else if (attrib.name() == std::string("segment_name")) {
            fc_override.seg_name = attrib.value();
            seen_port_or_seg |= true;
        } else if (attrib.name() == std::string("fc_type")) {
            fc_override.fc_value_type = string_to_fc_value_type(attrib.value(), node, loc_data);
            seen_fc_type = true;
        } else if (attrib.name() == std::string("fc_val")) {
            fc_override.fc_value = vtr::atof(attrib.value());
            seen_fc_value = true;
        } else {
            archfpga_throw(loc_data.filename_c_str(), loc_data.line(node),
                           "Unexpected attribute '%s'", attrib.name());
        }
    }

    if (!seen_fc_type) {
        archfpga_throw(loc_data.filename_c_str(), loc_data.line(node),
                       "Missing expected attribute 'fc_type'");
    }

    if (!seen_fc_value) {
        archfpga_throw(loc_data.filename_c_str(), loc_data.line(node),
                       "Missing expected attribute 'fc_value'");
    }

    if (!seen_port_or_seg) {
        archfpga_throw(loc_data.filename_c_str(), loc_data.line(node),
                       "Missing expected attribute(s) 'port_name' and/or 'segment_name'");
    }

    return fc_override;
}

static e_fc_value_type string_to_fc_value_type(const std::string& str, pugi::xml_node node, const pugiutil::loc_data& loc_data) {
    e_fc_value_type fc_value_type = e_fc_value_type::FRACTIONAL;

    if (str == "frac") {
        fc_value_type = e_fc_value_type::FRACTIONAL;
    } else if (str == "abs") {
        fc_value_type = e_fc_value_type::ABSOLUTE;
    } else {
        archfpga_throw(loc_data.filename_c_str(), loc_data.line(node),
                       "Invalid fc_type '%s'. Must be 'abs' or 'frac'.\n",
                       str.c_str());
    }

    return fc_value_type;
}

static void ProcessSwitchblockLocations(pugi::xml_node switchblock_locations,
                                        t_physical_tile_type* type,
                                        const t_arch& arch,
                                        const pugiutil::loc_data& loc_data) {
    VTR_ASSERT(type != nullptr);

    expect_only_attributes(switchblock_locations, {"pattern", "internal_switch"}, loc_data);

    std::string pattern = get_attribute(switchblock_locations, "pattern", loc_data, ReqOpt::OPTIONAL).as_string("external_full_internal_straight");

    //Initialize the location specs
    size_t width = type->width;
    size_t height = type->height;
    type->switchblock_locations = vtr::Matrix<e_sb_type>({{width, height}}, e_sb_type::NONE);
    type->switchblock_switch_overrides = vtr::Matrix<int>({{width, height}}, DEFAULT_SWITCH);

    if (pattern == "custom") {
        expect_only_attributes(switchblock_locations, {"pattern"}, loc_data);

        //Load a custom pattern specified with <sb_loc> tags
        expect_only_children(switchblock_locations, {"sb_loc"}, loc_data); //Only sb_loc child tags

        //Default to no SBs unless specified
        type->switchblock_locations.fill(e_sb_type::NONE);

        //Track which locations have been assigned to detect overlaps
        auto assigned_locs = vtr::Matrix<bool>({{width, height}}, false);

        for (pugi::xml_node sb_loc : switchblock_locations.children("sb_loc")) {
            expect_only_attributes(sb_loc, {"type", "xoffset", "yoffset", "switch_override"}, loc_data);

            //Determine the type
            std::string sb_type_str = get_attribute(sb_loc, "type", loc_data, ReqOpt::OPTIONAL).as_string("full");
            e_sb_type sb_type = e_sb_type::FULL;
            if (sb_type_str == "none") {
                sb_type = e_sb_type::NONE;
            } else if (sb_type_str == "horizontal") {
                sb_type = e_sb_type::HORIZONTAL;
            } else if (sb_type_str == "vertical") {
                sb_type = e_sb_type::VERTICAL;
            } else if (sb_type_str == "turns") {
                sb_type = e_sb_type::TURNS;
            } else if (sb_type_str == "straight") {
                sb_type = e_sb_type::STRAIGHT;
            } else if (sb_type_str == "full") {
                sb_type = e_sb_type::FULL;
            } else {
                archfpga_throw(loc_data.filename_c_str(), loc_data.line(sb_loc),
                               "Invalid <sb_loc> 'type' attribute '%s'\n",
                               sb_type_str.c_str());
            }

            //Determine the switch type
            int sb_switch_override = DEFAULT_SWITCH;

            auto sb_switch_override_attr = get_attribute(sb_loc, "switch_override", loc_data, ReqOpt::OPTIONAL);
            if (sb_switch_override_attr) {
                std::string sb_switch_override_str = sb_switch_override_attr.as_string();
                //Use the specified switch
                sb_switch_override = find_switch_by_name(arch.switches, sb_switch_override_str);

                if (sb_switch_override == OPEN) {
                    archfpga_throw(loc_data.filename_c_str(), loc_data.line(switchblock_locations),
                                   "Invalid <sb_loc> 'switch_override' attribute '%s' (no matching switch named '%s' found)\n",
                                   sb_switch_override_str.c_str(), sb_switch_override_str.c_str());
                }
            }

            //Get the horizontal offset
            size_t xoffset = get_attribute(sb_loc, "xoffset", loc_data, ReqOpt::OPTIONAL).as_uint(0);
            if (xoffset > width - 1) {
                archfpga_throw(loc_data.filename_c_str(), loc_data.line(sb_loc),
                               "Invalid <sb_loc> 'xoffset' attribute '%zu' (must be in range [%d,%d])\n",
                               xoffset, 0, width - 1);
            }

            //Get the vertical offset
            size_t yoffset = get_attribute(sb_loc, "yoffset", loc_data, ReqOpt::OPTIONAL).as_uint(0);
            if (yoffset > height - 1) {
                archfpga_throw(loc_data.filename_c_str(), loc_data.line(sb_loc),
                               "Invalid <sb_loc> 'yoffset' attribute '%zu' (must be in range [%d,%d])\n",
                               yoffset, 0, height - 1);
            }

            //Check if this location has already been set
            if (assigned_locs[xoffset][yoffset]) {
                archfpga_throw(loc_data.filename_c_str(), loc_data.line(sb_loc),
                               "Duplicate <sb_loc> specifications at xoffset=%zu yoffset=%zu\n",
                               xoffset, yoffset);
            }

            //Set the custom sb location and type
            type->switchblock_locations[xoffset][yoffset] = sb_type;
            type->switchblock_switch_overrides[xoffset][yoffset] = sb_switch_override;
            assigned_locs[xoffset][yoffset] = true; //Mark the location as set for error detection
        }
    } else { //Non-custom patterns
        //Initialize defaults
        int internal_switch = DEFAULT_SWITCH;
        int external_switch = DEFAULT_SWITCH;
        e_sb_type internal_type = e_sb_type::FULL;
        e_sb_type external_type = e_sb_type::FULL;

        //Determine any internal switch override
        auto internal_switch_attr = get_attribute(switchblock_locations, "internal_switch", loc_data, ReqOpt::OPTIONAL);
        if (internal_switch_attr) {
            std::string internal_switch_name = internal_switch_attr.as_string();
            //Use the specified switch
            internal_switch = find_switch_by_name(arch.switches, internal_switch_name);

            if (internal_switch == OPEN) {
                archfpga_throw(loc_data.filename_c_str(), loc_data.line(switchblock_locations),
                               "Invalid <switchblock_locations> 'internal_switch' attribute '%s' (no matching switch named '%s' found)\n",
                               internal_switch_name.c_str(), internal_switch_name.c_str());
            }
        }

        //Identify switch block types
        if (pattern == "all") {
            internal_type = e_sb_type::FULL;
            external_type = e_sb_type::FULL;

        } else if (pattern == "external") {
            internal_type = e_sb_type::NONE;
            external_type = e_sb_type::FULL;

        } else if (pattern == "internal") {
            internal_type = e_sb_type::FULL;
            external_type = e_sb_type::NONE;

        } else if (pattern == "external_full_internal_straight") {
            internal_type = e_sb_type::STRAIGHT;
            external_type = e_sb_type::FULL;

        } else if (pattern == "none") {
            internal_type = e_sb_type::NONE;
            external_type = e_sb_type::NONE;

        } else {
            archfpga_throw(loc_data.filename_c_str(), loc_data.line(switchblock_locations),
                           "Invalid <switchblock_locations> 'pattern' attribute '%s'\n",
                           pattern.c_str());
        }

        //Fill in all locations (sets internal)
        type->switchblock_locations.fill(internal_type);
        type->switchblock_switch_overrides.fill(internal_switch);

        //Fill in top edge external
        size_t yoffset = height - 1;
        for (size_t xoffset = 0; xoffset < width; ++xoffset) {
            type->switchblock_locations[xoffset][yoffset] = external_type;
            type->switchblock_switch_overrides[xoffset][yoffset] = external_switch;
        }

        //Fill in right edge external
        size_t xoffset = width - 1;
        for (yoffset = 0; yoffset < height; ++yoffset) {
            type->switchblock_locations[xoffset][yoffset] = external_type;
            type->switchblock_switch_overrides[xoffset][yoffset] = external_switch;
        }
    }
}

/* Takes in node pointing to <models> and loads all the
 * child type objects.  */
static void ProcessModels(pugi::xml_node Node, t_arch* arch, const pugiutil::loc_data& loc_data) {
    pugi::xml_node p;
    t_model* temp = nullptr;
    int L_index;
    /* std::maps for checking duplicates */
    std::map<std::string, int> model_name_map;
    std::pair<std::map<std::string, int>::iterator, bool> ret_map_name;

    L_index = NUM_MODELS_IN_LIBRARY;

    arch->models = nullptr;
    for (pugi::xml_node model : Node.children()) {
        //Process each model
        if (model.name() != std::string("model")) {
            bad_tag(model, loc_data, Node, {"model"});
        }

        try {
            temp = new t_model;
            temp->index = L_index;
            L_index++;

            //Process the <model> tag attributes
            for (pugi::xml_attribute attr : model.attributes()) {
                if (attr.name() == std::string("never_prune")) {
                    auto model_type_str = vtr::strdup(attr.value());

                    if (std::strcmp(model_type_str, "true") == 0) {
                        temp->never_prune = true;
                    } else if (std::strcmp(model_type_str, "false") == 0) {
                        temp->never_prune = false;
                    } else {
                        archfpga_throw(loc_data.filename_c_str(), loc_data.line(model),
                                       "Unsupported never prune attribute value.");
                    }
                } else if (attr.name() == std::string("name")) {
                    if (!temp->name) {
                        //First name attr. seen
                        temp->name = vtr::strdup(attr.value());
                    } else {
                        //Duplicate name
                        archfpga_throw(loc_data.filename_c_str(), loc_data.line(model),
                                       "Duplicate 'name' attribute on <model> tag.");
                    }
                } else {
                    bad_attribute(attr, model, loc_data);
                }
            }

            /* Try insert new model, check if already exist at the same time */
            ret_map_name = model_name_map.insert(std::pair<std::string, int>(temp->name, 0));
            if (!ret_map_name.second) {
                archfpga_throw(loc_data.filename_c_str(), loc_data.line(model),
                               "Duplicate model name: '%s'.\n", temp->name);
            }

            //Process the ports
            std::set<std::string> port_names;
            for (pugi::xml_node port_group : model.children()) {
                if (port_group.name() == std::string("input_ports")) {
                    ProcessModelPorts(port_group, temp, port_names, loc_data);
                } else if (port_group.name() == std::string("output_ports")) {
                    ProcessModelPorts(port_group, temp, port_names, loc_data);
                } else {
                    bad_tag(port_group, loc_data, model, {"input_ports", "output_ports"});
                }
            }

            //Sanity check the model
            check_model_clocks(temp, loc_data.filename_c_str(), loc_data.line(model));
            check_model_combinational_sinks(temp, loc_data.filename_c_str(), loc_data.line(model));
            warn_model_missing_timing(temp, loc_data.filename_c_str(), loc_data.line(model));
        } catch (ArchFpgaError& e) {
            free_arch_model(temp);
            throw;
        }

        //Add the model
        temp->next = arch->models;
        arch->models = temp;
    }
    return;
}

static void ProcessModelPorts(pugi::xml_node port_group, t_model* model, std::set<std::string>& port_names, const pugiutil::loc_data& loc_data) {
    for (pugi::xml_attribute attr : port_group.attributes()) {
        bad_attribute(attr, port_group, loc_data);
    }

    enum PORTS dir = ERR_PORT;
    if (port_group.name() == std::string("input_ports")) {
        dir = IN_PORT;
    } else {
        VTR_ASSERT(port_group.name() == std::string("output_ports"));
        dir = OUT_PORT;
    }

    //Process each port
    for (pugi::xml_node port : port_group.children()) {
        //Should only be ports
        if (port.name() != std::string("port")) {
            bad_tag(port, loc_data, port_group, {"port"});
        }

        //Ports should have no children
        for (pugi::xml_node port_child : port.children()) {
            bad_tag(port_child, loc_data, port);
        }

        t_model_ports* model_port = new t_model_ports;

        model_port->dir = dir;

        //Process the attributes of each port
        for (pugi::xml_attribute attr : port.attributes()) {
            if (attr.name() == std::string("name")) {
                model_port->name = vtr::strdup(attr.value());

            } else if (attr.name() == std::string("is_clock")) {
                model_port->is_clock = attribute_to_bool(port, attr, loc_data);

            } else if (attr.name() == std::string("is_non_clock_global")) {
                model_port->is_non_clock_global = attribute_to_bool(port, attr, loc_data);

            } else if (attr.name() == std::string("clock")) {
                model_port->clock = std::string(attr.value());

            } else if (attr.name() == std::string("combinational_sink_ports")) {
                model_port->combinational_sink_ports = vtr::split(attr.value());

            } else {
                bad_attribute(attr, port, loc_data);
            }
        }

        //Sanity checks
        if (model_port->is_clock == true && model_port->is_non_clock_global == true) {
            archfpga_throw(loc_data.filename_c_str(), loc_data.line(port),
                           "Model port '%s' cannot be both a clock and a non-clock signal simultaneously", model_port->name);
        }

        if (model_port->name == nullptr) {
            archfpga_throw(loc_data.filename_c_str(), loc_data.line(port),
                           "Model port is missing a name");
        }

        if (port_names.count(model_port->name)) {
            archfpga_throw(loc_data.filename_c_str(), loc_data.line(port),
                           "Duplicate model port named '%s'", model_port->name);
        }

        if (dir == OUT_PORT && !model_port->combinational_sink_ports.empty()) {
            archfpga_throw(loc_data.filename_c_str(), loc_data.line(port),
                           "Model output ports can not have combinational sink ports");
        }

        //Add the port
        if (dir == IN_PORT) {
            model_port->next = model->inputs;
            model->inputs = model_port;

        } else {
            VTR_ASSERT(dir == OUT_PORT);

            model_port->next = model->outputs;
            model->outputs = model_port;
        }
    }
}

static void ProcessLayout(pugi::xml_node layout_tag, t_arch* arch, const pugiutil::loc_data& loc_data, int& num_of_avail_layer) {
    VTR_ASSERT(layout_tag.name() == std::string("layout"));

    //Expect no attributes on <layout>
    //expect_only_attributes(layout_tag, {}, loc_data);

    arch->tileable = get_attribute(layout_tag, "tileable", loc_data, ReqOpt::OPTIONAL).as_bool(false);
    arch->perimeter_cb = get_attribute(layout_tag, "perimeter_cb", loc_data, ReqOpt::OPTIONAL).as_bool(false);
    arch->shrink_boundary = get_attribute(layout_tag, "shrink_boundary", loc_data, ReqOpt::OPTIONAL).as_bool(false);
    arch->through_channel = get_attribute(layout_tag, "through_channel", loc_data, ReqOpt::OPTIONAL).as_bool(false);
    arch->opin2all_sides = get_attribute(layout_tag, "opin2all_sides", loc_data, ReqOpt::OPTIONAL).as_bool(false);
    arch->concat_wire = get_attribute(layout_tag, "concat_wire", loc_data, ReqOpt::OPTIONAL).as_bool(false);
    arch->concat_pass_wire = get_attribute(layout_tag, "concat_pass_wire", loc_data, ReqOpt::OPTIONAL).as_bool(false);

    //Count the number of <auto_layout> or <fixed_layout> tags
    size_t auto_layout_cnt = 0;
    size_t fixed_layout_cnt = 0;
    for (auto layout_type_tag : layout_tag.children()) {
        if (layout_type_tag.name() == std::string("auto_layout")) {
            ++auto_layout_cnt;
        } else if (layout_type_tag.name() == std::string("fixed_layout")) {
            ++fixed_layout_cnt;
        } else {
            archfpga_throw(loc_data.filename_c_str(), loc_data.line(layout_type_tag),
                           "Unexpected tag type '<%s>', expected '<auto_layout>' or '<fixed_layout>'", layout_type_tag.name());
        }
    }

    if (auto_layout_cnt == 0 && fixed_layout_cnt == 0) {
        archfpga_throw(loc_data.filename_c_str(), loc_data.line(layout_tag),
                       "Expected either an <auto_layout> or <fixed_layout> tag");
    }
    if (auto_layout_cnt > 1) {
        archfpga_throw(loc_data.filename_c_str(), loc_data.line(layout_tag),
                       "Expected at most one <auto_layout> tag");
    }
    VTR_ASSERT_MSG(auto_layout_cnt == 0 || auto_layout_cnt == 1, "<auto_layout> may appear at most once");

    for (auto layout_type_tag : layout_tag.children()) {
        t_grid_def grid_def = ProcessGridLayout(arch->strings, layout_type_tag, loc_data, arch, num_of_avail_layer);

        arch->grid_layouts.emplace_back(std::move(grid_def));
    }
}

static t_grid_def ProcessGridLayout(vtr::string_internment& strings,
                                    pugi::xml_node layout_type_tag,
                                    const pugiutil::loc_data& loc_data,
                                    t_arch* arch,
                                    int& num_of_avail_layer) {
    t_grid_def grid_def;
    num_of_avail_layer = get_number_of_layers(layout_type_tag, loc_data);
    bool has_layer = layout_type_tag.child("layer");

    //Determine the grid specification type
    if (layout_type_tag.name() == std::string("auto_layout")) {
        expect_only_attributes(layout_type_tag, {"aspect_ratio"}, loc_data);

        grid_def.grid_type = GridDefType::AUTO;

        grid_def.aspect_ratio = get_attribute(layout_type_tag, "aspect_ratio", loc_data, ReqOpt::OPTIONAL).as_float(1.);
        grid_def.name = "auto";

    } else if (layout_type_tag.name() == std::string("fixed_layout")) {
        expect_only_attributes(layout_type_tag, {"width", "height", "name"}, loc_data);

        grid_def.grid_type = GridDefType::FIXED;
        grid_def.width = get_attribute(layout_type_tag, "width", loc_data).as_int();
        grid_def.height = get_attribute(layout_type_tag, "height", loc_data).as_int();
        std::string name = get_attribute(layout_type_tag, "name", loc_data).value();

        if (name == "auto") {
            //We name <auto_layout> as 'auto', so don't allow a user to specify it
            archfpga_throw(loc_data.filename_c_str(), loc_data.line(layout_type_tag),
                           "The name '%s' is reserved for auto-sized layouts; please choose another name");
        }
        grid_def.name = name;

    } else {
        archfpga_throw(loc_data.filename_c_str(), loc_data.line(layout_type_tag),
                       "Unexpected tag '<%s>'. Expected '<auto_layout>' or '<fixed_layout>'.",
                       layout_type_tag.name());
    }

    grid_def.layers.resize(num_of_avail_layer);
    arch->layer_global_routing.resize(num_of_avail_layer);
    //No layer tag is specified (only one die is specified in the arch file)
    //Need to process layout_type_tag children to get block types locations in the grid
    if (has_layer) {
        std::set<int> seen_die_numbers; //Check that die numbers in the specific layout tag are unique
        //One or more than one layer tag is specified
        auto layer_tag_specified = layout_type_tag.children("layer");
        for (auto layer_child : layer_tag_specified) {
            int die_number;
            bool has_global_routing;
            //More than one layer tag is specified, meaning that multi-die FPGA is specified in the arch file
            //Need to process each <layer> tag children to get block types locations for each grid
            die_number = get_attribute(layer_child, "die", loc_data).as_int(0);
            has_global_routing = get_attribute(layer_child, "has_prog_routing", loc_data, ReqOpt::OPTIONAL).as_bool(true);
            arch->layer_global_routing.at(die_number) = has_global_routing;
            VTR_ASSERT(die_number >= 0 && die_number < num_of_avail_layer);
            auto insert_res = seen_die_numbers.insert(die_number);
            VTR_ASSERT_MSG(insert_res.second, "Two different layers with a same die number may have been specified in the Architecture file");
            ProcessBlockTypeLocs(grid_def, die_number, strings, layer_child, loc_data);
        }
    } else {
        //if only one die is available, then global routing resources must exist in that die
        int die_number = 0;
        arch->layer_global_routing.at(die_number) = true;
        ProcessBlockTypeLocs(grid_def, die_number, strings, layout_type_tag, loc_data);
    }
    return grid_def;
}

static void ProcessBlockTypeLocs(t_grid_def& grid_def,
                                 int die_number,
                                 vtr::string_internment& strings,
                                 pugi::xml_node layout_block_type_tag,
                                 const pugiutil::loc_data& loc_data) {
    //Process all the block location specifications
    for (auto loc_spec_tag : layout_block_type_tag.children()) {
        auto loc_type = loc_spec_tag.name();
        auto type_name = get_attribute(loc_spec_tag, "type", loc_data).value();
        int priority = get_attribute(loc_spec_tag, "priority", loc_data).as_int();
        t_metadata_dict meta = ProcessMetadata(strings, loc_spec_tag, loc_data);

        if (loc_type == std::string("perimeter")) {
            expect_only_attributes(loc_spec_tag, {"type", "priority"}, loc_data);

            //The edges
            t_grid_loc_def left_edge(type_name, priority); //Including corners
            left_edge.x.start_expr = "0";
            left_edge.x.end_expr = "0";
            left_edge.y.start_expr = "0";
            left_edge.y.end_expr = "H - 1";

            t_grid_loc_def right_edge(type_name, priority); //Including corners
            right_edge.x.start_expr = "W - 1";
            right_edge.x.end_expr = "W - 1";
            right_edge.y.start_expr = "0";
            right_edge.y.end_expr = "H - 1";

            t_grid_loc_def bottom_edge(type_name, priority); //Excluding corners
            bottom_edge.x.start_expr = "1";
            bottom_edge.x.end_expr = "W - 2";
            bottom_edge.y.start_expr = "0";
            bottom_edge.y.end_expr = "0";

            t_grid_loc_def top_edge(type_name, priority); //Excluding corners
            top_edge.x.start_expr = "1";
            top_edge.x.end_expr = "W - 2";
            top_edge.y.start_expr = "H - 1";
            top_edge.y.end_expr = "H - 1";

            left_edge.owned_meta = std::make_unique<t_metadata_dict>(meta);
            left_edge.meta = left_edge.owned_meta.get();
            right_edge.meta = left_edge.owned_meta.get();
            top_edge.meta = left_edge.owned_meta.get();
            bottom_edge.meta = left_edge.owned_meta.get();

            grid_def.layers.at(die_number).loc_defs.emplace_back(std::move(left_edge));
            grid_def.layers.at(die_number).loc_defs.emplace_back(std::move(right_edge));
            grid_def.layers.at(die_number).loc_defs.emplace_back(std::move(top_edge));
            grid_def.layers.at(die_number).loc_defs.emplace_back(std::move(bottom_edge));

        } else if (loc_type == std::string("corners")) {
            expect_only_attributes(loc_spec_tag, {"type", "priority"}, loc_data);

            //The corners
            t_grid_loc_def bottom_left(type_name, priority);
            bottom_left.x.start_expr = "0";
            bottom_left.x.end_expr = "0";
            bottom_left.y.start_expr = "0";
            bottom_left.y.end_expr = "0";

            t_grid_loc_def top_left(type_name, priority);
            top_left.x.start_expr = "0";
            top_left.x.end_expr = "0";
            top_left.y.start_expr = "H-1";
            top_left.y.end_expr = "H-1";

            t_grid_loc_def bottom_right(type_name, priority);
            bottom_right.x.start_expr = "W-1";
            bottom_right.x.end_expr = "W-1";
            bottom_right.y.start_expr = "0";
            bottom_right.y.end_expr = "0";

            t_grid_loc_def top_right(type_name, priority);
            top_right.x.start_expr = "W-1";
            top_right.x.end_expr = "W-1";
            top_right.y.start_expr = "H-1";
            top_right.y.end_expr = "H-1";

            bottom_left.owned_meta = std::make_unique<t_metadata_dict>(meta);
            bottom_left.meta = bottom_left.owned_meta.get();
            top_left.meta = bottom_left.owned_meta.get();
            bottom_right.meta = bottom_left.owned_meta.get();
            top_right.meta = bottom_left.owned_meta.get();

            grid_def.layers.at(die_number).loc_defs.emplace_back(std::move(bottom_left));
            grid_def.layers.at(die_number).loc_defs.emplace_back(std::move(top_left));
            grid_def.layers.at(die_number).loc_defs.emplace_back(std::move(bottom_right));
            grid_def.layers.at(die_number).loc_defs.emplace_back(std::move(top_right));

        } else if (loc_type == std::string("fill")) {
            expect_only_attributes(loc_spec_tag, {"type", "priority"}, loc_data);

            t_grid_loc_def fill(type_name, priority);
            fill.x.start_expr = "0";
            fill.x.end_expr = "W - 1";
            fill.y.start_expr = "0";
            fill.y.end_expr = "H - 1";

            fill.owned_meta = std::make_unique<t_metadata_dict>(meta);
            fill.meta = fill.owned_meta.get();

            grid_def.layers.at(die_number).loc_defs.emplace_back(std::move(fill));

        } else if (loc_type == std::string("single")) {
            expect_only_attributes(loc_spec_tag, {"type", "priority", "x", "y"}, loc_data);

            t_grid_loc_def single(type_name, priority);
            single.x.start_expr = get_attribute(loc_spec_tag, "x", loc_data).value();
            single.y.start_expr = get_attribute(loc_spec_tag, "y", loc_data).value();
            single.x.end_expr = single.x.start_expr + " + w - 1";
            single.y.end_expr = single.y.start_expr + " + h - 1";

            single.owned_meta = std::make_unique<t_metadata_dict>(meta);
            single.meta = single.owned_meta.get();

            grid_def.layers.at(die_number).loc_defs.emplace_back(std::move(single));

        } else if (loc_type == std::string("col")) {
            expect_only_attributes(loc_spec_tag, {"type", "priority", "startx", "repeatx", "starty", "incry"}, loc_data);

            t_grid_loc_def col(type_name, priority);

            auto startx_attr = get_attribute(loc_spec_tag, "startx", loc_data);

            col.x.start_expr = startx_attr.value();
            col.x.end_expr = startx_attr.value() + std::string(" + w - 1"); //end is inclusive so need to include block width

            auto repeat_attr = get_attribute(loc_spec_tag, "repeatx", loc_data, ReqOpt::OPTIONAL);
            if (repeat_attr) {
                col.x.repeat_expr = repeat_attr.value();
            }

            auto starty_attr = get_attribute(loc_spec_tag, "starty", loc_data, ReqOpt::OPTIONAL);
            if (starty_attr) {
                col.y.start_expr = starty_attr.value();
            }

            auto incry_attr = get_attribute(loc_spec_tag, "incry", loc_data, ReqOpt::OPTIONAL);
            if (incry_attr) {
                col.y.incr_expr = incry_attr.value();
            }

            col.owned_meta = std::make_unique<t_metadata_dict>(meta);
            col.meta = col.owned_meta.get();

            grid_def.layers.at(die_number).loc_defs.emplace_back(std::move(col));

        } else if (loc_type == std::string("row")) {
            expect_only_attributes(loc_spec_tag, {"type", "priority", "starty", "repeaty", "startx", "incrx"}, loc_data);

            t_grid_loc_def row(type_name, priority);

            auto starty_attr = get_attribute(loc_spec_tag, "starty", loc_data);

            row.y.start_expr = starty_attr.value();
            row.y.end_expr = starty_attr.value() + std::string(" + h - 1"); //end is inclusive so need to include block height

            auto repeat_attr = get_attribute(loc_spec_tag, "repeaty", loc_data, ReqOpt::OPTIONAL);
            if (repeat_attr) {
                row.y.repeat_expr = repeat_attr.value();
            }

            auto startx_attr = get_attribute(loc_spec_tag, "startx", loc_data, ReqOpt::OPTIONAL);
            if (startx_attr) {
                row.x.start_expr = startx_attr.value();
            }

            auto incrx_attr = get_attribute(loc_spec_tag, "incrx", loc_data, ReqOpt::OPTIONAL);
            if (incrx_attr) {
                row.x.incr_expr = incrx_attr.value();
            }

            row.owned_meta = std::make_unique<t_metadata_dict>(meta);
            row.meta = row.owned_meta.get();

            grid_def.layers.at(die_number).loc_defs.emplace_back(std::move(row));
        } else if (loc_type == std::string("region")) {
            expect_only_attributes(loc_spec_tag,
                                   {"type", "priority",
                                    "startx", "endx", "repeatx", "incrx",
                                    "starty", "endy", "repeaty", "incry"},
                                   loc_data);
            t_grid_loc_def region(type_name, priority);

            auto startx_attr = get_attribute(loc_spec_tag, "startx", loc_data, ReqOpt::OPTIONAL);
            if (startx_attr) {
                region.x.start_expr = startx_attr.value();
            }

            auto endx_attr = get_attribute(loc_spec_tag, "endx", loc_data, ReqOpt::OPTIONAL);
            if (endx_attr) {
                region.x.end_expr = endx_attr.value();
            }

            auto starty_attr = get_attribute(loc_spec_tag, "starty", loc_data, ReqOpt::OPTIONAL);
            if (starty_attr) {
                region.y.start_expr = starty_attr.value();
            }

            auto endy_attr = get_attribute(loc_spec_tag, "endy", loc_data, ReqOpt::OPTIONAL);
            if (endy_attr) {
                region.y.end_expr = endy_attr.value();
            }

            auto repeatx_attr = get_attribute(loc_spec_tag, "repeatx", loc_data, ReqOpt::OPTIONAL);
            if (repeatx_attr) {
                region.x.repeat_expr = repeatx_attr.value();
            }

            auto repeaty_attr = get_attribute(loc_spec_tag, "repeaty", loc_data, ReqOpt::OPTIONAL);
            if (repeaty_attr) {
                region.y.repeat_expr = repeaty_attr.value();
            }

            auto incrx_attr = get_attribute(loc_spec_tag, "incrx", loc_data, ReqOpt::OPTIONAL);
            if (incrx_attr) {
                region.x.incr_expr = incrx_attr.value();
            }

            auto incry_attr = get_attribute(loc_spec_tag, "incry", loc_data, ReqOpt::OPTIONAL);
            if (incry_attr) {
                region.y.incr_expr = incry_attr.value();
            }

            region.owned_meta = std::make_unique<t_metadata_dict>(meta);
            region.meta = region.owned_meta.get();

            grid_def.layers.at(die_number).loc_defs.emplace_back(std::move(region));
        } else {
            archfpga_throw(loc_data.filename_c_str(), loc_data.line(loc_spec_tag),
                           "Unrecognized grid location specification type '%s'\n", loc_type);
        }
    }
}

static int get_number_of_layers(pugi::xml_node layout_type_tag, const pugiutil::loc_data& loc_data) {
    int max_die_num = -1;

    const auto& layer_tag = layout_type_tag.children("layer");
    for (const auto& layer_child : layer_tag) {
        int die_number = get_attribute(layer_child, "die", loc_data).as_int(0);
        if (die_number > max_die_num) {
            max_die_num = die_number;
        }
    }

    if (max_die_num == -1) {
        // For backwards compatibility, if no die number is specified, assume 1 layer
        return 1;
    } else {
        return max_die_num + 1;
    }
}

/* Takes in node pointing to <device> and loads all the
 * child type objects. */
static void ProcessDevice(pugi::xml_node Node, t_arch* arch, t_default_fc_spec& arch_def_fc, const pugiutil::loc_data& loc_data) {
    const char* Prop;
    pugi::xml_node Cur;
    bool custom_switch_block = false;

    //Warn that <timing> is no longer supported
    //TODO: eventually remove
    try {
        expect_child_node_count(Node, "timing", 0, loc_data);
    } catch (pugiutil::XmlError& e) {
        std::string msg = e.what();
        msg += ". <timing> has been replaced with the <switch_block> tag.";
        msg += " Please upgrade your architecture file.";
        archfpga_throw(e.filename().c_str(), e.line(), msg.c_str());
    }

    expect_only_children(Node, {"sizing", "area", "chan_width_distr", "switch_block", "connection_block", "default_fc"}, loc_data);

    //<sizing> tag
    Cur = get_single_child(Node, "sizing", loc_data);
    expect_only_attributes(Cur, {"R_minW_nmos", "R_minW_pmos"}, loc_data);
    arch->R_minW_nmos = get_attribute(Cur, "R_minW_nmos", loc_data).as_float();
    arch->R_minW_pmos = get_attribute(Cur, "R_minW_pmos", loc_data).as_float();

    //<area> tag
    Cur = get_single_child(Node, "area", loc_data);
    expect_only_attributes(Cur, {"grid_logic_tile_area"}, loc_data);
    arch->grid_logic_tile_area = get_attribute(Cur, "grid_logic_tile_area",
                                               loc_data, ReqOpt::OPTIONAL)
                                     .as_float(0);

    //<chan_width_distr> tag
    Cur = get_single_child(Node, "chan_width_distr", loc_data, ReqOpt::OPTIONAL);
    expect_only_attributes(Cur, {}, loc_data);
    if (Cur != nullptr) {
        ProcessChanWidthDistr(Cur, arch, loc_data);
    }

    //<connection_block> tag
    Cur = get_single_child(Node, "connection_block", loc_data);
    expect_only_attributes(Cur, {"input_switch_name", "input_inter_die_switch_name"}, loc_data);
    arch->ipin_cblock_switch_name.emplace_back(get_attribute(Cur, "input_switch_name", loc_data).as_string());
    std::string inter_die_conn = get_attribute(Cur, "input_inter_die_switch_name", loc_data, ReqOpt::OPTIONAL).as_string("");
    if (inter_die_conn != "") {
        arch->ipin_cblock_switch_name.push_back(inter_die_conn);
    }

    //<switch_block> tag
    Cur = get_single_child(Node, "switch_block", loc_data);
    expect_only_attributes(Cur, {"type", "fs", "sub_type", "sub_fs"}, loc_data);
    Prop = get_attribute(Cur, "type", loc_data).value();
    /* Parse attribute 'type', representing the major connectivity pattern for switch blocks */
    if (strcmp(Prop, "wilton") == 0) {
        arch->SBType = WILTON;
    } else if (strcmp(Prop, "universal") == 0) {
        arch->SBType = UNIVERSAL;
    } else if (strcmp(Prop, "subset") == 0) {
        arch->SBType = SUBSET;
    } else if (strcmp(Prop, "custom") == 0) {
        arch->SBType = CUSTOM;
        custom_switch_block = true;
    } else {
        archfpga_throw(loc_data.filename_c_str(), loc_data.line(Cur),
                       "Unknown property %s for switch block type x\n", Prop);
    }
    /* Parse attribute 'sub_type', representing the minor connectivity pattern for switch blocks 
     * If not specified, the 'sub_type' is the same as major type
     * This option is only valid for tileable routing resource graph builder
     * Note that sub_type does not support custom switch block pattern!!!
     * If 'sub_type' is specified, the custom switch block for 'type' is not allowed! 
     */
    std::string sub_type_str = get_attribute(Cur, "sub_type", loc_data, BoolToReqOpt(false)).as_string("");
    if (!sub_type_str.empty()) {
        if (sub_type_str == std::string("wilton")) {
            arch->SBSubType = WILTON;
        } else if (sub_type_str == std::string("universal")) {
            arch->SBSubType = UNIVERSAL;
        } else if (sub_type_str == std::string("subset")) {
            arch->SBSubType = SUBSET;
        } else {
            archfpga_throw(loc_data.filename_c_str(), loc_data.line(Cur),
                           "Unknown property %s for switch block subtype x\n", sub_type_str.c_str());
        }
    } else {
        arch->SBSubType = arch->SBType;
    }

    ReqOpt CUSTOM_SWITCHBLOCK_REQD = BoolToReqOpt(!custom_switch_block);
    arch->Fs = get_attribute(Cur, "fs", loc_data, CUSTOM_SWITCHBLOCK_REQD).as_int(3);
    arch->subFs = get_attribute(Cur, "sub_fs", loc_data, BoolToReqOpt(false)).as_int(arch->Fs);

    Cur = get_single_child(Node, "default_fc", loc_data, ReqOpt::OPTIONAL);
    if (Cur) {
        arch_def_fc.specified = true;
        expect_only_attributes(Cur, {"in_type", "in_val", "out_type", "out_val"}, loc_data);
        Process_Fc_Values(Cur, arch_def_fc, loc_data);
    } else {
        arch_def_fc.specified = false;
    }
}

/* Takes in node pointing to <chan_width_distr> and loads all the
 * child type objects. */
static void ProcessChanWidthDistr(pugi::xml_node Node,
                                  t_arch* arch,
                                  const pugiutil::loc_data& loc_data) {
    pugi::xml_node Cur;

    expect_only_children(Node, {"x", "y"}, loc_data);

    Cur = get_single_child(Node, "x", loc_data);
    ProcessChanWidthDistrDir(Cur, &arch->Chans.chan_x_dist, loc_data);

    Cur = get_single_child(Node, "y", loc_data);
    ProcessChanWidthDistrDir(Cur, &arch->Chans.chan_y_dist, loc_data);
}

/* Takes in node within <chan_width_distr> and loads all the
 * child type objects. */
static void ProcessChanWidthDistrDir(pugi::xml_node Node, t_chan* chan, const pugiutil::loc_data& loc_data) {
    const char* Prop;

    ReqOpt hasXpeak, hasWidth, hasDc;
    hasXpeak = hasWidth = hasDc = ReqOpt::OPTIONAL;

    Prop = get_attribute(Node, "distr", loc_data).value();
    if (strcmp(Prop, "uniform") == 0) {
        chan->type = UNIFORM;
    } else if (strcmp(Prop, "gaussian") == 0) {
        chan->type = GAUSSIAN;
        hasXpeak = hasWidth = hasDc = ReqOpt::REQUIRED;
    } else if (strcmp(Prop, "pulse") == 0) {
        chan->type = PULSE;
        hasXpeak = hasWidth = hasDc = ReqOpt::REQUIRED;
    } else if (strcmp(Prop, "delta") == 0) {
        hasXpeak = hasDc = ReqOpt::REQUIRED;
        chan->type = DELTA;
    } else {
        archfpga_throw(loc_data.filename_c_str(), loc_data.line(Node),
                       "Unknown property %s for chan_width_distr x\n", Prop);
    }

    chan->peak = get_attribute(Node, "peak", loc_data).as_float(UNDEFINED);
    chan->width = get_attribute(Node, "width", loc_data, hasWidth).as_float(0);
    chan->xpeak = get_attribute(Node, "xpeak", loc_data, hasXpeak).as_float(0);
    chan->dc = get_attribute(Node, "dc", loc_data, hasDc).as_float(0);
}

static void ProcessTiles(pugi::xml_node Node,
                         std::vector<t_physical_tile_type>& PhysicalTileTypes,
                         std::vector<t_logical_block_type>& LogicalBlockTypes,
                         const t_default_fc_spec& arch_def_fc,
                         t_arch& arch,
                         const pugiutil::loc_data& loc_data,
                         const int num_of_avail_layer) {

    // used to find duplicate tile names
    std::set<std::string> tile_type_descriptors;

    /* Alloc the type list. Need one additional t_type_descriptors:
     * 1: empty pseudo-type
     */
    t_physical_tile_type EMPTY_PHYSICAL_TILE_TYPE = get_empty_physical_type();
    EMPTY_PHYSICAL_TILE_TYPE.index = 0;
    PhysicalTileTypes.push_back(EMPTY_PHYSICAL_TILE_TYPE);

    /* Process the types */
    int index = 1; /* Skip over 'empty' type */

    pugi::xml_node CurTileType = Node.first_child();
    while (CurTileType) {
        check_node(CurTileType, "tile", loc_data);

        t_physical_tile_type PhysicalTileType;

        PhysicalTileType.index = index;

        /* Parses the properties fields of the type */
        ProcessTileProps(CurTileType, &PhysicalTileType, loc_data);

        auto [_, success] = tile_type_descriptors.insert(PhysicalTileType.name);
        if (!success) {
            archfpga_throw(loc_data.filename_c_str(), loc_data.line(CurTileType),
                           "Duplicate tile descriptor name: '%s'.\n", PhysicalTileType.name.c_str());
        }

        //Warn that gridlocations is no longer supported
        //TODO: eventually remove
        try {
            expect_child_node_count(CurTileType, "gridlocations", 0, loc_data);
        } catch (pugiutil::XmlError& e) {
            std::string msg = e.what();
            msg += ". <gridlocations> has been replaced by the <auto_layout> and <device_layout> tags in the <layout> section.";
            msg += " Please upgrade your architecture file.";
            archfpga_throw(e.filename().c_str(), e.line(), msg.c_str());
        }

        //Load switchblock type and location overrides
        pugi::xml_node Cur = get_single_child(CurTileType, "switchblock_locations", loc_data, ReqOpt::OPTIONAL);
        ProcessSwitchblockLocations(Cur, &PhysicalTileType, arch, loc_data);

        ProcessSubTiles(CurTileType, &PhysicalTileType, LogicalBlockTypes, arch.Segments, arch_def_fc, loc_data, num_of_avail_layer);

        /* Type fully read */
        ++index;

        /* Push newly created Types to corresponding vectors */
        PhysicalTileTypes.push_back(PhysicalTileType);

        /* Free this node and get its next sibling node */
        CurTileType = CurTileType.next_sibling(CurTileType.name());
    }
}

static void MarkIoTypes(std::vector<t_physical_tile_type>& PhysicalTileTypes) {
    for (auto& type : PhysicalTileTypes) {
        type.is_input_type = false;
        type.is_output_type = false;

        auto equivalent_sites = get_equivalent_sites_set(&type);

        for (const auto& equivalent_site : equivalent_sites) {
            if (block_type_contains_blif_model(equivalent_site, MODEL_INPUT)) {
                type.is_input_type = true;
                break;
            }
        }

        for (const auto& equivalent_site : equivalent_sites) {
            if (block_type_contains_blif_model(equivalent_site, MODEL_OUTPUT)) {
                type.is_output_type = true;
                break;
            }
        }
    }
}

static void ProcessTileProps(pugi::xml_node Node,
                             t_physical_tile_type* PhysicalTileType,
                             const pugiutil::loc_data& loc_data) {
    expect_only_attributes(Node, {"name", "width", "height", "area"}, loc_data);

    /* Load type name */
    auto Prop = get_attribute(Node, "name", loc_data).value();
    PhysicalTileType->name = Prop;

    /* Load properties */
    PhysicalTileType->width = get_attribute(Node, "width", loc_data, ReqOpt::OPTIONAL).as_uint(1);
    PhysicalTileType->height = get_attribute(Node, "height", loc_data, ReqOpt::OPTIONAL).as_uint(1);
    PhysicalTileType->area = get_attribute(Node, "area", loc_data, ReqOpt::OPTIONAL).as_float(UNDEFINED);

    if (atof(Prop) < 0) {
        archfpga_throw(loc_data.filename_c_str(), loc_data.line(Node),
                       "Area for type %s must be non-negative\n", PhysicalTileType->name.c_str());
    }
}

static t_pin_counts ProcessSubTilePorts(pugi::xml_node Parent,
                                        t_sub_tile* SubTile,
                                        const pugiutil::loc_data& loc_data) {
    pugi::xml_node Cur;

    int num_ports = 0;
    for (auto port_type : {"input", "output", "clock"}) {
        num_ports += count_children(Parent, port_type, loc_data, ReqOpt::OPTIONAL);
    }

    int port_index = 0;
    int absolute_first_pin_index = 0;

    // used to find duplicate port names
    std::set<std::string> sub_tile_port_names;

    for (auto port_type : {"input", "output", "clock"}) {
        int port_index_by_type = 0;
        Cur = get_first_child(Parent, port_type, loc_data, ReqOpt::OPTIONAL);
        while (Cur) {
            t_physical_tile_port port;

            port.index = port_index;
            port.absolute_first_pin_index = absolute_first_pin_index;
            port.port_index_by_type = port_index_by_type;
            ProcessTilePort(Cur, &port, loc_data);

            //Check port name duplicates
            auto [_, subtile_success] = sub_tile_port_names.insert(port.name);
            if (!subtile_success) {
                archfpga_throw(loc_data.filename_c_str(), loc_data.line(Cur),
                               "Duplicate port names in subtile '%s': port '%s'\n",
                               SubTile->name.c_str(), port.name);
            }

            //Push port
            SubTile->ports.push_back(port);

            /* get next iteration */
            port_index++;
            port_index_by_type++;
            absolute_first_pin_index += port.num_pins;

            Cur = Cur.next_sibling(Cur.name());
        }
    }

    VTR_ASSERT(port_index == num_ports);

    t_pin_counts pin_counts;

    /* Count stats on the number of each type of pin */
    for (const auto& port : SubTile->ports) {
        if (port.type == IN_PORT && !port.is_clock) {
            pin_counts.input += port.num_pins;
        } else if (port.type == OUT_PORT) {
            pin_counts.output += port.num_pins;
        } else {
            VTR_ASSERT(port.is_clock && port.type == IN_PORT);
            pin_counts.clock += port.num_pins;
        }
    }

    return pin_counts;
}

static void ProcessTilePort(pugi::xml_node Node,
                            t_physical_tile_port* port,
                            const pugiutil::loc_data& loc_data) {
    std::vector<std::string> expected_attributes = {"name", "num_pins", "equivalent"};

    if (Node.name() == "input"s || Node.name() == "clock"s) {
        expected_attributes.emplace_back("is_non_clock_global");
    }

    expect_only_attributes(Node, expected_attributes, loc_data);

    const char* Prop;
    Prop = get_attribute(Node, "name", loc_data).value();
    port->name = vtr::strdup(Prop);

    Prop = get_attribute(Node, "equivalent", loc_data, ReqOpt::OPTIONAL).as_string(nullptr);
    if (Prop) {
        if (Prop == "none"s) {
            port->equivalent = PortEquivalence::NONE;
        } else if (Prop == "full"s) {
            port->equivalent = PortEquivalence::FULL;
        } else if (Prop == "instance"s) {
            if (Node.name() == "output"s) {
                port->equivalent = PortEquivalence::INSTANCE;
            } else {
                archfpga_throw(loc_data.filename_c_str(), loc_data.line(Node),
                               "Invalid pin equivalence '%s' for %s port.", Prop, Node.name());
            }
        } else {
            archfpga_throw(loc_data.filename_c_str(), loc_data.line(Node),
                           "Invalid pin equivalence '%s'.", Prop);
        }
    }
    port->num_pins = get_attribute(Node, "num_pins", loc_data).as_int(0);
    port->is_non_clock_global = get_attribute(Node,
                                              "is_non_clock_global", loc_data, ReqOpt::OPTIONAL)
                                    .as_bool(false);

    if (port->num_pins <= 0) {
        archfpga_throw(loc_data.filename_c_str(), loc_data.line(Node),
                       "Invalid number of pins %d for %s port.", port->num_pins, Node.name());
    }

    if (0 == strcmp(Node.name(), "input")) {
        port->type = IN_PORT;
        port->is_clock = false;

    } else if (0 == strcmp(Node.name(), "output")) {
        port->type = OUT_PORT;
        port->is_clock = false;

    } else if (0 == strcmp(Node.name(), "clock")) {
        port->type = IN_PORT;
        port->is_clock = true;

        if (port->is_non_clock_global) {
            archfpga_throw(loc_data.filename_c_str(), loc_data.line(Node),
                           "Port %s cannot be both a clock and a non-clock simultaneously\n",
                           Node.name());
        }

    } else {
        archfpga_throw(loc_data.filename_c_str(), loc_data.line(Node),
                       "Unknown port type %s", Node.name());
    }
}

static void ProcessTileEquivalentSites(pugi::xml_node Parent,
                                       t_sub_tile* SubTile,
                                       t_physical_tile_type* PhysicalTileType,
                                       std::vector<t_logical_block_type>& LogicalBlockTypes,
                                       const pugiutil::loc_data& loc_data) {
    pugi::xml_node CurSite;

    expect_only_children(Parent, {"site"}, loc_data);

    if (count_children(Parent, "site", loc_data) < 1) {
        archfpga_throw(loc_data.filename_c_str(), loc_data.line(Parent),
                       "There are no sites corresponding to this tile: %s.\n", SubTile->name.c_str());
    }

    CurSite = Parent.first_child();
    while (CurSite) {
        check_node(CurSite, "site", loc_data);

        expect_only_attributes(CurSite, {"pb_type", "pin_mapping"}, loc_data);
        /* Load equivalent site name */
        auto Prop = std::string(get_attribute(CurSite, "pb_type", loc_data).value());

        auto LogicalBlockType = get_type_by_name<t_logical_block_type>(Prop.c_str(), LogicalBlockTypes);

        auto pin_mapping = get_attribute(CurSite, "pin_mapping", loc_data, ReqOpt::OPTIONAL).as_string("direct");

        if (0 == strcmp(pin_mapping, "custom")) {
            // Pin mapping between Tile and Pb Type is user-defined
            ProcessEquivalentSiteCustomConnection(CurSite, SubTile, PhysicalTileType, LogicalBlockType, Prop, loc_data);
        } else if (0 == strcmp(pin_mapping, "direct")) {
            ProcessEquivalentSiteDirectConnection(CurSite, SubTile, PhysicalTileType, LogicalBlockType, loc_data);
        }

        if (0 == strcmp(LogicalBlockType->pb_type->name, Prop.c_str())) {
            SubTile->equivalent_sites.push_back(LogicalBlockType);

            check_port_direct_mappings(PhysicalTileType, SubTile, LogicalBlockType);
        }

        CurSite = CurSite.next_sibling(CurSite.name());
    }
}

static void ProcessEquivalentSiteDirectConnection(pugi::xml_node Parent,
                                                  t_sub_tile* SubTile,
                                                  t_physical_tile_type* PhysicalTileType,
                                                  t_logical_block_type* LogicalBlockType,
                                                  const pugiutil::loc_data& loc_data) {
    int num_pins = (int)SubTile->sub_tile_to_tile_pin_indices.size() / SubTile->capacity.total();

    if (num_pins != LogicalBlockType->pb_type->num_pins) {
        archfpga_throw(loc_data.filename_c_str(), loc_data.line(Parent),
                       "Pin definition differ between site %s and tile %s. User-defined pin mapping is required.\n",
                       LogicalBlockType->pb_type->name,
                       SubTile->name.c_str());
    }

    vtr::bimap<t_logical_pin, t_physical_pin> directs_map;

    for (int npin = 0; npin < num_pins; npin++) {
        t_physical_pin physical_pin(npin);
        t_logical_pin logical_pin(npin);

        directs_map.insert(logical_pin, physical_pin);
    }

    PhysicalTileType->tile_block_pin_directs_map[LogicalBlockType->index][SubTile->index] = directs_map;
}

static void ProcessEquivalentSiteCustomConnection(pugi::xml_node Parent,
                                                  t_sub_tile* SubTile,
                                                  t_physical_tile_type* PhysicalTileType,
                                                  t_logical_block_type* LogicalBlockType,
                                                  const std::string& site_name,
                                                  const pugiutil::loc_data& loc_data) {
    pugi::xml_node CurDirect;

    expect_only_children(Parent, {"direct"}, loc_data);

    if (count_children(Parent, "direct", loc_data) < 1) {
        archfpga_throw(loc_data.filename_c_str(), loc_data.line(Parent),
                       "There are no direct pin mappings between site %s and tile %s.\n", site_name.c_str(), SubTile->name.c_str());
    }

    vtr::bimap<t_logical_pin, t_physical_pin> directs_map;

    CurDirect = Parent.first_child();

    while (CurDirect) {
        check_node(CurDirect, "direct", loc_data);

        expect_only_attributes(CurDirect, {"from", "to"}, loc_data);

        std::string from, to;
        // `from` attribute is relative to the physical tile pins
        from = std::string(get_attribute(CurDirect, "from", loc_data).value());

        // `to` attribute is relative to the logical block pins
        to = std::string(get_attribute(CurDirect, "to", loc_data).value());

        auto from_pins = ProcessPinString<t_sub_tile*>(CurDirect, SubTile, from.c_str(), loc_data);
        auto to_pins = ProcessPinString<t_logical_block_type_ptr>(CurDirect, LogicalBlockType, to.c_str(), loc_data);

        // Checking that the number of pins is exactly the same
        if (from_pins.second - from_pins.first != to_pins.second - to_pins.first) {
            archfpga_throw(loc_data.filename_c_str(), loc_data.line(Parent),
                           "The number of pins specified in the direct pin mapping is "
                           "not equivalent for Physical Tile %s and Logical Block %s.\n",
                           SubTile->name.c_str(), LogicalBlockType->name.c_str());
        }

        int num_pins = from_pins.second - from_pins.first;
        for (int i = 0; i < num_pins; i++) {
            t_physical_pin physical_pin(from_pins.first + i);
            t_logical_pin logical_pin(to_pins.first + i);

            auto result = directs_map.insert(logical_pin, physical_pin);
            if (!result.second) {
                archfpga_throw(loc_data.filename_c_str(), loc_data.line(Parent),
                               "Duplicate logical pin (%d) to physical pin (%d) mappings found for "
                               "Physical Tile %s and Logical Block %s.\n",
                               logical_pin.pin, physical_pin.pin, SubTile->name.c_str(), LogicalBlockType->name.c_str());
            }
        }

        CurDirect = CurDirect.next_sibling(CurDirect.name());
    }

    PhysicalTileType->tile_block_pin_directs_map[LogicalBlockType->index][SubTile->index] = directs_map;
}

static void ProcessPinLocations(pugi::xml_node Locations,
                                t_physical_tile_type* PhysicalTileType,
                                t_sub_tile* SubTile,
                                t_pin_locs* pin_locs,
                                const pugiutil::loc_data& loc_data,
                                const int num_of_avail_layer) {
    pugi::xml_node Cur;
    const char* Prop;
    enum e_pin_location_distr distribution;

    if (Locations) {
        expect_only_attributes(Locations, {"pattern"}, loc_data);

        Prop = get_attribute(Locations, "pattern", loc_data).value();
        if (strcmp(Prop, "spread") == 0) {
            distribution = e_pin_location_distr::SPREAD;
        } else if (strcmp(Prop, "perimeter") == 0) {
            distribution = e_pin_location_distr::PERIMETER;
        } else if (strcmp(Prop, "spread_inputs_perimeter_outputs") == 0) {
            distribution = e_pin_location_distr::SPREAD_INPUTS_PERIMETER_OUTPUTS;
        } else if (strcmp(Prop, "custom") == 0) {
            distribution = e_pin_location_distr::CUSTOM;
        } else {
            archfpga_throw(loc_data.filename_c_str(), loc_data.line(Locations),
                           "%s is an invalid pin location pattern.\n", Prop);
        }
    } else {
        distribution = e_pin_location_distr::SPREAD;
        Prop = "spread";
    }

    if (pin_locs->is_distribution_set()) {
        if (pin_locs->distribution != distribution) {
            archfpga_throw(loc_data.filename_c_str(), loc_data.line(Locations),
                           "Sub Tile %s has a different pin location pattern (%s) with respect "
                           "to the sibling sub tiles",
                           SubTile->name.c_str(), Prop);
        }
    } else {
        pin_locs->distribution = distribution;
        pin_locs->set_distribution();
    }

    const int sub_tile_index = SubTile->index;

    /* Load the pin locations */
    if (distribution == e_pin_location_distr::CUSTOM) {
        expect_only_children(Locations, {"loc"}, loc_data);
        Cur = Locations.first_child();
        //check for duplications ([0..3][0..type->width-1][0..type->height-1][0..num_of_avail_layer-1])
        std::set<std::tuple<e_side, int, int, int>> seen_sides;
        while (Cur) {
            check_node(Cur, "loc", loc_data);

            expect_only_attributes(Cur, {"side", "xoffset", "yoffset", "layer_offset"}, loc_data);

            /* Get offset (height, width, layer) */
            int x_offset = get_attribute(Cur, "xoffset", loc_data, ReqOpt::OPTIONAL).as_int(0);
            int y_offset = get_attribute(Cur, "yoffset", loc_data, ReqOpt::OPTIONAL).as_int(0);
            int layer_offset = pugiutil::get_attribute(Cur, "layer_offset", loc_data, ReqOpt::OPTIONAL).as_int(0);

            /* Get side */
            e_side side = TOP;
            Prop = get_attribute(Cur, "side", loc_data).value();
            if (0 == strcmp(Prop, "left")) {
                side = LEFT;
            } else if (0 == strcmp(Prop, "top")) {
                side = TOP;
            } else if (0 == strcmp(Prop, "right")) {
                side = RIGHT;
            } else if (0 == strcmp(Prop, "bottom")) {
                side = BOTTOM;
            } else {
                archfpga_throw(loc_data.filename_c_str(), loc_data.line(Cur),
                               "'%s' is not a valid side.\n", Prop);
            }

            if ((x_offset < 0) || (x_offset >= PhysicalTileType->width)) {
                archfpga_throw(loc_data.filename_c_str(), loc_data.line(Cur),
                               "'%d' is an invalid horizontal offset for type '%s' (must be within [0, %d]).\n",
                               x_offset, PhysicalTileType->name.c_str(), PhysicalTileType->width - 1);
            }
            if ((y_offset < 0) || (y_offset >= PhysicalTileType->height)) {
                archfpga_throw(loc_data.filename_c_str(), loc_data.line(Cur),
                               "'%d' is an invalid vertical offset for type '%s' (must be within [0, %d]).\n",
                               y_offset, PhysicalTileType->name.c_str(), PhysicalTileType->height - 1);
            }

            if ((layer_offset < 0) || layer_offset >= num_of_avail_layer) {
                archfpga_throw(loc_data.filename_c_str(), loc_data.line(Cur),
                               "'%d' is an invalid layer offset for type '%s' (must be within [0, num_avail_layer-1]).\n",
                               y_offset, PhysicalTileType->name.c_str(), PhysicalTileType->height - 1);
            }

            //Check for duplicate side specifications, since the code below silently overwrites if there are duplicates
            auto side_offset = std::make_tuple(side, x_offset, y_offset, layer_offset);
            if (seen_sides.count(side_offset)) {
                archfpga_throw(loc_data.filename_c_str(), loc_data.line(Cur),
                               "Duplicate pin location side/offset specification."
                               " Only a single <loc> per side/xoffset/yoffset/layer_offset is permitted.\n");
            }
            seen_sides.insert(side_offset);

            /* Go through lists of pins */
            const std::vector<std::string> Tokens = vtr::split(Cur.child_value());
            int Count = (int)Tokens.size();
            if (Count > 0) {
                for (int pin = 0; pin < Count; ++pin) {
                    /* Store location assignment */
                    pin_locs->assignments[sub_tile_index][x_offset][y_offset][std::abs(layer_offset)][side].emplace_back(Tokens[pin].c_str());
                    /* Advance through list of pins in this location */
                }
            }
            Cur = Cur.next_sibling(Cur.name());
        }

        //Verify that all top-level pins have had their locations specified

        //Record all the specified pins, (capacity, port_name, index)
        std::map<int, std::map<std::string, std::set<int>>> port_pins_with_specified_locations;
        for (int l = 0; l < num_of_avail_layer; ++l) {
            for (int w = 0; w < PhysicalTileType->width; ++w) {
                for (int h = 0; h < PhysicalTileType->height; ++h) {
                    for (e_side side : TOTAL_2D_SIDES) {
                        for (const std::string& token : pin_locs->assignments[sub_tile_index][w][h][l][side]) {
                            InstPort inst_port(token);

                            //A pin specification should contain only the block name, and not any instance count information
                            //A pin specification may contain instance count, but should be in the range of capacity
                            int inst_lsb = 0;
                            int inst_msb = SubTile->capacity.total() - 1;
                            if (inst_port.instance_low_index() != InstPort::UNSPECIFIED || inst_port.instance_high_index() != InstPort::UNSPECIFIED) {
                                /* Extract range numbers */
                                inst_lsb = inst_port.instance_low_index();
                                inst_msb = inst_port.instance_high_index();
                                if (inst_lsb > inst_msb) {
                                    std::swap(inst_lsb, inst_msb);
                                }
                                /* Check if we have a valid range */
                                if (inst_lsb < 0 || inst_msb > SubTile->capacity.total() - 1) {
                                    archfpga_throw(loc_data.filename_c_str(), loc_data.line(Locations),
                                                   "Pin location specification '%s' contain an out-of-range instance. Expect [%d:%d]",
                                                   token.c_str(), 0, SubTile->capacity.total() - 1);
                                }
                            }

                            //Check that the block name matches
                            if (inst_port.instance_name() != SubTile->name) {
                                archfpga_throw(loc_data.filename_c_str(), loc_data.line(Locations),
                                               "Mismatched sub tile name in pin location specification (expected '%s' was '%s')",
                                               SubTile->name.c_str(), inst_port.instance_name().c_str());
                            }

                            int pin_low_idx = inst_port.port_low_index();
                            int pin_high_idx = inst_port.port_high_index();

                            if (pin_low_idx == InstPort::UNSPECIFIED && pin_high_idx == InstPort::UNSPECIFIED) {
                                //Empty range, so full port

                                //Find the matching pb type to get the total number of pins
                                const t_physical_tile_port* port = nullptr;
                                for (const auto& tmp_port : SubTile->ports) {
                                    if (tmp_port.name == inst_port.port_name()) {
                                        port = &tmp_port;
                                        break;
                                    }
                                }

                                if (port) {
                                    pin_low_idx = 0;
                                    pin_high_idx = port->num_pins - 1;
                                } else {
                                    archfpga_throw(loc_data.filename_c_str(), loc_data.line(Locations),
                                                   "Failed to find port named '%s' on block '%s'",
                                                   inst_port.port_name().c_str(), SubTile->name.c_str());
                                }
                            }
                            VTR_ASSERT(pin_low_idx >= 0);
                            VTR_ASSERT(pin_high_idx >= 0);

                            for (int iinst = inst_lsb + SubTile->capacity.low; iinst <= inst_msb + SubTile->capacity.low; ++iinst) {
                                for (int ipin = pin_low_idx; ipin <= pin_high_idx; ++ipin) {
                                    //Record that the pin has it's location specified
                                    port_pins_with_specified_locations[iinst][inst_port.port_name()].insert(ipin);
                                }
                            }
                        }
                    }
                }
            }
        }

        //Check for any pins missing location specs
        for (int iinst = SubTile->capacity.low; iinst < SubTile->capacity.high; ++iinst) {
            for (const auto& port : SubTile->ports) {
                for (int ipin = 0; ipin < port.num_pins; ++ipin) {
                    if (!port_pins_with_specified_locations[iinst][port.name].count(ipin)) {
                        //Missing
                        archfpga_throw(loc_data.filename_c_str(), loc_data.line(Locations),
                                       "Pin '%s[%d].%s[%d]' has no pin location specificed (a location is required for pattern=\"custom\")",
                                       SubTile->name.c_str(), iinst, port.name, ipin);
                    }
                }
            }
        }
    } else if (Locations) {
        //Non-custom pin locations. There should be no child tags
        expect_child_node_count(Locations, 0, loc_data);
    }
}

static void ProcessSubTiles(pugi::xml_node Node,
                            t_physical_tile_type* PhysicalTileType,
                            std::vector<t_logical_block_type>& LogicalBlockTypes,
                            std::vector<t_segment_inf>& segments,
                            const t_default_fc_spec& arch_def_fc,
                            const pugiutil::loc_data& loc_data,
                            const int num_of_avail_layer) {
    pugi::xml_node CurSubTile;
    pugi::xml_node Cur;

    unsigned long int num_sub_tiles = count_children(Node, "sub_tile", loc_data);
    unsigned long int width = PhysicalTileType->width;
    unsigned long int height = PhysicalTileType->height;
    unsigned long int num_sides = 4;

    t_pin_locs pin_locs;
    pin_locs.assignments.resize({num_sub_tiles, width, height, (unsigned long int)num_of_avail_layer, num_sides});

    if (num_sub_tiles == 0) {
        archfpga_throw(loc_data.filename_c_str(), loc_data.line(Node),
                       "No sub tile found for the Physical Tile %s.\n"
                       "At least one sub tile is needed to correctly describe the Physical Tile.\n",
                       PhysicalTileType->name.c_str());
    }

    // used to find duplicate subtile names
    std::set<std::string> sub_tile_names;

    // used to assign indices to subtiles
    int subtile_index = 0;

    CurSubTile = get_first_child(Node, "sub_tile", loc_data);

    while (CurSubTile) {
        t_sub_tile SubTile;

        SubTile.index = subtile_index;

        expect_only_attributes(CurSubTile, {"name", "capacity"}, loc_data);

        /* Load type name */
        const char* name = get_attribute(CurSubTile, "name", loc_data).value();

        //Check Sub Tile name duplicates
        auto [_, success] = sub_tile_names.insert(name);
        if (!success) {
            archfpga_throw(loc_data.filename_c_str(), loc_data.line(Cur),
                           "Duplicate Sub Tile names in tile '%s': Sub Tile'%s'\n",
                           PhysicalTileType->name.c_str(), name);
        }

        SubTile.name = name;

        /* Load properties */
        int capacity = get_attribute(CurSubTile, "capacity", loc_data, ReqOpt::OPTIONAL).as_int(1);
        SubTile.capacity.set(PhysicalTileType->capacity, PhysicalTileType->capacity + capacity - 1);
        PhysicalTileType->capacity += capacity;

        /* Process sub tile port definitions */
        const auto pin_counts = ProcessSubTilePorts(CurSubTile, &SubTile, loc_data);

        /* Map Sub Tile physical pins with the Physical Tile Type physical pins.
         * This takes into account the capacity of each sub tiles to add the correct offset.
         */
        for (int ipin = 0; ipin < capacity * pin_counts.total(); ipin++) {
            SubTile.sub_tile_to_tile_pin_indices.push_back(PhysicalTileType->num_pins + ipin);
        }

        SubTile.num_phy_pins = pin_counts.total() * capacity;

        /* Assign pin counts to the Physical Tile Type */
        PhysicalTileType->num_input_pins += capacity * pin_counts.input;
        PhysicalTileType->num_output_pins += capacity * pin_counts.output;
        PhysicalTileType->num_clock_pins += capacity * pin_counts.clock;
        PhysicalTileType->num_pins += capacity * pin_counts.total();
        PhysicalTileType->num_inst_pins += pin_counts.total();

        /* Assign drivers and receivers count to Physical Tile Type */
        PhysicalTileType->num_receivers += capacity * pin_counts.input;
        PhysicalTileType->num_drivers += capacity * pin_counts.output;

        Cur = get_single_child(CurSubTile, "pinlocations", loc_data, ReqOpt::OPTIONAL);
        ProcessPinLocations(Cur, PhysicalTileType, &SubTile, &pin_locs, loc_data, num_of_avail_layer);

        /* Load Fc */
        Cur = get_single_child(CurSubTile, "fc", loc_data, ReqOpt::OPTIONAL);
        Process_Fc(Cur, PhysicalTileType, &SubTile, pin_counts, segments, arch_def_fc, loc_data);

        //Load equivalent sites information
        Cur = get_single_child(CurSubTile, "equivalent_sites", loc_data, ReqOpt::REQUIRED);
        ProcessTileEquivalentSites(Cur, &SubTile, PhysicalTileType, LogicalBlockTypes, loc_data);

        PhysicalTileType->sub_tiles.push_back(SubTile);

        subtile_index++;

        CurSubTile = CurSubTile.next_sibling(CurSubTile.name());
    }

    // Initialize pinloc data structure.
    int num_pins = PhysicalTileType->num_pins;
    PhysicalTileType->pinloc.resize({width, height, num_sides}, std::vector<bool>(num_pins, false));

    setup_pin_classes(PhysicalTileType);
    LoadPinLoc(Cur, PhysicalTileType, &pin_locs, loc_data, num_of_avail_layer);
}

/* Takes in node pointing to <typelist> and loads all the
 * child type objects. */
static void ProcessComplexBlocks(pugi::xml_node Node,
                                 std::vector<t_logical_block_type>& LogicalBlockTypes,
                                 const t_arch& arch,
                                 const bool timing_enabled,
                                 const pugiutil::loc_data& loc_data) {
    pugi::xml_node CurBlockType;
    pugi::xml_node Cur;

    // used to find duplicate pb_types names
    std::set<std::string> pb_type_descriptors;

    /* Alloc the type list. Need one additional t_type_descriptors:
     * 1: empty pseudo-type
     */
    t_logical_block_type EMPTY_LOGICAL_BLOCK_TYPE = get_empty_logical_type();
    EMPTY_LOGICAL_BLOCK_TYPE.index = 0;
    LogicalBlockTypes.push_back(EMPTY_LOGICAL_BLOCK_TYPE);

    /* Process the types */
    int index = 1; /* Skip over 'empty' type */

    CurBlockType = Node.first_child();
    while (CurBlockType) {
        int pb_type_idx = 0;

        check_node(CurBlockType, "pb_type", loc_data);

        t_logical_block_type LogicalBlockType;

        expect_only_attributes(CurBlockType, {"name"}, loc_data);

        /* Load type name */
        auto Prop = get_attribute(CurBlockType, "name", loc_data).value();
        LogicalBlockType.name = Prop;

        auto [_, success] = pb_type_descriptors.insert(LogicalBlockType.name);
        if (!success) {
            archfpga_throw(loc_data.filename_c_str(), loc_data.line(CurBlockType),
                           "Duplicate pb_type descriptor name: '%s'.\n", LogicalBlockType.name.c_str());
        }

        /* Load pb_type info to assign to the Logical Block Type */
        LogicalBlockType.pb_type = new t_pb_type;
        LogicalBlockType.pb_type->name = vtr::strdup(LogicalBlockType.name.c_str());
        ProcessPb_Type(CurBlockType, LogicalBlockType.pb_type, nullptr, timing_enabled, arch, loc_data, pb_type_idx);

        LogicalBlockType.index = index;

        /* Type fully read */
        ++index;

        /* Push newly created Types to corresponding vectors */
        LogicalBlockTypes.push_back(LogicalBlockType);

        /* Free this node and get its next sibling node */
        CurBlockType = CurBlockType.next_sibling(CurBlockType.name());
    }
}

static std::vector<t_segment_inf> ProcessSegments(pugi::xml_node Parent,
                                                  const std::vector<t_arch_switch_inf>& switches,
                                                  const bool timing_enabled,
                                                  const bool switchblocklist_required,
                                                  const pugiutil::loc_data& loc_data) {
    const char* tmp;

    std::vector<t_segment_inf> Segs;

    pugi::xml_node SubElem;
    pugi::xml_node Node;

    /* Count the number of segs and check they are in fact
     * of segment elements. */
    int NumSegs = count_children(Parent, "segment", loc_data);

    /* Alloc segment list */
    if (NumSegs > 0) {
        Segs.resize(NumSegs);
    }

    /* Load the segments. */
    Node = get_first_child(Parent, "segment", loc_data);

    bool x_axis_seg_found = false; /*Flags to see if we have any x-directed segment type specified*/
    bool y_axis_seg_found = false; /*Flags to see if we have any y-directed segment type specified*/

    for (int i = 0; i < NumSegs; ++i) {
        /* Get segment name */
        tmp = get_attribute(Node, "name", loc_data, ReqOpt::OPTIONAL).as_string(nullptr);
        if (tmp) {
            Segs[i].name = std::string(tmp);
        } else {
            /* if swich block is "custom", then you have to provide a name for segment */
            if (switchblocklist_required) {
                archfpga_throw(loc_data.filename_c_str(), loc_data.line(Node),
                               "No name specified for the segment #%d.\n", i);
            }
            /* set name to default: "unnamed_segment_<segment_index>" */
            std::stringstream ss;
            ss << "unnamed_segment_" << i;
            std::string dummy = ss.str();
            tmp = dummy.c_str();
            Segs[i].name = std::string(tmp);
        }

        /* Get segment length */
        int length = 1; /* DEFAULT */
        tmp = get_attribute(Node, "length", loc_data, ReqOpt::OPTIONAL).as_string(nullptr);
        if (tmp) {
            if (strcmp(tmp, "longline") == 0) {
                Segs[i].longline = true;
            } else {
                length = vtr::atoi(tmp);
            }
        }
        Segs[i].length = length;

        /* Get the frequency */
        Segs[i].frequency = 1; /* DEFAULT */
        tmp = get_attribute(Node, "freq", loc_data, ReqOpt::OPTIONAL).as_string(nullptr);
        if (tmp) {
            Segs[i].frequency = (int)(atof(tmp) * MAX_CHANNEL_WIDTH);
        }

        /* Get timing info */
        ReqOpt TIMING_ENABLE_REQD = BoolToReqOpt(timing_enabled);
        Segs[i].Rmetal = get_attribute(Node, "Rmetal", loc_data, TIMING_ENABLE_REQD).as_float(0);
        Segs[i].Cmetal = get_attribute(Node, "Cmetal", loc_data, TIMING_ENABLE_REQD).as_float(0);

        /*Get parallel axis*/

        Segs[i].parallel_axis = BOTH_AXIS; /*DEFAULT value if no axis is specified*/
        tmp = get_attribute(Node, "axis", loc_data, ReqOpt::OPTIONAL).as_string(nullptr);

        if (tmp) {
            if (strcmp(tmp, "x") == 0) {
                Segs[i].parallel_axis = X_AXIS;
                x_axis_seg_found = true;
            } else if (strcmp(tmp, "y") == 0) {
                Segs[i].parallel_axis = Y_AXIS;
                y_axis_seg_found = true;
            } else {
                archfpga_throw(loc_data.filename_c_str(), loc_data.line(Node), "Unsopported parralel axis type: %s\n", tmp);
            }
        } else {
            x_axis_seg_found = true;
            y_axis_seg_found = true;
        }

        /*Get segment resource type*/
        tmp = get_attribute(Node, "res_type", loc_data, ReqOpt::OPTIONAL).as_string(nullptr);

        if (tmp) {
            auto it = std::find(RES_TYPE_STRING.begin(), RES_TYPE_STRING.end(), tmp);
            if (it != RES_TYPE_STRING.end()) {
                Segs[i].res_type = static_cast<SegResType>(std::distance(RES_TYPE_STRING.begin(), it));
            } else {
                archfpga_throw(loc_data.filename_c_str(), loc_data.line(Node), "Unsopported segment res_type: %s\n", tmp);
            }
        }

        /* Get Power info */
        /*
         * (*Segs)[i].Cmetal_per_m = get_attribute(Node, "Cmetal_per_m", false,
         * 0.);*/

        //Set of expected subtags (exact subtags are dependent on parameters)
        std::vector<std::string> expected_subtags;

        if (!Segs[i].longline) {
            //Long line doesn't accpet <sb> or <cb> since it assumes full population
            expected_subtags.emplace_back("sb");
            expected_subtags.emplace_back("cb");
        }

        /* Get the type */
        tmp = get_attribute(Node, "type", loc_data).value();
        if (0 == strcmp(tmp, "bidir")) {
            Segs[i].directionality = BI_DIRECTIONAL;

            //Bidir requires the following tags
            expected_subtags.emplace_back("wire_switch");
            expected_subtags.emplace_back("opin_switch");
        }

        else if (0 == strcmp(tmp, "unidir")) {
            Segs[i].directionality = UNI_DIRECTIONAL;

            //Unidir requires the following tags
            expected_subtags.emplace_back("mux");
            expected_subtags.emplace_back("bend");
            expected_subtags.emplace_back("mux_inter_die");

            //with the following two tags, we can allow the architecture file to define
            //different muxes with different delays for wires with different directions
            expected_subtags.emplace_back("mux_inc");
            expected_subtags.emplace_back("mux_dec");
        }

        else {
            archfpga_throw(loc_data.filename_c_str(), loc_data.line(Node),
                           "Invalid switch type '%s'.\n", tmp);
        }

        //Verify only expected sub-tags are found
        expect_only_children(Node, expected_subtags, loc_data);

        //Get the switch name for different dice wire and track connections
        SubElem = get_single_child(Node, "mux_inter_die", loc_data, ReqOpt::OPTIONAL);
        tmp = get_attribute(SubElem, "name", loc_data, ReqOpt::OPTIONAL).as_string("");
        if (strlen(tmp) != 0) {
            /* Match names */
            int switch_idx = find_switch_by_name(switches, tmp);
            if (switch_idx < 0) {
                archfpga_throw(loc_data.filename_c_str(), loc_data.line(SubElem),
                               "'%s' is not a valid mux name.\n", tmp);
            }
            Segs[i].arch_inter_die_switch = switch_idx;
        }

        /* Get the wire and opin switches, or mux switch if unidir */
        if (UNI_DIRECTIONAL == Segs[i].directionality) {
            //Get the switch name for same die wire and track connections
            SubElem = get_single_child(Node, "mux", loc_data, ReqOpt::OPTIONAL);
            tmp = get_attribute(SubElem, "name", loc_data, ReqOpt::OPTIONAL).as_string(nullptr);

            //check if <mux> tag is defined in the architecture, otherwise we should look for <mux_inc> and <mux_dec>
            if (tmp) {
                /* Match names */
                int switch_idx = find_switch_by_name(switches, tmp);
                if (switch_idx < 0) {
                    archfpga_throw(loc_data.filename_c_str(), loc_data.line(SubElem),
                                   "'%s' is not a valid mux name.\n", tmp);
                }

                /* Unidir muxes must have the same switch
                 * for wire and opin fanin since there is
                 * really only the mux in unidir. */
                Segs[i].arch_wire_switch = switch_idx;
                Segs[i].arch_opin_switch = switch_idx;
            } else { //if a general mux is not defined, we should look for specific mux for each direction in the architecture file
                SubElem = get_single_child(Node, "mux_inc", loc_data, ReqOpt::OPTIONAL);
                tmp = get_attribute(SubElem, "name", loc_data, ReqOpt::OPTIONAL).as_string(nullptr);
                if (!tmp) {
                    archfpga_throw(loc_data.filename_c_str(), loc_data.line(SubElem),
                                   "if mux is not specified in a wire segment, both mux_inc and mux_dec should be specified");
                } else {
                    /* Match names */
                    int switch_idx = find_switch_by_name(switches, tmp);
                    if (switch_idx < 0) {
                        archfpga_throw(loc_data.filename_c_str(), loc_data.line(SubElem),
                                       "'%s' is not a valid mux name.\n", tmp);
                    }

                    /* Unidir muxes must have the same switch
                     * for wire and opin fanin since there is
                     * really only the mux in unidir. */
                    Segs[i].arch_wire_switch = switch_idx;
                    Segs[i].arch_opin_switch = switch_idx;
                }

                SubElem = get_single_child(Node, "mux_dec", loc_data, ReqOpt::OPTIONAL);
                tmp = get_attribute(SubElem, "name", loc_data, ReqOpt::OPTIONAL).as_string(nullptr);
                if (!tmp) {
                    archfpga_throw(loc_data.filename_c_str(), loc_data.line(SubElem),
                                   "if mux is not specified in a wire segment, both mux_inc and mux_dec should be specified");
                } else {
                    /* Match names */
                    int switch_idx = find_switch_by_name(switches, tmp);
                    if (switch_idx < 0) {
                        archfpga_throw(loc_data.filename_c_str(), loc_data.line(SubElem),
                                       "'%s' is not a valid mux name.\n", tmp);
                    }

                    /* Unidir muxes must have the same switch
                     * for wire and opin fanin since there is
                     * really only the mux in unidir. */
                    Segs[i].arch_wire_switch_dec = switch_idx;
                    Segs[i].arch_opin_switch_dec = switch_idx;
                }
            }
        } else {
            VTR_ASSERT(BI_DIRECTIONAL == Segs[i].directionality);
            SubElem = get_single_child(Node, "wire_switch", loc_data);
            tmp = get_attribute(SubElem, "name", loc_data).value();

            /* Match names */
            int switch_idx = find_switch_by_name(switches, tmp);
            if (switch_idx < 0) {
                archfpga_throw(loc_data.filename_c_str(), loc_data.line(SubElem),
                               "'%s' is not a valid wire_switch name.\n", tmp);
            }
            Segs[i].arch_wire_switch = switch_idx;
            SubElem = get_single_child(Node, "opin_switch", loc_data);
            tmp = get_attribute(SubElem, "name", loc_data).value();

            /* Match names */
            switch_idx = find_switch_by_name(switches, tmp);
            if (switch_idx < 0) {
                archfpga_throw(loc_data.filename_c_str(), loc_data.line(SubElem),
                               "'%s' is not a valid opin_switch name.\n", tmp);
            }
            Segs[i].arch_opin_switch = switch_idx;
        }

        /* Setup the CB list if they give one, otherwise use full */
        Segs[i].cb.resize(length);
        for (int j = 0; j < length; ++j) {
            Segs[i].cb[j] = true;
        }
        SubElem = get_single_child(Node, "cb", loc_data, ReqOpt::OPTIONAL);
        if (SubElem) {
            ProcessCB_SB(SubElem, Segs[i].cb, loc_data);
        }

        /* Setup the SB list if they give one, otherwise use full */
        Segs[i].sb.resize(length + 1);
        for (int j = 0; j < (length + 1); ++j) {
            Segs[i].sb[j] = true;
        }
        SubElem = get_single_child(Node, "sb", loc_data, ReqOpt::OPTIONAL);
        if (SubElem) {
            ProcessCB_SB(SubElem, Segs[i].sb, loc_data);
        }

        /* Setup the bend list if they give one, otherwise use default */
        if (length > 1) {
            Segs[i].isbend = false;
            SubElem = get_single_child(Node, "bend", loc_data, ReqOpt::OPTIONAL);
            if (SubElem) {
                ProcessBend(SubElem, Segs[i].bend, Segs[i].part_len, Segs[i].isbend, (length - 1), loc_data);
            }
        }

        /*Store the index of this segment in Segs vector*/
        Segs[i].seg_index = i;
        /* Get next Node */
        Node = Node.next_sibling(Node.name());
    }
    /*We need at least one type of segment that applies to each of x- and y-directed wiring.*/

    if (!x_axis_seg_found || !y_axis_seg_found) {
        archfpga_throw(loc_data.filename_c_str(), loc_data.line(Node),
                       "Atleast one segment per-axis needs to get specified if no segments with non-specified (default) axis attribute exist.");
    }

    return Segs;
}

<<<<<<< HEAD
static void ProcessBend(pugi::xml_node Node, std::vector<int>& list, std::vector<int>& part_len, bool& isbend, const int len, const pugiutil::loc_data& loc_data) {
    const char* tmp = nullptr;
    int i;

    tmp = get_attribute(Node, "type", loc_data).value();
    if (0 == strcmp(tmp, "pattern")) {
        i = 0;

        /* Get the content string */
        tmp = Node.child_value();
        while (*tmp) {
            switch (*tmp) {
                case ' ':
                case '\t':
                case '\n':
                    break;
                case '-':
                    list.push_back(0);
                    break;
                case 'U':
                    list.push_back(1);
                    isbend = true;
                    break;
                case 'D':
                    list.push_back(2);
                    isbend = true;
                    break;
                case 'B':
                    archfpga_throw(loc_data.filename_c_str(), loc_data.line(Node),
                                   "B pattern is not supported in current version\n",
                                   *tmp);
                    //                    list.push_back(3);
                    //                    isbend = true;
                    break;
                default:
                    archfpga_throw(loc_data.filename_c_str(), loc_data.line(Node),
                                   "Invalid character %c in CB or SB depopulation list.\n",
                                   *tmp);
            }
            ++tmp;
        }

        if (list.size() != size_t(len)) {
            archfpga_throw(loc_data.filename_c_str(), loc_data.line(Node),
                           "Wrong length of bend list (%d). Expect %d symbols.\n",
                           i, len);
        }
    }

    else {
        archfpga_throw(loc_data.filename_c_str(), loc_data.line(Node),
                       "'%s' is not a valid type for specifying bend list.\n",
                       tmp);
    }

    int tmp_len = 1;
    int sum_len = 0;
    for(size_t i_len = 0; i_len < list.size(); i_len++){
        if (list[i_len] == 0) {
            tmp_len++;
        } else if (list[i_len] != 0) {
            VTR_ASSERT(tmp_len < (int) list.size()+1);
            part_len.push_back(tmp_len);
            sum_len += tmp_len;
            tmp_len = 1;
        }
    }

    // add the last clip of segment
    if (sum_len < (int) list.size()+1)
        part_len.push_back(list.size() + 1 - sum_len);
}

static void calculate_custom_SB_locations(const pugiutil::loc_data& loc_data, const pugi::xml_node& SubElem, const int grid_width, const int grid_height, t_switchblock_inf& sb){
=======
static void calculate_custom_SB_locations(const pugiutil::loc_data& loc_data, const pugi::xml_node& SubElem, const int grid_width, const int grid_height, t_switchblock_inf& sb) {
>>>>>>> 50901246
    auto startx_attr = get_attribute(SubElem, "startx", loc_data, ReqOpt::OPTIONAL);
    auto endx_attr = get_attribute(SubElem, "endx", loc_data, ReqOpt::OPTIONAL);

    auto starty_attr = get_attribute(SubElem, "starty", loc_data, ReqOpt::OPTIONAL);
    auto endy_attr = get_attribute(SubElem, "endy", loc_data, ReqOpt::OPTIONAL);

    auto repeatx_attr = get_attribute(SubElem, "repeatx", loc_data, ReqOpt::OPTIONAL);
    auto repeaty_attr = get_attribute(SubElem, "repeaty", loc_data, ReqOpt::OPTIONAL);

    auto incrx_attr = get_attribute(SubElem, "incrx", loc_data, ReqOpt::OPTIONAL);
    auto incry_attr = get_attribute(SubElem, "incry", loc_data, ReqOpt::OPTIONAL);

    //parse the values from the architecture file and fill out SB region information
    vtr::FormulaParser p;

    vtr::t_formula_data vars;
    vars.set_var_value("W", grid_width);
    vars.set_var_value("H", grid_height);

    sb.reg_x.start = startx_attr.empty() ? 0 : p.parse_formula(startx_attr.value(), vars);
    sb.reg_y.start = starty_attr.empty() ? 0 : p.parse_formula(starty_attr.value(), vars);

    sb.reg_x.end = endx_attr.empty() ? (grid_width - 1) : p.parse_formula(endx_attr.value(), vars);
    sb.reg_y.end = endy_attr.empty() ? (grid_height - 1) : p.parse_formula(endy_attr.value(), vars);

    sb.reg_x.repeat = repeatx_attr.empty() ? 0 : p.parse_formula(repeatx_attr.value(), vars);
    sb.reg_y.repeat = repeaty_attr.empty() ? 0 : p.parse_formula(repeaty_attr.value(), vars);

    sb.reg_x.incr = incrx_attr.empty() ? 1 : p.parse_formula(incrx_attr.value(), vars);
    sb.reg_y.incr = incry_attr.empty() ? 1 : p.parse_formula(incry_attr.value(), vars);
}

/* Processes the switchblocklist section from the xml architecture file.
 * See vpr/SRC/route/build_switchblocks.c for a detailed description of this
 * switch block format */
static void ProcessSwitchblocks(pugi::xml_node Parent, t_arch* arch, const pugiutil::loc_data& loc_data) {
    pugi::xml_node Node;
    pugi::xml_node SubElem;
    const char* tmp;

    /* get the number of switchblocks */
    int num_switchblocks = count_children(Parent, "switchblock", loc_data);
    arch->switchblocks.reserve(num_switchblocks);

    int layout_index = -1;
    for (layout_index = 0; layout_index < (int)arch->grid_layouts.size(); layout_index++) {
        if (arch->grid_layouts.at(layout_index).name == arch->device_layout) {
            //found the used layout
            break;
        }
    }

    /* read-in all switchblock data */
    Node = get_first_child(Parent, "switchblock", loc_data);
    for (int i_sb = 0; i_sb < num_switchblocks; i_sb++) {
        /* use a temp variable which will be assigned to switchblocks later */
        t_switchblock_inf sb;

        /* get name */
        tmp = get_attribute(Node, "name", loc_data).as_string(nullptr);
        if (tmp) {
            sb.name = tmp;
        }

        /* get type */
        tmp = get_attribute(Node, "type", loc_data).as_string(nullptr);
        if (tmp) {
            if (0 == strcmp(tmp, "bidir")) {
                sb.directionality = BI_DIRECTIONAL;
            } else if (0 == strcmp(tmp, "unidir")) {
                sb.directionality = UNI_DIRECTIONAL;
            } else {
                archfpga_throw(loc_data.filename_c_str(), loc_data.line(Node), "Unsopported switchblock type: %s\n", tmp);
            }
        }

        /* get the switchblock location */
        SubElem = get_single_child(Node, "switchblock_location", loc_data);
        tmp = get_attribute(SubElem, "type", loc_data).as_string(nullptr);
        if (tmp) {
            if (strcmp(tmp, "EVERYWHERE") == 0) {
                sb.location = e_sb_location::E_EVERYWHERE;
            } else if (strcmp(tmp, "PERIMETER") == 0) {
                sb.location = e_sb_location::E_PERIMETER;
            } else if (strcmp(tmp, "CORE") == 0) {
                sb.location = e_sb_location::E_CORE;
            } else if (strcmp(tmp, "CORNER") == 0) {
                sb.location = e_sb_location::E_CORNER;
            } else if (strcmp(tmp, "FRINGE") == 0) {
                sb.location = e_sb_location::E_FRINGE;
            } else if (strcmp(tmp, "XY_SPECIFIED") == 0) {
                sb.location = e_sb_location::E_XY_SPECIFIED;
            } else {
                archfpga_throw(loc_data.filename_c_str(), loc_data.line(SubElem), "unrecognized switchblock location: %s\n", tmp);
            }
        }

        /* get the switchblock coordinate only if sb.location is set to E_XY_SPECIFIED*/
        if (sb.location == e_sb_location::E_XY_SPECIFIED) {
            if (arch->device_layout == "auto") {
                archfpga_throw(loc_data.filename_c_str(), loc_data.line(SubElem), "Specifying SB locations for auto layout devices are not supported yet!\n");
            }
            expect_only_attributes(SubElem,
                                   {"x", "y", "type",
                                    "startx", "endx", "repeatx", "incrx",
                                    "starty", "endy", "repeaty", "incry"},
                                   loc_data);

            int grid_width = arch->grid_layouts.at(layout_index).width;
            int grid_height = arch->grid_layouts.at(layout_index).height;

            /* Absolute location that this SB must be applied to, -1 if not specified*/
            sb.x = get_attribute(SubElem, "x", loc_data, ReqOpt::OPTIONAL).as_int(-1);
            sb.y = get_attribute(SubElem, "y", loc_data, ReqOpt::OPTIONAL).as_int(-1);

            //check if the absolute value is within the device grid width and height
            if (sb.x >= grid_width || sb.y >= grid_height) {
                archfpga_throw(loc_data.filename_c_str(), loc_data.line(SubElem),
                               "Location (%d,%d) is not valid within the grid! grid dimensions are: (%d,%d)\n", sb.x, sb.y, grid_width, grid_height);
            }

            /* if the the switchblock exact location is not specified and a region is specified within the architecture file,
             * we have to parse the region specification and apply the SB pattern to all the locations fall into the specified 
             * region based on device width and height.
             */
            if (sb.x == -1 && sb.y == -1) {
                calculate_custom_SB_locations(loc_data, SubElem, grid_width, grid_height, sb);
            }
        }

        /* get switchblock permutation functions */
        SubElem = get_first_child(Node, "switchfuncs", loc_data);
        read_sb_switchfuncs(SubElem, &sb, loc_data);

        read_sb_wireconns(arch->switches, Node, &sb, loc_data);

        /* run error checks on switch blocks */
        check_switchblock(&sb, arch);

        /* assign the sb to the switchblocks vector */
        arch->switchblocks.push_back(sb);

        Node = Node.next_sibling(Node.name());
    }
}

static void ProcessCB_SB(pugi::xml_node Node, std::vector<bool>& list, const pugiutil::loc_data& loc_data) {
    const char* tmp = nullptr;
    int i;
    int len = list.size();
    /* Check the type. We only support 'pattern' for now.
     * Should add frac back eventually. */
    tmp = get_attribute(Node, "type", loc_data).value();
    if (0 == strcmp(tmp, "pattern")) {
        i = 0;

        /* Get the content string */
        tmp = Node.child_value();
        while (*tmp) {
            switch (*tmp) {
                case ' ':
                case '\t':
                case '\n':
                    break;
                case 'T':
                case '1':
                    if (i >= len) {
                        archfpga_throw(loc_data.filename_c_str(), loc_data.line(Node),
                                       "CB or SB depopulation is too long (%d). It should be %d symbols for CBs and %d symbols for SBs.\n",
                                       i, len - 1, len);
                    }
                    list[i] = true;
                    ++i;
                    break;
                case 'F':
                case '0':
                    if (i >= len) {
                        archfpga_throw(loc_data.filename_c_str(), loc_data.line(Node),
                                       "CB or SB depopulation is too long (%d). It should be %d symbols for CBs and %d symbols for SBs.\n",
                                       i, len - 1, len);
                    }
                    list[i] = false;
                    ++i;
                    break;
                default:
                    archfpga_throw(loc_data.filename_c_str(), loc_data.line(Node),
                                   "Invalid character %c in CB or SB depopulation list.\n",
                                   *tmp);
            }
            ++tmp;
        }
        if (i < len) {
            archfpga_throw(loc_data.filename_c_str(), loc_data.line(Node),
                           "CB or SB depopulation is too short (%d). It should be %d symbols for CBs and %d symbols for SBs.\n",
                           i, len - 1, len);
        }
    }

    else {
        archfpga_throw(loc_data.filename_c_str(), loc_data.line(Node),
                       "'%s' is not a valid type for specifying cb and sb depopulation.\n",
                       tmp);
    }
}

static std::vector<t_arch_switch_inf> ProcessSwitches(pugi::xml_node Parent,
                                                      const bool timing_enabled,
                                                      const pugiutil::loc_data& loc_data) {
    const char* type_name;
    const char* switch_name;
    ReqOpt TIMING_ENABLE_REQD = BoolToReqOpt(timing_enabled);

    pugi::xml_node Node;

    /* Count the children and check they are switches */
    int n_switches = count_children(Parent, "switch", loc_data);
    std::vector<t_arch_switch_inf> switches;

    /* Alloc switch list */
    if (n_switches > 0) {
        switches.resize(n_switches);
    }

    /* Load the switches. */
    Node = get_first_child(Parent, "switch", loc_data);
    for (int i = 0; i < n_switches; ++i) {
        t_arch_switch_inf& arch_switch = switches[i];

        switch_name = get_attribute(Node, "name", loc_data).value();

        /* Check if the switch has conflicts with any reserved names */
        if (0 == strcmp(switch_name, VPR_DELAYLESS_SWITCH_NAME)) {
            archfpga_throw(loc_data.filename_c_str(), loc_data.line(Node),
                           "Switch name '%s' is a reserved name for VPR internal usage! Please use another  name.\n",
                           switch_name);
        }

        type_name = get_attribute(Node, "type", loc_data).value();

        /* Check for switch name collisions */
        for (int j = 0; j < i; ++j) {
            if (0 == strcmp(switches[j].name.c_str(), switch_name)) {
                archfpga_throw(loc_data.filename_c_str(), loc_data.line(Node),
                               "Two switches with the same name '%s' were found.\n",
                               switch_name);
            }
        }
        arch_switch.name = std::string(switch_name);

        /* Figure out the type of switch */
        /* As noted above, due to their configuration of pass transistors feeding into a buffer,
         * only multiplexers and tristate buffers have an internal capacitance element.         */

        SwitchType type = SwitchType::MUX;
        if (0 == strcmp(type_name, "mux")) {
            type = SwitchType::MUX;
            expect_only_attributes(Node, {"type", "name", "R", "Cin", "Cout", "Cinternal", "Tdel", "buf_size", "power_buf_size", "mux_trans_size"}, " with type '"s + type_name + "'"s, loc_data);

        } else if (0 == strcmp(type_name, "tristate")) {
            type = SwitchType::TRISTATE;
            expect_only_attributes(Node, {"type", "name", "R", "Cin", "Cout", "Cinternal", "Tdel", "buf_size", "power_buf_size"}, " with type '"s + type_name + "'"s, loc_data);

        } else if (0 == strcmp(type_name, "buffer")) {
            type = SwitchType::BUFFER;
            expect_only_attributes(Node, {"type", "name", "R", "Cin", "Cout", "Tdel", "buf_size", "power_buf_size"}, " with type '"s + type_name + "'"s, loc_data);

        } else if (0 == strcmp(type_name, "pass_gate")) {
            type = SwitchType::PASS_GATE;
            expect_only_attributes(Node, {"type", "name", "R", "Cin", "Cout", "Tdel"}, " with type '"s + type_name + "'"s, loc_data);

        } else if (0 == strcmp(type_name, "short")) {
            type = SwitchType::SHORT;
            expect_only_attributes(Node, {"type", "name", "R", "Cin", "Cout", "Tdel"}, " with type "s + type_name + "'"s, loc_data);
        } else {
            archfpga_throw(loc_data.filename_c_str(), loc_data.line(Node),
                           "Invalid switch type '%s'.\n", type_name);
        }
        arch_switch.set_type(type);

        arch_switch.R = get_attribute(Node, "R", loc_data, TIMING_ENABLE_REQD).as_float(0);

        ReqOpt COUT_REQD = TIMING_ENABLE_REQD;
        ReqOpt CIN_REQD = TIMING_ENABLE_REQD;
        // We have defined the Cinternal parameter as optional, so that the user may specify an
        // architecture without Cinternal without breaking the program flow.
        ReqOpt CINTERNAL_REQD = ReqOpt::OPTIONAL;

        if (arch_switch.type() == SwitchType::SHORT) {
            //Cin/Cout are optional on shorts, since they really only have one capacitance
            CIN_REQD = ReqOpt::OPTIONAL;
            COUT_REQD = ReqOpt::OPTIONAL;
        }
        arch_switch.Cin = get_attribute(Node, "Cin", loc_data, CIN_REQD).as_float(0);
        arch_switch.Cout = get_attribute(Node, "Cout", loc_data, COUT_REQD).as_float(0);
        arch_switch.Cinternal = get_attribute(Node, "Cinternal", loc_data, CINTERNAL_REQD).as_float(0);

        if (arch_switch.type() == SwitchType::MUX) {
            //Only muxes have mux transistors
            arch_switch.mux_trans_size = get_attribute(Node, "mux_trans_size", loc_data, ReqOpt::OPTIONAL).as_float(1);
        } else {
            arch_switch.mux_trans_size = 0.;
        }

        if (arch_switch.type() == SwitchType::SHORT
            || arch_switch.type() == SwitchType::PASS_GATE) {
            //No buffers
            arch_switch.buf_size_type = BufferSize::ABSOLUTE;
            arch_switch.buf_size = 0.;
            arch_switch.power_buffer_type = POWER_BUFFER_TYPE_ABSOLUTE_SIZE;
            arch_switch.power_buffer_size = 0.;
        } else {
            auto buf_size_attrib = get_attribute(Node, "buf_size", loc_data, ReqOpt::OPTIONAL);
            if (!buf_size_attrib || buf_size_attrib.as_string() == std::string("auto")) {
                arch_switch.buf_size_type = BufferSize::AUTO;
                arch_switch.buf_size = 0.;
            } else {
                arch_switch.buf_size_type = BufferSize::ABSOLUTE;
                arch_switch.buf_size = buf_size_attrib.as_float();
            }

            auto power_buf_size = get_attribute(Node, "power_buf_size", loc_data, ReqOpt::OPTIONAL).as_string(nullptr);
            if (power_buf_size == nullptr) {
                arch_switch.power_buffer_type = POWER_BUFFER_TYPE_AUTO;
            } else if (strcmp(power_buf_size, "auto") == 0) {
                arch_switch.power_buffer_type = POWER_BUFFER_TYPE_AUTO;
            } else {
                arch_switch.power_buffer_type = POWER_BUFFER_TYPE_ABSOLUTE_SIZE;
                arch_switch.power_buffer_size = (float)vtr::atof(power_buf_size);
            }

            arch_switch.intra_tile = false;
        }

        //Load the Tdel (which may be specified with sub-tags)
        ProcessSwitchTdel(Node, timing_enabled, arch_switch, loc_data);

        /* Get next switch element */
        Node = Node.next_sibling(Node.name());
    }

    return switches;
}

/* Processes the switch delay. Switch delay can be specified in two ways.
 * First way: switch delay is specified as a constant via the property Tdel in the switch node.
 * Second way: switch delay is specified as a function of the switch fan-in. In this
 * case, multiple nodes in the form
 *
 * <Tdel num_inputs="1" delay="3e-11"/>
 *
 * are specified as children of the switch node. In this case, Tdel
 * is not included as a property of the switch node (first way). */
static void ProcessSwitchTdel(pugi::xml_node Node, const bool timing_enabled, t_arch_switch_inf& arch_switch, const pugiutil::loc_data& loc_data) {
    /* check if switch node has the Tdel property */
    bool has_Tdel_prop = false;
    float Tdel_prop_value = get_attribute(Node, "Tdel", loc_data, ReqOpt::OPTIONAL).as_float(UNDEFINED);
    if (Tdel_prop_value != UNDEFINED) {
        has_Tdel_prop = true;
    }

    /* check if switch node has Tdel children */
    bool has_Tdel_children = false;
    int num_Tdel_children = count_children(Node, "Tdel", loc_data, ReqOpt::OPTIONAL);
    if (num_Tdel_children != 0) {
        has_Tdel_children = true;
    }

    /* delay should not be specified as a Tdel property AND a Tdel child */
    if (has_Tdel_prop && has_Tdel_children) {
        archfpga_throw(loc_data.filename_c_str(), loc_data.line(Node),
                       "Switch delay should be specified as EITHER a Tdel property OR as a child of the switch node, not both");
    }

    /* get pointer to the switch's Tdel map, then read-in delay data into this map */
    if (has_Tdel_prop) {
        /* delay specified as a constant */
        arch_switch.set_Tdel(t_arch_switch_inf::UNDEFINED_FANIN, Tdel_prop_value);
    } else if (has_Tdel_children) {
        /* Delay specified as a function of switch fan-in.
         * Go through each Tdel child, read-in num_inputs and the delay value.
         * Insert this info into the switch delay map */
        pugi::xml_node Tdel_child = get_first_child(Node, "Tdel", loc_data);
        std::set<int> seen_fanins;
        for (int ichild = 0; ichild < num_Tdel_children; ichild++) {
            int num_inputs = get_attribute(Tdel_child, "num_inputs", loc_data).as_int(0);
            float Tdel_value = get_attribute(Tdel_child, "delay", loc_data).as_float(0.);

            if (seen_fanins.count(num_inputs)) {
                archfpga_throw(loc_data.filename_c_str(), loc_data.line(Tdel_child),
                               "Tdel node specified num_inputs (%d) that has already been specified by another Tdel node", num_inputs);
            } else {
                arch_switch.set_Tdel(num_inputs, Tdel_value);
                seen_fanins.insert(num_inputs);
            }
            Tdel_child = Tdel_child.next_sibling(Tdel_child.name());
        }
    } else {
        /* No delay info specified for switch */
        if (timing_enabled) {
            archfpga_throw(loc_data.filename_c_str(), loc_data.line(Node),
                           "Switch should contain intrinsic delay information if timing is enabled");
        } else {
            /* set a default value */
            arch_switch.set_Tdel(t_arch_switch_inf::UNDEFINED_FANIN, 0.);
        }
    }
}

static std::vector<t_direct_inf> ProcessDirects(pugi::xml_node Parent,
                                                const std::vector<t_arch_switch_inf>& switches,
                                                const pugiutil::loc_data& loc_data) {
    /* Count the children and check they are direct connections */
    expect_only_children(Parent, {"direct"}, loc_data);
    int num_directs = count_children(Parent, "direct", loc_data);
    std::vector<t_direct_inf> directs(num_directs);

    /* Load the directs. */
    pugi::xml_node Node = get_first_child(Parent, "direct", loc_data);
    for (int i = 0; i < num_directs; ++i) {
        expect_only_attributes(Node, {"name", "from_pin", "to_pin", "x_offset", "y_offset", "z_offset", "switch_name", "from_side", "to_side"}, loc_data);

        const char* direct_name = get_attribute(Node, "name", loc_data).value();
        /* Check for direct name collisions */
        for (int j = 0; j < i; ++j) {
            if (directs[j].name == direct_name) {
                archfpga_throw(loc_data.filename_c_str(), loc_data.line(Node),
                               "Two directs with the same name '%s' were found.\n",
                               direct_name);
            }
        }
        directs[i].name = direct_name;

        /* Figure out the source pin and sink pin name */
        const char* from_pin_name = get_attribute(Node, "from_pin", loc_data).value();
        const char* to_pin_name = get_attribute(Node, "to_pin", loc_data).value();

        /* Check that to_pin and the from_pin are not the same */
        if (0 == strcmp(to_pin_name, from_pin_name)) {
            archfpga_throw(loc_data.filename_c_str(), loc_data.line(Node),
                           "The source pin and sink pin are the same: %s.\n",
                           to_pin_name);
        }
        directs[i].from_pin = from_pin_name;
        directs[i].to_pin = to_pin_name;

        directs[i].x_offset = get_attribute(Node, "x_offset", loc_data).as_int(0);
        directs[i].y_offset = get_attribute(Node, "y_offset", loc_data).as_int(0);
        directs[i].sub_tile_offset = get_attribute(Node, "z_offset", loc_data).as_int(0);

        std::string from_side_str = get_attribute(Node, "from_side", loc_data, ReqOpt::OPTIONAL).value();
        directs[i].from_side = string_to_side(from_side_str);
        std::string to_side_str = get_attribute(Node, "to_side", loc_data, ReqOpt::OPTIONAL).value();
        directs[i].to_side = string_to_side(to_side_str);

        //Set the optional switch type
        const char* switch_name = get_attribute(Node, "switch_name", loc_data, ReqOpt::OPTIONAL).as_string(nullptr);
        if (switch_name != nullptr) {
            //Look-up the user defined switch
            int switch_idx = find_switch_by_name(switches, switch_name);
            if (switch_idx < 0) {
                archfpga_throw(loc_data.filename_c_str(), loc_data.line(Node),
                               "Could not find switch named '%s' in switch list.\n", switch_name);
            }
            directs[i].switch_type = switch_idx; //Save the correct switch index
        } else {
            //If not defined, use the delayless switch by default
            //TODO: find a better way of indicating this.  Ideally, we would
            //specify the delayless switch index here, but it does not appear
            //to be defined at this point.
            directs[i].switch_type = -1;
        }

        directs[i].line = loc_data.line(Node);
        /* Should I check that the direct chain offset is not greater than the chip? How? */

        /* Get next direct element */
        Node = Node.next_sibling(Node.name());
    }

    return directs;
}

static void ProcessClockMetalLayers(pugi::xml_node parent,
                                    std::unordered_map<std::string, t_metal_layer>& metal_layers,
                                    pugiutil::loc_data& loc_data) {
    std::vector<std::string> expected_attributes = {"name", "Rmetal", "Cmetal"};
    std::vector<std::string> expected_children = {"metal_layer"};

    pugi::xml_node metal_layers_parent = get_single_child(parent, "metal_layers", loc_data);
    int num_metal_layers = count_children(metal_layers_parent, "metal_layer", loc_data);

    pugi::xml_node curr_layer = get_first_child(metal_layers_parent, "metal_layer", loc_data);
    for (int i = 0; i < num_metal_layers; i++) {
        expect_only_children(metal_layers_parent, expected_children, loc_data);
        expect_only_attributes(curr_layer, expected_attributes, loc_data);

        // Get metal layer values: name, r_metal, and c_metal
        std::string name(get_attribute(curr_layer, "name", loc_data).value());
        t_metal_layer metal_layer;
        metal_layer.r_metal = get_attribute(curr_layer, "Rmetal", loc_data).as_float(0.);
        metal_layer.c_metal = get_attribute(curr_layer, "Cmetal", loc_data).as_float(0.);

        // Insert metal layer into map
        auto itter = metal_layers.find(name);
        if (itter != metal_layers.end()) {
            archfpga_throw(loc_data.filename_c_str(), loc_data.line(curr_layer),
                           "Two metal layers with the same name '%s' were found.\n",
                           name.c_str());
        }
        metal_layers.insert({name, metal_layer});

        curr_layer = curr_layer.next_sibling(curr_layer.name());
    }
}

static void ProcessClockNetworks(pugi::xml_node parent,
                                 std::vector<t_clock_network_arch>& clock_networks,
                                 const std::vector<t_arch_switch_inf>& switches,
                                 pugiutil::loc_data& loc_data) {
    std::vector<std::string> expected_spine_attributes = {"name", "num_inst", "metal_layer", "starty", "endy", "x", "repeatx", "repeaty"};
    std::vector<std::string> expected_rib_attributes = {"name", "num_inst", "metal_layer", "startx", "endx", "y", "repeatx", "repeaty"};
    std::vector<std::string> expected_children = {"rib", "spine"};

    int num_clock_networks = count_children(parent, "clock_network", loc_data);
    pugi::xml_node curr_network = get_first_child(parent, "clock_network", loc_data);
    for (int i = 0; i < num_clock_networks; i++) {
        expect_only_children(curr_network, expected_children, loc_data);

        t_clock_network_arch clock_network;

        std::string name(get_attribute(curr_network, "name", loc_data).value());
        clock_network.name = name;
        clock_network.num_inst = get_attribute(curr_network, "num_inst", loc_data).as_int(0);
        bool is_supported_clock_type = false;
        pugi::xml_node curr_type;

        // Parse spine
        curr_type = get_single_child(curr_network, "spine", loc_data, ReqOpt::OPTIONAL);
        if (curr_type) {
            expect_only_attributes(curr_network, expected_spine_attributes, loc_data);

            is_supported_clock_type = true;
            clock_network.type = e_clock_type::SPINE;

            std::string metal_layer(get_attribute(curr_type, "metal_layer", loc_data).value());
            std::string starty(get_attribute(curr_type, "starty", loc_data).value());
            std::string endy(get_attribute(curr_type, "endy", loc_data).value());
            std::string x(get_attribute(curr_type, "x", loc_data).value());

            std::string repeatx;
            auto repeatx_attr = get_attribute(curr_type, "repeatx", loc_data, ReqOpt::OPTIONAL);
            if (repeatx_attr) {
                repeatx = repeatx_attr.value();
            } else {
                repeatx = "W";
            }
            std::string repeaty;
            auto repeaty_attr = get_attribute(curr_type, "repeaty", loc_data, ReqOpt::OPTIONAL);
            if (repeaty_attr) {
                repeaty = repeaty_attr.value();
            } else {
                repeaty = "H";
            }

            clock_network.metal_layer = metal_layer;
            clock_network.wire.start = starty;
            clock_network.wire.end = endy;
            clock_network.wire.position = x;
            clock_network.repeat.x = repeatx;
            clock_network.repeat.y = repeaty;

            ProcessClockSwitchPoints(curr_type, clock_network, switches, loc_data);
        }

        // Parse rib
        curr_type = get_single_child(curr_network, "rib", loc_data, ReqOpt::OPTIONAL);
        if (curr_type) {
            expect_only_attributes(curr_network, expected_spine_attributes, loc_data);

            is_supported_clock_type = true;
            clock_network.type = e_clock_type::RIB;

            std::string metal_layer(get_attribute(curr_type, "metal_layer", loc_data).value());
            std::string startx(get_attribute(curr_type, "startx", loc_data).value());
            std::string endx(get_attribute(curr_type, "endx", loc_data).value());
            std::string y(get_attribute(curr_type, "y", loc_data).value());

            std::string repeatx;
            auto repeatx_attr = get_attribute(curr_type, "repeatx", loc_data, ReqOpt::OPTIONAL);
            if (repeatx_attr) {
                repeatx = repeatx_attr.value();
            } else {
                repeatx = "W";
            }
            std::string repeaty;
            auto repeaty_attr = get_attribute(curr_type, "repeaty", loc_data, ReqOpt::OPTIONAL);
            if (repeaty_attr) {
                repeaty = repeaty_attr.value();
            } else {
                repeaty = "H";
            }

            clock_network.metal_layer = metal_layer;
            clock_network.wire.start = startx;
            clock_network.wire.end = endx;
            clock_network.wire.position = y;
            clock_network.repeat.x = repeatx;
            clock_network.repeat.y = repeaty;

            ProcessClockSwitchPoints(curr_type, clock_network, switches, loc_data);
        }

        // Currently their is only support for ribs and spines
        if (!is_supported_clock_type) {
            archfpga_throw(loc_data.filename_c_str(), loc_data.line(curr_type),
                           "Found no supported clock network type for '%s' clock network.\n"
                           "Currently there is only support for rib and spine networks.\n",
                           name.c_str());
        }

        clock_networks.push_back(clock_network);
        curr_network = curr_network.next_sibling(curr_network.name());
    }
}

static void ProcessClockSwitchPoints(pugi::xml_node parent,
                                     t_clock_network_arch& clock_network,
                                     const std::vector<t_arch_switch_inf>& switches,
                                     pugiutil::loc_data& loc_data) {
    std::vector<std::string> expected_spine_drive_attributes = {"name", "type", "yoffset", "switch_name"};
    std::vector<std::string> expected_rib_drive_attributes = {"name", "type", "xoffset", "switch_name"};
    std::vector<std::string> expected_spine_tap_attributes = {"name", "type", "yoffset", "yincr"};
    std::vector<std::string> expected_rib_tap_attributes = {"name", "type", "xoffset", "xincr"};
    std::vector<std::string> expected_children = {"switch_point"};

    int num_clock_switches = count_children(parent, "switch_point", loc_data);
    pugi::xml_node curr_switch = get_first_child(parent, "switch_point", loc_data);

    //TODO: currently only supporting one drive and one tap. Should change to support
    //      multiple taps
    VTR_ASSERT(switches.size() != 2);

    //TODO: ensure switch name is unique for every switch of this clock network
    for (int i = 0; i < num_clock_switches; i++) {
        expect_only_children(curr_switch, expected_children, loc_data);

        std::string switch_type(get_attribute(curr_switch, "type", loc_data).value());
        if (switch_type == "drive") {
            t_clock_drive drive;

            std::string name(get_attribute(curr_switch, "name", loc_data).value());
            const char* offset;
            if (clock_network.type == e_clock_type::SPINE) {
                expect_only_attributes(curr_switch, expected_spine_drive_attributes, loc_data);
                offset = get_attribute(curr_switch, "yoffset", loc_data).value();
            } else {
                VTR_ASSERT(clock_network.type == e_clock_type::RIB);
                expect_only_attributes(curr_switch, expected_rib_drive_attributes, loc_data);
                offset = get_attribute(curr_switch, "xoffset", loc_data).value();
            }

            // get switch index
            const char* switch_name = get_attribute(curr_switch, "switch_name", loc_data).value();
            int switch_idx = find_switch_by_name(switches, switch_name);
            if (switch_idx < 0) {
                archfpga_throw(loc_data.filename_c_str(), loc_data.line(curr_switch),
                               "'%s' is not a valid switch name.\n", switch_name);
            }

            drive.name = name;
            drive.offset = offset;
            drive.arch_switch_idx = switch_idx;
            clock_network.drive = drive;

        } else if (switch_type == "tap") {
            t_clock_taps tap;

            std::string name(get_attribute(curr_switch, "name", loc_data).value());
            const char* offset;
            const char* increment;
            if (clock_network.type == e_clock_type::SPINE) {
                expect_only_attributes(curr_switch, expected_spine_tap_attributes, loc_data);
                offset = get_attribute(curr_switch, "yoffset", loc_data).value();
                increment = get_attribute(curr_switch, "yincr", loc_data).value();
            } else {
                VTR_ASSERT(clock_network.type == e_clock_type::RIB);
                expect_only_attributes(curr_switch, expected_rib_tap_attributes, loc_data);
                offset = get_attribute(curr_switch, "xoffset", loc_data).value();
                increment = get_attribute(curr_switch, "xincr", loc_data).value();
            }

            tap.name = name;
            tap.offset = offset;
            tap.increment = increment;
            clock_network.tap = tap;

        } else {
            archfpga_throw(loc_data.filename_c_str(), loc_data.line(curr_switch),
                           "Found unsupported switch type for '%s' clock network.\n"
                           "Currently there is only support for drive and tap switch types.\n",
                           clock_network.name.c_str());
        }

        curr_switch = curr_switch.next_sibling(curr_switch.name());
    }
}

static void ProcessClockRouting(pugi::xml_node parent,
                                std::vector<t_clock_connection_arch>& clock_connections,
                                const std::vector<t_arch_switch_inf>& switches,
                                pugiutil::loc_data& loc_data) {
    std::vector<std::string> expected_attributes = {"from", "to", "switch", "fc_val", "locationx", "locationy"};

    pugi::xml_node clock_routing_parent = get_single_child(parent, "clock_routing", loc_data);
    int num_routing_connections = count_children(clock_routing_parent, "tap", loc_data);

    pugi::xml_node curr_connection = get_first_child(clock_routing_parent, "tap", loc_data);
    for (int i = 0; i < num_routing_connections; i++) {
        expect_only_attributes(curr_connection, expected_attributes, loc_data);

        t_clock_connection_arch clock_connection;

        const char* from = get_attribute(curr_connection, "from", loc_data).value();
        const char* to = get_attribute(curr_connection, "to", loc_data).value();
        const char* switch_name = get_attribute(curr_connection, "switch", loc_data).value();
        const char* locationx = get_attribute(curr_connection, "locationx", loc_data, ReqOpt::OPTIONAL).value();
        const char* locationy = get_attribute(curr_connection, "locationy", loc_data, ReqOpt::OPTIONAL).value();
        float fc = get_attribute(curr_connection, "fc_val", loc_data).as_float(0.);

        int switch_idx = find_switch_by_name(switches, switch_name);
        if (switch_idx < 0) {
            archfpga_throw(loc_data.filename_c_str(), loc_data.line(curr_connection),
                           "'%s' is not a valid switch name.\n", switch_name);
        }

        clock_connection.from = from;
        clock_connection.to = to;
        clock_connection.arch_switch_idx = switch_idx;
        clock_connection.locationx = locationx;
        clock_connection.locationy = locationy;
        clock_connection.fc = fc;

        clock_connections.push_back(clock_connection);

        curr_connection = curr_connection.next_sibling(curr_connection.name());
    }
}

static void ProcessPower(pugi::xml_node parent,
                         t_power_arch* power_arch,
                         const pugiutil::loc_data& loc_data) {
    pugi::xml_node Cur;

    /* Get the local interconnect capacitances */
    power_arch->local_interc_factor = 0.5;
    Cur = get_single_child(parent, "local_interconnect", loc_data, ReqOpt::OPTIONAL);
    if (Cur) {
        power_arch->C_wire_local = get_attribute(Cur, "C_wire", loc_data, ReqOpt::OPTIONAL).as_float(0.);
        power_arch->local_interc_factor = get_attribute(Cur, "factor", loc_data, ReqOpt::OPTIONAL).as_float(0.5);
    }

    /* Get logical effort factor */
    power_arch->logical_effort_factor = 4.0;
    Cur = get_single_child(parent, "buffers", loc_data, ReqOpt::OPTIONAL);
    if (Cur) {
        power_arch->logical_effort_factor = get_attribute(Cur,
                                                          "logical_effort_factor", loc_data)
                                                .as_float(0);
        ;
    }

    /* Get SRAM Size */
    power_arch->transistors_per_SRAM_bit = 6.0;
    Cur = get_single_child(parent, "sram", loc_data, ReqOpt::OPTIONAL);
    if (Cur) {
        power_arch->transistors_per_SRAM_bit = get_attribute(Cur,
                                                             "transistors_per_bit", loc_data)
                                                   .as_float(0);
    }

    /* Get Mux transistor size */
    power_arch->mux_transistor_size = 1.0;
    Cur = get_single_child(parent, "mux_transistor_size", loc_data, ReqOpt::OPTIONAL);
    if (Cur) {
        power_arch->mux_transistor_size = get_attribute(Cur,
                                                        "mux_transistor_size", loc_data)
                                              .as_float(0);
    }

    /* Get FF size */
    power_arch->FF_size = 1.0;
    Cur = get_single_child(parent, "FF_size", loc_data, ReqOpt::OPTIONAL);
    if (Cur) {
        power_arch->FF_size = get_attribute(Cur, "FF_size", loc_data).as_float(0);
    }

    /* Get LUT transistor size */
    power_arch->LUT_transistor_size = 1.0;
    Cur = get_single_child(parent, "LUT_transistor_size", loc_data, ReqOpt::OPTIONAL);
    if (Cur) {
        power_arch->LUT_transistor_size = get_attribute(Cur,
                                                        "LUT_transistor_size", loc_data)
                                              .as_float(0);
    }
}

/* Get the clock architecture */
static void ProcessClocks(pugi::xml_node Parent, t_clock_arch* clocks, const pugiutil::loc_data& loc_data) {
    pugi::xml_node Node;
    const char* tmp;

    clocks->num_global_clocks = count_children(Parent, "clock", loc_data, ReqOpt::OPTIONAL);

    /* Alloc the clockdetails */
    clocks->clock_inf = nullptr;
    if (clocks->num_global_clocks > 0) {
        clocks->clock_inf = (t_clock_network*)vtr::malloc(clocks->num_global_clocks * sizeof(t_clock_network));
        memset(clocks->clock_inf, 0,
               clocks->num_global_clocks * sizeof(t_clock_network));
    }

    /* Load the clock info. */
    Node = get_first_child(Parent, "clock", loc_data);
    for (int i = 0; i < clocks->num_global_clocks; ++i) {
        tmp = get_attribute(Node, "buffer_size", loc_data).value();
        if (strcmp(tmp, "auto") == 0) {
            clocks->clock_inf[i].autosize_buffer = true;
        } else {
            clocks->clock_inf[i].autosize_buffer = false;
            clocks->clock_inf[i].buffer_size = (float)atof(tmp);
        }

        clocks->clock_inf[i].C_wire = get_attribute(Node, "C_wire", loc_data).as_float(0);

        /* get the next clock item */
        Node = Node.next_sibling(Node.name());
    }
}

std::string inst_port_to_port_name(std::string inst_port) {
    auto pos = inst_port.find('.');
    if (pos != std::string::npos) {
        return inst_port.substr(pos + 1);
    }
    return inst_port;
}

static bool attribute_to_bool(const pugi::xml_node node,
                              const pugi::xml_attribute attr,
                              const pugiutil::loc_data& loc_data) {
    if (attr.value() == std::string("1")) {
        return true;
    } else if (attr.value() == std::string("0")) {
        return false;
    } else {
        bad_attribute_value(attr, node, loc_data, {"0", "1"});
    }

    return false;
}

static int find_switch_by_name(const std::vector<t_arch_switch_inf>& switches, std::string_view switch_name) {
    for (int iswitch = 0; iswitch < (int)switches.size(); ++iswitch) {
        const t_arch_switch_inf& arch_switch = switches[iswitch];
        if (arch_switch.name == switch_name) {
            return iswitch;
        }
    }

    return -1;
}

static e_side string_to_side(const std::string& side_str) {
    e_side side = NUM_2D_SIDES;
    if (side_str.empty()) {
        side = NUM_2D_SIDES;
    } else if (side_str == "left") {
        side = LEFT;
    } else if (side_str == "right") {
        side = RIGHT;
    } else if (side_str == "top") {
        side = TOP;
    } else if (side_str == "bottom") {
        side = BOTTOM;
    } else {
        archfpga_throw(__FILE__, __LINE__,
                       "Invalid side specification");
    }
    return side;
}

template<typename T>
static T* get_type_by_name(std::string_view type_name, std::vector<T>& types) {
    for (auto& type : types) {
        if (type.name == type_name) {
            return &type;
        }
    }

    archfpga_throw(__FILE__, __LINE__,
                   "Could not find type: %s\n", type_name);
}

// /*
//  * Create routers and set their properties so that a mesh grid of routers is created. Then connect the routers together so that a mesh topology is created.
//  */
// static void generate_noc_mesh(pugi::xml_node mesh_topology_tag, const pugiutil::loc_data& loc_data, t_noc_inf* noc_ref, double mesh_region_start_x, double mesh_region_end_x, double mesh_region_start_y, double mesh_region_end_y, int mesh_size) {
//     // check that the mesh size of the router is not 0
//     if (mesh_size == 0) {
//         archfpga_throw(loc_data.filename_c_str(), loc_data.line(mesh_topology_tag),
//                        "The NoC mesh size cannot be 0.");
//     }

//     // calculating the vertical horizontal distances between routers in the supplied region
//     // we decrease the mesh size by 1 when calculating the spacing so that the first and last routers of each row or column are positioned on the mesh boundary
//     /*
//      * For example:
//      * - If we had a mesh size of 3, then using 3 would result in a spacing that would result in one router positions being placed in either the start of the reigion or end of the region. This is because the distance calculation resulted in having 3 spaces between the ends of the region 
//      *
//      * start              end
//      ***   ***   ***   ***
//      *
//      * - if we instead used 2 in the distance calculation, the the resulting positions would result in having 2 routers positioned on the start and end of the region. This is beacuse we now specified 2 spaces between the region and this allows us to place 2 routers on the regions edges and one router in the center.
//      *
//      * start        end
//      ***   ***   ***
//      *
//      * THe reasoning for this is to reduce the number of calculated router positions.
//      */
//     double vertical_router_separation = (mesh_region_end_y - mesh_region_start_y) / (mesh_size - 1);
//     double horizontal_router_separation = (mesh_region_end_x - mesh_region_start_x) / (mesh_size - 1);

//     t_router temp_router;

//     // improper region check
//     if ((vertical_router_separation <= 0) || (horizontal_router_separation <= 0)) {
//         archfpga_throw(loc_data.filename_c_str(), loc_data.line(mesh_topology_tag),
//                        "The NoC region is invalid.");
//     }

//     // create routers and their connections
//     // start with router id 0 (bottom left of the chip) to the maximum router id (top right of the chip)
//     for (int j = 0; j < mesh_size; j++) {
//         for (int i = 0; i < mesh_size; i++) {
//             // assign router id
//             temp_router.id = (mesh_size * j) + i;

//             // calculate router position
//             /* The first and last router of each column or row will be located on the mesh region boundary, the remaining routers will be placed within the region and seperated from other routers using the distance calculated previously.
//              */
//             temp_router.device_x_position = (i * horizontal_router_separation) + mesh_region_start_x;
//             temp_router.device_y_position = (j * vertical_router_separation) + mesh_region_start_y;

//             // assign connections
//             // check if there is a router to the left
//             if ((i - 1) >= 0) {
//                 // add the left router as a connection
//                 temp_router.connection_list.push_back((mesh_size * j) + i - 1);
//             }

//             // check if there is a router to the top
//             if ((j + 1) <= (mesh_size - 1)) {
//                 // add the top router as a connection
//                 temp_router.connection_list.push_back((mesh_size * (j + 1)) + i);
//             }

//             // check if there is a router to the right
//             if ((i + 1) <= (mesh_size - 1)) {
//                 // add the router located to the right
//                 temp_router.connection_list.push_back((mesh_size * j) + i + 1);
//             }

//             // check of there is a router below
//             if ((j - 1) >= (0)) {
//                 // add the bottom router as a connection
//                 temp_router.connection_list.push_back((mesh_size * (j - 1)) + i);
//             }

//             // add the router to the list
//             noc_ref->router_list.push_back(temp_router);

//             // clear the current router information for the next router
//             temp_router.connection_list.clear();
//         }
//     }

//     return;
// }

// /*
//  * THe user provides the list of routers any given router is connected to by the router ids seperated by spaces. For example:
//  *
//  * connections= 1 2 3 4 5
//  *
//  * Go through the connections here and store them. Also make sure the list is legal.
//  */
// static bool parse_noc_router_connection_list(pugi::xml_node router_tag, const pugiutil::loc_data& loc_data, int router_id, std::vector<int>& connection_list, std::string connection_list_attribute_value, std::map<int, std::pair<int, int>>& routers_in_arch_info) {
//     // we wil be modifying the string so store it in a temporary variable
//     // additinally, we peocess substrings seperated by spaces, so we add a space at the end of the string to be able to process the last sub-string
//     std::string modified_attribute_value = connection_list_attribute_value + " ";
//     std::string delimiter = " ";
//     std::stringstream single_connection;
//     int converted_connection;

//     size_t position = 0;

//     bool result = true;

//     // find the position of the first space in the connection list string
//     while ((position = modified_attribute_value.find(delimiter)) != std::string::npos) {
//         // the string upto the space represent a single connection, so grab the substring
//         single_connection << modified_attribute_value.substr(0, position);

//         // convert the connection to an integer
//         single_connection >> converted_connection;

//         /* we expect the connection list to be a string of integers seperated by spaces, where each integer represents a router id that the current router is connected to. So we make sure that the router id was an integer.
//          */
//         if (single_connection.fail()) {
//             // if we are here, then an integer was not supplied
//             result = false;
//             break;
//         }

//         // check the case where a duplicate connection was provided
//         if (std::find(connection_list.begin(), connection_list.end(), converted_connection) != connection_list.end()) {
//             archfpga_throw(loc_data.filename_c_str(), loc_data.line(router_tag),
//                            "The router with id:'%d' was included multiple times in the connection list for another router.", converted_connection);
//         }

//         // make sure that the current router isn't connected to itself
//         if (router_id == converted_connection) {
//             archfpga_throw(loc_data.filename_c_str(), loc_data.line(router_tag),
//                            "The router with id:%d was added to its own connection list. A router cannot connect to itself.", router_id);
//         }

//         // if we are here then a legal router id was supplied, so store it
//         connection_list.push_back(converted_connection);
//         // update the connection information for the current router in the connection list
//         update_router_info_in_arch(converted_connection, true, routers_in_arch_info);

//         // before we process the next router connection, we need to delete the substring (current router connection)
//         modified_attribute_value.erase(0, position + delimiter.length());
//         // clear the buffer that stores the router connection in a string format for the next iteration
//         single_connection.clear();
//     }

//     return result;
// }

// /* Each router needs a sperate <router> tag in the architecture description
//  * to declare it. The number of declarations for each router in the 
//  * architecture file is updated here.
//  *
//  * Additionally, for any given topology, a router can connect to other routers.
//  * THe number of connections for each router is also updated here. 
//  *
//  */
// static void update_router_info_in_arch(int router_id, bool router_updated_as_a_connection, std::map<int, std::pair<int, int>>& routers_in_arch_info) {
//     // get the corresponding router info for the given router id
//     std::map<int, std::pair<int, int>>::iterator curr_router_info = routers_in_arch_info.find(router_id);

//     // check if the router previously existed in the router indo database
//     if (curr_router_info == routers_in_arch_info.end()) {
//         // case where the router did not exist previosuly, so we add it here and also get a reference to it
//         // initially a router has no declarations or connections
//         curr_router_info = routers_in_arch_info.insert(std::pair<int, std::pair<int, int>>(router_id, std::pair<int, int>(0, 0))).first;
//     }

//     // case where the current router was provided while parsing the connections of another router
//     if (router_updated_as_a_connection) {
//         // since we are within the case where the current router is being processed as a connection to another router we just increment its number of connections
//         (curr_router_info->second.second)++;

//     } else {
//         // since we are within the case where the current router is processed from a <router> tag, we just increment its number of declarations
//         (curr_router_info->second.first)++;
//     }

//     return;
// }

// /*
//  * Verify each router in the noc by checking whether they satisfy the following conditions:
//  * - The router has only one declaration in the arch file
//  * - The router has atleast one connection to another router
//  * If any of the conditions above are not met, then an error is thrown. 
//  */
// static void verify_noc_topology(std::map<int, std::pair<int, int>>& routers_in_arch_info) {
//     for (auto router_info = routers_in_arch_info.begin(); router_info != routers_in_arch_info.end(); router_info++) {
//         // case where the router was included in the architecture and had no connections to other routers
//         if ((router_info->second.first == 1) && (router_info->second.second == 0)) {
//             archfpga_throw("", -1,
//                            "The router with id:'%d' is not connected to any other router in the NoC.", router_info->first);

//         } // case where a router was found to be connected to another router but not declared using the <router> tag in the arch file (ie. missing)
//         else if ((router_info->second.first == 0) && (router_info->second.second > 0)) {
//             archfpga_throw("", -1,
//                            "The router with id:'%d' was found to be connected to another router but missing in the architecture file. Add the router using the <router> tag.", router_info->first);

//         } // case where the router was delcared multiple times in the architecture file (multiple <router> tags for the same router)
//         else if (router_info->second.first > 1) {
//             archfpga_throw("", -1,
//                            "The router with id:'%d' was included more than once in the architecture file. Routers should only be declared once.", router_info->first);
//         }
//     }

//     return;
// }

/* for vib arch*/
static void ProcessVibArch(pugi::xml_node Parent, std::vector<t_physical_tile_type>& PhysicalTileTypes, t_arch* arch, const pugiutil::loc_data& loc_data) {
    pugi::xml_node Node;
    //pugi::xml_node SubElem;

    //arch->is_vib_arch = true;
    int num_vibs = count_children(Parent, "vib", loc_data);
    arch->vib_infs.reserve(num_vibs);
    Node = get_first_child(Parent, "vib", loc_data);
    
    for (int i_vib = 0; i_vib < num_vibs; i_vib++) {
        ProcessVib(Node, PhysicalTileTypes, arch, loc_data);
        Node = Node.next_sibling(Node.name());
    }
}

static void ProcessVib(pugi::xml_node Vib_node, std::vector<t_physical_tile_type>& PhysicalTileTypes, t_arch* arch, const pugiutil::loc_data& loc_data) {
    pugi::xml_node Node;
    pugi::xml_node SubElem;
    const char* tmp;
    int itmp;

    VibInf vib;
    // std::vector<t_segment_inf> segments = arch->Segments;
    // t_arch_switch_inf* switches = arch->Switches;

    tmp = get_attribute(Vib_node, "name", loc_data).as_string(nullptr);
    if (tmp) {
        vib.set_name(tmp);
    }
    else {
        archfpga_throw(loc_data.filename_c_str(), loc_data.line(Vib_node),
                       "No name specified for the vib!\n");
    }

    tmp = get_attribute(Vib_node, "pbtype_name", loc_data).as_string(nullptr);
    if (tmp) {
        vib.set_pbtype_name(tmp);
    }
    else {
        archfpga_throw(loc_data.filename_c_str(), loc_data.line(Vib_node),
                       "No pbtype_name specified for the vib!\n");
    }

    vib.set_seg_group_num(get_attribute(Vib_node, "vib_seg_group", loc_data).as_int(1));

    tmp = get_attribute(Vib_node, "arch_vib_switch", loc_data).as_string(nullptr);
    
    if (tmp) {
        std::string str_tmp;
        str_tmp = tmp;
        vib.set_switch_name(str_tmp);
        // for (int i_switch = 0; i_switch < arch->num_switches; i_switch++) {
        //     if (!strcmp(tmp, switches[i_switch].name.c_str())) {
        //         vib.set_switch_idx(i_switch);
        //         break;
        //     }
        // }
    }
    else {
        archfpga_throw(loc_data.filename_c_str(), loc_data.line(Vib_node),
                       "No switch specified for the vib!\n");
    }

    expect_only_children(Vib_node, {"seg_group", "multistage_muxs"}, loc_data);

    int group_num = count_children(Vib_node, "seg_group", loc_data);
    VTR_ASSERT(vib.get_seg_group_num() == group_num);
    //vib.seg_groups.reserve(group_num);
    Node = get_first_child(Vib_node, "seg_group", loc_data);
    for (int i_group = 0; i_group < group_num; i_group++) {
        t_seg_group seg_group;

        tmp = get_attribute(Node, "name", loc_data).as_string(nullptr);
        
        if (tmp) {
            seg_group.name = tmp;
            // for (int i_seg = 0; i_seg < (int)segments.size(); i_seg++) {
            //     if (segments[i_seg].name == seg_group.name) {
            //         seg_group.seg_index = i_seg;
            //         break;
            //     }
            // }
        }
        else {
            archfpga_throw(loc_data.filename_c_str(), loc_data.line(Node),
                           "No name specified for the vib seg group!\n");
        }

        seg_group.axis = BOTH_DIR; /*DEFAULT value if no axis is specified*/
        tmp = get_attribute(Node, "axis", loc_data, ReqOpt::OPTIONAL).as_string(nullptr);

        if (tmp) {
            if (strcmp(tmp, "x") == 0) {
                seg_group.axis = X;
            } else if (strcmp(tmp, "y") == 0) {
                seg_group.axis = Y;
            } else {
                archfpga_throw(loc_data.filename_c_str(), loc_data.line(Node), "Unsopported parralel axis type: %s\n", tmp);
            }
        }

        itmp = get_attribute(Node, "track_nums", loc_data).as_int();
        if (itmp) {
            seg_group.track_num = itmp;
        }
        else {
            archfpga_throw(loc_data.filename_c_str(), loc_data.line(Node),
                           "No track_num specified for the vib seg group!\n");
        }

        vib.push_seg_group(seg_group);

        Node = Node.next_sibling(Node.name());
    }

    Node = get_single_child(Vib_node, "multistage_muxs", loc_data);
    expect_only_children(Node, {"first_stage", "second_stage"}, loc_data);

    SubElem = get_single_child(Node, "first_stage", loc_data);
    if (SubElem) {
        std::vector<t_first_stage_mux_inf> first_stages;
        ProcessFirstStage(SubElem, PhysicalTileTypes, first_stages, loc_data);

        for (auto first_stage : first_stages) {
            vib.push_first_stage(first_stage);
        }

    }

    SubElem = get_single_child(Node, "second_stage", loc_data);
    if (SubElem) {
        std::vector<t_second_stage_mux_inf> second_stages;
        ProcessSecondStage(SubElem, PhysicalTileTypes, second_stages, loc_data);

        for (auto second_stage : second_stages) {
            vib.push_second_stage(second_stage);
        }

    }

    arch->vib_infs.push_back(vib);
}

static void ProcessFirstStage(pugi::xml_node Stage_node, std::vector<t_physical_tile_type>& PhysicalTileTypes, std::vector<t_first_stage_mux_inf>& first_stages, const pugiutil::loc_data& loc_data) {
    pugi::xml_node Node;
    pugi::xml_node SubElem;
    //pugi::xml_node Cur;
    //const char* tmp;

    expect_only_children(Stage_node, {"mux"}, loc_data);
    int num_mux = count_children(Stage_node, "mux", loc_data);
    first_stages.reserve(num_mux);
    Node = get_first_child(Stage_node, "mux", loc_data);
    for (int i_mux = 0; i_mux < num_mux; i_mux++) {
        t_first_stage_mux_inf first_stage_mux;
        first_stage_mux.mux_name = get_attribute(Node, "name", loc_data).as_string();

        expect_only_children(Node, {"from"}, loc_data);
        SubElem = get_first_child(Node, "from", loc_data);
        int from_num = count_children(Node, "from", loc_data);
        for (int i_from = 0; i_from < from_num; i_from++) {
            std::vector<std::string> from_tokens = vtr::split(SubElem.child_value());
            first_stage_mux.from_tokens.push_back(from_tokens);
            //ProcessFromOrToTokens(from_tokens, PhysicalTileTypes, segments, first_stage_mux.froms);
            SubElem = SubElem.next_sibling(SubElem.name());
        }
        first_stages.push_back(first_stage_mux);

        Node = Node.next_sibling(Node.name());
    }
}

static void ProcessSecondStage(pugi::xml_node Stage_node, std::vector<t_physical_tile_type>& PhysicalTileTypes, std::vector<t_second_stage_mux_inf>& second_stages, const pugiutil::loc_data& loc_data) {
    pugi::xml_node Node;
    pugi::xml_node SubElem;
    //pugi::xml_node Cur;
    //const char* tmp;

    expect_only_children(Stage_node, {"mux"}, loc_data);
    int num_mux = count_children(Stage_node, "mux", loc_data);
    second_stages.reserve(num_mux);
    Node = get_first_child(Stage_node, "mux", loc_data);
    for (int i_mux = 0; i_mux < num_mux; i_mux++) {
        t_second_stage_mux_inf second_stage_mux;
        second_stage_mux.mux_name = get_attribute(Node, "name", loc_data).as_string();

        expect_only_children(Node, {"to", "from"}, loc_data);

        SubElem = get_first_child(Node, "to", loc_data);
        int to_num = count_children(Node, "to", loc_data);
        VTR_ASSERT(to_num == 1);
        std::vector<std::string> to_tokens = vtr::split(SubElem.child_value());
        VTR_ASSERT(to_tokens.size() == 1);
        second_stage_mux.to_tokens = to_tokens;
        // std::vector<t_from_or_to_inf> tos;

        // ProcessFromOrToTokens(to_tokens, PhysicalTileTypes, segments, tos);
        // for (auto to : tos) {
        //     //VTR_ASSERT(to.from_type == SEGMENT || to.from_type == PB);
        //     second_stage_mux.to.push_back(to);
        // }
        
        SubElem = get_first_child(Node, "from", loc_data);
        int from_num = count_children(Node, "from", loc_data);
        for (int i_from = 0; i_from < from_num; i_from++) {
            std::vector<std::string> from_tokens = vtr::split(SubElem.child_value());
            second_stage_mux.from_tokens.push_back(from_tokens);
            //ProcessFromOrToTokens(from_tokens, PhysicalTileTypes, segments, second_stage_mux.froms);
            SubElem = SubElem.next_sibling(SubElem.name());
        }

        second_stages.push_back(second_stage_mux);

        Node = Node.next_sibling(Node.name());
    }
}

// static void ProcessFromOrToTokens(const std::vector<std::string> Tokens, std::vector<t_physical_tile_type>& PhysicalTileTypes, std::vector<t_segment_inf> segments, std::vector<t_from_or_to_inf>& froms) {
//     for (int i_token = 0; i_token < (int)Tokens.size(); i_token++) {
//         std::string Token = Tokens[i_token];
//         const char* Token_char = Token.c_str();
//         auto token = vtr::split(Token, ".");
//         if (token.size() == 1) {
//             t_from_or_to_inf from_inf;
//             from_inf.type_name = token[0];
//             from_inf.from_type = MUX;
//             froms.push_back(from_inf);
//         }
//         else if (token.size() == 2) {
//             std::string from_type_name = token[0];
//             e_multistage_mux_from_or_to_type from_type;
//             for (int i_phy_type = 0; i_phy_type < (int)PhysicalTileTypes.size(); i_phy_type++) {
//                 if (from_type_name == PhysicalTileTypes[i_phy_type].name) {
//                     from_type = PB;
//                     int start_pin_index, end_pin_index;
//                     char *pb_type_name, *port_name;
//                     pb_type_name = nullptr;
//                     port_name = nullptr;
//                     pb_type_name = new char[strlen(Token_char)];
//                     port_name = new char[strlen(Token_char)];
//                     parse_pin_name((char*)Token_char, &start_pin_index, &end_pin_index, pb_type_name, port_name);
                    
//                     std::vector<int> all_sub_tile_to_tile_pin_indices;
//                     for (auto& sub_tile : PhysicalTileTypes[i_phy_type].sub_tiles) {
//                         int sub_tile_capacity = sub_tile.capacity.total();

//                         int start = 0;
//                         int end = 0;
//                         int i_port = 0;
//                         for (; i_port < (int)sub_tile.ports.size(); ++i_port) {
//                             if (!strcmp(sub_tile.ports[i_port].name, port_name)) {
//                                 start = sub_tile.ports[i_port].absolute_first_pin_index;
//                                 end = start + sub_tile.ports[i_port].num_pins - 1;
//                                 break;
//                             }
//                         }
//                         if (i_port == (int)sub_tile.ports.size()) {
//                             continue;
//                         }
//                         for (int pin_num = start; pin_num <= end; ++pin_num) {
//                             VTR_ASSERT(pin_num < (int)sub_tile.sub_tile_to_tile_pin_indices.size() / sub_tile_capacity);
//                             for (int capacity = 0; capacity < sub_tile_capacity; ++ capacity) {
//                                 int sub_tile_pin_index = pin_num + capacity * sub_tile.num_phy_pins / sub_tile_capacity;
//                                 int physical_pin_index = sub_tile.sub_tile_to_tile_pin_indices[sub_tile_pin_index];
//                                 all_sub_tile_to_tile_pin_indices.push_back(physical_pin_index);
//                             }
//                         }
//                     }

//                     if (start_pin_index == end_pin_index && start_pin_index < 0) {
//                         start_pin_index = 0;
//                         end_pin_index = all_sub_tile_to_tile_pin_indices.size() - 1;
//                     }

//                     if ((int)all_sub_tile_to_tile_pin_indices.size() <= start_pin_index || (int)all_sub_tile_to_tile_pin_indices.size() <= end_pin_index) {
//                         VTR_LOGF_ERROR(__FILE__, __LINE__,
//                                        "The index of pbtype %s : port %s exceeds its total number!\n", pb_type_name, port_name);
//                     }

//                     for (int i = start_pin_index; i <= end_pin_index; i++) {
//                         t_from_or_to_inf from_inf;
//                         from_inf.type_name = from_type_name;
//                         from_inf.from_type = from_type;
//                         from_inf.type_index = i_phy_type;
//                         from_inf.phy_pin_index = all_sub_tile_to_tile_pin_indices[i];
//                         froms.push_back(from_inf);
//                     }
                    
//                     // for (auto& sub_tile : PhysicalTileTypes[i_phy_type].sub_tiles) {
//                     //     //int sub_tile_index = sub_tile.index;
//                     //     int sub_tile_capacity = sub_tile.capacity.total();

//                     //     int i_port = 0;
//                     //     for (; i_port < (int)sub_tile.ports.size(); ++i_port) {
                            
//                     //         if (!strcmp(sub_tile.ports[i_port].name, port_name)) {
//                     //             if (start_pin_index == end_pin_index && start_pin_index < 0) {
//                     //                 start_pin_index = 0;
//                     //                 end_pin_index = sub_tile.ports[i_port].num_pins - 1;
//                     //             }
//                     //             start_pin_index += sub_tile.ports[i_port].absolute_first_pin_index;
//                     //             end_pin_index += sub_tile.ports[i_port].absolute_first_pin_index;
//                     //             break;
//                     //         }
//                     //     }

//                     //     if (i_port == (int)sub_tile.ports.size()) {
//                     //         continue;
//                     //     }

//                     //     for (int pin_num = start_pin_index; pin_num <= end_pin_index; ++pin_num) {
//                     //         VTR_ASSERT(pin_num < (int)sub_tile.sub_tile_to_tile_pin_indices.size() / sub_tile_capacity);
//                     //         for (int capacity = 0; capacity < sub_tile_capacity; ++ capacity) {
//                     //             int sub_tile_pin_index = pin_num + capacity * sub_tile.num_phy_pins / sub_tile_capacity;
//                     //             int physical_pin_index = sub_tile.sub_tile_to_tile_pin_indices[sub_tile_pin_index];
//                     //             t_from_or_to_inf from_inf;
//                     //             from_inf.type_name = from_type_name;
//                     //             from_inf.from_type = from_type;
//                     //             from_inf.type_index = i_phy_type;
//                     //             from_inf.phy_pin_index = physical_pin_index;
//                     //             froms.push_back(from_inf);
//                     //         }
//                     //     }
//                     // }
                    
//                 }
//             }
//             for (int i_seg_type = 0; i_seg_type < (int)segments.size(); i_seg_type++) {
//                 if (from_type_name == segments[i_seg_type].name) {
//                     from_type = SEGMENT;
//                     std::string from_detail = token[1];
//                     if (from_detail.length() >= 2) {
//                         char dir = from_detail.c_str()[0];
//                         from_detail.erase(from_detail.begin());
//                         int seg_index = std::stoi(from_detail);

//                         t_from_or_to_inf from_inf;
//                         from_inf.type_name = from_type_name;
//                         from_inf.from_type = from_type;
//                         from_inf.type_index = i_seg_type;
//                         from_inf.seg_dir = dir;
//                         from_inf.seg_index = seg_index;
//                         froms.push_back(from_inf);
//                     }
                    
//                     break;
//                 }
//             }
//             VTR_ASSERT(from_type == PB || from_type == SEGMENT);
            
//         }
//         else {
//             std::string msg = vtr::string_fmt("Failed to parse vib mux from information '%s'", Token.c_str());
//             throw ArchFpgaError(msg);
//         }
//     }
// }

void parse_pin_name(char* src_string, int* start_pin_index, int* end_pin_index, char* pb_type_name, char* port_name) {
    /* Parses out the pb_type_name and port_name   *
     * If the start_pin_index and end_pin_index is specified, parse them too. *
     * Return the values parsed by reference.                                 */

    char* source_string = nullptr;
    char* find_format = nullptr;
    int ichar, match_count;

    // parse out the pb_type and port name, possibly pin_indices
    find_format = strstr(src_string, "[");
    if (find_format == nullptr) {
        /* Format "pb_type_name.port_name" */
        *start_pin_index = *end_pin_index = -1;

        
        strcpy(source_string, src_string);
        
        for (ichar = 0; ichar < (int)(strlen(source_string)); ichar++) {
            if (source_string[ichar] == '.')
                source_string[ichar] = ' ';
        }

        match_count = sscanf(source_string, "%s %s", pb_type_name, port_name);
        if (match_count != 2) {
            VTR_LOG_ERROR(
                "Invalid pin - %s, name should be in the format "
                "\"pb_type_name\".\"port_name\" or \"pb_type_name\".\"port_name[end_pin_index:start_pin_index]\". "
                "The end_pin_index and start_pin_index can be the same.\n",
                src_string);
            exit(1);
        }
    } else {
        /* Format "pb_type_name.port_name[end_pin_index:start_pin_index]" */
        strcpy(source_string, src_string);
        for (ichar = 0; ichar < (int)(strlen(source_string)); ichar++) {
            //Need white space between the components when using %s with
            //sscanf
            if (source_string[ichar] == '.')
                source_string[ichar] = ' ';
            if (source_string[ichar] == '[')
                source_string[ichar] = ' ';
        }

        match_count = sscanf(source_string, "%s %s %d:%d]",
                             pb_type_name, port_name,
                             end_pin_index, start_pin_index);
        if (match_count != 4) {
            match_count = sscanf(source_string, "%s %s %d]",
                                 pb_type_name, port_name,
                                 end_pin_index);
            *start_pin_index = *end_pin_index;
            if (match_count != 3) {
                VTR_LOG_ERROR(
                    "Invalid pin - %s, name should be in the format "
                    "\"pb_type_name\".\"port_name\" or \"pb_type_name\".\"port_name[end_pin_index:start_pin_index]\". "
                    "The end_pin_index and start_pin_index can be the same.\n",
                    src_string);
                exit(1);
            }            
        }
        if (*end_pin_index < 0 || *start_pin_index < 0) {
            VTR_LOG_ERROR(
                "Invalid pin - %s, the pin_index in "
                "[end_pin_index:start_pin_index] should not be a negative value.\n",
                src_string);
            exit(1);
        }
        if (*end_pin_index < *start_pin_index) {
            int temp;
            temp = *end_pin_index;
            *end_pin_index = *start_pin_index;
            *start_pin_index = temp;
        }
    }
}

/* Process vib layout */
static void ProcessVibLayout(pugi::xml_node vib_layout_tag, t_arch* arch, const pugiutil::loc_data& loc_data) {
    VTR_ASSERT(vib_layout_tag.name() == std::string("vib_layout"));

    size_t auto_layout_cnt = 0;
    size_t fixed_layout_cnt = 0;
    for (auto layout_type_tag : vib_layout_tag.children()) {
        if (layout_type_tag.name() == std::string("auto_layout")) {
            ++auto_layout_cnt;
        } else if (layout_type_tag.name() == std::string("fixed_layout")) {
            ++fixed_layout_cnt;
        } else {
            archfpga_throw(loc_data.filename_c_str(), loc_data.line(layout_type_tag),
                           "Unexpected tag type '<%s>', expected '<auto_layout>' or '<fixed_layout>'", layout_type_tag.name());
        }
    }

    if (auto_layout_cnt == 0 && fixed_layout_cnt == 0) {
        archfpga_throw(loc_data.filename_c_str(), loc_data.line(vib_layout_tag),
                       "Expected either an <auto_layout> or <fixed_layout> tag");
    }
    if (auto_layout_cnt > 1) {
        archfpga_throw(loc_data.filename_c_str(), loc_data.line(vib_layout_tag),
                       "Expected at most one <auto_layout> tag");
    }
    VTR_ASSERT_MSG(auto_layout_cnt == 0 || auto_layout_cnt == 1, "<auto_layout> may appear at most once");

    // for (auto vib_layout_type_tag : vib_layout_tag.children()) {
    //     for (auto grid_layout : arch->grid_layouts) {
    //         std::string layout_name = grid_layout.name;
    //     }
    // }

    int num_of_avail_layer;

    for (auto vib_layout_type_tag : vib_layout_tag.children()) {
        t_vib_grid_def grid_def = ProcessVibGridLayout(arch->strings, vib_layout_type_tag, loc_data, arch, num_of_avail_layer);

        arch->vib_grid_layouts.emplace_back(std::move(grid_def));
    }
    
}

static t_vib_grid_def ProcessVibGridLayout(vtr::string_internment& strings, pugi::xml_node layout_type_tag, const pugiutil::loc_data& loc_data, t_arch* arch, int& num_of_avail_layer) {
    t_vib_grid_def grid_def;
    num_of_avail_layer = get_number_of_layers(layout_type_tag, loc_data);
    bool has_layer = layout_type_tag.child("layer");

    //Determine the grid specification type
    if (layout_type_tag.name() == std::string("auto_layout")) {
        //expect_only_attributes(layout_type_tag, {"aspect_ratio"}, loc_data);

        grid_def.grid_type = VibGridDefType::VIB_AUTO;
        grid_def.name = "auto";

        for (size_t i = 0;i < arch->grid_layouts.size(); i++) {
            if (arch->grid_layouts[i].name == grid_def.name) {
                grid_def.aspect_ratio = arch->grid_layouts[i].aspect_ratio;
            }
        }
        //grid_def.aspect_ratio = get_attribute(layout_type_tag, "aspect_ratio", loc_data, ReqOpt::OPTIONAL).as_float(1.);
    
    } else if (layout_type_tag.name() == std::string("fixed_layout")) {
        expect_only_attributes(layout_type_tag, {"name"}, loc_data);

        grid_def.grid_type = VibGridDefType::VIB_FIXED;
        //grid_def.width = get_attribute(layout_type_tag, "width", loc_data).as_int();
        //grid_def.height = get_attribute(layout_type_tag, "height", loc_data).as_int();
        std::string name = get_attribute(layout_type_tag, "name", loc_data).value();

        if (name == "auto") {
            //We name <auto_layout> as 'auto', so don't allow a user to specify it
            archfpga_throw(loc_data.filename_c_str(), loc_data.line(layout_type_tag),
                           "The name '%s' is reserved for auto-sized layouts; please choose another name");
        }

        for (size_t i = 0; i < arch->grid_layouts.size(); i++) {
            if (arch->grid_layouts[i].name == name) {
                grid_def.width = arch->grid_layouts[i].width;
                grid_def.height = arch->grid_layouts[i].height;
            }
        }
        grid_def.name = name;

    } else {
        archfpga_throw(loc_data.filename_c_str(), loc_data.line(layout_type_tag),
                       "Unexpected tag '<%s>'. Expected '<auto_layout>' or '<fixed_layout>'.",
                       layout_type_tag.name());
    }

    grid_def.layers.resize(num_of_avail_layer);
    arch->layer_global_routing.resize(num_of_avail_layer);
    //No layer tag is specified (only one die is specified in the arch file)
    //Need to process layout_type_tag children to get block types locations in the grid
    if (has_layer) {
        std::set<int> seen_die_numbers; //Check that die numbers in the specific layout tag are unique
        //One or more than one layer tag is specified
        auto layer_tag_specified = layout_type_tag.children("layer");
        for (auto layer_child : layer_tag_specified) {
            int die_number;
            bool has_global_routing;
            //More than one layer tag is specified, meaning that multi-die FPGA is specified in the arch file
            //Need to process each <layer> tag children to get block types locations for each grid
            die_number = get_attribute(layer_child, "die", loc_data).as_int(0);
            has_global_routing = get_attribute(layer_child, "has_prog_routing", loc_data, ReqOpt::OPTIONAL).as_bool(true);
            arch->layer_global_routing.at(die_number) = has_global_routing;
            VTR_ASSERT(die_number >= 0 && die_number < num_of_avail_layer);
            auto insert_res = seen_die_numbers.insert(die_number);
            VTR_ASSERT_MSG(insert_res.second, "Two different layers with a same die number may have been specified in the Architecture file");
            ProcessVibBlockTypeLocs(grid_def, die_number, strings, layer_child, loc_data);
        }
    } else {
        //if only one die is available, then global routing resources must exist in that die
        int die_number = 0;
        arch->layer_global_routing.at(die_number) = true;
        ProcessVibBlockTypeLocs(grid_def, die_number, strings, layout_type_tag, loc_data);
    }
    return grid_def;
}

static void ProcessVibBlockTypeLocs(t_vib_grid_def& grid_def,
                                    int die_number,
                                    vtr::string_internment& strings,
                                    pugi::xml_node layout_block_type_tag,
                                    const pugiutil::loc_data& loc_data) {
    //Process all the block location specifications
    for (auto loc_spec_tag : layout_block_type_tag.children()) {
        auto loc_type = loc_spec_tag.name();
        auto type_name = get_attribute(loc_spec_tag, "type", loc_data).value();
        int priority = get_attribute(loc_spec_tag, "priority", loc_data).as_int();
        t_metadata_dict meta = ProcessMetadata(strings, loc_spec_tag, loc_data);

        if (loc_type == std::string("perimeter")) {
            expect_only_attributes(loc_spec_tag, {"type", "priority"}, loc_data);

            //The edges
            t_vib_grid_loc_def left_edge(type_name, priority); //Including corners
            left_edge.x.start_expr = "0";
            left_edge.x.end_expr = "0";
            left_edge.y.start_expr = "0";
            left_edge.y.end_expr = "H - 1";

            t_vib_grid_loc_def right_edge(type_name, priority); //Including corners
            right_edge.x.start_expr = "W - 1";
            right_edge.x.end_expr = "W - 1";
            right_edge.y.start_expr = "0";
            right_edge.y.end_expr = "H - 1";

            t_vib_grid_loc_def bottom_edge(type_name, priority); //Exclucing corners
            bottom_edge.x.start_expr = "1";
            bottom_edge.x.end_expr = "W - 2";
            bottom_edge.y.start_expr = "0";
            bottom_edge.y.end_expr = "0";

            t_vib_grid_loc_def top_edge(type_name, priority); //Excluding corners
            top_edge.x.start_expr = "1";
            top_edge.x.end_expr = "W - 2";
            top_edge.y.start_expr = "H - 1";
            top_edge.y.end_expr = "H - 1";

            // left_edge.owned_meta = std::make_unique<t_metadata_dict>(meta);
            // left_edge.meta = left_edge.owned_meta.get();
            // right_edge.meta = left_edge.owned_meta.get();
            // top_edge.meta = left_edge.owned_meta.get();
            // bottom_edge.meta = left_edge.owned_meta.get();

            grid_def.layers.at(die_number).loc_defs.emplace_back(std::move(left_edge));
            grid_def.layers.at(die_number).loc_defs.emplace_back(std::move(right_edge));
            grid_def.layers.at(die_number).loc_defs.emplace_back(std::move(top_edge));
            grid_def.layers.at(die_number).loc_defs.emplace_back(std::move(bottom_edge));

        } else if (loc_type == std::string("corners")) {
            expect_only_attributes(loc_spec_tag, {"type", "priority"}, loc_data);

            //The corners
            t_vib_grid_loc_def bottom_left(type_name, priority);
            bottom_left.x.start_expr = "0";
            bottom_left.x.end_expr = "0";
            bottom_left.y.start_expr = "0";
            bottom_left.y.end_expr = "0";

            t_vib_grid_loc_def top_left(type_name, priority);
            top_left.x.start_expr = "0";
            top_left.x.end_expr = "0";
            top_left.y.start_expr = "H-1";
            top_left.y.end_expr = "H-1";

            t_vib_grid_loc_def bottom_right(type_name, priority);
            bottom_right.x.start_expr = "W-1";
            bottom_right.x.end_expr = "W-1";
            bottom_right.y.start_expr = "0";
            bottom_right.y.end_expr = "0";

            t_vib_grid_loc_def top_right(type_name, priority);
            top_right.x.start_expr = "W-1";
            top_right.x.end_expr = "W-1";
            top_right.y.start_expr = "H-1";
            top_right.y.end_expr = "H-1";

            // bottom_left.owned_meta = std::make_unique<t_metadata_dict>(meta);
            // bottom_left.meta = bottom_left.owned_meta.get();
            // top_left.meta = bottom_left.owned_meta.get();
            // bottom_right.meta = bottom_left.owned_meta.get();
            // top_right.meta = bottom_left.owned_meta.get();

            grid_def.layers.at(die_number).loc_defs.emplace_back(std::move(bottom_left));
            grid_def.layers.at(die_number).loc_defs.emplace_back(std::move(top_left));
            grid_def.layers.at(die_number).loc_defs.emplace_back(std::move(bottom_right));
            grid_def.layers.at(die_number).loc_defs.emplace_back(std::move(top_right));

        } else if (loc_type == std::string("fill")) {
            expect_only_attributes(loc_spec_tag, {"type", "priority"}, loc_data);

            t_vib_grid_loc_def fill(type_name, priority);
            fill.x.start_expr = "0";
            fill.x.end_expr = "W - 1";
            fill.y.start_expr = "0";
            fill.y.end_expr = "H - 1";

            // fill.owned_meta = std::make_unique<t_metadata_dict>(meta);
            // fill.meta = fill.owned_meta.get();

            grid_def.layers.at(die_number).loc_defs.emplace_back(std::move(fill));

        } else if (loc_type == std::string("single")) {
            expect_only_attributes(loc_spec_tag, {"type", "priority", "x", "y"}, loc_data);

            t_vib_grid_loc_def single(type_name, priority);
            single.x.start_expr = get_attribute(loc_spec_tag, "x", loc_data).value();
            single.y.start_expr = get_attribute(loc_spec_tag, "y", loc_data).value();
            single.x.end_expr = single.x.start_expr + " + w - 1";
            single.y.end_expr = single.y.start_expr + " + h - 1";

            // single.owned_meta = std::make_unique<t_metadata_dict>(meta);
            // single.meta = single.owned_meta.get();

            grid_def.layers.at(die_number).loc_defs.emplace_back(std::move(single));

        } else if (loc_type == std::string("col")) {
            expect_only_attributes(loc_spec_tag, {"type", "priority", "startx", "repeatx", "starty", "incry"}, loc_data);

            t_vib_grid_loc_def col(type_name, priority);

            auto startx_attr = get_attribute(loc_spec_tag, "startx", loc_data);

            col.x.start_expr = startx_attr.value();
            col.x.end_expr = startx_attr.value() + std::string(" + w - 1"); //end is inclusive so need to include block width

            auto repeat_attr = get_attribute(loc_spec_tag, "repeatx", loc_data, ReqOpt::OPTIONAL);
            if (repeat_attr) {
                col.x.repeat_expr = repeat_attr.value();
            }

            auto starty_attr = get_attribute(loc_spec_tag, "starty", loc_data, ReqOpt::OPTIONAL);
            if (starty_attr) {
                col.y.start_expr = starty_attr.value();
            }

            auto incry_attr = get_attribute(loc_spec_tag, "incry", loc_data, ReqOpt::OPTIONAL);
            if (incry_attr) {
                col.y.incr_expr = incry_attr.value();
            }

            // col.owned_meta = std::make_unique<t_metadata_dict>(meta);
            // col.meta = col.owned_meta.get();

            grid_def.layers.at(die_number).loc_defs.emplace_back(std::move(col));

        } else if (loc_type == std::string("row")) {
            expect_only_attributes(loc_spec_tag, {"type", "priority", "starty", "repeaty", "startx", "incrx"}, loc_data);

            t_vib_grid_loc_def row(type_name, priority);

            auto starty_attr = get_attribute(loc_spec_tag, "starty", loc_data);

            row.y.start_expr = starty_attr.value();
            row.y.end_expr = starty_attr.value() + std::string(" + h - 1"); //end is inclusive so need to include block height

            auto repeat_attr = get_attribute(loc_spec_tag, "repeaty", loc_data, ReqOpt::OPTIONAL);
            if (repeat_attr) {
                row.y.repeat_expr = repeat_attr.value();
            }

            auto startx_attr = get_attribute(loc_spec_tag, "startx", loc_data, ReqOpt::OPTIONAL);
            if (startx_attr) {
                row.x.start_expr = startx_attr.value();
            }

            auto incrx_attr = get_attribute(loc_spec_tag, "incrx", loc_data, ReqOpt::OPTIONAL);
            if (incrx_attr) {
                row.x.incr_expr = incrx_attr.value();
            }

            // row.owned_meta = std::make_unique<t_metadata_dict>(meta);
            // row.meta = row.owned_meta.get();

            grid_def.layers.at(die_number).loc_defs.emplace_back(std::move(row));
        } else if (loc_type == std::string("region")) {
            expect_only_attributes(loc_spec_tag,
                                   {"type", "priority",
                                    "startx", "endx", "repeatx", "incrx",
                                    "starty", "endy", "repeaty", "incry"},
                                   loc_data);
            t_vib_grid_loc_def region(type_name, priority);

            auto startx_attr = get_attribute(loc_spec_tag, "startx", loc_data, ReqOpt::OPTIONAL);
            if (startx_attr) {
                region.x.start_expr = startx_attr.value();
            }

            auto endx_attr = get_attribute(loc_spec_tag, "endx", loc_data, ReqOpt::OPTIONAL);
            if (endx_attr) {
                region.x.end_expr = endx_attr.value();
            }

            auto starty_attr = get_attribute(loc_spec_tag, "starty", loc_data, ReqOpt::OPTIONAL);
            if (starty_attr) {
                region.y.start_expr = starty_attr.value();
            }

            auto endy_attr = get_attribute(loc_spec_tag, "endy", loc_data, ReqOpt::OPTIONAL);
            if (endy_attr) {
                region.y.end_expr = endy_attr.value();
            }

            auto repeatx_attr = get_attribute(loc_spec_tag, "repeatx", loc_data, ReqOpt::OPTIONAL);
            if (repeatx_attr) {
                region.x.repeat_expr = repeatx_attr.value();
            }

            auto repeaty_attr = get_attribute(loc_spec_tag, "repeaty", loc_data, ReqOpt::OPTIONAL);
            if (repeaty_attr) {
                region.y.repeat_expr = repeaty_attr.value();
            }

            auto incrx_attr = get_attribute(loc_spec_tag, "incrx", loc_data, ReqOpt::OPTIONAL);
            if (incrx_attr) {
                region.x.incr_expr = incrx_attr.value();
            }

            auto incry_attr = get_attribute(loc_spec_tag, "incry", loc_data, ReqOpt::OPTIONAL);
            if (incry_attr) {
                region.y.incr_expr = incry_attr.value();
            }

            // region.owned_meta = std::make_unique<t_metadata_dict>(meta);
            // region.meta = region.owned_meta.get();

            grid_def.layers.at(die_number).loc_defs.emplace_back(std::move(region));
        } else {
            archfpga_throw(loc_data.filename_c_str(), loc_data.line(loc_spec_tag),
                           "Unrecognized grid location specification type '%s'\n", loc_type);
        }
    }
}
<|MERGE_RESOLUTION|>--- conflicted
+++ resolved
@@ -4136,7 +4136,6 @@
     return Segs;
 }
 
-<<<<<<< HEAD
 static void ProcessBend(pugi::xml_node Node, std::vector<int>& list, std::vector<int>& part_len, bool& isbend, const int len, const pugiutil::loc_data& loc_data) {
     const char* tmp = nullptr;
     int i;
@@ -4211,9 +4210,6 @@
 }
 
 static void calculate_custom_SB_locations(const pugiutil::loc_data& loc_data, const pugi::xml_node& SubElem, const int grid_width, const int grid_height, t_switchblock_inf& sb){
-=======
-static void calculate_custom_SB_locations(const pugiutil::loc_data& loc_data, const pugi::xml_node& SubElem, const int grid_width, const int grid_height, t_switchblock_inf& sb) {
->>>>>>> 50901246
     auto startx_attr = get_attribute(SubElem, "startx", loc_data, ReqOpt::OPTIONAL);
     auto endx_attr = get_attribute(SubElem, "endx", loc_data, ReqOpt::OPTIONAL);
 
