/* The XML parser processes an XML file into a tree data structure composed of
 * pugi::xml_nodes.  Each node represents an XML element.  For example
 * <a> <b/> </a> will generate two pugi::xml_nodes.  One called "a" and its
 * child "b".  Each pugi::xml_node can contain various XML data such as attribute
 * information and text content.  The XML parser provides several functions to
 * help the developer build, and traverse tree (this is also sometimes referred to
 * as the Document Object Model or DOM).
 *
 * For convenience, it often makes sense to use some wraper functions (provided in
 * the pugiutil namespace of libvtrutil) which simplify loading an XML file and
 * error handling.
 *
 * The function pugiutil::load_xml() reads in an xml file.
 *
 * The function pugiutil::get_single_child() returns a child xml_node for a given parent
 * xml_node if there is a child which matches the name provided by the developer.
 *
 * The function pugiutil::get_attribute() is used to extract attributes from an
 * xml_node, returning a pugi::xml_attribute. xml_attribute objects support accessors
 * such as as_float(), as_int() to retrieve semantic values. See pugixml documentation
 * for more details.
 *
 * Architecture file checks already implemented (Daniel Chen):
 *		- Duplicate pb_types, pb_type ports, models, model ports,
 *			interconnects, interconnect annotations.
 *		- Port and pin range checking (port with 4 pins can only be
 *			accessed within [0:3].
 *		- LUT delay matrix size matches # of LUT inputs
 *		- Ensures XML tags are ordered.
 *		- Clocked primitives that have timing annotations must have a clock
 *			name matching the primitive.
 *		- Enforced VPR definition of LUT and FF must have one input port (n pins)
 *			and one output port(1 pin).
 *		- Checks file extension for blif and architecture xml file, avoid crashes if
 *			the two files are swapped on command line.
 *
 */

#include <cstring>
#include <map>
#include <set>
#include <string>
#include <sstream>
#include <algorithm>

#include "pugixml.hpp"
#include "pugixml_util.hpp"

#include "vtr_assert.h"
#include "vtr_log.h"
#include "vtr_util.h"
#include "vtr_memory.h"
#include "vtr_digest.h"
#include "vtr_token.h"
#include "vtr_bimap.h"

#include "arch_check.h"
#include "arch_error.h"
#include "arch_util.h"
#include "arch_types.h"

#include "read_xml_arch_file.h"
#include "read_xml_util.h"
#include "parse_switchblocks.h"

#include "physical_types_util.h"

#include "read_xml_arch_file_noc_tag.h"

using namespace std::string_literals;
using pugiutil::ReqOpt;

struct t_fc_override {
    std::string port_name;
    std::string seg_name;
    e_fc_value_type fc_value_type;
    float fc_value;
};

struct t_pin_counts {
    int input = 0;
    int output = 0;
    int clock = 0;

    int total() const {
        return input + output + clock;
    }
};

struct t_pin_locs {
  private:
    // Distribution must be set once for each physical tile type
    // and must be equal for each sub tile within a physical tile.
    bool distribution_set = false;

  public:
    e_pin_location_distr distribution = e_pin_location_distr::SPREAD;

    /* [0..num_sub_tiles-1][0..width-1][0..height-1][0..num_of_layer-1][0..3][0..num_tokens-1] */
    vtr::NdMatrix<std::vector<std::string>, 5> assignments;

    bool is_distribution_set() const {
        return distribution_set;
    }

    void set_distribution() {
        VTR_ASSERT(distribution_set == false);
        distribution_set = true;
    }
};

/* Function prototypes */
/*   Populate data */

static void LoadPinLoc(pugi::xml_node Locations,
                       t_physical_tile_type* type,
                       t_pin_locs* pin_locs,
                       const pugiutil::loc_data& loc_data,
                       const int num_of_avail_layer);
template<typename T>
static std::pair<int, int> ProcessPinString(pugi::xml_node Locations,
                                            T type,
                                            const char* pin_loc_string,
                                            const pugiutil::loc_data& loc_data);
template<typename T>
static std::pair<int, int> ProcessInstanceString(pugi::xml_node Locations,
                                                 T type,
                                                 const char* pin_loc_string,
                                                 const pugiutil::loc_data& loc_data);

/* Process XML hierarchy */
static void ProcessTiles(pugi::xml_node Node,
                         std::vector<t_physical_tile_type>& PhysicalTileTypes,
                         std::vector<t_logical_block_type>& LogicalBlockTypes,
                         const t_default_fc_spec& arch_def_fc,
                         t_arch& arch,
                         const pugiutil::loc_data& loc_data,
                         int num_of_avail_layer);

// TODO: Remove block_type_contains_blif_model / pb_type_contains_blif_model
// as part of
// https://github.com/verilog-to-routing/vtr-verilog-to-routing/issues/1193
static void MarkIoTypes(std::vector<t_physical_tile_type>& PhysicalTileTypes);

static void ProcessTileProps(pugi::xml_node Node,
                             t_physical_tile_type* PhysicalTileType,
                             const pugiutil::loc_data& loc_data);

static t_pin_counts ProcessSubTilePorts(pugi::xml_node Parent,
                                        t_sub_tile* SubTile,
                                        const pugiutil::loc_data& loc_data);

static void ProcessTilePort(pugi::xml_node Node,
                            t_physical_tile_port* port,
                            const pugiutil::loc_data& loc_data);

static void ProcessTileEquivalentSites(pugi::xml_node Parent,
                                       t_sub_tile* SubTile,
                                       t_physical_tile_type* PhysicalTileType,
                                       std::vector<t_logical_block_type>& LogicalBlockTypes,
                                       const pugiutil::loc_data& loc_data);
static void ProcessEquivalentSiteDirectConnection(pugi::xml_node Parent,
                                                  t_sub_tile* SubTile,
                                                  t_physical_tile_type* PhysicalTileType,
                                                  t_logical_block_type* LogicalBlockType,
                                                  const pugiutil::loc_data& loc_data);
static void ProcessEquivalentSiteCustomConnection(pugi::xml_node Parent,
                                                  t_sub_tile* SubTile,
                                                  t_physical_tile_type* PhysicalTileType,
                                                  t_logical_block_type* LogicalBlockType,
                                                  std::string site_name,
                                                  const pugiutil::loc_data& loc_data);
static void ProcessPinLocations(pugi::xml_node Locations,
                                t_physical_tile_type* PhysicalTileType,
                                t_sub_tile* SubTile,
                                t_pin_locs* pin_locs,
                                const pugiutil::loc_data& loc_data,
                                const int num_of_avail_layer);

static void ProcessSubTiles(pugi::xml_node Node,
                            t_physical_tile_type* PhysicalTileType,
                            std::vector<t_logical_block_type>& LogicalBlockTypes,
                            std::vector<t_segment_inf>& segments,
                            const t_default_fc_spec& arch_def_fc,
                            const pugiutil::loc_data& loc_data,
                            int num_of_avail_layer);

/**
 * @brief Parses a <pb_type> tag and all <mode> and <pb_type> tags under it.
 *
 * @param Parent An XML node pointing to <pb_type> tag to be processed
 * @param pb_type To be filled by this function with parsed information
 * about the given pb_type
 * @param mode The parent mode of the pb_type to be processed. If the given
 * pb_type is the root, nullptr should be passed.
 * @param timing_enabled Determines whether timing-aware optimizations are enabled.
 * @param arch Contains high-level architecture information like models and
 * string interment storage.
 * @param loc_data Points to the location in the architecture file where the parser is reading.
 * @param pb_idx Used to assign unique values to index_in_logical_block field in
* t_pb_type for all pb_types under a logical block type.
 */
static void ProcessPb_Type(pugi::xml_node Parent,
                           t_pb_type* pb_type,
                           t_mode* mode,
                           bool timing_enabled,
                           const t_arch& arch,
                           const pugiutil::loc_data& loc_data,
                           int& pb_idx);

static void ProcessPb_TypePort(pugi::xml_node Parent,
                               t_port* port,
                               e_power_estimation_method power_method,
                               const bool is_root_pb_type,
                               const pugiutil::loc_data& loc_data);
static void ProcessPinToPinAnnotations(pugi::xml_node parent,
                                       t_pin_to_pin_annotation* annotation,
                                       t_pb_type* parent_pb_type,
                                       const pugiutil::loc_data& loc_data);

/**
 * @brief Parses <interconnect> tags under a <mode> or <pb_type> tag.
 *
 * @param strings String internment storage used to store strings used
 * as keys and values in <metadata> tags under the given <interconnect> tag.
 * @param Parent An XML node pointing to <interconnect> tag to be processed
 * @param mode To be filled with interconnect-related information.
 * @param loc_data Points to the location in the architecture file where
 * the parser is reading.
 */
static void ProcessInterconnect(vtr::string_internment& strings,
                                pugi::xml_node Parent,
                                t_mode* mode,
                                const pugiutil::loc_data& loc_data);

/**
 * @brief Processes a <mode> tag under <pb_type> tag in the architecture file.
 * If a <pb_type> tag does not have any <mode> tags, a default mode is implied.
 *
 * @param Parent An XML node referring to either <mode> tag or <pb_type> tag.
 * It the XML node refers to <pb_type> tag, the mode is implied.
 * @param mode Mode information to be filled by this function.
 * @param timing_enabled Determines whether timing-aware optimizations are enabled.
 * @param arch Contains high-level architecture information like models and
 * string interment storage.
 * @param loc_data Points to the location in the architecture file where the parser is reading.
 * @param parent_pb_idx Used to assign unique values to index_in_logical_block field in
 * t_pb_type for all pb_types under a logical block type.
 */
static void ProcessMode(pugi::xml_node Parent,
                        t_mode* mode,
                        bool timing_enabled,
                        const t_arch& arch,
                        const pugiutil::loc_data& loc_data,
                        int& parent_pb_idx);
/**
 * @brief Processes <metadata> tags.
 *
 * @param strings String internment storage used to store strings used
* as keys and values in <metadata> tags.
 * @param Parent An XML node pointing to the parent tag whose <metadata> children
 * are to be parsed.
 * @param loc_data Points to the location in the architecture file where the parser is reading.
 * @return A t_metadata_dict that stored parsed (key, value) pairs.
 */
static t_metadata_dict ProcessMetadata(vtr::string_internment& strings,
                                       pugi::xml_node Parent,
                                       const pugiutil::loc_data& loc_data);

static void Process_Fc_Values(pugi::xml_node Node, t_default_fc_spec& spec, const pugiutil::loc_data& loc_data);
static void Process_Fc(pugi::xml_node Node,
                       t_physical_tile_type* PhysicalTileType,
                       t_sub_tile* SubTile,
                       t_pin_counts pin_counts,
                       std::vector<t_segment_inf>& segments,
                       const t_default_fc_spec& arch_def_fc,
                       const pugiutil::loc_data& loc_data);
static t_fc_override Process_Fc_override(pugi::xml_node node, const pugiutil::loc_data& loc_data);

/**
 * @brief Processes optional <switchblock_locations> tag under a <tile> tag//
 *
 * @param switchblock_locations An XML node pointing to <switchblock_locations> tag
 * if it exists.
 * @param type To be filled with information extracted from the given
 * <switchblock_locations> tag. This function fills switchblock_locations and
 * switchblock_switch_overrides fields.
 * @param arch Used to find switchblock by name
 * @param loc_data Points to the location in the xml file where the parser is reading.
 */
static void ProcessSwitchblockLocations(pugi::xml_node switchblock_locations,
                                        t_physical_tile_type* type,
                                        const t_arch& arch,
                                        const pugiutil::loc_data& loc_data);

static e_fc_value_type string_to_fc_value_type(const std::string& str, pugi::xml_node node, const pugiutil::loc_data& loc_data);
static void ProcessChanWidthDistr(pugi::xml_node Node,
                                  t_arch* arch,
                                  const pugiutil::loc_data& loc_data);
static void ProcessChanWidthDistrDir(pugi::xml_node Node, t_chan* chan, const pugiutil::loc_data& loc_data);
static void ProcessModels(pugi::xml_node Node, t_arch* arch, const pugiutil::loc_data& loc_data);
static void ProcessModelPorts(pugi::xml_node port_group, t_model* model, std::set<std::string>& port_names, const pugiutil::loc_data& loc_data);
static void ProcessLayout(pugi::xml_node Node, t_arch* arch, const pugiutil::loc_data& loc_data, int& num_of_avail_layer);
<<<<<<< HEAD

/* Added for vib_layout*/
static void ProcessVibLayout(pugi::xml_node Node, t_arch* arch, const pugiutil::loc_data& loc_data);

static t_grid_def ProcessGridLayout(vtr::string_internment* strings, pugi::xml_node layout_type_tag, const pugiutil::loc_data& loc_data, t_arch* arch, int& num_of_avail_layer);

/* Added for vib_layout*/
static t_vib_grid_def ProcessVibGridLayout(vtr::string_internment* strings, pugi::xml_node layout_type_tag, const pugiutil::loc_data& loc_data, t_arch* arch, int& num_of_avail_layer);

static void ProcessBlockTypeLocs(t_grid_def& grid_def, int die_number, vtr::string_internment* strings, pugi::xml_node layout_block_type_tag, const pugiutil::loc_data& loc_data);

/* Added for vib_layout*/
static void ProcessVibBlockTypeLocs(t_vib_grid_def& grid_def,
                                    int die_number,
                                    vtr::string_internment* strings,
                                    pugi::xml_node layout_block_type_tag,
                                    const pugiutil::loc_data& loc_data);

=======
static t_grid_def ProcessGridLayout(vtr::string_internment& strings, pugi::xml_node layout_type_tag, const pugiutil::loc_data& loc_data, t_arch* arch, int& num_of_avail_layer);
static void ProcessBlockTypeLocs(t_grid_def& grid_def, int die_number, vtr::string_internment& strings, pugi::xml_node layout_block_type_tag, const pugiutil::loc_data& loc_data);
>>>>>>> 6a4f0cac
static int get_number_of_layers(pugi::xml_node layout_type_tag, const pugiutil::loc_data& loc_data);
static void ProcessDevice(pugi::xml_node Node, t_arch* arch, t_default_fc_spec& arch_def_fc, const pugiutil::loc_data& loc_data);

/**
 * @brief Parses <complexblocklist> tag in the architecture file.
 *
 * @param Node The xml node referring to <complexblocklist> tag
 * @param LogicalBlockTypes This function fills this vector with all available
 * logical block types.
 * @param arch Used to access models and string internment storage.
 * @param timing_enabled Determines whether timing-aware optimizations are enabled.
 * @param loc_data Points to the location in the xml file where the parser is reading.
 */
static void ProcessComplexBlocks(pugi::xml_node Node,
                                 std::vector<t_logical_block_type>& LogicalBlockTypes,
                                 const t_arch& arch,
                                 bool timing_enabled,
                                 const pugiutil::loc_data& loc_data);

static void ProcessSwitches(pugi::xml_node Node,
                            t_arch_switch_inf** Switches,
                            int* NumSwitches,
                            const bool timing_enabled,
                            const pugiutil::loc_data& loc_data);
static void ProcessSwitchTdel(pugi::xml_node Node, const bool timing_enabled, const int switch_index, t_arch_switch_inf* Switches, const pugiutil::loc_data& loc_data);
static void ProcessDirects(pugi::xml_node Parent, t_direct_inf** Directs, int* NumDirects, const t_arch_switch_inf* Switches, const int NumSwitches, const pugiutil::loc_data& loc_data);
static void ProcessClockMetalLayers(pugi::xml_node parent,
                                    std::unordered_map<std::string, t_metal_layer>& metal_layers,
                                    pugiutil::loc_data& loc_data);
static void ProcessClockNetworks(pugi::xml_node parent,
                                 std::vector<t_clock_network_arch>& clock_networks,
                                 const t_arch_switch_inf* switches,
                                 const int num_switches,
                                 pugiutil::loc_data& loc_data);
static void ProcessClockSwitchPoints(pugi::xml_node parent,
                                     t_clock_network_arch& clock_network,
                                     const t_arch_switch_inf* switches,
                                     const int num_switches,
                                     pugiutil::loc_data& loc_data);
static void ProcessClockRouting(pugi::xml_node parent,
                                std::vector<t_clock_connection_arch>& clock_connections,
                                const t_arch_switch_inf* switches,
                                const int num_switches,
                                pugiutil::loc_data& loc_data);
static void ProcessSegments(pugi::xml_node Parent,
                            std::vector<t_segment_inf>& Segs,
                            const t_arch_switch_inf* Switches,
                            const int NumSwitches,
                            const bool timing_enabled,
                            const bool switchblocklist_required,
                            const pugiutil::loc_data& loc_data);
static void ProcessSwitchblocks(pugi::xml_node Parent, t_arch* arch, const pugiutil::loc_data& loc_data);
static void ProcessCB_SB(pugi::xml_node Node, std::vector<bool>& list, const pugiutil::loc_data& loc_data);
static void ProcessBend(pugi::xml_node Node, std::vector<int>& list, std::vector<int>& part_len, bool& isbend, const int len, const pugiutil::loc_data& loc_data);
static void ProcessPower(pugi::xml_node parent,
                         t_power_arch* power_arch,
                         const pugiutil::loc_data& loc_data);

static void ProcessClocks(pugi::xml_node Parent, t_clock_arch* clocks, const pugiutil::loc_data& loc_data);


static void ProcessPb_TypePowerEstMethod(pugi::xml_node Parent, t_pb_type* pb_type, const pugiutil::loc_data& loc_data);
static void ProcessPb_TypePort_Power(pugi::xml_node Parent, t_port* port, e_power_estimation_method power_method, const pugiutil::loc_data& loc_data);

std::string inst_port_to_port_name(std::string inst_port);

static bool attribute_to_bool(const pugi::xml_node node,
                              const pugi::xml_attribute attr,
                              const pugiutil::loc_data& loc_data);

static int find_switch_by_name(const t_arch& arch, const std::string& switch_name);

e_side string_to_side(const std::string& side_str);

template<typename T>
static T* get_type_by_name(const char* type_name, std::vector<T>& types);

<<<<<<< HEAD
static void generate_noc_mesh(pugi::xml_node mesh_topology_tag, const pugiutil::loc_data& loc_data, t_noc_inf* noc_ref, double mesh_region_start_x, double mesh_region_end_x, double mesh_region_start_y, double mesh_region_end_y, int mesh_size);

static bool parse_noc_router_connection_list(pugi::xml_node router_tag, const pugiutil::loc_data& loc_data, int router_id, std::vector<int>& connection_list, std::string connection_list_attribute_value, std::map<int, std::pair<int, int>>& routers_in_arch_info);

static void update_router_info_in_arch(int router_id, bool router_updated_as_a_connection, std::map<int, std::pair<int, int>>& routers_in_arch_info);

static void verify_noc_topology(std::map<int, std::pair<int, int>>& routers_in_arch_info);

/* for vib arch */
static void ProcessVibArch(pugi::xml_node Parent, std::vector<t_physical_tile_type>& PhysicalTileTypes, t_arch* arch, const pugiutil::loc_data& loc_data);
static void ProcessVib(pugi::xml_node Vib_node, std::vector<t_physical_tile_type>& PhysicalTileTypes, t_arch* arch, const pugiutil::loc_data& loc_data);
static void ProcessFirstStage(pugi::xml_node Stage_node, std::vector<t_physical_tile_type>& PhysicalTileTypes, std::vector<t_segment_inf> segments, std::vector<t_first_stage_mux_inf>& first_stages, const pugiutil::loc_data& loc_data);
static void ProcessSecondStage(pugi::xml_node Stage_node, std::vector<t_physical_tile_type>& PhysicalTileTypes, std::vector<t_segment_inf> segments, std::vector<t_second_stage_mux_inf>& second_stages, const pugiutil::loc_data& loc_data);
static void ProcessFromOrToTokens(const std::vector<std::string> Tokens, std::vector<t_physical_tile_type>& PhysicalTileTypes, std::vector<t_segment_inf> segments, std::vector<t_from_or_to_inf>& froms);
void parse_pin_name(char* src_string, int* start_pin_index, int* end_pin_index, char* pb_type_name, char* port_name);

=======
>>>>>>> 6a4f0cac
/*
 *
 *
 * External Function Implementations
 *
 *
 */

/* Loads the given architecture file. */
void XmlReadArch(const char* ArchFile,
                 const bool timing_enabled,
                 t_arch* arch,
                 std::vector<t_physical_tile_type>& PhysicalTileTypes,
                 std::vector<t_logical_block_type>& LogicalBlockTypes) {
    pugi::xml_node Next;
    ReqOpt POWER_REQD, SWITCHBLOCKLIST_REQD;

    if ((vtr::check_file_name_extension(ArchFile, ".xml") == false) && (vtr::check_file_name_extension(ArchFile, ".xmle") == false)) {
        VTR_LOG_WARN(
            "Architecture file '%s' may be in incorrect format. "
            "Expecting .xml or .xmle format for architecture files.\n",
            ArchFile);
    }

    //Create a unique identifier for this architecture file based on it's contents
    arch->architecture_id = vtr::strdup(vtr::secure_digest_file(ArchFile).c_str());

    /* Parse the file */
    pugi::xml_document doc;
    pugiutil::loc_data loc_data;
    t_default_fc_spec arch_def_fc;
    try {
        loc_data = pugiutil::load_xml(doc, ArchFile);

        set_arch_file_name(ArchFile);

        /* Root node should be architecture */
        auto architecture = get_single_child(doc, "architecture", loc_data);

        /* TODO: do version processing properly with string delimiting on the . */
#if 0
        char* Prop = get_attribute(architecture, "version", loc_data, ReqOpt::OPTIONAL).as_string(NULL);
        if (Prop != NULL) {
            if (atof(Prop) > atof(VPR_VERSION)) {
                VTR_LOG_WARN( "This architecture version is for VPR %f while your current VPR version is " VPR_VERSION ", compatability issues may arise\n",
                        atof(Prop));
            }
        }
#endif

        /* Process models */
        Next = get_single_child(architecture, "models", loc_data);
        ProcessModels(Next, arch, loc_data);
        CreateModelLibrary(arch);

        /* Process layout */
        int num_of_avail_layers = 0;
        Next = get_single_child(architecture, "layout", loc_data);
        ProcessLayout(Next, arch, loc_data, num_of_avail_layers);

        /* Precess vib_layout */
        Next = get_single_child(architecture, "vib_layout", loc_data, ReqOpt::OPTIONAL);
        if (Next) {
            ProcessVibLayout(Next, arch, loc_data);
        }

        /* Process device */
        Next = get_single_child(architecture, "device", loc_data);
        ProcessDevice(Next, arch, arch_def_fc, loc_data);

        /* Process switches */
        Next = get_single_child(architecture, "switchlist", loc_data);
        ProcessSwitches(Next, &(arch->Switches), &(arch->num_switches),
                        timing_enabled, loc_data);

        /* Process switchblocks. This depends on switches */
        bool switchblocklist_required = (arch->SBType == CUSTOM); //require this section only if custom switchblocks are used
        SWITCHBLOCKLIST_REQD = BoolToReqOpt(switchblocklist_required);

        /* Process segments. This depends on switches */
        Next = get_single_child(architecture, "segmentlist", loc_data);
        ProcessSegments(Next, arch->Segments,
                        arch->Switches, arch->num_switches, timing_enabled, switchblocklist_required, loc_data);

        Next = get_single_child(architecture, "switchblocklist", loc_data, SWITCHBLOCKLIST_REQD);
        if (Next) {
            ProcessSwitchblocks(Next, arch, loc_data);
        }

        /* Process logical block types */
        Next = get_single_child(architecture, "complexblocklist", loc_data);
        ProcessComplexBlocks(Next, LogicalBlockTypes, *arch, timing_enabled, loc_data);

        /* Process logical block types */
        Next = get_single_child(architecture, "tiles", loc_data);
        ProcessTiles(Next, PhysicalTileTypes, LogicalBlockTypes, arch_def_fc, *arch, loc_data, num_of_avail_layers);

        /* Link Physical Tiles with Logical Blocks */
        link_physical_logical_types(PhysicalTileTypes, LogicalBlockTypes);

        /* Process directs */
        Next = get_single_child(architecture, "directlist", loc_data, ReqOpt::OPTIONAL);
        if (Next) {
            ProcessDirects(Next, &(arch->Directs), &(arch->num_directs),
                           arch->Switches, arch->num_switches,
                           loc_data);
        }

        /* Process vib_arch */
        Next = get_single_child(architecture, "vib_arch", loc_data, ReqOpt::OPTIONAL);
        if (Next) {
            ProcessVibArch(Next, PhysicalTileTypes, arch, loc_data);
        }

        /* Process Clock Networks */
        Next = get_single_child(architecture, "clocknetworks", loc_data, ReqOpt::OPTIONAL);
        if (Next) {
            std::vector<std::string> expected_children = {"metal_layers", "clock_network", "clock_routing"};
            expect_only_children(Next, expected_children, loc_data);

            ProcessClockMetalLayers(Next, arch->clock_arch.clock_metal_layers, loc_data);
            ProcessClockNetworks(Next,
                                 arch->clock_arch.clock_networks_arch,
                                 arch->Switches,
                                 arch->num_switches,
                                 loc_data);
            ProcessClockRouting(Next,
                                arch->clock_arch.clock_connections_arch,
                                arch->Switches,
                                arch->num_switches,
                                loc_data);
        }

        /* Process architecture power information */

        /* If arch->power has been initialized, meaning the user has requested power estimation,
         * then the power architecture information is required.
         */
        if (arch->power) {
            POWER_REQD = ReqOpt::REQUIRED;
        } else {
            POWER_REQD = ReqOpt::OPTIONAL;
        }

        Next = get_single_child(architecture, "power", loc_data, POWER_REQD);
        if (Next) {
            if (arch->power) {
                ProcessPower(Next, arch->power, loc_data);
            } else {
                /* This information still needs to be read, even if it is just
                 * thrown away.
                 */
                t_power_arch* power_arch_fake = (t_power_arch*)vtr::calloc(1,
                                                                           sizeof(t_power_arch));
                ProcessPower(Next, power_arch_fake, loc_data);
                free(power_arch_fake);
            }
        }

        // Process Clocks
        Next = get_single_child(architecture, "clocks", loc_data, POWER_REQD);
        if (Next) {
            if (arch->clocks) {
                ProcessClocks(Next, arch->clocks, loc_data);
            } else {
                /* This information still needs to be read, even if it is just
                 * thrown away.
                 */
                t_clock_arch* clocks_fake = (t_clock_arch*)vtr::calloc(1,
                                                                       sizeof(t_clock_arch));
                ProcessClocks(Next, clocks_fake, loc_data);
                free(clocks_fake->clock_inf);
                free(clocks_fake);
            }
        }

        // process NoC (optional)
        Next = get_single_child(architecture, "noc", loc_data, pugiutil::OPTIONAL);
        if (Next) {
            process_noc_tag(Next, arch, loc_data);
        }

        SyncModelsPbTypes(arch, LogicalBlockTypes);
        check_models(arch);

        MarkIoTypes(PhysicalTileTypes);
    } catch (pugiutil::XmlError& e) {
        archfpga_throw(ArchFile, e.line(),
                       "%s", e.what());
    }
}

/*
 *
 *
 * File-scope function implementations
 *
 *
 */

static void LoadPinLoc(pugi::xml_node Locations,
                       t_physical_tile_type* type,
                       t_pin_locs* pin_locs,
                       const pugiutil::loc_data& loc_data,
                       const int num_of_avail_layer) {
    type->pin_width_offset.resize(type->num_pins, 0);
    type->pin_height_offset.resize(type->num_pins, 0);
    //layer_offset is not used if the distribution is not custom
    type->pin_layer_offset.resize(type->num_pins, 0);

    std::vector<int> physical_pin_counts(type->num_pins, 0);
    if (pin_locs->distribution == e_pin_location_distr::SPREAD) {
        /* evenly distribute pins starting at bottom left corner */

        int num_sides = 4 * (type->width * type->height);
        int side_index = 0;
        int count = 0;
        for (e_side side : {TOP, RIGHT, BOTTOM, LEFT}) {
            for (int width = 0; width < type->width; ++width) {
                for (int height = 0; height < type->height; ++height) {
                    for (int pin_offset = 0; pin_offset < (type->num_pins / num_sides) + 1; ++pin_offset) {
                        int pin_num = side_index + pin_offset * num_sides;
                        if (pin_num < type->num_pins) {
                            type->pinloc[width][height][side][pin_num] = true;
                            type->pin_width_offset[pin_num] += width;
                            type->pin_height_offset[pin_num] += height;
                            physical_pin_counts[pin_num] += 1;
                            count++;
                        }
                    }
                    side_index++;
                }
            }
        }
        VTR_ASSERT(side_index == num_sides);
        VTR_ASSERT(count == type->num_pins);
    } else if (pin_locs->distribution == e_pin_location_distr::PERIMETER) {
        //Add one pin at-a-time to perimeter sides in round-robin order
        int ipin = 0;
        while (ipin < type->num_pins) {
            for (int width = 0; width < type->width; ++width) {
                for (int height = 0; height < type->height; ++height) {
                    for (e_side side : {TOP, RIGHT, BOTTOM, LEFT}) {
                        if (((width == 0 && side == LEFT)
                             || (height == type->height - 1 && side == TOP)
                             || (width == type->width - 1 && side == RIGHT)
                             || (height == 0 && side == BOTTOM))
                            && ipin < type->num_pins) {
                            //On a side, with pins still to allocate

                            type->pinloc[width][height][side][ipin] = true;
                            type->pin_width_offset[ipin] += width;
                            type->pin_height_offset[ipin] += height;
                            physical_pin_counts[ipin] += 1;
                            ++ipin;
                        }
                    }
                }
            }
        }
        VTR_ASSERT(ipin == type->num_pins);

    } else if (pin_locs->distribution == e_pin_location_distr::SPREAD_INPUTS_PERIMETER_OUTPUTS) {
        //Collect the sets of block input/output pins
        std::vector<int> input_pins;
        std::vector<int> output_pins;
        for (int pin_num = 0; pin_num < type->num_pins; ++pin_num) {
            auto class_type = get_pin_type_from_pin_physical_num(type, pin_num);

            if (class_type == RECEIVER) {
                input_pins.push_back(pin_num);
            } else {
                VTR_ASSERT(class_type == DRIVER);
                output_pins.push_back(pin_num);
            }
        }

        //Allocate the inputs one pin at-a-time in a round-robin order
        //to all sides
        size_t ipin = 0;
        while (ipin < input_pins.size()) {
            for (int width = 0; width < type->width; ++width) {
                for (int height = 0; height < type->height; ++height) {
                    for (e_side side : {TOP, RIGHT, BOTTOM, LEFT}) {
                        if (ipin < input_pins.size()) {
                            //Pins still to allocate

                            int pin_num = input_pins[ipin];

                            type->pinloc[width][height][side][pin_num] = true;
                            type->pin_width_offset[pin_num] += width;
                            type->pin_height_offset[pin_num] += height;
                            physical_pin_counts[pin_num] += 1;
                            ++ipin;
                        }
                    }
                }
            }
        }
        VTR_ASSERT(ipin == input_pins.size());

        //Allocate the outputs one pin at-a-time to perimeter sides in round-robin order
        ipin = 0;
        while (ipin < output_pins.size()) {
            for (int width = 0; width < type->width; ++width) {
                for (int height = 0; height < type->height; ++height) {
                    for (e_side side : {TOP, RIGHT, BOTTOM, LEFT}) {
                        if (((width == 0 && side == LEFT)
                             || (height == type->height - 1 && side == TOP)
                             || (width == type->width - 1 && side == RIGHT)
                             || (height == 0 && side == BOTTOM))
                            && ipin < output_pins.size()) {
                            //On a perimeter side, with pins still to allocate

                            int pin_num = output_pins[ipin];

                            type->pinloc[width][height][side][pin_num] = true;
                            type->pin_width_offset[pin_num] += width;
                            type->pin_height_offset[pin_num] += height;
                            physical_pin_counts[pin_num] += 1;
                            ++ipin;
                        }
                    }
                }
            }
        }
        VTR_ASSERT(ipin == output_pins.size());

    } else {
        VTR_ASSERT(pin_locs->distribution == e_pin_location_distr::CUSTOM);
        for (auto& sub_tile : type->sub_tiles) {
            int sub_tile_index = sub_tile.index;
            int sub_tile_capacity = sub_tile.capacity.total();

            for (int layer = 0; layer < num_of_avail_layer; ++layer) {
                for (int width = 0; width < type->width; ++width) {
                    for (int height = 0; height < type->height; ++height) {
                        for (e_side side : {TOP, RIGHT, BOTTOM, LEFT}) {
                            for (const auto& token : pin_locs->assignments[sub_tile_index][width][height][layer][side]) {
                                auto pin_range = ProcessPinString<t_sub_tile*>(Locations,
                                                                               &sub_tile,
                                                                               token.c_str(),
                                                                               loc_data);
                                /* Get the offset in the capacity range */
                                auto capacity_range = ProcessInstanceString<t_sub_tile*>(Locations,
                                                                                         &sub_tile,
                                                                                         token.c_str(),
                                                                                         loc_data);
                                VTR_ASSERT(0 <= capacity_range.first && capacity_range.second < sub_tile_capacity);
                                for (int pin_num = pin_range.first; pin_num < pin_range.second; ++pin_num) {
                                    VTR_ASSERT(pin_num < (int)sub_tile.sub_tile_to_tile_pin_indices.size() / sub_tile_capacity);
                                    for (int capacity = capacity_range.first; capacity <= capacity_range.second; ++capacity) {
                                        int sub_tile_pin_index = pin_num + capacity * sub_tile.num_phy_pins / sub_tile_capacity;
                                        int physical_pin_index = sub_tile.sub_tile_to_tile_pin_indices[sub_tile_pin_index];
                                        type->pinloc[width][height][side][physical_pin_index] = true;
                                        type->pin_width_offset[physical_pin_index] += width;
                                        type->pin_height_offset[physical_pin_index] += height;
                                        type->pin_layer_offset[physical_pin_index] = layer;
                                        physical_pin_counts[physical_pin_index] += 1;
                                    }
                                }
                            }
                        }
                    }
                }
            }
        }
    }

    for (int ipin = 0; ipin < type->num_pins; ++ipin) {
        VTR_ASSERT(physical_pin_counts[ipin] >= 1);

        type->pin_width_offset[ipin] /= physical_pin_counts[ipin];
        type->pin_height_offset[ipin] /= physical_pin_counts[ipin];

        VTR_ASSERT(type->pin_width_offset[ipin] >= 0 && type->pin_width_offset[ipin] < type->width);
        VTR_ASSERT(type->pin_height_offset[ipin] >= 0 && type->pin_height_offset[ipin] < type->height);
        VTR_ASSERT(type->pin_layer_offset[ipin] >= 0 && type->pin_layer_offset[ipin] < num_of_avail_layer);
    }
}

/* Parse the string to extract instance range, e.g., io[4:7] -> (4, 7)
 * If no instance range is explicitly defined, we assume the range of type capacity, i.e., (0, capacity - 1) */
template<typename T>
static std::pair<int, int> ProcessInstanceString(pugi::xml_node Locations,
                                                 T type,
                                                 const char* pin_loc_string,
                                                 const pugiutil::loc_data& loc_data) {
    int num_tokens;
    auto tokens = GetTokensFromString(pin_loc_string, &num_tokens);

    int token_index = 0;
    auto token = tokens[token_index];

    if (token.type != TOKEN_STRING || 0 != strcmp(token.data, type->name)) {
        archfpga_throw(loc_data.filename_c_str(), loc_data.line(Locations),
                       "Wrong physical type name of the port: %s\n", pin_loc_string);
    }

    token_index++;
    token = tokens[token_index];

    int first_inst = 0;
    int last_inst = type->capacity.total() - 1;

    /* If there is a dot, such as io.input[0:3], it indicates the full range of the capacity, the default value should be returned */
    if (token.type == TOKEN_DOT) {
        freeTokens(tokens, num_tokens);
        return std::make_pair(first_inst, last_inst);
    }

    /* If the string contains index for capacity range, e.g., io[3:3].in[0:5], we skip the capacity range here. */
    if (token.type != TOKEN_OPEN_SQUARE_BRACKET) {
        archfpga_throw(loc_data.filename_c_str(), loc_data.line(Locations),
                       "No open square bracket present: %s\n", pin_loc_string);
    }

    token_index++;
    token = tokens[token_index];

    if (token.type != TOKEN_INT) {
        archfpga_throw(loc_data.filename_c_str(), loc_data.line(Locations),
                       "No integer to indicate least significant instance index: %s\n", pin_loc_string);
    }

    first_inst = vtr::atoi(token.data);

    token_index++;
    token = tokens[token_index];

    // Single pin is specified
    if (token.type != TOKEN_COLON) {
        if (token.type != TOKEN_CLOSE_SQUARE_BRACKET) {
            archfpga_throw(loc_data.filename_c_str(), loc_data.line(Locations),
                           "No closing bracket: %s\n", pin_loc_string);
        }

        token_index++;

        if (token_index != num_tokens) {
            archfpga_throw(loc_data.filename_c_str(), loc_data.line(Locations),
                           "instance of pin location should be completed, but more tokens are present: %s\n", pin_loc_string);
        }

        freeTokens(tokens, num_tokens);
        return std::make_pair(first_inst, first_inst);
    }

    token_index++;
    token = tokens[token_index];

    if (token.type != TOKEN_INT) {
        archfpga_throw(loc_data.filename_c_str(), loc_data.line(Locations),
                       "No integer to indicate most significant instance index: %s\n", pin_loc_string);
    }

    last_inst = vtr::atoi(token.data);

    token_index++;
    token = tokens[token_index];

    if (token.type != TOKEN_CLOSE_SQUARE_BRACKET) {
        archfpga_throw(loc_data.filename_c_str(), loc_data.line(Locations),
                       "No closed square bracket: %s\n", pin_loc_string);
    }

    if (first_inst > last_inst) {
        std::swap(first_inst, last_inst);
    }

    freeTokens(tokens, num_tokens);
    return std::make_pair(first_inst, last_inst);
}

template<typename T>
static std::pair<int, int> ProcessPinString(pugi::xml_node Locations,
                                            T type,
                                            const char* pin_loc_string,
                                            const pugiutil::loc_data& loc_data) {
    int num_tokens;
    auto tokens = GetTokensFromString(pin_loc_string, &num_tokens);

    int token_index = 0;
    auto token = tokens[token_index];

    if (token.type != TOKEN_STRING || 0 != strcmp(token.data, type->name)) {
        archfpga_throw(loc_data.filename_c_str(), loc_data.line(Locations),
                       "Wrong physical type name of the port: %s\n", pin_loc_string);
    }

    token_index++;
    token = tokens[token_index];

    /* If the string contains index for capacity range, e.g., io[3:3].in[0:5], we skip the capacity range here. */
    if (token.type == TOKEN_OPEN_SQUARE_BRACKET) {
        while (token.type != TOKEN_CLOSE_SQUARE_BRACKET) {
            token_index++;
            token = tokens[token_index];
            if (token_index == num_tokens) {
                archfpga_throw(loc_data.filename_c_str(), loc_data.line(Locations),
                               "Found an open '[' but miss close ']' of the port: %s\n", pin_loc_string);
            }
        }
        token_index++;
        token = tokens[token_index];
    }

    if (token.type != TOKEN_DOT) {
        archfpga_throw(loc_data.filename_c_str(), loc_data.line(Locations),
                       "No dot is present to separate type name and port name: %s\n", pin_loc_string);
    }

    token_index++;
    token = tokens[token_index];

    if (token.type != TOKEN_STRING) {
        archfpga_throw(loc_data.filename_c_str(), loc_data.line(Locations),
                       "No port name is present: %s\n", pin_loc_string);
    }

    auto port = get_port_by_name(type, token.data);
    if (port == nullptr) {
        archfpga_throw(loc_data.filename_c_str(), loc_data.line(Locations),
                       "Port %s for %s could not be found: %s\n",
                       type->name, token.data,
                       pin_loc_string);
    }
    int abs_first_pin_idx = port->absolute_first_pin_index;

    token_index++;

    // All the pins of the port are taken or the port has a single pin
    if (token_index == num_tokens) {
        freeTokens(tokens, num_tokens);
        return std::make_pair(abs_first_pin_idx, abs_first_pin_idx + port->num_pins);
    }

    token = tokens[token_index];

    if (token.type != TOKEN_OPEN_SQUARE_BRACKET) {
        archfpga_throw(loc_data.filename_c_str(), loc_data.line(Locations),
                       "No open square bracket present: %s\n", pin_loc_string);
    }

    token_index++;
    token = tokens[token_index];

    if (token.type != TOKEN_INT) {
        archfpga_throw(loc_data.filename_c_str(), loc_data.line(Locations),
                       "No integer to indicate least significant pin index: %s\n", pin_loc_string);
    }

    int first_pin = vtr::atoi(token.data);

    token_index++;
    token = tokens[token_index];

    // Single pin is specified
    if (token.type != TOKEN_COLON) {
        if (token.type != TOKEN_CLOSE_SQUARE_BRACKET) {
            archfpga_throw(loc_data.filename_c_str(), loc_data.line(Locations),
                           "No closing bracket: %s\n", pin_loc_string);
        }

        token_index++;

        if (token_index != num_tokens) {
            archfpga_throw(loc_data.filename_c_str(), loc_data.line(Locations),
                           "pin location should be completed, but more tokens are present: %s\n", pin_loc_string);
        }

        freeTokens(tokens, num_tokens);
        return std::make_pair(abs_first_pin_idx + first_pin, abs_first_pin_idx + first_pin + 1);
    }

    token_index++;
    token = tokens[token_index];

    if (token.type != TOKEN_INT) {
        archfpga_throw(loc_data.filename_c_str(), loc_data.line(Locations),
                       "No integer to indicate most significant pin index: %s\n", pin_loc_string);
    }

    int last_pin = vtr::atoi(token.data);

    token_index++;
    token = tokens[token_index];

    if (token.type != TOKEN_CLOSE_SQUARE_BRACKET) {
        archfpga_throw(loc_data.filename_c_str(), loc_data.line(Locations),
                       "No closed square bracket: %s\n", pin_loc_string);
    }

    token_index++;

    if (token_index != num_tokens) {
        archfpga_throw(loc_data.filename_c_str(), loc_data.line(Locations),
                       "pin location should be completed, but more tokens are present: %s\n", pin_loc_string);
    }

    if (first_pin > last_pin) {
        std::swap(first_pin, last_pin);
    }

    freeTokens(tokens, num_tokens);
    return std::make_pair(abs_first_pin_idx + first_pin, abs_first_pin_idx + last_pin + 1);
}

static void ProcessPinToPinAnnotations(pugi::xml_node Parent,
                                       t_pin_to_pin_annotation* annotation,
                                       t_pb_type* parent_pb_type,
                                       const pugiutil::loc_data& loc_data) {
    int i = 0;
    const char* Prop;

    if (get_attribute(Parent, "max", loc_data, ReqOpt::OPTIONAL).as_string(nullptr)) {
        i++;
    }
    if (get_attribute(Parent, "min", loc_data, ReqOpt::OPTIONAL).as_string(nullptr)) {
        i++;
    }
    if (get_attribute(Parent, "type", loc_data, ReqOpt::OPTIONAL).as_string(nullptr)) {
        i++;
    }
    if (get_attribute(Parent, "value", loc_data, ReqOpt::OPTIONAL).as_string(nullptr)) {
        i++;
    }
    if (0 == strcmp(Parent.name(), "C_constant")
        || 0 == strcmp(Parent.name(), "C_matrix")
        || 0 == strcmp(Parent.name(), "pack_pattern")) {
        i = 1;
    }

    annotation->num_value_prop_pairs = i;
    annotation->prop = (int*)vtr::calloc(i, sizeof(int));
    annotation->value = (char**)vtr::calloc(i, sizeof(char*));
    annotation->line_num = loc_data.line(Parent);
    /* Todo: This is slow, I should use a case lookup */
    i = 0;
    if (0 == strcmp(Parent.name(), "delay_constant")) {
        annotation->type = E_ANNOT_PIN_TO_PIN_DELAY;
        annotation->format = E_ANNOT_PIN_TO_PIN_CONSTANT;
        Prop = get_attribute(Parent, "max", loc_data, ReqOpt::OPTIONAL).as_string(nullptr);
        if (Prop) {
            annotation->prop[i] = (int)E_ANNOT_PIN_TO_PIN_DELAY_MAX;
            annotation->value[i] = vtr::strdup(Prop);
            i++;
        }
        Prop = get_attribute(Parent, "min", loc_data, ReqOpt::OPTIONAL).as_string(nullptr);
        if (Prop) {
            annotation->prop[i] = (int)E_ANNOT_PIN_TO_PIN_DELAY_MIN;
            annotation->value[i] = vtr::strdup(Prop);
            i++;
        }
        Prop = get_attribute(Parent, "in_port", loc_data).value();
        annotation->input_pins = vtr::strdup(Prop);

        Prop = get_attribute(Parent, "out_port", loc_data).value();
        annotation->output_pins = vtr::strdup(Prop);

    } else if (0 == strcmp(Parent.name(), "delay_matrix")) {
        annotation->type = E_ANNOT_PIN_TO_PIN_DELAY;
        annotation->format = E_ANNOT_PIN_TO_PIN_MATRIX;
        Prop = get_attribute(Parent, "type", loc_data).value();
        annotation->value[i] = vtr::strdup(Parent.child_value());

        if (0 == strcmp(Prop, "max")) {
            annotation->prop[i] = (int)E_ANNOT_PIN_TO_PIN_DELAY_MAX;
        } else {
            VTR_ASSERT(0 == strcmp(Prop, "min"));
            annotation->prop[i] = (int)E_ANNOT_PIN_TO_PIN_DELAY_MIN;
        }

        i++;
        Prop = get_attribute(Parent, "in_port", loc_data).value();
        annotation->input_pins = vtr::strdup(Prop);

        Prop = get_attribute(Parent, "out_port", loc_data).value();
        annotation->output_pins = vtr::strdup(Prop);

    } else if (0 == strcmp(Parent.name(), "C_constant")) {
        annotation->type = E_ANNOT_PIN_TO_PIN_CAPACITANCE;
        annotation->format = E_ANNOT_PIN_TO_PIN_CONSTANT;
        Prop = get_attribute(Parent, "C", loc_data).value();
        annotation->value[i] = vtr::strdup(Prop);
        annotation->prop[i] = (int)E_ANNOT_PIN_TO_PIN_CAPACITANCE_C;
        i++;

        Prop = get_attribute(Parent, "in_port", loc_data, ReqOpt::OPTIONAL).as_string(nullptr);
        annotation->input_pins = vtr::strdup(Prop);

        Prop = get_attribute(Parent, "out_port", loc_data, ReqOpt::OPTIONAL).as_string(nullptr);
        annotation->output_pins = vtr::strdup(Prop);
        VTR_ASSERT(annotation->output_pins != nullptr || annotation->input_pins != nullptr);

    } else if (0 == strcmp(Parent.name(), "C_matrix")) {
        annotation->type = E_ANNOT_PIN_TO_PIN_CAPACITANCE;
        annotation->format = E_ANNOT_PIN_TO_PIN_MATRIX;
        annotation->value[i] = vtr::strdup(Parent.child_value());
        annotation->prop[i] = (int)E_ANNOT_PIN_TO_PIN_CAPACITANCE_C;
        i++;

        Prop = get_attribute(Parent, "in_port", loc_data, ReqOpt::OPTIONAL).as_string(nullptr);
        annotation->input_pins = vtr::strdup(Prop);

        Prop = get_attribute(Parent, "out_port", loc_data, ReqOpt::OPTIONAL).as_string(nullptr);
        annotation->output_pins = vtr::strdup(Prop);
        VTR_ASSERT(annotation->output_pins != nullptr || annotation->input_pins != nullptr);

    } else if (0 == strcmp(Parent.name(), "T_setup")) {
        annotation->type = E_ANNOT_PIN_TO_PIN_DELAY;
        annotation->format = E_ANNOT_PIN_TO_PIN_CONSTANT;
        Prop = get_attribute(Parent, "value", loc_data).value();
        annotation->prop[i] = (int)E_ANNOT_PIN_TO_PIN_DELAY_TSETUP;
        annotation->value[i] = vtr::strdup(Prop);

        i++;
        Prop = get_attribute(Parent, "port", loc_data).value();
        annotation->input_pins = vtr::strdup(Prop);

        Prop = get_attribute(Parent, "clock", loc_data).value();
        annotation->clock = vtr::strdup(Prop);

        primitives_annotation_clock_match(annotation, parent_pb_type);

    } else if (0 == strcmp(Parent.name(), "T_clock_to_Q")) {
        annotation->type = E_ANNOT_PIN_TO_PIN_DELAY;
        annotation->format = E_ANNOT_PIN_TO_PIN_CONSTANT;
        Prop = get_attribute(Parent, "max", loc_data, ReqOpt::OPTIONAL).as_string(nullptr);

        bool found_min_max_attrib = false;
        if (Prop) {
            annotation->prop[i] = (int)E_ANNOT_PIN_TO_PIN_DELAY_CLOCK_TO_Q_MAX;
            annotation->value[i] = vtr::strdup(Prop);
            i++;
            found_min_max_attrib = true;
        }
        Prop = get_attribute(Parent, "min", loc_data, ReqOpt::OPTIONAL).as_string(nullptr);
        if (Prop) {
            annotation->prop[i] = (int)E_ANNOT_PIN_TO_PIN_DELAY_CLOCK_TO_Q_MIN;
            annotation->value[i] = vtr::strdup(Prop);
            i++;
            found_min_max_attrib = true;
        }

        if (!found_min_max_attrib) {
            archfpga_throw(loc_data.filename_c_str(), loc_data.line(Parent),
                           "Failed to find either 'max' or 'min' attribute required for <%s> in <%s>",
                           Parent.name(), Parent.parent().name());
        }

        Prop = get_attribute(Parent, "port", loc_data).value();
        annotation->input_pins = vtr::strdup(Prop);

        Prop = get_attribute(Parent, "clock", loc_data).value();
        annotation->clock = vtr::strdup(Prop);

        primitives_annotation_clock_match(annotation, parent_pb_type);

    } else if (0 == strcmp(Parent.name(), "T_hold")) {
        annotation->type = E_ANNOT_PIN_TO_PIN_DELAY;
        annotation->format = E_ANNOT_PIN_TO_PIN_CONSTANT;
        Prop = get_attribute(Parent, "value", loc_data).value();
        annotation->prop[i] = (int)E_ANNOT_PIN_TO_PIN_DELAY_THOLD;
        annotation->value[i] = vtr::strdup(Prop);
        i++;

        Prop = get_attribute(Parent, "port", loc_data).value();
        annotation->input_pins = vtr::strdup(Prop);

        Prop = get_attribute(Parent, "clock", loc_data).value();
        annotation->clock = vtr::strdup(Prop);

        primitives_annotation_clock_match(annotation, parent_pb_type);

    } else if (0 == strcmp(Parent.name(), "pack_pattern")) {
        annotation->type = E_ANNOT_PIN_TO_PIN_PACK_PATTERN;
        annotation->format = E_ANNOT_PIN_TO_PIN_CONSTANT;
        Prop = get_attribute(Parent, "name", loc_data).value();
        annotation->prop[i] = (int)E_ANNOT_PIN_TO_PIN_PACK_PATTERN_NAME;
        annotation->value[i] = vtr::strdup(Prop);
        i++;

        Prop = get_attribute(Parent, "in_port", loc_data).value();
        annotation->input_pins = vtr::strdup(Prop);

        Prop = get_attribute(Parent, "out_port", loc_data).value();
        annotation->output_pins = vtr::strdup(Prop);

    } else {
        archfpga_throw(loc_data.filename_c_str(), loc_data.line(Parent),
                       "Unknown port type %s in %s in %s", Parent.name(),
                       Parent.parent().name(), Parent.parent().parent().name());
    }
    VTR_ASSERT(i == annotation->num_value_prop_pairs);
}

static void ProcessPb_TypePowerPinToggle(pugi::xml_node parent, t_pb_type* pb_type, const pugiutil::loc_data& loc_data) {
    pugi::xml_node cur;
    const char* prop;
    t_port* port;
    int high, low;

    cur = get_first_child(parent, "port", loc_data, ReqOpt::OPTIONAL);
    while (cur) {
        prop = get_attribute(cur, "name", loc_data).value();

        port = findPortByName(prop, pb_type, &high, &low);
        if (!port) {
            archfpga_throw(loc_data.filename_c_str(), loc_data.line(cur),
                           "Could not find port '%s' needed for energy per toggle.",
                           prop);
        }
        if (high != port->num_pins - 1 || low != 0) {
            archfpga_throw(loc_data.filename_c_str(), loc_data.line(cur),
                           "Pin-toggle does not support pin indices (%s)", prop);
        }

        if (port->port_power->pin_toggle_initialized) {
            archfpga_throw(loc_data.filename_c_str(), loc_data.line(cur),
                           "Duplicate pin-toggle energy for port '%s'", port->name);
        }
        port->port_power->pin_toggle_initialized = true;

        /* Get energy per toggle */
        port->port_power->energy_per_toggle = get_attribute(cur,
                                                            "energy_per_toggle", loc_data)
                                                  .as_float(0.);

        /* Get scaled by factor */
        bool reverse_scaled = false;
        prop = get_attribute(cur, "scaled_by_static_prob", loc_data, ReqOpt::OPTIONAL).as_string(nullptr);
        if (!prop) {
            prop = get_attribute(cur, "scaled_by_static_prob_n", loc_data, ReqOpt::OPTIONAL).as_string(nullptr);
            if (prop) {
                reverse_scaled = true;
            }
        }

        if (prop) {
            port->port_power->scaled_by_port = findPortByName(prop, pb_type,
                                                              &high, &low);
            if (high != low) {
                archfpga_throw(loc_data.filename_c_str(), loc_data.line(cur),
                               "Pin-toggle 'scaled_by_static_prob' must be a single pin (%s)",
                               prop);
            }
            port->port_power->scaled_by_port_pin_idx = high;
            port->port_power->reverse_scaled = reverse_scaled;
        }

        cur = cur.next_sibling(cur.name());
    }
}

static void ProcessPb_TypePower(pugi::xml_node Parent, t_pb_type* pb_type, const pugiutil::loc_data& loc_data) {
    pugi::xml_node cur, child;
    bool require_dynamic_absolute = false;
    bool require_static_absolute = false;
    bool require_dynamic_C_internal = false;

    cur = get_first_child(Parent, "power", loc_data, ReqOpt::OPTIONAL);
    if (!cur) {
        return;
    }

    switch (pb_type->pb_type_power->estimation_method) {
        case POWER_METHOD_TOGGLE_PINS:
            ProcessPb_TypePowerPinToggle(cur, pb_type, loc_data);
            require_static_absolute = true;
            break;
        case POWER_METHOD_C_INTERNAL:
            require_dynamic_C_internal = true;
            require_static_absolute = true;
            break;
        case POWER_METHOD_ABSOLUTE:
            require_dynamic_absolute = true;
            require_static_absolute = true;
            break;
        default:
            break;
    }

    if (require_static_absolute) {
        child = get_single_child(cur, "static_power", loc_data);
        pb_type->pb_type_power->absolute_power_per_instance.leakage = get_attribute(child, "power_per_instance", loc_data).as_float(0.);
    }

    if (require_dynamic_absolute) {
        child = get_single_child(cur, "dynamic_power", loc_data);
        pb_type->pb_type_power->absolute_power_per_instance.dynamic = get_attribute(child, "power_per_instance", loc_data).as_float(0.);
    }

    if (require_dynamic_C_internal) {
        child = get_single_child(cur, "dynamic_power", loc_data);
        pb_type->pb_type_power->C_internal = get_attribute(child,
                                                           "C_internal", loc_data)
                                                 .as_float(0.);
    }
}

static void ProcessPb_TypePowerEstMethod(pugi::xml_node Parent, t_pb_type* pb_type, const pugiutil::loc_data& loc_data) {
    pugi::xml_node cur;
    const char* prop;

    e_power_estimation_method parent_power_method;

    prop = nullptr;

    cur = get_first_child(Parent, "power", loc_data, ReqOpt::OPTIONAL);
    if (cur) {
        prop = get_attribute(cur, "method", loc_data, ReqOpt::OPTIONAL).as_string(nullptr);
    }

    if (pb_type->parent_mode && pb_type->parent_mode->parent_pb_type) {
        parent_power_method = pb_type->parent_mode->parent_pb_type->pb_type_power->estimation_method;
    } else {
        parent_power_method = POWER_METHOD_AUTO_SIZES;
    }

    if (!prop) {
        /* default method is auto-size */
        pb_type->pb_type_power->estimation_method = power_method_inherited(parent_power_method);
    } else if (strcmp(prop, "auto-size") == 0) {
        pb_type->pb_type_power->estimation_method = POWER_METHOD_AUTO_SIZES;
    } else if (strcmp(prop, "specify-size") == 0) {
        pb_type->pb_type_power->estimation_method = POWER_METHOD_SPECIFY_SIZES;
    } else if (strcmp(prop, "pin-toggle") == 0) {
        pb_type->pb_type_power->estimation_method = POWER_METHOD_TOGGLE_PINS;
    } else if (strcmp(prop, "c-internal") == 0) {
        pb_type->pb_type_power->estimation_method = POWER_METHOD_C_INTERNAL;
    } else if (strcmp(prop, "absolute") == 0) {
        pb_type->pb_type_power->estimation_method = POWER_METHOD_ABSOLUTE;
    } else if (strcmp(prop, "ignore") == 0) {
        pb_type->pb_type_power->estimation_method = POWER_METHOD_IGNORE;
    } else if (strcmp(prop, "sum-of-children") == 0) {
        pb_type->pb_type_power->estimation_method = POWER_METHOD_SUM_OF_CHILDREN;
    } else {
        archfpga_throw(loc_data.filename_c_str(), loc_data.line(cur),
                       "Invalid power estimation method for pb_type '%s'",
                       pb_type->name);
    }
}

/* Takes in a pb_type, allocates and loads data for it and recurses downwards */
static void ProcessPb_Type(pugi::xml_node Parent,
                           t_pb_type* pb_type,
                           t_mode* mode,
                           const bool timing_enabled,
                           const t_arch& arch,
                           const pugiutil::loc_data& loc_data,
                           int& pb_idx) {
    const char* Prop;
    pugi::xml_node Cur;

    bool is_root_pb_type = (mode == nullptr || mode->parent_pb_type == nullptr);
    bool is_leaf_pb_type = bool(get_attribute(Parent, "blif_model", loc_data, ReqOpt::OPTIONAL));

    std::vector<std::string> children_to_expect = {"input", "output", "clock", "mode", "power", "metadata"};
    if (!is_leaf_pb_type) {
        //Non-leafs may have a model/pb_type children
        children_to_expect.emplace_back("model");
        children_to_expect.emplace_back("pb_type");
        children_to_expect.emplace_back("interconnect");

        if (is_root_pb_type) {
            VTR_ASSERT(!is_leaf_pb_type);
            //Top level pb_type's may also have the following tag types
            children_to_expect.emplace_back("fc");
            children_to_expect.emplace_back("pinlocations");
            children_to_expect.emplace_back("switchblock_locations");
        }
    } else {
        VTR_ASSERT(is_leaf_pb_type);
        VTR_ASSERT(!is_root_pb_type);

        //Leaf pb_type's may also have the following tag types
        children_to_expect.emplace_back("T_setup");
        children_to_expect.emplace_back("T_hold");
        children_to_expect.emplace_back("T_clock_to_Q");
        children_to_expect.emplace_back("delay_constant");
        children_to_expect.emplace_back("delay_matrix");
    }

    //Sanity check contained tags
    expect_only_children(Parent, children_to_expect, loc_data);

    pb_type->parent_mode = mode;
    pb_type->index_in_logical_block = pb_idx;
    if (mode != nullptr && mode->parent_pb_type != nullptr) {
        pb_type->depth = mode->parent_pb_type->depth + 1;
        Prop = get_attribute(Parent, "name", loc_data).value();
        pb_type->name = vtr::strdup(Prop);
    } else {
        pb_type->depth = 0;
        /* same name as type */
    }

    Prop = get_attribute(Parent, "blif_model", loc_data, ReqOpt::OPTIONAL).as_string(nullptr);
    pb_type->blif_model = vtr::strdup(Prop);

    pb_type->class_type = UNKNOWN_CLASS;
    Prop = get_attribute(Parent, "class", loc_data, ReqOpt::OPTIONAL).as_string(nullptr);
    char* class_name = vtr::strdup(Prop);

    if (class_name) {
        if (0 == strcmp(class_name, PB_TYPE_CLASS_STRING[LUT_CLASS])) {
            pb_type->class_type = LUT_CLASS;
        } else if (0 == strcmp(class_name, PB_TYPE_CLASS_STRING[LATCH_CLASS])) {
            pb_type->class_type = LATCH_CLASS;
        } else if (0 == strcmp(class_name, PB_TYPE_CLASS_STRING[MEMORY_CLASS])) {
            pb_type->class_type = MEMORY_CLASS;
        } else {
            archfpga_throw(loc_data.filename_c_str(), loc_data.line(Parent),
                           "Unknown class '%s' in pb_type '%s'\n", class_name,
                           pb_type->name);
        }
        free(class_name);
    }

    if (mode == nullptr) {
        pb_type->num_pb = 1;
    } else {
        pb_type->num_pb = get_attribute(Parent, "num_pb", loc_data).as_int(0);
    }

    VTR_ASSERT(pb_type->num_pb > 0);

    const int num_in_ports = count_children(Parent, "input", loc_data, ReqOpt::OPTIONAL);
    const int num_out_ports = count_children(Parent, "output", loc_data, ReqOpt::OPTIONAL);
    const int num_clock_ports = count_children(Parent, "clock", loc_data, ReqOpt::OPTIONAL);
    const int num_ports = num_in_ports + num_out_ports + num_clock_ports;
    pb_type->ports = (t_port*)vtr::calloc(num_ports, sizeof(t_port));
    pb_type->num_ports = num_ports;

    /* Enforce VPR's definition of LUT/FF by checking number of ports */
    if (pb_type->class_type == LUT_CLASS || pb_type->class_type == LATCH_CLASS) {
        if (num_in_ports != 1 || num_out_ports != 1) {
            archfpga_throw(loc_data.filename_c_str(), loc_data.line(Parent),
                           "%s primitives must contain exactly one input port and one output port."
                           "Found '%d' input port(s) and '%d' output port(s) for '%s'",
                           (pb_type->class_type == LUT_CLASS) ? "LUT" : "Latch",
                           num_in_ports, num_out_ports, pb_type->name);
        }
    }

    /* Initialize Power Structure */
    pb_type->pb_type_power = (t_pb_type_power*)vtr::calloc(1, sizeof(t_pb_type_power));
    ProcessPb_TypePowerEstMethod(Parent, pb_type, loc_data);

    /* process ports */
    int absolute_port_first_pin_index = 0;
    int port_idx = 0;

    // STL sets for checking duplicate port names
    std::set<std::string> pb_port_names;

    for (const char* child_name : {"input", "output", "clock"}) {
        Cur = get_first_child(Parent, child_name, loc_data, ReqOpt::OPTIONAL);
        int port_index_by_type = 0;

        while (Cur) {
            pb_type->ports[port_idx].parent_pb_type = pb_type;
            pb_type->ports[port_idx].index = port_idx;
            pb_type->ports[port_idx].port_index_by_type = port_index_by_type;
            ProcessPb_TypePort(Cur, &pb_type->ports[port_idx],
                               pb_type->pb_type_power->estimation_method, is_root_pb_type, loc_data);

            pb_type->ports[port_idx].absolute_first_pin_index = absolute_port_first_pin_index;
            absolute_port_first_pin_index += pb_type->ports[port_idx].num_pins;

            //Check port name duplicates
            auto [_, success] = pb_port_names.insert(pb_type->ports[port_idx].name);
            if (!success) {
                archfpga_throw(loc_data.filename_c_str(), loc_data.line(Cur),
                               "Duplicate port names in pb_type '%s': port '%s'\n",
                               pb_type->name, pb_type->ports[port_idx].name);
            }

            /* get next iteration */
            port_idx++;
            port_index_by_type++;
            Cur = Cur.next_sibling(Cur.name());
        }
    }

    VTR_ASSERT(port_idx == num_ports);

    /* Count stats on the number of each type of pin */
    pb_type->num_clock_pins = pb_type->num_input_pins = pb_type->num_output_pins = 0;
    for (int port_i = 0; port_i < pb_type->num_ports; port_i++) {
        if (pb_type->ports[port_i].type == IN_PORT && !pb_type->ports[port_i].is_clock) {
            pb_type->num_input_pins += pb_type->ports[port_i].num_pins;
        } else if (pb_type->ports[port_i].type == OUT_PORT) {
            pb_type->num_output_pins += pb_type->ports[port_i].num_pins;
        } else {
            VTR_ASSERT(pb_type->ports[port_i].is_clock && pb_type->ports[port_i].type == IN_PORT);
            pb_type->num_clock_pins += pb_type->ports[port_i].num_pins;
        }
    }

    pb_type->num_pins = pb_type->num_input_pins + pb_type->num_output_pins + pb_type->num_clock_pins;

    //Warn that max_internal_delay is no longer supported
    //TODO: eventually remove
    try {
        expect_child_node_count(Parent, "max_internal_delay", 0, loc_data);
    } catch (pugiutil::XmlError& e) {
        std::string msg = e.what();
        msg += ". <max_internal_delay> has been replaced with <delay_constant>/<delay_matrix> between sequential primitive ports.";
        msg += " Please upgrade your architecture file.";
        archfpga_throw(e.filename().c_str(), e.line(), msg.c_str());
    }

    pb_type->annotations = nullptr;
    pb_type->num_annotations = 0;
    /* Determine if this is a leaf or container pb_type */
    if (pb_type->blif_model != nullptr) {
        /* Process delay and capacitance annotations */
        int num_annotations = 0;
        for (auto child_name : {"delay_constant", "delay_matrix", "C_constant", "C_matrix", "T_setup", "T_clock_to_Q", "T_hold"}) {
            num_annotations += count_children(Parent, child_name, loc_data, ReqOpt::OPTIONAL);
        }

        pb_type->annotations = (t_pin_to_pin_annotation*)vtr::calloc(num_annotations, sizeof(t_pin_to_pin_annotation));
        pb_type->num_annotations = num_annotations;

        int annotation_idx = 0;
        for (auto child_name : {"delay_constant", "delay_matrix", "C_constant", "C_matrix", "T_setup", "T_clock_to_Q", "T_hold"}) {
            Cur = get_first_child(Parent, child_name, loc_data, ReqOpt::OPTIONAL);

            while (Cur) {
                ProcessPinToPinAnnotations(Cur, &pb_type->annotations[annotation_idx], pb_type, loc_data);

                /* get next iteration */
                annotation_idx++;
                Cur = Cur.next_sibling(Cur.name());
            }
        }
        VTR_ASSERT(annotation_idx == num_annotations);

        if (timing_enabled) {
            check_leaf_pb_model_timing_consistency(pb_type, arch);
        }

        /* leaf pb_type, if special known class, then read class lib otherwise treat as primitive */
        if (pb_type->class_type == LUT_CLASS) {
            ProcessLutClass(pb_type);
        } else if (pb_type->class_type == MEMORY_CLASS) {
            ProcessMemoryClass(pb_type);
        } else {
            /* other leaf pb_type do not have modes */
            pb_type->num_modes = 0;
            VTR_ASSERT(count_children(Parent, "mode", loc_data, ReqOpt::OPTIONAL) == 0);
        }
    } else {
        /* container pb_type, process modes */
        VTR_ASSERT(pb_type->class_type == UNKNOWN_CLASS);
        pb_type->num_modes = count_children(Parent, "mode", loc_data, ReqOpt::OPTIONAL);
        pb_type->pb_type_power->leakage_default_mode = 0;
        int mode_idx = 0;

        if (pb_type->num_modes == 0) {
            /* The pb_type operates in an implied one mode */
            pb_type->num_modes = 1;
            pb_type->modes = new t_mode[pb_type->num_modes];
            pb_type->modes[mode_idx].parent_pb_type = pb_type;
            pb_type->modes[mode_idx].index = mode_idx;
            ProcessMode(Parent, &pb_type->modes[mode_idx], timing_enabled, arch, loc_data, pb_idx);
            mode_idx++;
        } else {
            pb_type->modes = new t_mode[pb_type->num_modes];

            // STL set for checking duplicate mode names
            std::set<std::string> mode_names;

            Cur = get_first_child(Parent, "mode", loc_data);
            while (Cur != nullptr) {
                if (0 == strcmp(Cur.name(), "mode")) {
                    pb_type->modes[mode_idx].parent_pb_type = pb_type;
                    pb_type->modes[mode_idx].index = mode_idx;
                    ProcessMode(Cur, &pb_type->modes[mode_idx], timing_enabled, arch, loc_data, pb_idx);

                    auto [_, success] = mode_names.insert(pb_type->modes[mode_idx].name);
                    if (!success) {
                        archfpga_throw(loc_data.filename_c_str(), loc_data.line(Cur),
                                       "Duplicate mode name: '%s' in pb_type '%s'.\n",
                                       pb_type->modes[mode_idx].name, pb_type->name);
                    }

                    /* get next iteration */
                    mode_idx++;
                    Cur = Cur.next_sibling(Cur.name());
                }
            }
        }
        VTR_ASSERT(mode_idx == pb_type->num_modes);
    }

    pb_type->meta = ProcessMetadata(arch.strings, Parent, loc_data);
    ProcessPb_TypePower(Parent, pb_type, loc_data);
}

static void ProcessPb_TypePort_Power(pugi::xml_node Parent, t_port* port, e_power_estimation_method power_method, const pugiutil::loc_data& loc_data) {
    pugi::xml_node cur;
    const char* prop;
    bool wire_defined = false;

    port->port_power = (t_port_power*)vtr::calloc(1, sizeof(t_port_power));

    //Defaults
    if (power_method == POWER_METHOD_AUTO_SIZES) {
        port->port_power->wire_type = POWER_WIRE_TYPE_AUTO;
        port->port_power->buffer_type = POWER_BUFFER_TYPE_AUTO;
    } else if (power_method == POWER_METHOD_SPECIFY_SIZES) {
        port->port_power->wire_type = POWER_WIRE_TYPE_IGNORED;
        port->port_power->buffer_type = POWER_BUFFER_TYPE_NONE;
    }

    cur = get_single_child(Parent, "power", loc_data, ReqOpt::OPTIONAL);

    if (cur) {
        /* Wire capacitance */

        /* Absolute C provided */
        prop = get_attribute(cur, "wire_capacitance", loc_data, ReqOpt::OPTIONAL).as_string(nullptr);
        if (prop) {
            if (!(power_method == POWER_METHOD_AUTO_SIZES
                  || power_method == POWER_METHOD_SPECIFY_SIZES)) {
                archfpga_throw(loc_data.filename_c_str(), loc_data.line(cur),
                               "Wire capacitance defined for port '%s'.  This is an invalid option for the parent pb_type '%s' power estimation method.",
                               port->name, port->parent_pb_type->name);
            } else {
                wire_defined = true;
                port->port_power->wire_type = POWER_WIRE_TYPE_C;
                port->port_power->wire.C = (float)atof(prop);
            }
        }

        /* Wire absolute length provided */
        prop = get_attribute(cur, "wire_length", loc_data, ReqOpt::OPTIONAL).as_string(nullptr);
        if (prop) {
            if (!(power_method == POWER_METHOD_AUTO_SIZES
                  || power_method == POWER_METHOD_SPECIFY_SIZES)) {
                archfpga_throw(loc_data.filename_c_str(), loc_data.line(cur),
                               "Wire length defined for port '%s'.  This is an invalid option for the parent pb_type '%s' power estimation method.",
                               port->name, port->parent_pb_type->name);
            } else if (wire_defined) {
                archfpga_throw(loc_data.filename_c_str(), loc_data.line(cur),
                               "Multiple wire properties defined for port '%s', pb_type '%s'.",
                               port->name, port->parent_pb_type->name);
            } else if (strcmp(prop, "auto") == 0) {
                wire_defined = true;
                port->port_power->wire_type = POWER_WIRE_TYPE_AUTO;
            } else {
                wire_defined = true;
                port->port_power->wire_type = POWER_WIRE_TYPE_ABSOLUTE_LENGTH;
                port->port_power->wire.absolute_length = (float)atof(prop);
            }
        }

        /* Wire relative length provided */
        prop = get_attribute(cur, "wire_relative_length", loc_data, ReqOpt::OPTIONAL).as_string(nullptr);
        if (prop) {
            if (!(power_method == POWER_METHOD_AUTO_SIZES
                  || power_method == POWER_METHOD_SPECIFY_SIZES)) {
                archfpga_throw(loc_data.filename_c_str(), loc_data.line(cur),
                               "Wire relative length defined for port '%s'.  This is an invalid option for the parent pb_type '%s' power estimation method.",
                               port->name, port->parent_pb_type->name);
            } else if (wire_defined) {
                archfpga_throw(loc_data.filename_c_str(), loc_data.line(cur),
                               "Multiple wire properties defined for port '%s', pb_type '%s'.",
                               port->name, port->parent_pb_type->name);
            } else {
                wire_defined = true;
                port->port_power->wire_type = POWER_WIRE_TYPE_RELATIVE_LENGTH;
                port->port_power->wire.relative_length = (float)atof(prop);
            }
        }

        /* Buffer Size */
        prop = get_attribute(cur, "buffer_size", loc_data, ReqOpt::OPTIONAL).as_string(nullptr);
        if (prop) {
            if (!(power_method == POWER_METHOD_AUTO_SIZES
                  || power_method == POWER_METHOD_SPECIFY_SIZES)) {
                archfpga_throw(loc_data.filename_c_str(), loc_data.line(cur),
                               "Buffer size defined for port '%s'.  This is an invalid option for the parent pb_type '%s' power estimation method.",
                               port->name, port->parent_pb_type->name);
            } else if (strcmp(prop, "auto") == 0) {
                port->port_power->buffer_type = POWER_BUFFER_TYPE_AUTO;
            } else {
                port->port_power->buffer_type = POWER_BUFFER_TYPE_ABSOLUTE_SIZE;
                port->port_power->buffer_size = (float)atof(prop);
            }
        }
    }
}

static void ProcessPb_TypePort(pugi::xml_node Parent, t_port* port, e_power_estimation_method power_method, const bool is_root_pb_type, const pugiutil::loc_data& loc_data) {
    std::vector<std::string> expected_attributes = {"name", "num_pins", "port_class"};
    if (is_root_pb_type) {
        expected_attributes.push_back("equivalent");

        if (Parent.name() == "input"s || Parent.name() == "clock"s) {
            expected_attributes.push_back("is_non_clock_global");
        }
    }

    expect_only_attributes(Parent, expected_attributes, loc_data);

    const char* Prop;
    Prop = get_attribute(Parent, "name", loc_data).value();
    port->name = vtr::strdup(Prop);

    Prop = get_attribute(Parent, "port_class", loc_data, ReqOpt::OPTIONAL).as_string(nullptr);
    port->port_class = vtr::strdup(Prop);

    Prop = get_attribute(Parent, "equivalent", loc_data, ReqOpt::OPTIONAL).as_string(nullptr);
    if (Prop) {
        if (Prop == "none"s) {
            port->equivalent = PortEquivalence::NONE;
        } else if (Prop == "full"s) {
            port->equivalent = PortEquivalence::FULL;
        } else if (Prop == "instance"s) {
            if (Parent.name() == "output"s) {
                port->equivalent = PortEquivalence::INSTANCE;
            } else {
                archfpga_throw(loc_data.filename_c_str(), loc_data.line(Parent),
                               "Invalid pin equivalence '%s' for %s port.", Prop, Parent.name());
            }
        } else {
            archfpga_throw(loc_data.filename_c_str(), loc_data.line(Parent),
                           "Invalid pin equivalence '%s'.", Prop);
        }
    }
    port->num_pins = get_attribute(Parent, "num_pins", loc_data).as_int(0);
    port->is_non_clock_global = get_attribute(Parent,
                                              "is_non_clock_global", loc_data, ReqOpt::OPTIONAL)
                                    .as_bool(false);

    if (port->num_pins <= 0) {
        archfpga_throw(loc_data.filename_c_str(), loc_data.line(Parent),
                       "Invalid number of pins %d for %s port.", port->num_pins, Parent.name());
    }

    if (0 == strcmp(Parent.name(), "input")) {
        port->type = IN_PORT;
        port->is_clock = false;

        /* Check if LUT/FF port class is lut_in/D */
        if (port->parent_pb_type->class_type == LUT_CLASS) {
            if ((!port->port_class) || strcmp("lut_in", port->port_class)) {
                archfpga_throw(loc_data.filename_c_str(), loc_data.line(Parent),
                               "Inputs to LUT primitives must have a port class named "
                               "as \"lut_in\".");
            }
        } else if (port->parent_pb_type->class_type == LATCH_CLASS) {
            if ((!port->port_class) || strcmp("D", port->port_class)) {
                archfpga_throw(loc_data.filename_c_str(), loc_data.line(Parent),
                               "Input to flipflop primitives must have a port class named "
                               "as \"D\".");
            }
            /* Only allow one input pin for FF's */
            if (port->num_pins != 1) {
                archfpga_throw(loc_data.filename_c_str(), loc_data.line(Parent),
                               "Input port of flipflop primitives must have exactly one pin. "
                               "Found %d.",
                               port->num_pins);
            }
        }

    } else if (0 == strcmp(Parent.name(), "output")) {
        port->type = OUT_PORT;
        port->is_clock = false;

        /* Check if LUT/FF port class is lut_out/Q */
        if (port->parent_pb_type->class_type == LUT_CLASS) {
            if ((!port->port_class) || strcmp("lut_out", port->port_class)) {
                archfpga_throw(loc_data.filename_c_str(), loc_data.line(Parent),
                               "Output to LUT primitives must have a port class named "
                               "as \"lut_in\".");
            }
            /* Only allow one output pin for LUT's */
            if (port->num_pins != 1) {
                archfpga_throw(loc_data.filename_c_str(), loc_data.line(Parent),
                               "Output port of LUT primitives must have exactly one pin. "
                               "Found %d.",
                               port->num_pins);
            }
        } else if (port->parent_pb_type->class_type == LATCH_CLASS) {
            if ((!port->port_class) || strcmp("Q", port->port_class)) {
                archfpga_throw(loc_data.filename_c_str(), loc_data.line(Parent),
                               "Output to flipflop primitives must have a port class named "
                               "as \"D\".");
            }
            /* Only allow one output pin for FF's */
            if (port->num_pins != 1) {
                archfpga_throw(loc_data.filename_c_str(), loc_data.line(Parent),
                               "Output port of flipflop primitives must have exactly one pin. "
                               "Found %d.",
                               port->num_pins);
            }
        }
    } else if (0 == strcmp(Parent.name(), "clock")) {
        port->type = IN_PORT;
        port->is_clock = true;
        if (port->is_non_clock_global == true) {
            archfpga_throw(loc_data.filename_c_str(), loc_data.line(Parent),
                           "Port %s cannot be both a clock and a non-clock simultaneously\n",
                           Parent.name());
        }

        if (port->parent_pb_type->class_type == LATCH_CLASS) {
            if ((!port->port_class) || strcmp("clock", port->port_class)) {
                archfpga_throw(loc_data.filename_c_str(), loc_data.line(Parent),
                               "Clock to flipflop primitives must have a port class named "
                               "as \"clock\".");
            }
            /* Only allow one output pin for FF's */
            if (port->num_pins != 1) {
                archfpga_throw(loc_data.filename_c_str(), loc_data.line(Parent),
                               "Clock port of flipflop primitives must have exactly one pin. "
                               "Found %d.",
                               port->num_pins);
            }
        }
    } else {
        archfpga_throw(loc_data.filename_c_str(), loc_data.line(Parent),
                       "Unknown port type %s", Parent.name());
    }

    ProcessPb_TypePort_Power(Parent, port, power_method, loc_data);
}

static void ProcessInterconnect(vtr::string_internment& strings,
                                pugi::xml_node Parent,
                                t_mode* mode,
                                const pugiutil::loc_data& loc_data) {
    const char* Prop;

    // used to find duplicate names
    std::set<std::string> interconnect_names;

    int num_interconnect = 0;
    // count the total number of interconnect tags
    for (auto child_name : {"complete", "direct", "mux"}) {
        num_interconnect += count_children(Parent, child_name, loc_data, ReqOpt::OPTIONAL);
    }

    mode->num_interconnect = num_interconnect;
    mode->interconnect = new t_interconnect[num_interconnect];

    int interconnect_idx = 0;
    for (auto child_name : {"complete", "direct", "mux"}) {
        pugi::xml_node Cur = get_first_child(Parent, child_name, loc_data, ReqOpt::OPTIONAL);

        while (Cur != nullptr) {
            if (0 == strcmp(Cur.name(), "complete")) {
                mode->interconnect[interconnect_idx].type = COMPLETE_INTERC;
            } else if (0 == strcmp(Cur.name(), "direct")) {
                mode->interconnect[interconnect_idx].type = DIRECT_INTERC;
            } else {
                VTR_ASSERT(0 == strcmp(Cur.name(), "mux"));
                mode->interconnect[interconnect_idx].type = MUX_INTERC;
            }

            mode->interconnect[interconnect_idx].line_num = loc_data.line(Cur);

            mode->interconnect[interconnect_idx].parent_mode_index = mode->index;
            mode->interconnect[interconnect_idx].parent_mode = mode;

            Prop = get_attribute(Cur, "input", loc_data).value();
            mode->interconnect[interconnect_idx].input_string = vtr::strdup(Prop);

            Prop = get_attribute(Cur, "output", loc_data).value();
            mode->interconnect[interconnect_idx].output_string = vtr::strdup(Prop);

            Prop = get_attribute(Cur, "name", loc_data).value();
            mode->interconnect[interconnect_idx].name = vtr::strdup(Prop);
            mode->interconnect[interconnect_idx].meta = ProcessMetadata(strings, Cur, loc_data);

            auto [_, success] = interconnect_names.insert(mode->interconnect[interconnect_idx].name);
            if (!success) {
                archfpga_throw(loc_data.filename_c_str(), loc_data.line(Cur),
                               "Duplicate interconnect name: '%s' in mode: '%s'.\n",
                               mode->interconnect[interconnect_idx].name, mode->name);
            }

            /* Process delay and capacitance annotations */
            int num_annotations = 0;
            for (auto annot_child_name : {"delay_constant", "delay_matrix", "C_constant", "C_matrix", "pack_pattern"}) {
                num_annotations += count_children(Cur, annot_child_name, loc_data, ReqOpt::OPTIONAL);
            }

            mode->interconnect[interconnect_idx].annotations = (t_pin_to_pin_annotation*)vtr::calloc(num_annotations,
                                                                                      sizeof(t_pin_to_pin_annotation));
            mode->interconnect[interconnect_idx].num_annotations = num_annotations;


            int annotation_idx = 0;
            for (auto annot_child_name : {"delay_constant", "delay_matrix", "C_constant", "C_matrix", "pack_pattern"}) {
                pugi::xml_node Cur2 = get_first_child(Cur, annot_child_name, loc_data, ReqOpt::OPTIONAL);

                while (Cur2 != nullptr) {
                    ProcessPinToPinAnnotations(Cur2,
                                               &(mode->interconnect[interconnect_idx].annotations[annotation_idx]), nullptr, loc_data);

                    /* get next iteration */
                    annotation_idx++;
                    Cur2 = Cur2.next_sibling(Cur2.name());
                }
            }
            VTR_ASSERT(annotation_idx == num_annotations);

            /* Power */
            mode->interconnect[interconnect_idx].interconnect_power = (t_interconnect_power*)vtr::calloc(1,
                                                                                          sizeof(t_interconnect_power));
            mode->interconnect[interconnect_idx].interconnect_power->port_info_initialized = false;

            /* get next iteration */
            Cur = Cur.next_sibling(Cur.name());
            interconnect_idx++;
        }
    }

    VTR_ASSERT(interconnect_idx == num_interconnect);
}

static void ProcessMode(pugi::xml_node Parent,
                        t_mode* mode,
                        const bool timing_enabled,
                        const t_arch& arch,
                        const pugiutil::loc_data& loc_data,
                        int& parent_pb_idx) {
    const char* Prop;
    pugi::xml_node Cur;

    bool implied_mode = (0 == strcmp(Parent.name(), "pb_type"));
    if (implied_mode) {
        mode->name = vtr::strdup("default");
    } else {
        Prop = get_attribute(Parent, "name", loc_data).value();
        mode->name = vtr::strdup(Prop);
    }

    /* Parse XML about if this mode is disabled for packing or not
     * By default, all the mode will be visible to packer 
     */
    mode->disable_packing = false;

    /* If the parent mode is disabled for packing,
     * all the child mode should be disabled for packing as well
     */
    if (nullptr != mode->parent_pb_type->parent_mode) {
        mode->disable_packing = mode->parent_pb_type->parent_mode->disable_packing;
    }

    /* Override if user specify */
    mode->disable_packing = get_attribute(Parent, "disable_packing", loc_data, ReqOpt::OPTIONAL).as_bool(mode->disable_packing);
    if (mode->disable_packing) {
        VTR_LOG("mode '%s[%s]' is defined by user to be disabled in packing\n",
                mode->parent_pb_type->name,
                mode->name);
    }

    mode->num_pb_type_children = count_children(Parent, "pb_type", loc_data, ReqOpt::OPTIONAL);
    if (mode->num_pb_type_children > 0) {
        mode->pb_type_children = new t_pb_type[mode->num_pb_type_children];

        // used to find duplicate pb_type names
        std::set<std::string> pb_type_names;

        int pb_type_child_idx = 0;
        Cur = get_first_child(Parent, "pb_type", loc_data);
        while (Cur != nullptr) {
            if (0 == strcmp(Cur.name(), "pb_type")) {
                parent_pb_idx++;
                ProcessPb_Type(Cur, &mode->pb_type_children[pb_type_child_idx], mode, timing_enabled, arch, loc_data, parent_pb_idx);

                auto [_, success] = pb_type_names.insert(mode->pb_type_children[pb_type_child_idx].name);
                if (!success) {
                    archfpga_throw(loc_data.filename_c_str(), loc_data.line(Cur),
                                   "Duplicate pb_type name: '%s' in mode: '%s'.\n",
                                   mode->pb_type_children[pb_type_child_idx].name, mode->name);
                }

                /* get next iteration */
                pb_type_child_idx++;
                Cur = Cur.next_sibling(Cur.name());
            }
        }
    } else {
        mode->pb_type_children = nullptr;
    }

    /* Allocate power structure */
    mode->mode_power = (t_mode_power*)vtr::calloc(1, sizeof(t_mode_power));

    if (!implied_mode) {
        // Implied mode metadata is attached to the pb_type, rather than
        // the t_mode object.
        mode->meta = ProcessMetadata(arch.strings, Parent, loc_data);
    }

    Cur = get_single_child(Parent, "interconnect", loc_data);
    ProcessInterconnect(arch.strings, Cur, mode, loc_data);
}

static t_metadata_dict ProcessMetadata(vtr::string_internment& strings,
                                       pugi::xml_node Parent,
                                       const pugiutil::loc_data& loc_data) {
    //	<metadata>
    //	  <meta>CLBLL_L_</meta>
    //	</metadata>
    t_metadata_dict data;
    auto metadata = get_single_child(Parent, "metadata", loc_data, ReqOpt::OPTIONAL);
    if (metadata) {
        auto meta_tag = get_first_child(metadata, "meta", loc_data);
        while (meta_tag) {
            auto key = get_attribute(meta_tag, "name", loc_data).as_string();

            auto value = meta_tag.child_value();
            data.add(strings.intern_string(vtr::string_view(key)),
                     strings.intern_string(vtr::string_view(value)));
            meta_tag = meta_tag.next_sibling(meta_tag.name());
        }
    }
    return data;
}

static void Process_Fc_Values(pugi::xml_node Node, t_default_fc_spec& spec, const pugiutil::loc_data& loc_data) {
    spec.specified = true;

    /* Load the default fc_in */
    auto default_fc_in_attrib = get_attribute(Node, "in_type", loc_data);
    spec.in_value_type = string_to_fc_value_type(default_fc_in_attrib.value(), Node, loc_data);

    auto in_val_attrib = get_attribute(Node, "in_val", loc_data);
    spec.in_value = vtr::atof(in_val_attrib.value());

    /* Load the default fc_out */
    auto default_fc_out_attrib = get_attribute(Node, "out_type", loc_data);
    spec.out_value_type = string_to_fc_value_type(default_fc_out_attrib.value(), Node, loc_data);

    auto out_val_attrib = get_attribute(Node, "out_val", loc_data);
    spec.out_value = vtr::atof(out_val_attrib.value());
}

/* Takes in the node ptr for the 'fc' elements and initializes
 * the appropriate fields of type. */
static void Process_Fc(pugi::xml_node Node,
                       t_physical_tile_type* PhysicalTileType,
                       t_sub_tile* SubTile,
                       t_pin_counts pin_counts,
                       std::vector<t_segment_inf>& segments,
                       const t_default_fc_spec& arch_def_fc,
                       const pugiutil::loc_data& loc_data) {
    std::vector<t_fc_override> fc_overrides;
    t_default_fc_spec def_fc_spec;
    if (Node) {
        /* Load the default Fc values from the node */
        Process_Fc_Values(Node, def_fc_spec, loc_data);
        /* Load any <fc_override/> tags */
        for (auto child_node : Node.children()) {
            t_fc_override fc_override = Process_Fc_override(child_node, loc_data);
            fc_overrides.push_back(fc_override);
        }
    } else {
        /* Use the default value, if available */
        if (!arch_def_fc.specified) {
            archfpga_throw(loc_data.filename_c_str(), loc_data.line(Node),
                           "<sub_tile> is missing child <fc>, and no <default_fc> specified in architecture\n");
        }
        def_fc_spec = arch_def_fc;
    }

    /* Go through all the port/segment combinations and create the (potentially
     * overriden) pin/seg Fc specifications */
    for (size_t iseg = 0; iseg < segments.size(); ++iseg) {
        for (int icapacity = 0; icapacity < SubTile->capacity.total(); ++icapacity) {
            //If capacity > 0, we need t offset the block index by the number of pins per instance
            //this ensures that all pins have an Fc specification
            int iblk_pin = icapacity * pin_counts.total();

            for (const auto& port : SubTile->ports) {
                t_fc_specification fc_spec;

                fc_spec.seg_index = iseg;

                //Apply type and defaults
                if (port.type == IN_PORT) {
                    fc_spec.fc_type = e_fc_type::IN;
                    fc_spec.fc_value_type = def_fc_spec.in_value_type;
                    fc_spec.fc_value = def_fc_spec.in_value;
                } else {
                    VTR_ASSERT(port.type == OUT_PORT);
                    fc_spec.fc_type = e_fc_type::OUT;
                    fc_spec.fc_value_type = def_fc_spec.out_value_type;
                    fc_spec.fc_value = def_fc_spec.out_value;
                }

                //Apply any matching overrides
                bool default_overriden = false;
                for (const auto& fc_override : fc_overrides) {
                    bool apply_override = false;
                    if (!fc_override.port_name.empty() && !fc_override.seg_name.empty()) {
                        //Both port and seg names are specified require exact match on both
                        if (fc_override.port_name == port.name && fc_override.seg_name == segments[iseg].name) {
                            apply_override = true;
                        }

                    } else if (!fc_override.port_name.empty()) {
                        VTR_ASSERT(fc_override.seg_name.empty());
                        //Only the port name specified, require it to match
                        if (fc_override.port_name == port.name) {
                            apply_override = true;
                        }
                    } else {
                        VTR_ASSERT(!fc_override.seg_name.empty());
                        VTR_ASSERT(fc_override.port_name.empty());
                        //Only the seg name specified, require it to match
                        if (fc_override.seg_name == segments[iseg].name) {
                            apply_override = true;
                        }
                    }

                    if (apply_override) {
                        //Exact match, or partial match to either port or seg name
                        // Note that we continue searching, this ensures that the last matching override (in file order)
                        // is applied last

                        if (default_overriden) {
                            //Warn if multiple overrides match
                            VTR_LOGF_WARN(loc_data.filename_c_str(), loc_data.line(Node), "Multiple matching Fc overrides found; the last will be applied\n");
                        }

                        fc_spec.fc_value_type = fc_override.fc_value_type;
                        fc_spec.fc_value = fc_override.fc_value;

                        default_overriden = true;
                    }
                }

                //Add all the pins from this port
                for (int iport_pin = 0; iport_pin < port.num_pins; ++iport_pin) {
                    //XXX: this assumes that iterating through the tile ports
                    //     in order yields the block pin order
                    int true_physical_blk_pin = SubTile->sub_tile_to_tile_pin_indices[iblk_pin];
                    fc_spec.pins.push_back(true_physical_blk_pin);
                    ++iblk_pin;
                }

                PhysicalTileType->fc_specs.push_back(fc_spec);
            }
        }
    }
}

static t_fc_override Process_Fc_override(pugi::xml_node node, const pugiutil::loc_data& loc_data) {
    if (node.name() != std::string("fc_override")) {
        archfpga_throw(loc_data.filename_c_str(), loc_data.line(node),
                       "Unexpeted node of type '%s' (expected optional 'fc_override')",
                       node.name());
    }

    t_fc_override fc_override;

    expect_child_node_count(node, 0, loc_data);

    bool seen_fc_type = false;
    bool seen_fc_value = false;
    bool seen_port_or_seg = false;
    for (auto attrib : node.attributes()) {
        if (attrib.name() == std::string("port_name")) {
            fc_override.port_name = attrib.value();
            seen_port_or_seg |= true;
        } else if (attrib.name() == std::string("segment_name")) {
            fc_override.seg_name = attrib.value();
            seen_port_or_seg |= true;
        } else if (attrib.name() == std::string("fc_type")) {
            fc_override.fc_value_type = string_to_fc_value_type(attrib.value(), node, loc_data);
            seen_fc_type = true;
        } else if (attrib.name() == std::string("fc_val")) {
            fc_override.fc_value = vtr::atof(attrib.value());
            seen_fc_value = true;
        } else {
            archfpga_throw(loc_data.filename_c_str(), loc_data.line(node),
                           "Unexpected attribute '%s'", attrib.name());
        }
    }

    if (!seen_fc_type) {
        archfpga_throw(loc_data.filename_c_str(), loc_data.line(node),
                       "Missing expected attribute 'fc_type'");
    }

    if (!seen_fc_value) {
        archfpga_throw(loc_data.filename_c_str(), loc_data.line(node),
                       "Missing expected attribute 'fc_value'");
    }

    if (!seen_port_or_seg) {
        archfpga_throw(loc_data.filename_c_str(), loc_data.line(node),
                       "Missing expected attribute(s) 'port_name' and/or 'segment_name'");
    }

    return fc_override;
}

static e_fc_value_type string_to_fc_value_type(const std::string& str, pugi::xml_node node, const pugiutil::loc_data& loc_data) {
    e_fc_value_type fc_value_type = e_fc_value_type::FRACTIONAL;

    if (str == "frac") {
        fc_value_type = e_fc_value_type::FRACTIONAL;
    } else if (str == "abs") {
        fc_value_type = e_fc_value_type::ABSOLUTE;
    } else {
        archfpga_throw(loc_data.filename_c_str(), loc_data.line(node),
                       "Invalid fc_type '%s'. Must be 'abs' or 'frac'.\n",
                       str.c_str());
    }

    return fc_value_type;
}

static void ProcessSwitchblockLocations(pugi::xml_node switchblock_locations,
                                        t_physical_tile_type* type,
                                        const t_arch& arch,
                                        const pugiutil::loc_data& loc_data) {
    VTR_ASSERT(type != nullptr);

    expect_only_attributes(switchblock_locations, {"pattern", "internal_switch"}, loc_data);

    std::string pattern = get_attribute(switchblock_locations, "pattern", loc_data, ReqOpt::OPTIONAL).as_string("external_full_internal_straight");

    //Initialize the location specs
    size_t width = type->width;
    size_t height = type->height;
    type->switchblock_locations = vtr::Matrix<e_sb_type>({{width, height}}, e_sb_type::NONE);
    type->switchblock_switch_overrides = vtr::Matrix<int>({{width, height}}, DEFAULT_SWITCH);

    if (pattern == "custom") {
        expect_only_attributes(switchblock_locations, {"pattern"}, loc_data);

        //Load a custom pattern specified with <sb_loc> tags
        expect_only_children(switchblock_locations, {"sb_loc"}, loc_data); //Only sb_loc child tags

        //Default to no SBs unless specified
        type->switchblock_locations.fill(e_sb_type::NONE);

        //Track which locations have been assigned to detect overlaps
        auto assigned_locs = vtr::Matrix<bool>({{width, height}}, false);

        for (pugi::xml_node sb_loc : switchblock_locations.children("sb_loc")) {
            expect_only_attributes(sb_loc, {"type", "xoffset", "yoffset", "switch_override"}, loc_data);

            //Determine the type
            std::string sb_type_str = get_attribute(sb_loc, "type", loc_data, ReqOpt::OPTIONAL).as_string("full");
            e_sb_type sb_type = e_sb_type::FULL;
            if (sb_type_str == "none") {
                sb_type = e_sb_type::NONE;
            } else if (sb_type_str == "horizontal") {
                sb_type = e_sb_type::HORIZONTAL;
            } else if (sb_type_str == "vertical") {
                sb_type = e_sb_type::VERTICAL;
            } else if (sb_type_str == "turns") {
                sb_type = e_sb_type::TURNS;
            } else if (sb_type_str == "straight") {
                sb_type = e_sb_type::STRAIGHT;
            } else if (sb_type_str == "full") {
                sb_type = e_sb_type::FULL;
            } else {
                archfpga_throw(loc_data.filename_c_str(), loc_data.line(sb_loc),
                               "Invalid <sb_loc> 'type' attribute '%s'\n",
                               sb_type_str.c_str());
            }

            //Determine the switch type
            int sb_switch_override = DEFAULT_SWITCH;

            auto sb_switch_override_attr = get_attribute(sb_loc, "switch_override", loc_data, ReqOpt::OPTIONAL);
            if (sb_switch_override_attr) {
                std::string sb_switch_override_str = sb_switch_override_attr.as_string();
                //Use the specified switch
                sb_switch_override = find_switch_by_name(arch, sb_switch_override_str);

                if (sb_switch_override == OPEN) {
                    archfpga_throw(loc_data.filename_c_str(), loc_data.line(switchblock_locations),
                                   "Invalid <sb_loc> 'switch_override' attribute '%s' (no matching switch named '%s' found)\n",
                                   sb_switch_override_str.c_str(), sb_switch_override_str.c_str());
                }
            }

            //Get the horizontal offset
            size_t xoffset = get_attribute(sb_loc, "xoffset", loc_data, ReqOpt::OPTIONAL).as_uint(0);
            if (xoffset > width - 1) {
                archfpga_throw(loc_data.filename_c_str(), loc_data.line(sb_loc),
                               "Invalid <sb_loc> 'xoffset' attribute '%zu' (must be in range [%d,%d])\n",
                               xoffset, 0, width - 1);
            }

            //Get the vertical offset
            size_t yoffset = get_attribute(sb_loc, "yoffset", loc_data, ReqOpt::OPTIONAL).as_uint(0);
            if (yoffset > height - 1) {
                archfpga_throw(loc_data.filename_c_str(), loc_data.line(sb_loc),
                               "Invalid <sb_loc> 'yoffset' attribute '%zu' (must be in range [%d,%d])\n",
                               yoffset, 0, height - 1);
            }

            //Check if this location has already been set
            if (assigned_locs[xoffset][yoffset]) {
                archfpga_throw(loc_data.filename_c_str(), loc_data.line(sb_loc),
                               "Duplicate <sb_loc> specifications at xoffset=%zu yoffset=%zu\n",
                               xoffset, yoffset);
            }

            //Set the custom sb location and type
            type->switchblock_locations[xoffset][yoffset] = sb_type;
            type->switchblock_switch_overrides[xoffset][yoffset] = sb_switch_override;
            assigned_locs[xoffset][yoffset] = true; //Mark the location as set for error detection
        }
    } else { //Non-custom patterns
        //Initialize defaults
        int internal_switch = DEFAULT_SWITCH;
        int external_switch = DEFAULT_SWITCH;
        e_sb_type internal_type = e_sb_type::FULL;
        e_sb_type external_type = e_sb_type::FULL;

        //Determine any internal switch override
        auto internal_switch_attr = get_attribute(switchblock_locations, "internal_switch", loc_data, ReqOpt::OPTIONAL);
        if (internal_switch_attr) {
            std::string internal_switch_name = internal_switch_attr.as_string();
            //Use the specified switch
            internal_switch = find_switch_by_name(arch, internal_switch_name);

            if (internal_switch == OPEN) {
                archfpga_throw(loc_data.filename_c_str(), loc_data.line(switchblock_locations),
                               "Invalid <switchblock_locations> 'internal_switch' attribute '%s' (no matching switch named '%s' found)\n",
                               internal_switch_name.c_str(), internal_switch_name.c_str());
            }
        }

        //Identify switch block types
        if (pattern == "all") {
            internal_type = e_sb_type::FULL;
            external_type = e_sb_type::FULL;

        } else if (pattern == "external") {
            internal_type = e_sb_type::NONE;
            external_type = e_sb_type::FULL;

        } else if (pattern == "internal") {
            internal_type = e_sb_type::FULL;
            external_type = e_sb_type::NONE;

        } else if (pattern == "external_full_internal_straight") {
            internal_type = e_sb_type::STRAIGHT;
            external_type = e_sb_type::FULL;

        } else if (pattern == "none") {
            internal_type = e_sb_type::NONE;
            external_type = e_sb_type::NONE;

        } else {
            archfpga_throw(loc_data.filename_c_str(), loc_data.line(switchblock_locations),
                           "Invalid <switchblock_locations> 'pattern' attribute '%s'\n",
                           pattern.c_str());
        }

        //Fill in all locations (sets internal)
        type->switchblock_locations.fill(internal_type);
        type->switchblock_switch_overrides.fill(internal_switch);

        //Fill in top edge external
        size_t yoffset = height - 1;
        for (size_t xoffset = 0; xoffset < width; ++xoffset) {
            type->switchblock_locations[xoffset][yoffset] = external_type;
            type->switchblock_switch_overrides[xoffset][yoffset] = external_switch;
        }

        //Fill in right edge external
        size_t xoffset = width - 1;
        for (yoffset = 0; yoffset < height; ++yoffset) {
            type->switchblock_locations[xoffset][yoffset] = external_type;
            type->switchblock_switch_overrides[xoffset][yoffset] = external_switch;
        }
    }
}

/* Takes in node pointing to <models> and loads all the
 * child type objects.  */
static void ProcessModels(pugi::xml_node Node, t_arch* arch, const pugiutil::loc_data& loc_data) {
    pugi::xml_node p;
    t_model* temp = nullptr;
    int L_index;
    /* std::maps for checking duplicates */
    std::map<std::string, int> model_name_map;
    std::pair<std::map<std::string, int>::iterator, bool> ret_map_name;

    L_index = NUM_MODELS_IN_LIBRARY;

    arch->models = nullptr;
    for (pugi::xml_node model : Node.children()) {
        //Process each model
        if (model.name() != std::string("model")) {
            bad_tag(model, loc_data, Node, {"model"});
        }

        try {
            temp = new t_model;
            temp->index = L_index;
            L_index++;

            //Process the <model> tag attributes
            for (pugi::xml_attribute attr : model.attributes()) {
                if (attr.name() == std::string("never_prune")) {
                    auto model_type_str = vtr::strdup(attr.value());

                    if (std::strcmp(model_type_str, "true") == 0) {
                        temp->never_prune = true;
                    } else if (std::strcmp(model_type_str, "false") == 0) {
                        temp->never_prune = false;
                    } else {
                        archfpga_throw(loc_data.filename_c_str(), loc_data.line(model),
                                       "Unsupported never prune attribute value.");
                    }
                } else if (attr.name() == std::string("name")) {
                    if (!temp->name) {
                        //First name attr. seen
                        temp->name = vtr::strdup(attr.value());
                    } else {
                        //Duplicate name
                        archfpga_throw(loc_data.filename_c_str(), loc_data.line(model),
                                       "Duplicate 'name' attribute on <model> tag.");
                    }
                } else {
                    bad_attribute(attr, model, loc_data);
                }
            }

            /* Try insert new model, check if already exist at the same time */
            ret_map_name = model_name_map.insert(std::pair<std::string, int>(temp->name, 0));
            if (!ret_map_name.second) {
                archfpga_throw(loc_data.filename_c_str(), loc_data.line(model),
                               "Duplicate model name: '%s'.\n", temp->name);
            }

            //Process the ports
            std::set<std::string> port_names;
            for (pugi::xml_node port_group : model.children()) {
                if (port_group.name() == std::string("input_ports")) {
                    ProcessModelPorts(port_group, temp, port_names, loc_data);
                } else if (port_group.name() == std::string("output_ports")) {
                    ProcessModelPorts(port_group, temp, port_names, loc_data);
                } else {
                    bad_tag(port_group, loc_data, model, {"input_ports", "output_ports"});
                }
            }

            //Sanity check the model
            check_model_clocks(temp, loc_data.filename_c_str(), loc_data.line(model));
            check_model_combinational_sinks(temp, loc_data.filename_c_str(), loc_data.line(model));
            warn_model_missing_timing(temp, loc_data.filename_c_str(), loc_data.line(model));
        } catch (ArchFpgaError& e) {
            free_arch_model(temp);
            throw;
        }

        //Add the model
        temp->next = arch->models;
        arch->models = temp;
    }
    return;
}

static void ProcessModelPorts(pugi::xml_node port_group, t_model* model, std::set<std::string>& port_names, const pugiutil::loc_data& loc_data) {
    for (pugi::xml_attribute attr : port_group.attributes()) {
        bad_attribute(attr, port_group, loc_data);
    }

    enum PORTS dir = ERR_PORT;
    if (port_group.name() == std::string("input_ports")) {
        dir = IN_PORT;
    } else {
        VTR_ASSERT(port_group.name() == std::string("output_ports"));
        dir = OUT_PORT;
    }

    //Process each port
    for (pugi::xml_node port : port_group.children()) {
        //Should only be ports
        if (port.name() != std::string("port")) {
            bad_tag(port, loc_data, port_group, {"port"});
        }

        //Ports should have no children
        for (pugi::xml_node port_child : port.children()) {
            bad_tag(port_child, loc_data, port);
        }

        t_model_ports* model_port = new t_model_ports;

        model_port->dir = dir;

        //Process the attributes of each port
        for (pugi::xml_attribute attr : port.attributes()) {
            if (attr.name() == std::string("name")) {
                model_port->name = vtr::strdup(attr.value());

            } else if (attr.name() == std::string("is_clock")) {
                model_port->is_clock = attribute_to_bool(port, attr, loc_data);

            } else if (attr.name() == std::string("is_non_clock_global")) {
                model_port->is_non_clock_global = attribute_to_bool(port, attr, loc_data);

            } else if (attr.name() == std::string("clock")) {
                model_port->clock = std::string(attr.value());

            } else if (attr.name() == std::string("combinational_sink_ports")) {
                model_port->combinational_sink_ports = vtr::split(attr.value());

            } else {
                bad_attribute(attr, port, loc_data);
            }
        }

        //Sanity checks
        if (model_port->is_clock == true && model_port->is_non_clock_global == true) {
            archfpga_throw(loc_data.filename_c_str(), loc_data.line(port),
                           "Model port '%s' cannot be both a clock and a non-clock signal simultaneously", model_port->name);
        }

        if (model_port->name == nullptr) {
            archfpga_throw(loc_data.filename_c_str(), loc_data.line(port),
                           "Model port is missing a name");
        }

        if (port_names.count(model_port->name)) {
            archfpga_throw(loc_data.filename_c_str(), loc_data.line(port),
                           "Duplicate model port named '%s'", model_port->name);
        }

        if (dir == OUT_PORT && !model_port->combinational_sink_ports.empty()) {
            archfpga_throw(loc_data.filename_c_str(), loc_data.line(port),
                           "Model output ports can not have combinational sink ports");
        }

        //Add the port
        if (dir == IN_PORT) {
            model_port->next = model->inputs;
            model->inputs = model_port;

        } else {
            VTR_ASSERT(dir == OUT_PORT);

            model_port->next = model->outputs;
            model->outputs = model_port;
        }
    }
}

static void ProcessLayout(pugi::xml_node layout_tag, t_arch* arch, const pugiutil::loc_data& loc_data, int& num_of_avail_layer) {
    VTR_ASSERT(layout_tag.name() == std::string("layout"));

    //Expect no attributes on <layout>
    //expect_only_attributes(layout_tag, {}, loc_data);

    arch->tileable = get_attribute(layout_tag, "tileable", loc_data, ReqOpt::OPTIONAL).as_bool(false);
    arch->shrink_boundary = get_attribute(layout_tag, "shrink_boundary", loc_data, ReqOpt::OPTIONAL).as_bool(false);
    arch->through_channel = get_attribute(layout_tag, "through_channel", loc_data, ReqOpt::OPTIONAL).as_bool(false);
    arch->opin2all_sides = get_attribute(layout_tag, "opin2all_sides", loc_data, ReqOpt::OPTIONAL).as_bool(false);
    arch->concat_wire = get_attribute(layout_tag, "concat_wire", loc_data, ReqOpt::OPTIONAL).as_bool(false);
    arch->concat_pass_wire = get_attribute(layout_tag, "concat_pass_wire", loc_data, ReqOpt::OPTIONAL).as_bool(false);

    //Count the number of <auto_layout> or <fixed_layout> tags
    size_t auto_layout_cnt = 0;
    size_t fixed_layout_cnt = 0;
    for (auto layout_type_tag : layout_tag.children()) {
        if (layout_type_tag.name() == std::string("auto_layout")) {
            ++auto_layout_cnt;
        } else if (layout_type_tag.name() == std::string("fixed_layout")) {
            ++fixed_layout_cnt;
        } else {
            archfpga_throw(loc_data.filename_c_str(), loc_data.line(layout_type_tag),
                           "Unexpected tag type '<%s>', expected '<auto_layout>' or '<fixed_layout>'", layout_type_tag.name());
        }
    }

    if (auto_layout_cnt == 0 && fixed_layout_cnt == 0) {
        archfpga_throw(loc_data.filename_c_str(), loc_data.line(layout_tag),
                       "Expected either an <auto_layout> or <fixed_layout> tag");
    }
    if (auto_layout_cnt > 1) {
        archfpga_throw(loc_data.filename_c_str(), loc_data.line(layout_tag),
                       "Expected at most one <auto_layout> tag");
    }
    VTR_ASSERT_MSG(auto_layout_cnt == 0 || auto_layout_cnt == 1, "<auto_layout> may appear at most once");

    for (auto layout_type_tag : layout_tag.children()) {
        t_grid_def grid_def = ProcessGridLayout(arch->strings, layout_type_tag, loc_data, arch, num_of_avail_layer);

        arch->grid_layouts.emplace_back(std::move(grid_def));
    }
}

static t_grid_def ProcessGridLayout(vtr::string_internment& strings,
                                    pugi::xml_node layout_type_tag,
                                    const pugiutil::loc_data& loc_data,
                                    t_arch* arch,
                                    int& num_of_avail_layer) {
    t_grid_def grid_def;
    num_of_avail_layer = get_number_of_layers(layout_type_tag, loc_data);
    bool has_layer = layout_type_tag.child("layer");

    //Determine the grid specification type
    if (layout_type_tag.name() == std::string("auto_layout")) {
        expect_only_attributes(layout_type_tag, {"aspect_ratio"}, loc_data);

        grid_def.grid_type = GridDefType::AUTO;

        grid_def.aspect_ratio = get_attribute(layout_type_tag, "aspect_ratio", loc_data, ReqOpt::OPTIONAL).as_float(1.);
        grid_def.name = "auto";

    } else if (layout_type_tag.name() == std::string("fixed_layout")) {
        expect_only_attributes(layout_type_tag, {"width", "height", "name"}, loc_data);

        grid_def.grid_type = GridDefType::FIXED;
        grid_def.width = get_attribute(layout_type_tag, "width", loc_data).as_int();
        grid_def.height = get_attribute(layout_type_tag, "height", loc_data).as_int();
        std::string name = get_attribute(layout_type_tag, "name", loc_data).value();

        if (name == "auto") {
            //We name <auto_layout> as 'auto', so don't allow a user to specify it
            archfpga_throw(loc_data.filename_c_str(), loc_data.line(layout_type_tag),
                           "The name '%s' is reserved for auto-sized layouts; please choose another name");
        }
        grid_def.name = name;

    } else {
        archfpga_throw(loc_data.filename_c_str(), loc_data.line(layout_type_tag),
                       "Unexpected tag '<%s>'. Expected '<auto_layout>' or '<fixed_layout>'.",
                       layout_type_tag.name());
    }

    grid_def.layers.resize(num_of_avail_layer);
    arch->layer_global_routing.resize(num_of_avail_layer);
    //No layer tag is specified (only one die is specified in the arch file)
    //Need to process layout_type_tag children to get block types locations in the grid
    if (has_layer) {
        std::set<int> seen_die_numbers; //Check that die numbers in the specific layout tag are unique
        //One or more than one layer tag is specified
        auto layer_tag_specified = layout_type_tag.children("layer");
        for (auto layer_child : layer_tag_specified) {
            int die_number;
            bool has_global_routing;
            //More than one layer tag is specified, meaning that multi-die FPGA is specified in the arch file
            //Need to process each <layer> tag children to get block types locations for each grid
            die_number = get_attribute(layer_child, "die", loc_data).as_int(0);
            has_global_routing = get_attribute(layer_child, "has_prog_routing", loc_data, ReqOpt::OPTIONAL).as_bool(true);
            arch->layer_global_routing.at(die_number) = has_global_routing;
            VTR_ASSERT(die_number >= 0 && die_number < num_of_avail_layer);
            auto insert_res = seen_die_numbers.insert(die_number);
            VTR_ASSERT_MSG(insert_res.second, "Two different layers with a same die number may have been specified in the Architecture file");
            ProcessBlockTypeLocs(grid_def, die_number, strings, layer_child, loc_data);
        }
    } else {
        //if only one die is available, then global routing resources must exist in that die
        int die_number = 0;
        arch->layer_global_routing.at(die_number) = true;
        ProcessBlockTypeLocs(grid_def, die_number, strings, layout_type_tag, loc_data);
    }
    return grid_def;
}

static void ProcessBlockTypeLocs(t_grid_def& grid_def,
                                 int die_number,
                                 vtr::string_internment& strings,
                                 pugi::xml_node layout_block_type_tag,
                                 const pugiutil::loc_data& loc_data) {
    //Process all the block location specifications
    for (auto loc_spec_tag : layout_block_type_tag.children()) {
        auto loc_type = loc_spec_tag.name();
        auto type_name = get_attribute(loc_spec_tag, "type", loc_data).value();
        int priority = get_attribute(loc_spec_tag, "priority", loc_data).as_int();
        t_metadata_dict meta = ProcessMetadata(strings, loc_spec_tag, loc_data);

        if (loc_type == std::string("perimeter")) {
            expect_only_attributes(loc_spec_tag, {"type", "priority"}, loc_data);

            //The edges
            t_grid_loc_def left_edge(type_name, priority); //Including corners
            left_edge.x.start_expr = "0";
            left_edge.x.end_expr = "0";
            left_edge.y.start_expr = "0";
            left_edge.y.end_expr = "H - 1";

            t_grid_loc_def right_edge(type_name, priority); //Including corners
            right_edge.x.start_expr = "W - 1";
            right_edge.x.end_expr = "W - 1";
            right_edge.y.start_expr = "0";
            right_edge.y.end_expr = "H - 1";

            t_grid_loc_def bottom_edge(type_name, priority); //Excluding corners
            bottom_edge.x.start_expr = "1";
            bottom_edge.x.end_expr = "W - 2";
            bottom_edge.y.start_expr = "0";
            bottom_edge.y.end_expr = "0";

            t_grid_loc_def top_edge(type_name, priority); //Excluding corners
            top_edge.x.start_expr = "1";
            top_edge.x.end_expr = "W - 2";
            top_edge.y.start_expr = "H - 1";
            top_edge.y.end_expr = "H - 1";

            left_edge.owned_meta = std::make_unique<t_metadata_dict>(meta);
            left_edge.meta = left_edge.owned_meta.get();
            right_edge.meta = left_edge.owned_meta.get();
            top_edge.meta = left_edge.owned_meta.get();
            bottom_edge.meta = left_edge.owned_meta.get();

            grid_def.layers.at(die_number).loc_defs.emplace_back(std::move(left_edge));
            grid_def.layers.at(die_number).loc_defs.emplace_back(std::move(right_edge));
            grid_def.layers.at(die_number).loc_defs.emplace_back(std::move(top_edge));
            grid_def.layers.at(die_number).loc_defs.emplace_back(std::move(bottom_edge));

        } else if (loc_type == std::string("corners")) {
            expect_only_attributes(loc_spec_tag, {"type", "priority"}, loc_data);

            //The corners
            t_grid_loc_def bottom_left(type_name, priority);
            bottom_left.x.start_expr = "0";
            bottom_left.x.end_expr = "0";
            bottom_left.y.start_expr = "0";
            bottom_left.y.end_expr = "0";

            t_grid_loc_def top_left(type_name, priority);
            top_left.x.start_expr = "0";
            top_left.x.end_expr = "0";
            top_left.y.start_expr = "H-1";
            top_left.y.end_expr = "H-1";

            t_grid_loc_def bottom_right(type_name, priority);
            bottom_right.x.start_expr = "W-1";
            bottom_right.x.end_expr = "W-1";
            bottom_right.y.start_expr = "0";
            bottom_right.y.end_expr = "0";

            t_grid_loc_def top_right(type_name, priority);
            top_right.x.start_expr = "W-1";
            top_right.x.end_expr = "W-1";
            top_right.y.start_expr = "H-1";
            top_right.y.end_expr = "H-1";

            bottom_left.owned_meta = std::make_unique<t_metadata_dict>(meta);
            bottom_left.meta = bottom_left.owned_meta.get();
            top_left.meta = bottom_left.owned_meta.get();
            bottom_right.meta = bottom_left.owned_meta.get();
            top_right.meta = bottom_left.owned_meta.get();

            grid_def.layers.at(die_number).loc_defs.emplace_back(std::move(bottom_left));
            grid_def.layers.at(die_number).loc_defs.emplace_back(std::move(top_left));
            grid_def.layers.at(die_number).loc_defs.emplace_back(std::move(bottom_right));
            grid_def.layers.at(die_number).loc_defs.emplace_back(std::move(top_right));

        } else if (loc_type == std::string("fill")) {
            expect_only_attributes(loc_spec_tag, {"type", "priority"}, loc_data);

            t_grid_loc_def fill(type_name, priority);
            fill.x.start_expr = "0";
            fill.x.end_expr = "W - 1";
            fill.y.start_expr = "0";
            fill.y.end_expr = "H - 1";

            fill.owned_meta = std::make_unique<t_metadata_dict>(meta);
            fill.meta = fill.owned_meta.get();

            grid_def.layers.at(die_number).loc_defs.emplace_back(std::move(fill));

        } else if (loc_type == std::string("single")) {
            expect_only_attributes(loc_spec_tag, {"type", "priority", "x", "y"}, loc_data);

            t_grid_loc_def single(type_name, priority);
            single.x.start_expr = get_attribute(loc_spec_tag, "x", loc_data).value();
            single.y.start_expr = get_attribute(loc_spec_tag, "y", loc_data).value();
            single.x.end_expr = single.x.start_expr + " + w - 1";
            single.y.end_expr = single.y.start_expr + " + h - 1";

            single.owned_meta = std::make_unique<t_metadata_dict>(meta);
            single.meta = single.owned_meta.get();

            grid_def.layers.at(die_number).loc_defs.emplace_back(std::move(single));

        } else if (loc_type == std::string("col")) {
            expect_only_attributes(loc_spec_tag, {"type", "priority", "startx", "repeatx", "starty", "incry"}, loc_data);

            t_grid_loc_def col(type_name, priority);

            auto startx_attr = get_attribute(loc_spec_tag, "startx", loc_data);

            col.x.start_expr = startx_attr.value();
            col.x.end_expr = startx_attr.value() + std::string(" + w - 1"); //end is inclusive so need to include block width

            auto repeat_attr = get_attribute(loc_spec_tag, "repeatx", loc_data, ReqOpt::OPTIONAL);
            if (repeat_attr) {
                col.x.repeat_expr = repeat_attr.value();
            }

            auto starty_attr = get_attribute(loc_spec_tag, "starty", loc_data, ReqOpt::OPTIONAL);
            if (starty_attr) {
                col.y.start_expr = starty_attr.value();
            }

            auto incry_attr = get_attribute(loc_spec_tag, "incry", loc_data, ReqOpt::OPTIONAL);
            if (incry_attr) {
                col.y.incr_expr = incry_attr.value();
            }

            col.owned_meta = std::make_unique<t_metadata_dict>(meta);
            col.meta = col.owned_meta.get();

            grid_def.layers.at(die_number).loc_defs.emplace_back(std::move(col));

        } else if (loc_type == std::string("row")) {
            expect_only_attributes(loc_spec_tag, {"type", "priority", "starty", "repeaty", "startx", "incrx"}, loc_data);

            t_grid_loc_def row(type_name, priority);

            auto starty_attr = get_attribute(loc_spec_tag, "starty", loc_data);

            row.y.start_expr = starty_attr.value();
            row.y.end_expr = starty_attr.value() + std::string(" + h - 1"); //end is inclusive so need to include block height

            auto repeat_attr = get_attribute(loc_spec_tag, "repeaty", loc_data, ReqOpt::OPTIONAL);
            if (repeat_attr) {
                row.y.repeat_expr = repeat_attr.value();
            }

            auto startx_attr = get_attribute(loc_spec_tag, "startx", loc_data, ReqOpt::OPTIONAL);
            if (startx_attr) {
                row.x.start_expr = startx_attr.value();
            }

            auto incrx_attr = get_attribute(loc_spec_tag, "incrx", loc_data, ReqOpt::OPTIONAL);
            if (incrx_attr) {
                row.x.incr_expr = incrx_attr.value();
            }

            row.owned_meta = std::make_unique<t_metadata_dict>(meta);
            row.meta = row.owned_meta.get();

            grid_def.layers.at(die_number).loc_defs.emplace_back(std::move(row));
        } else if (loc_type == std::string("region")) {
            expect_only_attributes(loc_spec_tag,
                                   {"type", "priority",
                                    "startx", "endx", "repeatx", "incrx",
                                    "starty", "endy", "repeaty", "incry"},
                                   loc_data);
            t_grid_loc_def region(type_name, priority);

            auto startx_attr = get_attribute(loc_spec_tag, "startx", loc_data, ReqOpt::OPTIONAL);
            if (startx_attr) {
                region.x.start_expr = startx_attr.value();
            }

            auto endx_attr = get_attribute(loc_spec_tag, "endx", loc_data, ReqOpt::OPTIONAL);
            if (endx_attr) {
                region.x.end_expr = endx_attr.value();
            }

            auto starty_attr = get_attribute(loc_spec_tag, "starty", loc_data, ReqOpt::OPTIONAL);
            if (starty_attr) {
                region.y.start_expr = starty_attr.value();
            }

            auto endy_attr = get_attribute(loc_spec_tag, "endy", loc_data, ReqOpt::OPTIONAL);
            if (endy_attr) {
                region.y.end_expr = endy_attr.value();
            }

            auto repeatx_attr = get_attribute(loc_spec_tag, "repeatx", loc_data, ReqOpt::OPTIONAL);
            if (repeatx_attr) {
                region.x.repeat_expr = repeatx_attr.value();
            }

            auto repeaty_attr = get_attribute(loc_spec_tag, "repeaty", loc_data, ReqOpt::OPTIONAL);
            if (repeaty_attr) {
                region.y.repeat_expr = repeaty_attr.value();
            }

            auto incrx_attr = get_attribute(loc_spec_tag, "incrx", loc_data, ReqOpt::OPTIONAL);
            if (incrx_attr) {
                region.x.incr_expr = incrx_attr.value();
            }

            auto incry_attr = get_attribute(loc_spec_tag, "incry", loc_data, ReqOpt::OPTIONAL);
            if (incry_attr) {
                region.y.incr_expr = incry_attr.value();
            }

            region.owned_meta = std::make_unique<t_metadata_dict>(meta);
            region.meta = region.owned_meta.get();

            grid_def.layers.at(die_number).loc_defs.emplace_back(std::move(region));
        } else {
            archfpga_throw(loc_data.filename_c_str(), loc_data.line(loc_spec_tag),
                           "Unrecognized grid location specification type '%s'\n", loc_type);
        }
    }
}

static int get_number_of_layers(pugi::xml_node layout_type_tag, const pugiutil::loc_data& loc_data) {
    int max_die_num = -1;

    const auto& layer_tag = layout_type_tag.children("layer");
    for (const auto& layer_child : layer_tag) {
        int die_number = get_attribute(layer_child, "die", loc_data).as_int(0);
        if (die_number > max_die_num) {
            max_die_num = die_number;
        }
    }

    if (max_die_num == -1) {
        // For backwards compatibility, if no die number is specified, assume 1 layer
        return 1;
    } else {
        return max_die_num + 1;
    }
}

/* Takes in node pointing to <device> and loads all the
 * child type objects. */
static void ProcessDevice(pugi::xml_node Node, t_arch* arch, t_default_fc_spec& arch_def_fc, const pugiutil::loc_data& loc_data) {
    const char* Prop;
    pugi::xml_node Cur;
    bool custom_switch_block = false;

    //Warn that <timing> is no longer supported
    //TODO: eventually remove
    try {
        expect_child_node_count(Node, "timing", 0, loc_data);
    } catch (pugiutil::XmlError& e) {
        std::string msg = e.what();
        msg += ". <timing> has been replaced with the <switch_block> tag.";
        msg += " Please upgrade your architecture file.";
        archfpga_throw(e.filename().c_str(), e.line(), msg.c_str());
    }

    expect_only_children(Node, {"sizing", "area", "chan_width_distr", "switch_block", "connection_block", "default_fc"}, loc_data);

    //<sizing> tag
    Cur = get_single_child(Node, "sizing", loc_data);
    expect_only_attributes(Cur, {"R_minW_nmos", "R_minW_pmos"}, loc_data);
    arch->R_minW_nmos = get_attribute(Cur, "R_minW_nmos", loc_data).as_float();
    arch->R_minW_pmos = get_attribute(Cur, "R_minW_pmos", loc_data).as_float();

    //<area> tag
    Cur = get_single_child(Node, "area", loc_data);
    expect_only_attributes(Cur, {"grid_logic_tile_area"}, loc_data);
    arch->grid_logic_tile_area = get_attribute(Cur, "grid_logic_tile_area",
                                               loc_data, ReqOpt::OPTIONAL)
                                     .as_float(0);

    //<chan_width_distr> tag
    Cur = get_single_child(Node, "chan_width_distr", loc_data, ReqOpt::OPTIONAL);
    expect_only_attributes(Cur, {}, loc_data);
    if (Cur != nullptr) {
        ProcessChanWidthDistr(Cur, arch, loc_data);
    }

    //<connection_block> tag
    Cur = get_single_child(Node, "connection_block", loc_data);
    expect_only_attributes(Cur, {"input_switch_name", "input_inter_die_switch_name"}, loc_data);
    arch->ipin_cblock_switch_name.push_back(get_attribute(Cur, "input_switch_name", loc_data).as_string());
    std::string inter_die_conn = get_attribute(Cur, "input_inter_die_switch_name", loc_data, ReqOpt::OPTIONAL).as_string("");
    if (inter_die_conn != "") {
        arch->ipin_cblock_switch_name.push_back(inter_die_conn);
    }

    //<switch_block> tag
    Cur = get_single_child(Node, "switch_block", loc_data);
    expect_only_attributes(Cur, {"type", "fs", "sub_type", "sub_fs"}, loc_data);
    Prop = get_attribute(Cur, "type", loc_data).value();
    /* Parse attribute 'type', representing the major connectivity pattern for switch blocks */
    if (strcmp(Prop, "wilton") == 0) {
        arch->SBType = WILTON;
    } else if (strcmp(Prop, "universal") == 0) {
        arch->SBType = UNIVERSAL;
    } else if (strcmp(Prop, "subset") == 0) {
        arch->SBType = SUBSET;
    } else if (strcmp(Prop, "custom") == 0) {
        arch->SBType = CUSTOM;
        custom_switch_block = true;
    } else {
        archfpga_throw(loc_data.filename_c_str(), loc_data.line(Cur),
                       "Unknown property %s for switch block type x\n", Prop);
    }
    /* Parse attribute 'sub_type', representing the minor connectivity pattern for switch blocks 
     * If not specified, the 'sub_type' is the same as major type
     * This option is only valid for tileable routing resource graph builder
     * Note that sub_type does not support custom switch block pattern!!!
     * If 'sub_type' is specified, the custom switch block for 'type' is not allowed! 
     */
    std::string sub_type_str = get_attribute(Cur, "sub_type", loc_data, BoolToReqOpt(false)).as_string("");
    if (!sub_type_str.empty()) {
        if (sub_type_str == std::string("wilton")) {
            arch->SBSubType = WILTON;
        } else if (sub_type_str == std::string("universal")) {
            arch->SBSubType = UNIVERSAL;
        } else if (sub_type_str == std::string("subset")) {
            arch->SBSubType = SUBSET;
        } else {
            archfpga_throw(loc_data.filename_c_str(), loc_data.line(Cur),
                           "Unknown property %s for switch block subtype x\n", sub_type_str.c_str());
        }
    } else {
        arch->SBSubType = arch->SBType;
    }

    ReqOpt CUSTOM_SWITCHBLOCK_REQD = BoolToReqOpt(!custom_switch_block);
    arch->Fs = get_attribute(Cur, "fs", loc_data, CUSTOM_SWITCHBLOCK_REQD).as_int(3);
    arch->subFs = get_attribute(Cur, "sub_fs", loc_data, BoolToReqOpt(false)).as_int(arch->Fs);

    Cur = get_single_child(Node, "default_fc", loc_data, ReqOpt::OPTIONAL);
    if (Cur) {
        arch_def_fc.specified = true;
        expect_only_attributes(Cur, {"in_type", "in_val", "out_type", "out_val"}, loc_data);
        Process_Fc_Values(Cur, arch_def_fc, loc_data);
    } else {
        arch_def_fc.specified = false;
    }
}

/* Takes in node pointing to <chan_width_distr> and loads all the
 * child type objects. */
static void ProcessChanWidthDistr(pugi::xml_node Node,
                                  t_arch* arch,
                                  const pugiutil::loc_data& loc_data) {
    pugi::xml_node Cur;

    expect_only_children(Node, {"x", "y"}, loc_data);

    Cur = get_single_child(Node, "x", loc_data);
    ProcessChanWidthDistrDir(Cur, &arch->Chans.chan_x_dist, loc_data);

    Cur = get_single_child(Node, "y", loc_data);
    ProcessChanWidthDistrDir(Cur, &arch->Chans.chan_y_dist, loc_data);
}

/* Takes in node within <chan_width_distr> and loads all the
 * child type objects. */
static void ProcessChanWidthDistrDir(pugi::xml_node Node, t_chan* chan, const pugiutil::loc_data& loc_data) {
    const char* Prop;

    ReqOpt hasXpeak, hasWidth, hasDc;
    hasXpeak = hasWidth = hasDc = ReqOpt::OPTIONAL;

    Prop = get_attribute(Node, "distr", loc_data).value();
    if (strcmp(Prop, "uniform") == 0) {
        chan->type = UNIFORM;
    } else if (strcmp(Prop, "gaussian") == 0) {
        chan->type = GAUSSIAN;
        hasXpeak = hasWidth = hasDc = ReqOpt::REQUIRED;
    } else if (strcmp(Prop, "pulse") == 0) {
        chan->type = PULSE;
        hasXpeak = hasWidth = hasDc = ReqOpt::REQUIRED;
    } else if (strcmp(Prop, "delta") == 0) {
        hasXpeak = hasDc = ReqOpt::REQUIRED;
        chan->type = DELTA;
    } else {
        archfpga_throw(loc_data.filename_c_str(), loc_data.line(Node),
                       "Unknown property %s for chan_width_distr x\n", Prop);
    }

    chan->peak = get_attribute(Node, "peak", loc_data).as_float(UNDEFINED);
    chan->width = get_attribute(Node, "width", loc_data, hasWidth).as_float(0);
    chan->xpeak = get_attribute(Node, "xpeak", loc_data, hasXpeak).as_float(0);
    chan->dc = get_attribute(Node, "dc", loc_data, hasDc).as_float(0);
}

static void ProcessTiles(pugi::xml_node Node,
                         std::vector<t_physical_tile_type>& PhysicalTileTypes,
                         std::vector<t_logical_block_type>& LogicalBlockTypes,
                         const t_default_fc_spec& arch_def_fc,
                         t_arch& arch,
                         const pugiutil::loc_data& loc_data,
                         const int num_of_avail_layer) {

    // used to find duplicate tile names
    std::set<std::string> tile_type_descriptors;

    /* Alloc the type list. Need one additional t_type_descriptors:
     * 1: empty pseudo-type
     */
    t_physical_tile_type EMPTY_PHYSICAL_TILE_TYPE = get_empty_physical_type();
    EMPTY_PHYSICAL_TILE_TYPE.index = 0;
    PhysicalTileTypes.push_back(EMPTY_PHYSICAL_TILE_TYPE);

    /* Process the types */
    int index = 1; /* Skip over 'empty' type */

    pugi::xml_node CurTileType = Node.first_child();
    while (CurTileType) {
        check_node(CurTileType, "tile", loc_data);

        t_physical_tile_type PhysicalTileType;

        PhysicalTileType.index = index;

        /* Parses the properties fields of the type */
        ProcessTileProps(CurTileType, &PhysicalTileType, loc_data);

        auto [_, success] = tile_type_descriptors.insert(PhysicalTileType.name);
        if (!success) {
            archfpga_throw(loc_data.filename_c_str(), loc_data.line(CurTileType),
                           "Duplicate tile descriptor name: '%s'.\n", PhysicalTileType.name);
        }

        //Warn that gridlocations is no longer supported
        //TODO: eventually remove
        try {
            expect_child_node_count(CurTileType, "gridlocations", 0, loc_data);
        } catch (pugiutil::XmlError& e) {
            std::string msg = e.what();
            msg += ". <gridlocations> has been replaced by the <auto_layout> and <device_layout> tags in the <layout> section.";
            msg += " Please upgrade your architecture file.";
            archfpga_throw(e.filename().c_str(), e.line(), msg.c_str());
        }

        //Load switchblock type and location overrides
        pugi::xml_node Cur = get_single_child(CurTileType, "switchblock_locations", loc_data, ReqOpt::OPTIONAL);
        ProcessSwitchblockLocations(Cur, &PhysicalTileType, arch, loc_data);

        ProcessSubTiles(CurTileType, &PhysicalTileType, LogicalBlockTypes, arch.Segments, arch_def_fc, loc_data, num_of_avail_layer);

        /* Type fully read */
        ++index;

        /* Push newly created Types to corresponding vectors */
        PhysicalTileTypes.push_back(PhysicalTileType);

        /* Free this node and get its next sibling node */
        CurTileType = CurTileType.next_sibling(CurTileType.name());
    }
}

static void MarkIoTypes(std::vector<t_physical_tile_type>& PhysicalTileTypes) {
    for (auto& type : PhysicalTileTypes) {
        type.is_input_type = false;
        type.is_output_type = false;

        auto equivalent_sites = get_equivalent_sites_set(&type);

        for (const auto& equivalent_site : equivalent_sites) {
            if (block_type_contains_blif_model(equivalent_site, MODEL_INPUT)) {
                type.is_input_type = true;
                break;
            }
        }

        for (const auto& equivalent_site : equivalent_sites) {
            if (block_type_contains_blif_model(equivalent_site, MODEL_OUTPUT)) {
                type.is_output_type = true;
                break;
            }
        }
    }
}

static void ProcessTileProps(pugi::xml_node Node,
                             t_physical_tile_type* PhysicalTileType,
                             const pugiutil::loc_data& loc_data) {
    expect_only_attributes(Node, {"name", "width", "height", "area"}, loc_data);

    /* Load type name */
    auto Prop = get_attribute(Node, "name", loc_data).value();
    PhysicalTileType->name = vtr::strdup(Prop);

    /* Load properties */
    PhysicalTileType->width = get_attribute(Node, "width", loc_data, ReqOpt::OPTIONAL).as_uint(1);
    PhysicalTileType->height = get_attribute(Node, "height", loc_data, ReqOpt::OPTIONAL).as_uint(1);
    PhysicalTileType->area = get_attribute(Node, "area", loc_data, ReqOpt::OPTIONAL).as_float(UNDEFINED);

    if (atof(Prop) < 0) {
        archfpga_throw(loc_data.filename_c_str(), loc_data.line(Node),
                       "Area for type %s must be non-negative\n", PhysicalTileType->name);
    }
}

static t_pin_counts ProcessSubTilePorts(pugi::xml_node Parent,
                                        t_sub_tile* SubTile,
                                        const pugiutil::loc_data& loc_data) {
    pugi::xml_node Cur;

    int num_ports = 0;
    for (auto port_type : {"input", "output", "clock"}) {
        num_ports += count_children(Parent, port_type, loc_data, ReqOpt::OPTIONAL);
    }

    int port_index = 0;
    int absolute_first_pin_index = 0;

    // used to find duplicate port names
    std::set<std::string> sub_tile_port_names;

    for (auto port_type : {"input", "output", "clock"}) {
        int port_index_by_type = 0;
        Cur = get_first_child(Parent, port_type, loc_data, ReqOpt::OPTIONAL);
        while (Cur) {
            t_physical_tile_port port;

            port.index = port_index;
            port.absolute_first_pin_index = absolute_first_pin_index;
            port.port_index_by_type = port_index_by_type;
            ProcessTilePort(Cur, &port, loc_data);

            //Check port name duplicates
            auto [_, subtile_success] = sub_tile_port_names.insert(port.name);
            if (!subtile_success) {
                archfpga_throw(loc_data.filename_c_str(), loc_data.line(Cur),
                               "Duplicate port names in subtile '%s': port '%s'\n",
                               SubTile->name, port.name);
            }

            //Push port
            SubTile->ports.push_back(port);

            /* get next iteration */
            port_index++;
            port_index_by_type++;
            absolute_first_pin_index += port.num_pins;

            Cur = Cur.next_sibling(Cur.name());
        }
    }

    VTR_ASSERT(port_index == num_ports);

    t_pin_counts pin_counts;

    /* Count stats on the number of each type of pin */
    for (const auto& port : SubTile->ports) {
        if (port.type == IN_PORT && !port.is_clock) {
            pin_counts.input += port.num_pins;
        } else if (port.type == OUT_PORT) {
            pin_counts.output += port.num_pins;
        } else {
            VTR_ASSERT(port.is_clock && port.type == IN_PORT);
            pin_counts.clock += port.num_pins;
        }
    }

    return pin_counts;
}

static void ProcessTilePort(pugi::xml_node Node,
                            t_physical_tile_port* port,
                            const pugiutil::loc_data& loc_data) {
    std::vector<std::string> expected_attributes = {"name", "num_pins", "equivalent"};

    if (Node.name() == "input"s || Node.name() == "clock"s) {
        expected_attributes.emplace_back("is_non_clock_global");
    }

    expect_only_attributes(Node, expected_attributes, loc_data);

    const char* Prop;
    Prop = get_attribute(Node, "name", loc_data).value();
    port->name = vtr::strdup(Prop);

    Prop = get_attribute(Node, "equivalent", loc_data, ReqOpt::OPTIONAL).as_string(nullptr);
    if (Prop) {
        if (Prop == "none"s) {
            port->equivalent = PortEquivalence::NONE;
        } else if (Prop == "full"s) {
            port->equivalent = PortEquivalence::FULL;
        } else if (Prop == "instance"s) {
            if (Node.name() == "output"s) {
                port->equivalent = PortEquivalence::INSTANCE;
            } else {
                archfpga_throw(loc_data.filename_c_str(), loc_data.line(Node),
                               "Invalid pin equivalence '%s' for %s port.", Prop, Node.name());
            }
        } else {
            archfpga_throw(loc_data.filename_c_str(), loc_data.line(Node),
                           "Invalid pin equivalence '%s'.", Prop);
        }
    }
    port->num_pins = get_attribute(Node, "num_pins", loc_data).as_int(0);
    port->is_non_clock_global = get_attribute(Node,
                                              "is_non_clock_global", loc_data, ReqOpt::OPTIONAL)
                                    .as_bool(false);

    if (port->num_pins <= 0) {
        archfpga_throw(loc_data.filename_c_str(), loc_data.line(Node),
                       "Invalid number of pins %d for %s port.", port->num_pins, Node.name());
    }

    if (0 == strcmp(Node.name(), "input")) {
        port->type = IN_PORT;
        port->is_clock = false;

    } else if (0 == strcmp(Node.name(), "output")) {
        port->type = OUT_PORT;
        port->is_clock = false;

    } else if (0 == strcmp(Node.name(), "clock")) {
        port->type = IN_PORT;
        port->is_clock = true;

        if (port->is_non_clock_global) {
            archfpga_throw(loc_data.filename_c_str(), loc_data.line(Node),
                           "Port %s cannot be both a clock and a non-clock simultaneously\n",
                           Node.name());
        }

    } else {
        archfpga_throw(loc_data.filename_c_str(), loc_data.line(Node),
                       "Unknown port type %s", Node.name());
    }
}

static void ProcessTileEquivalentSites(pugi::xml_node Parent,
                                       t_sub_tile* SubTile,
                                       t_physical_tile_type* PhysicalTileType,
                                       std::vector<t_logical_block_type>& LogicalBlockTypes,
                                       const pugiutil::loc_data& loc_data) {
    pugi::xml_node CurSite;

    expect_only_children(Parent, {"site"}, loc_data);

    if (count_children(Parent, "site", loc_data) < 1) {
        archfpga_throw(loc_data.filename_c_str(), loc_data.line(Parent),
                       "There are no sites corresponding to this tile: %s.\n", SubTile->name);
    }

    CurSite = Parent.first_child();
    while (CurSite) {
        check_node(CurSite, "site", loc_data);

        expect_only_attributes(CurSite, {"pb_type", "pin_mapping"}, loc_data);
        /* Load equivalent site name */
        auto Prop = std::string(get_attribute(CurSite, "pb_type", loc_data).value());

        auto LogicalBlockType = get_type_by_name<t_logical_block_type>(Prop.c_str(), LogicalBlockTypes);

        auto pin_mapping = get_attribute(CurSite, "pin_mapping", loc_data, ReqOpt::OPTIONAL).as_string("direct");

        if (0 == strcmp(pin_mapping, "custom")) {
            // Pin mapping between Tile and Pb Type is user-defined
            ProcessEquivalentSiteCustomConnection(CurSite, SubTile, PhysicalTileType, LogicalBlockType, Prop, loc_data);
        } else if (0 == strcmp(pin_mapping, "direct")) {
            ProcessEquivalentSiteDirectConnection(CurSite, SubTile, PhysicalTileType, LogicalBlockType, loc_data);
        }

        if (0 == strcmp(LogicalBlockType->pb_type->name, Prop.c_str())) {
            SubTile->equivalent_sites.push_back(LogicalBlockType);

            check_port_direct_mappings(PhysicalTileType, SubTile, LogicalBlockType);
        }

        CurSite = CurSite.next_sibling(CurSite.name());
    }
}

static void ProcessEquivalentSiteDirectConnection(pugi::xml_node Parent,
                                                  t_sub_tile* SubTile,
                                                  t_physical_tile_type* PhysicalTileType,
                                                  t_logical_block_type* LogicalBlockType,
                                                  const pugiutil::loc_data& loc_data) {
    int num_pins = (int)SubTile->sub_tile_to_tile_pin_indices.size() / SubTile->capacity.total();

    if (num_pins != LogicalBlockType->pb_type->num_pins) {
        archfpga_throw(loc_data.filename_c_str(), loc_data.line(Parent),
                       "Pin definition differ between site %s and tile %s. User-defined pin mapping is required.\n", LogicalBlockType->pb_type->name, SubTile->name);
    }

    vtr::bimap<t_logical_pin, t_physical_pin> directs_map;

    for (int npin = 0; npin < num_pins; npin++) {
        t_physical_pin physical_pin(npin);
        t_logical_pin logical_pin(npin);

        directs_map.insert(logical_pin, physical_pin);
    }

    PhysicalTileType->tile_block_pin_directs_map[LogicalBlockType->index][SubTile->index] = directs_map;
}

static void ProcessEquivalentSiteCustomConnection(pugi::xml_node Parent,
                                                  t_sub_tile* SubTile,
                                                  t_physical_tile_type* PhysicalTileType,
                                                  t_logical_block_type* LogicalBlockType,
                                                  std::string site_name,
                                                  const pugiutil::loc_data& loc_data) {
    pugi::xml_node CurDirect;

    expect_only_children(Parent, {"direct"}, loc_data);

    if (count_children(Parent, "direct", loc_data) < 1) {
        archfpga_throw(loc_data.filename_c_str(), loc_data.line(Parent),
                       "There are no direct pin mappings between site %s and tile %s.\n", site_name.c_str(), SubTile->name);
    }

    vtr::bimap<t_logical_pin, t_physical_pin> directs_map;

    CurDirect = Parent.first_child();

    while (CurDirect) {
        check_node(CurDirect, "direct", loc_data);

        expect_only_attributes(CurDirect, {"from", "to"}, loc_data);

        std::string from, to;
        // `from` attribute is relative to the physical tile pins
        from = std::string(get_attribute(CurDirect, "from", loc_data).value());

        // `to` attribute is relative to the logical block pins
        to = std::string(get_attribute(CurDirect, "to", loc_data).value());

        auto from_pins = ProcessPinString<t_sub_tile*>(CurDirect, SubTile, from.c_str(), loc_data);
        auto to_pins = ProcessPinString<t_logical_block_type_ptr>(CurDirect, LogicalBlockType, to.c_str(), loc_data);

        // Checking that the number of pins is exactly the same
        if (from_pins.second - from_pins.first != to_pins.second - to_pins.first) {
            archfpga_throw(loc_data.filename_c_str(), loc_data.line(Parent),
                           "The number of pins specified in the direct pin mapping is "
                           "not equivalent for Physical Tile %s and Logical Block %s.\n",
                           SubTile->name, LogicalBlockType->name);
        }

        int num_pins = from_pins.second - from_pins.first;
        for (int i = 0; i < num_pins; i++) {
            t_physical_pin physical_pin(from_pins.first + i);
            t_logical_pin logical_pin(to_pins.first + i);

            auto result = directs_map.insert(logical_pin, physical_pin);
            if (!result.second) {
                archfpga_throw(loc_data.filename_c_str(), loc_data.line(Parent),
                               "Duplicate logical pin (%d) to physical pin (%d) mappings found for "
                               "Physical Tile %s and Logical Block %s.\n",
                               logical_pin.pin, physical_pin.pin, SubTile->name, LogicalBlockType->name);
            }
        }

        CurDirect = CurDirect.next_sibling(CurDirect.name());
    }

    PhysicalTileType->tile_block_pin_directs_map[LogicalBlockType->index][SubTile->index] = directs_map;
}

static void ProcessPinLocations(pugi::xml_node Locations,
                                t_physical_tile_type* PhysicalTileType,
                                t_sub_tile* SubTile,
                                t_pin_locs* pin_locs,
                                const pugiutil::loc_data& loc_data,
                                const int num_of_avail_layer) {
    pugi::xml_node Cur;
    const char* Prop;
    enum e_pin_location_distr distribution;

    if (Locations) {
        expect_only_attributes(Locations, {"pattern"}, loc_data);

        Prop = get_attribute(Locations, "pattern", loc_data).value();
        if (strcmp(Prop, "spread") == 0) {
            distribution = e_pin_location_distr::SPREAD;
        } else if (strcmp(Prop, "perimeter") == 0) {
            distribution = e_pin_location_distr::PERIMETER;
        } else if (strcmp(Prop, "spread_inputs_perimeter_outputs") == 0) {
            distribution = e_pin_location_distr::SPREAD_INPUTS_PERIMETER_OUTPUTS;
        } else if (strcmp(Prop, "custom") == 0) {
            distribution = e_pin_location_distr::CUSTOM;
        } else {
            archfpga_throw(loc_data.filename_c_str(), loc_data.line(Locations),
                           "%s is an invalid pin location pattern.\n", Prop);
        }
    } else {
        distribution = e_pin_location_distr::SPREAD;
        Prop = "spread";
    }

    if (pin_locs->is_distribution_set()) {
        if (pin_locs->distribution != distribution) {
            archfpga_throw(loc_data.filename_c_str(), loc_data.line(Locations),
                           "Sub Tile %s has a different pin location pattern (%s) with respect "
                           "to the sibling sub tiles",
                           SubTile->name, Prop);
        }
    } else {
        pin_locs->distribution = distribution;
        pin_locs->set_distribution();
    }

    const int sub_tile_index = SubTile->index;

    /* Load the pin locations */
    if (distribution == e_pin_location_distr::CUSTOM) {
        expect_only_children(Locations, {"loc"}, loc_data);
        Cur = Locations.first_child();
        //check for duplications ([0..3][0..type->width-1][0..type->height-1][0..num_of_avail_layer-1])
        std::set<std::tuple<e_side, int, int, int>> seen_sides;
        while (Cur) {
            check_node(Cur, "loc", loc_data);

            expect_only_attributes(Cur, {"side", "xoffset", "yoffset", "layer_offset"}, loc_data);

            /* Get offset (height, width, layer) */
            int x_offset = get_attribute(Cur, "xoffset", loc_data, ReqOpt::OPTIONAL).as_int(0);
            int y_offset = get_attribute(Cur, "yoffset", loc_data, ReqOpt::OPTIONAL).as_int(0);
            int layer_offset = pugiutil::get_attribute(Cur, "layer_offset", loc_data, ReqOpt::OPTIONAL).as_int(0);

            /* Get side */
            e_side side = TOP;
            Prop = get_attribute(Cur, "side", loc_data).value();
            if (0 == strcmp(Prop, "left")) {
                side = LEFT;
            } else if (0 == strcmp(Prop, "top")) {
                side = TOP;
            } else if (0 == strcmp(Prop, "right")) {
                side = RIGHT;
            } else if (0 == strcmp(Prop, "bottom")) {
                side = BOTTOM;
            } else {
                archfpga_throw(loc_data.filename_c_str(), loc_data.line(Cur),
                               "'%s' is not a valid side.\n", Prop);
            }

            if ((x_offset < 0) || (x_offset >= PhysicalTileType->width)) {
                archfpga_throw(loc_data.filename_c_str(), loc_data.line(Cur),
                               "'%d' is an invalid horizontal offset for type '%s' (must be within [0, %d]).\n",
                               x_offset, PhysicalTileType->name, PhysicalTileType->width - 1);
            }
            if ((y_offset < 0) || (y_offset >= PhysicalTileType->height)) {
                archfpga_throw(loc_data.filename_c_str(), loc_data.line(Cur),
                               "'%d' is an invalid vertical offset for type '%s' (must be within [0, %d]).\n",
                               y_offset, PhysicalTileType->name, PhysicalTileType->height - 1);
            }

            if ((layer_offset < 0) || layer_offset >= num_of_avail_layer) {
                archfpga_throw(loc_data.filename_c_str(), loc_data.line(Cur),
                               "'%d' is an invalid layer offset for type '%s' (must be within [0, num_avail_layer-1]).\n",
                               y_offset, PhysicalTileType->name, PhysicalTileType->height - 1);
            }

            //Check for duplicate side specifications, since the code below silently overwrites if there are duplicates
            auto side_offset = std::make_tuple(side, x_offset, y_offset, layer_offset);
            if (seen_sides.count(side_offset)) {
                archfpga_throw(loc_data.filename_c_str(), loc_data.line(Cur),
                               "Duplicate pin location side/offset specification."
                               " Only a single <loc> per side/xoffset/yoffset/layer_offset is permitted.\n");
            }
            seen_sides.insert(side_offset);

            /* Go through lists of pins */
            const std::vector<std::string> Tokens = vtr::split(Cur.child_value());
            int Count = (int)Tokens.size();
            if (Count > 0) {
                for (int pin = 0; pin < Count; ++pin) {
                    /* Store location assignment */
                    pin_locs->assignments[sub_tile_index][x_offset][y_offset][std::abs(layer_offset)][side].emplace_back(Tokens[pin].c_str());
                    /* Advance through list of pins in this location */
                }
            }
            Cur = Cur.next_sibling(Cur.name());
        }

        //Verify that all top-level pins have had their locations specified

        //Record all the specified pins, (capacity, port_name, index)
        std::map<int, std::map<std::string, std::set<int>>> port_pins_with_specified_locations;
        for (int l = 0; l < num_of_avail_layer; ++l) {
            for (int w = 0; w < PhysicalTileType->width; ++w) {
                for (int h = 0; h < PhysicalTileType->height; ++h) {
                    for (e_side side : {TOP, RIGHT, BOTTOM, LEFT}) {
                        for (const auto& token : pin_locs->assignments[sub_tile_index][w][h][l][side]) {
                            InstPort inst_port(token.c_str());

                            //A pin specification should contain only the block name, and not any instance count information
                            //A pin specification may contain instance count, but should be in the range of capacity
                            int inst_lsb = 0;
                            int inst_msb = SubTile->capacity.total() - 1;
                            if (inst_port.instance_low_index() != InstPort::UNSPECIFIED || inst_port.instance_high_index() != InstPort::UNSPECIFIED) {
                                /* Extract range numbers */
                                inst_lsb = inst_port.instance_low_index();
                                inst_msb = inst_port.instance_high_index();
                                if (inst_lsb > inst_msb) {
                                    std::swap(inst_lsb, inst_msb);
                                }
                                /* Check if we have a valid range */
                                if (inst_lsb < 0 || inst_msb > SubTile->capacity.total() - 1) {
                                    archfpga_throw(loc_data.filename_c_str(), loc_data.line(Locations),
                                                   "Pin location specification '%s' contain an out-of-range instance. Expect [%d:%d]",
                                                   token.c_str(), 0, SubTile->capacity.total() - 1);
                                }
                            }

                            //Check that the block name matches
                            if (inst_port.instance_name() != SubTile->name) {
                                archfpga_throw(loc_data.filename_c_str(), loc_data.line(Locations),
                                               "Mismatched sub tile name in pin location specification (expected '%s' was '%s')",
                                               SubTile->name, inst_port.instance_name().c_str());
                            }

                            int pin_low_idx = inst_port.port_low_index();
                            int pin_high_idx = inst_port.port_high_index();

                            if (pin_low_idx == InstPort::UNSPECIFIED && pin_high_idx == InstPort::UNSPECIFIED) {
                                //Empty range, so full port

                                //Find the matching pb type to get the total number of pins
                                const t_physical_tile_port* port = nullptr;
                                for (const auto& tmp_port : SubTile->ports) {
                                    if (tmp_port.name == inst_port.port_name()) {
                                        port = &tmp_port;
                                        break;
                                    }
                                }

                                if (port) {
                                    pin_low_idx = 0;
                                    pin_high_idx = port->num_pins - 1;
                                } else {
                                    archfpga_throw(loc_data.filename_c_str(), loc_data.line(Locations),
                                                   "Failed to find port named '%s' on block '%s'",
                                                   inst_port.port_name().c_str(), SubTile->name);
                                }
                            }
                            VTR_ASSERT(pin_low_idx >= 0);
                            VTR_ASSERT(pin_high_idx >= 0);

                            for (int iinst = inst_lsb + SubTile->capacity.low; iinst <= inst_msb + SubTile->capacity.low; ++iinst) {
                                for (int ipin = pin_low_idx; ipin <= pin_high_idx; ++ipin) {
                                    //Record that the pin has it's location specified
                                    port_pins_with_specified_locations[iinst][inst_port.port_name()].insert(ipin);
                                }
                            }
                        }
                    }
                }
            }
        }

        //Check for any pins missing location specs
        for (int iinst = SubTile->capacity.low; iinst < SubTile->capacity.high; ++iinst) {
            for (const auto& port : SubTile->ports) {
                for (int ipin = 0; ipin < port.num_pins; ++ipin) {
                    if (!port_pins_with_specified_locations[iinst][port.name].count(ipin)) {
                        //Missing
                        archfpga_throw(loc_data.filename_c_str(), loc_data.line(Locations),
                                       "Pin '%s[%d].%s[%d]' has no pin location specificed (a location is required for pattern=\"custom\")",
                                       SubTile->name, iinst, port.name, ipin);
                    }
                }
            }
        }
    } else if (Locations) {
        //Non-custom pin locations. There should be no child tags
        expect_child_node_count(Locations, 0, loc_data);
    }
}

static void ProcessSubTiles(pugi::xml_node Node,
                            t_physical_tile_type* PhysicalTileType,
                            std::vector<t_logical_block_type>& LogicalBlockTypes,
                            std::vector<t_segment_inf>& segments,
                            const t_default_fc_spec& arch_def_fc,
                            const pugiutil::loc_data& loc_data,
                            const int num_of_avail_layer) {
    pugi::xml_node CurSubTile;
    pugi::xml_node Cur;

    unsigned long int num_sub_tiles = count_children(Node, "sub_tile", loc_data);
    unsigned long int width = PhysicalTileType->width;
    unsigned long int height = PhysicalTileType->height;
    unsigned long int num_sides = 4;

    t_pin_locs pin_locs;
    pin_locs.assignments.resize({num_sub_tiles, width, height, (unsigned long int)num_of_avail_layer, num_sides});

    if (num_sub_tiles == 0) {
        archfpga_throw(loc_data.filename_c_str(), loc_data.line(Node),
                       "No sub tile found for the Physical Tile %s.\n"
                       "At least one sub tile is needed to correctly describe the Physical Tile.\n",
                       PhysicalTileType->name);
    }

    // used to find duplicate subtile names
    std::set<std::string> sub_tile_names;

    // used to assign indices to subtiles
    int subtile_index = 0;

    CurSubTile = get_first_child(Node, "sub_tile", loc_data);

    while (CurSubTile) {
        t_sub_tile SubTile;

        SubTile.index = subtile_index;

        expect_only_attributes(CurSubTile, {"name", "capacity"}, loc_data);

        /* Load type name */
        auto name = vtr::strdup(get_attribute(CurSubTile, "name", loc_data).value());

        //Check Sub Tile name duplicates
        auto [_, success] = sub_tile_names.insert(name);
        if (!success) {
            archfpga_throw(loc_data.filename_c_str(), loc_data.line(Cur),
                           "Duplicate Sub Tile names in tile '%s': Sub Tile'%s'\n",
                           PhysicalTileType->name, name);
        }

        SubTile.name = name;

        /* Load properties */
        int capacity = get_attribute(CurSubTile, "capacity", loc_data, ReqOpt::OPTIONAL).as_int(1);
        SubTile.capacity.set(PhysicalTileType->capacity, PhysicalTileType->capacity + capacity - 1);
        PhysicalTileType->capacity += capacity;

        /* Process sub tile port definitions */
        const auto pin_counts = ProcessSubTilePorts(CurSubTile, &SubTile, loc_data);

        /* Map Sub Tile physical pins with the Physical Tile Type physical pins.
         * This takes into account the capacity of each sub tiles to add the correct offset.
         */
        for (int ipin = 0; ipin < capacity * pin_counts.total(); ipin++) {
            SubTile.sub_tile_to_tile_pin_indices.push_back(PhysicalTileType->num_pins + ipin);
        }

        SubTile.num_phy_pins = pin_counts.total() * capacity;

        /* Assign pin counts to the Physical Tile Type */
        PhysicalTileType->num_input_pins += capacity * pin_counts.input;
        PhysicalTileType->num_output_pins += capacity * pin_counts.output;
        PhysicalTileType->num_clock_pins += capacity * pin_counts.clock;
        PhysicalTileType->num_pins += capacity * pin_counts.total();
        PhysicalTileType->num_inst_pins += pin_counts.total();

        /* Assign drivers and receivers count to Physical Tile Type */
        PhysicalTileType->num_receivers += capacity * pin_counts.input;
        PhysicalTileType->num_drivers += capacity * pin_counts.output;

        Cur = get_single_child(CurSubTile, "pinlocations", loc_data, ReqOpt::OPTIONAL);
        ProcessPinLocations(Cur, PhysicalTileType, &SubTile, &pin_locs, loc_data, num_of_avail_layer);

        /* Load Fc */
        Cur = get_single_child(CurSubTile, "fc", loc_data, ReqOpt::OPTIONAL);
        Process_Fc(Cur, PhysicalTileType, &SubTile, pin_counts, segments, arch_def_fc, loc_data);

        //Load equivalent sites information
        Cur = get_single_child(CurSubTile, "equivalent_sites", loc_data, ReqOpt::REQUIRED);
        ProcessTileEquivalentSites(Cur, &SubTile, PhysicalTileType, LogicalBlockTypes, loc_data);

        PhysicalTileType->sub_tiles.push_back(SubTile);

        subtile_index++;

        CurSubTile = CurSubTile.next_sibling(CurSubTile.name());
    }

    // Initialize pinloc data structure.
    int num_pins = PhysicalTileType->num_pins;
    PhysicalTileType->pinloc.resize({width, height, num_sides}, std::vector<bool>(num_pins, false));

    setup_pin_classes(PhysicalTileType);
    LoadPinLoc(Cur, PhysicalTileType, &pin_locs, loc_data, num_of_avail_layer);
}

/* Takes in node pointing to <typelist> and loads all the
 * child type objects. */
static void ProcessComplexBlocks(pugi::xml_node Node,
                                 std::vector<t_logical_block_type>& LogicalBlockTypes,
                                 const t_arch& arch,
                                 const bool timing_enabled,
                                 const pugiutil::loc_data& loc_data) {
    pugi::xml_node CurBlockType;
    pugi::xml_node Cur;

    // used to find duplicate pb_types names
    std::set<std::string> pb_type_descriptors;

    /* Alloc the type list. Need one additional t_type_descriptors:
     * 1: empty pseudo-type
     */
    t_logical_block_type EMPTY_LOGICAL_BLOCK_TYPE = get_empty_logical_type();
    EMPTY_LOGICAL_BLOCK_TYPE.index = 0;
    LogicalBlockTypes.push_back(EMPTY_LOGICAL_BLOCK_TYPE);

    /* Process the types */
    int index = 1; /* Skip over 'empty' type */

    CurBlockType = Node.first_child();
    while (CurBlockType) {
        int pb_type_idx = 0;

        check_node(CurBlockType, "pb_type", loc_data);

        t_logical_block_type LogicalBlockType;

        expect_only_attributes(CurBlockType, {"name"}, loc_data);

        /* Load type name */
        auto Prop = get_attribute(CurBlockType, "name", loc_data).value();
        LogicalBlockType.name = vtr::strdup(Prop);

        auto [_, success] = pb_type_descriptors.insert(LogicalBlockType.name);
        if (!success) {
            archfpga_throw(loc_data.filename_c_str(), loc_data.line(CurBlockType),
                           "Duplicate pb_type descriptor name: '%s'.\n", LogicalBlockType.name);
        }

        /* Load pb_type info to assign to the Logical Block Type */
        LogicalBlockType.pb_type = new t_pb_type;
        LogicalBlockType.pb_type->name = vtr::strdup(LogicalBlockType.name);
        ProcessPb_Type(CurBlockType, LogicalBlockType.pb_type, nullptr, timing_enabled, arch, loc_data, pb_type_idx);

        LogicalBlockType.index = index;

        /* Type fully read */
        ++index;

        /* Push newly created Types to corresponding vectors */
        LogicalBlockTypes.push_back(LogicalBlockType);

        /* Free this node and get its next sibling node */
        CurBlockType = CurBlockType.next_sibling(CurBlockType.name());
    }
}

static void ProcessSegments(pugi::xml_node Parent,
                            std::vector<t_segment_inf>& Segs,
                            const t_arch_switch_inf* Switches,
                            const int NumSwitches,
                            const bool timing_enabled,
                            const bool switchblocklist_required,
                            const pugiutil::loc_data& loc_data) {
    int i, j, length;
    const char* tmp;

    pugi::xml_node SubElem;
    pugi::xml_node Node;

    /* Count the number of segs and check they are in fact
     * of segment elements. */
    int NumSegs = count_children(Parent, "segment", loc_data);

    /* Alloc segment list */
    if (NumSegs > 0) {
        Segs.resize(NumSegs);
    }

    /* Load the segments. */
    Node = get_first_child(Parent, "segment", loc_data);

    bool x_axis_seg_found = false; /*Flags to see if we have any x-directed segment type specified*/
    bool y_axis_seg_found = false; /*Flags to see if we have any y-directed segment type specified*/

    for (i = 0; i < NumSegs; ++i) {
        /* Get segment name */
        tmp = get_attribute(Node, "name", loc_data, ReqOpt::OPTIONAL).as_string(nullptr);
        if (tmp) {
            Segs[i].name = std::string(tmp);
        } else {
            /* if swich block is "custom", then you have to provide a name for segment */
            if (switchblocklist_required) {
                archfpga_throw(loc_data.filename_c_str(), loc_data.line(Node),
                               "No name specified for the segment #%d.\n", i);
            }
            /* set name to default: "unnamed_segment_<segment_index>" */
            std::stringstream ss;
            ss << "unnamed_segment_" << i;
            std::string dummy = ss.str();
            tmp = dummy.c_str();
            Segs[i].name = std::string(tmp);
        }

        /* Get segment length */
        length = 1; /* DEFAULT */
        tmp = get_attribute(Node, "length", loc_data, ReqOpt::OPTIONAL).as_string(nullptr);
        if (tmp) {
            if (strcmp(tmp, "longline") == 0) {
                Segs[i].longline = true;
            } else {
                length = vtr::atoi(tmp);
            }
        }
        Segs[i].length = length;

        /* Get the frequency */
        Segs[i].frequency = 1; /* DEFAULT */
        tmp = get_attribute(Node, "freq", loc_data, ReqOpt::OPTIONAL).as_string(nullptr);
        if (tmp) {
            Segs[i].frequency = (int)(atof(tmp) * MAX_CHANNEL_WIDTH);
        }

        /* Get timing info */
        ReqOpt TIMING_ENABLE_REQD = BoolToReqOpt(timing_enabled);
        Segs[i].Rmetal = get_attribute(Node, "Rmetal", loc_data, TIMING_ENABLE_REQD).as_float(0);
        Segs[i].Cmetal = get_attribute(Node, "Cmetal", loc_data, TIMING_ENABLE_REQD).as_float(0);

        /*Get parallel axis*/

        Segs[i].parallel_axis = BOTH_AXIS; /*DEFAULT value if no axis is specified*/
        tmp = get_attribute(Node, "axis", loc_data, ReqOpt::OPTIONAL).as_string(nullptr);

        if (tmp) {
            if (strcmp(tmp, "x") == 0) {
                Segs[i].parallel_axis = X_AXIS;
                x_axis_seg_found = true;
            } else if (strcmp(tmp, "y") == 0) {
                Segs[i].parallel_axis = Y_AXIS;
                y_axis_seg_found = true;
            } else {
                archfpga_throw(loc_data.filename_c_str(), loc_data.line(Node), "Unsopported parralel axis type: %s\n", tmp);
            }
        } else {
            x_axis_seg_found = true;
            y_axis_seg_found = true;
        }

        /*Get segment resource type*/
        tmp = get_attribute(Node, "res_type", loc_data, ReqOpt::OPTIONAL).as_string(nullptr);

        if (tmp) {
            auto it = std::find(RES_TYPE_STRING.begin(), RES_TYPE_STRING.end(), tmp);
            if (it != RES_TYPE_STRING.end()) {
                Segs[i].res_type = static_cast<SegResType>(std::distance(RES_TYPE_STRING.begin(), it));
            } else {
                archfpga_throw(loc_data.filename_c_str(), loc_data.line(Node), "Unsopported segment res_type: %s\n", tmp);
            }
        }

        /* Get Power info */
        /*
         * (*Segs)[i].Cmetal_per_m = get_attribute(Node, "Cmetal_per_m", false,
         * 0.);*/

        //Set of expected subtags (exact subtags are dependent on parameters)
        std::vector<std::string> expected_subtags;

        if (!Segs[i].longline) {
            //Long line doesn't accpet <sb> or <cb> since it assumes full population
            expected_subtags.push_back("sb");
            expected_subtags.push_back("cb");
        }

        /* Get the type */
        tmp = get_attribute(Node, "type", loc_data).value();
        if (0 == strcmp(tmp, "bidir")) {
            Segs[i].directionality = BI_DIRECTIONAL;

            //Bidir requires the following tags
            expected_subtags.push_back("wire_switch");
            expected_subtags.push_back("opin_switch");
        }

        else if (0 == strcmp(tmp, "unidir")) {
            Segs[i].directionality = UNI_DIRECTIONAL;

            //Unidir requires the following tags
            expected_subtags.push_back("mux");
            expected_subtags.push_back("bend");
            expected_subtags.push_back("mux_inter_die");
        }

        else {
            archfpga_throw(loc_data.filename_c_str(), loc_data.line(Node),
                           "Invalid switch type '%s'.\n", tmp);
        }

        //Verify only expected sub-tags are found
        expect_only_children(Node, expected_subtags, loc_data);

        //Get the switch name for different dice wire and track connections
        SubElem = get_single_child(Node, "mux_inter_die", loc_data, ReqOpt::OPTIONAL);
        tmp = get_attribute(SubElem, "name", loc_data, ReqOpt::OPTIONAL).as_string("");
        if (strlen(tmp) != 0) {
            /* Match names */
            for (j = 0; j < NumSwitches; ++j) {
                if (0 == strcmp(tmp, Switches[j].name.c_str())) {
                    break; /* End loop so j is where we want it */
                }
            }
            if (j >= NumSwitches) {
                archfpga_throw(loc_data.filename_c_str(), loc_data.line(SubElem),
                               "'%s' is not a valid mux name.\n", tmp);
            }
            Segs[i].arch_opin_between_dice_switch = j;
        }

        /* Get the wire and opin switches, or mux switch if unidir */
        if (UNI_DIRECTIONAL == Segs[i].directionality) {
            //Get the switch name for same die wire and track connections
            SubElem = get_single_child(Node, "mux", loc_data);
            tmp = get_attribute(SubElem, "name", loc_data).value();

            /* Match names */
            for (j = 0; j < NumSwitches; ++j) {
                if (0 == strcmp(tmp, Switches[j].name.c_str())) {
                    break; /* End loop so j is where we want it */
                }
            }
            if (j >= NumSwitches) {
                archfpga_throw(loc_data.filename_c_str(), loc_data.line(SubElem),
                               "'%s' is not a valid mux name.\n", tmp);
            }

            /* Unidir muxes must have the same switch
             * for wire and opin fanin since there is
             * really only the mux in unidir. */
            Segs[i].arch_wire_switch = j;
            Segs[i].arch_opin_switch = j;

        }

        else {
            VTR_ASSERT(BI_DIRECTIONAL == Segs[i].directionality);
            SubElem = get_single_child(Node, "wire_switch", loc_data);
            tmp = get_attribute(SubElem, "name", loc_data).value();

            /* Match names */
            for (j = 0; j < NumSwitches; ++j) {
                if (0 == strcmp(tmp, Switches[j].name.c_str())) {
                    break; /* End loop so j is where we want it */
                }
            }
            if (j >= NumSwitches) {
                archfpga_throw(loc_data.filename_c_str(), loc_data.line(SubElem),
                               "'%s' is not a valid wire_switch name.\n", tmp);
            }
            Segs[i].arch_wire_switch = j;
            SubElem = get_single_child(Node, "opin_switch", loc_data);
            tmp = get_attribute(SubElem, "name", loc_data).value();

            /* Match names */
            for (j = 0; j < NumSwitches; ++j) {
                if (0 == strcmp(tmp, Switches[j].name.c_str())) {
                    break; /* End loop so j is where we want it */
                }
            }
            if (j >= NumSwitches) {
                archfpga_throw(loc_data.filename_c_str(), loc_data.line(SubElem),
                               "'%s' is not a valid opin_switch name.\n", tmp);
            }
            Segs[i].arch_opin_switch = j;
        }

        /* Setup the CB list if they give one, otherwise use full */
        Segs[i].cb.resize(length);
        for (j = 0; j < length; ++j) {
            Segs[i].cb[j] = true;
        }
        SubElem = get_single_child(Node, "cb", loc_data, ReqOpt::OPTIONAL);
        if (SubElem) {
            ProcessCB_SB(SubElem, Segs[i].cb, loc_data);
        }

        /* Setup the SB list if they give one, otherwise use full */
        Segs[i].sb.resize(length + 1);
        for (j = 0; j < (length + 1); ++j) {
            Segs[i].sb[j] = true;
        }
        SubElem = get_single_child(Node, "sb", loc_data, ReqOpt::OPTIONAL);
        if (SubElem) {
            ProcessCB_SB(SubElem, Segs[i].sb, loc_data);
        }

        /* Setup the bend list if they give one, otherwise use default */
        if (length > 1) {
            Segs[i].isbend = false;
            SubElem = get_single_child(Node, "bend", loc_data, ReqOpt::OPTIONAL);
            if (SubElem) {
                ProcessBend(SubElem, Segs[i].bend, Segs[i].part_len, Segs[i].isbend, (length - 1), loc_data);
            }
        }

        /*Store the index of this segment in Segs vector*/
        Segs[i].seg_index = i;
        /* Get next Node */
        Node = Node.next_sibling(Node.name());
    }
    /*We need at least one type of segment that applies to each of x- and y-directed wiring.*/

    if (!x_axis_seg_found || !y_axis_seg_found) {
        archfpga_throw(loc_data.filename_c_str(), loc_data.line(Node),
                       "Atleast one segment per-axis needs to get specified if no segments with non-specified (default) axis attribute exist.");
    }
}

static void ProcessBend(pugi::xml_node Node, std::vector<int>& list, std::vector<int>& part_len, bool& isbend, const int len, const pugiutil::loc_data& loc_data) {
    const char* tmp = nullptr;
    int i;

    tmp = get_attribute(Node, "type", loc_data).value();
    if (0 == strcmp(tmp, "pattern")) {
        i = 0;

        /* Get the content string */
        tmp = Node.child_value();
        while (*tmp) {
            switch (*tmp) {
                case ' ':
                case '\t':
                case '\n':
                    break;
                case '-':
                    list.push_back(0);
                    break;
                case 'U':
                    list.push_back(1);
                    isbend = true;
                    break;
                case 'D':
                    list.push_back(2);
                    isbend = true;
                    break;
                case 'B':
                    archfpga_throw(loc_data.filename_c_str(), loc_data.line(Node),
                                   "B pattern is not supported in current version\n",
                                   *tmp);
                    //                    list.push_back(3);
                    //                    isbend = true;
                    break;
                default:
                    archfpga_throw(loc_data.filename_c_str(), loc_data.line(Node),
                                   "Invalid character %c in CB or SB depopulation list.\n",
                                   *tmp);
            }
            ++tmp;
        }

        if (list.size() != size_t(len)) {
            archfpga_throw(loc_data.filename_c_str(), loc_data.line(Node),
                           "Wrong length of bend list (%d). Expect %d symbols.\n",
                           i, len);
        }
    }

    else {
        archfpga_throw(loc_data.filename_c_str(), loc_data.line(Node),
                       "'%s' is not a valid type for specifying bend list.\n",
                       tmp);
    }

    int tmp_len = 1;
    int sum_len = 0;
    for(size_t i_len = 0; i_len < list.size(); i_len++){
        if (list[i_len] == 0) {
            tmp_len++;
        } else if (list[i_len] != 0) {
            VTR_ASSERT(tmp_len < (int) list.size()+1);
            part_len.push_back(tmp_len);
            sum_len += tmp_len;
            tmp_len = 1;
        }
    }

    // add the last clip of segment
    if (sum_len < (int) list.size()+1)
        part_len.push_back(list.size() + 1 - sum_len);
}

/* Processes the switchblocklist section from the xml architecture file.
 * See vpr/SRC/route/build_switchblocks.c for a detailed description of this
 * switch block format */
static void ProcessSwitchblocks(pugi::xml_node Parent, t_arch* arch, const pugiutil::loc_data& loc_data) {
    pugi::xml_node Node;
    pugi::xml_node SubElem;
    const char* tmp;

    /* get the number of switchblocks */
    int num_switchblocks = count_children(Parent, "switchblock", loc_data);
    arch->switchblocks.reserve(num_switchblocks);

    /* read-in all switchblock data */
    Node = get_first_child(Parent, "switchblock", loc_data);
    for (int i_sb = 0; i_sb < num_switchblocks; i_sb++) {
        /* use a temp variable which will be assigned to switchblocks later */
        t_switchblock_inf sb;

        /* get name */
        tmp = get_attribute(Node, "name", loc_data).as_string(nullptr);
        if (tmp) {
            sb.name = tmp;
        }

        /* get type */
        tmp = get_attribute(Node, "type", loc_data).as_string(nullptr);
        if (tmp) {
            if (0 == strcmp(tmp, "bidir")) {
                sb.directionality = BI_DIRECTIONAL;
            } else if (0 == strcmp(tmp, "unidir")) {
                sb.directionality = UNI_DIRECTIONAL;
            } else {
                archfpga_throw(loc_data.filename_c_str(), loc_data.line(Node), "Unsopported switchblock type: %s\n", tmp);
            }
        }

        /* get the switchblock location */
        SubElem = get_single_child(Node, "switchblock_location", loc_data);
        tmp = get_attribute(SubElem, "type", loc_data).as_string(nullptr);
        if (tmp) {
            if (strcmp(tmp, "EVERYWHERE") == 0) {
                sb.location = E_EVERYWHERE;
            } else if (strcmp(tmp, "PERIMETER") == 0) {
                sb.location = E_PERIMETER;
            } else if (strcmp(tmp, "CORE") == 0) {
                sb.location = E_CORE;
            } else if (strcmp(tmp, "CORNER") == 0) {
                sb.location = E_CORNER;
            } else if (strcmp(tmp, "FRINGE") == 0) {
                sb.location = E_FRINGE;
            } else {
                archfpga_throw(loc_data.filename_c_str(), loc_data.line(SubElem), "unrecognized switchblock location: %s\n", tmp);
            }
        }

        /* get switchblock permutation functions */
        SubElem = get_first_child(Node, "switchfuncs", loc_data);
        read_sb_switchfuncs(SubElem, &sb, loc_data);

        read_sb_wireconns(arch->Switches, arch->num_switches, Node, &sb, loc_data);

        /* run error checks on switch blocks */
        check_switchblock(&sb, arch);

        /* assign the sb to the switchblocks vector */
        arch->switchblocks.push_back(sb);

        Node = Node.next_sibling(Node.name());
    }

    return;
}

static void ProcessCB_SB(pugi::xml_node Node, std::vector<bool>& list, const pugiutil::loc_data& loc_data) {
    const char* tmp = nullptr;
    int i;
    int len = list.size();
    /* Check the type. We only support 'pattern' for now.
     * Should add frac back eventually. */
    tmp = get_attribute(Node, "type", loc_data).value();
    if (0 == strcmp(tmp, "pattern")) {
        i = 0;

        /* Get the content string */
        tmp = Node.child_value();
        while (*tmp) {
            switch (*tmp) {
                case ' ':
                case '\t':
                case '\n':
                    break;
                case 'T':
                case '1':
                    if (i >= len) {
                        archfpga_throw(loc_data.filename_c_str(), loc_data.line(Node),
                                       "CB or SB depopulation is too long (%d). It should be %d symbols for CBs and %d symbols for SBs.\n",
                                       i, len - 1, len);
                    }
                    list[i] = true;
                    ++i;
                    break;
                case 'F':
                case '0':
                    if (i >= len) {
                        archfpga_throw(loc_data.filename_c_str(), loc_data.line(Node),
                                       "CB or SB depopulation is too long (%d). It should be %d symbols for CBs and %d symbols for SBs.\n",
                                       i, len - 1, len);
                    }
                    list[i] = false;
                    ++i;
                    break;
                default:
                    archfpga_throw(loc_data.filename_c_str(), loc_data.line(Node),
                                   "Invalid character %c in CB or SB depopulation list.\n",
                                   *tmp);
            }
            ++tmp;
        }
        if (i < len) {
            archfpga_throw(loc_data.filename_c_str(), loc_data.line(Node),
                           "CB or SB depopulation is too short (%d). It should be %d symbols for CBs and %d symbols for SBs.\n",
                           i, len - 1, len);
        }
    }

    else {
        archfpga_throw(loc_data.filename_c_str(), loc_data.line(Node),
                       "'%s' is not a valid type for specifying cb and sb depopulation.\n",
                       tmp);
    }
}

static void ProcessSwitches(pugi::xml_node Parent,
                            t_arch_switch_inf** Switches,
                            int* NumSwitches,
                            const bool timing_enabled,
                            const pugiutil::loc_data& loc_data) {
    int i, j;
    const char* type_name;
    const char* switch_name;
    ReqOpt TIMING_ENABLE_REQD = BoolToReqOpt(timing_enabled);

    pugi::xml_node Node;

    /* Count the children and check they are switches */
    *NumSwitches = count_children(Parent, "switch", loc_data);

    /* Alloc switch list */
    *Switches = nullptr;
    if (*NumSwitches > 0) {
        (*Switches) = new t_arch_switch_inf[(*NumSwitches)];
    }

    /* Load the switches. */
    Node = get_first_child(Parent, "switch", loc_data);
    for (i = 0; i < *NumSwitches; ++i) {
        t_arch_switch_inf& arch_switch = (*Switches)[i];

        switch_name = get_attribute(Node, "name", loc_data).value();

        /* Check if the switch has conflicts with any reserved names */
        if (0 == strcmp(switch_name, VPR_DELAYLESS_SWITCH_NAME)) {
            archfpga_throw(loc_data.filename_c_str(), loc_data.line(Node),
                           "Switch name '%s' is a reserved name for VPR internal usage! Please use another  name.\n",
                           switch_name);
        }

        type_name = get_attribute(Node, "type", loc_data).value();

        /* Check for switch name collisions */
        for (j = 0; j < i; ++j) {
            if (0 == strcmp((*Switches)[j].name.c_str(), switch_name)) {
                archfpga_throw(loc_data.filename_c_str(), loc_data.line(Node),
                               "Two switches with the same name '%s' were found.\n",
                               switch_name);
            }
        }
        arch_switch.name = std::string(switch_name);

        /* Figure out the type of switch */
        /* As noted above, due to their configuration of pass transistors feeding into a buffer,
         * only multiplexers and tristate buffers have an internal capacitance element.         */

        SwitchType type = SwitchType::MUX;
        if (0 == strcmp(type_name, "mux")) {
            type = SwitchType::MUX;
            expect_only_attributes(Node, {"type", "name", "R", "Cin", "Cout", "Cinternal", "Tdel", "buf_size", "power_buf_size", "mux_trans_size"}, " with type '"s + type_name + "'"s, loc_data);

        } else if (0 == strcmp(type_name, "tristate")) {
            type = SwitchType::TRISTATE;
            expect_only_attributes(Node, {"type", "name", "R", "Cin", "Cout", "Cinternal", "Tdel", "buf_size", "power_buf_size"}, " with type '"s + type_name + "'"s, loc_data);

        } else if (0 == strcmp(type_name, "buffer")) {
            type = SwitchType::BUFFER;
            expect_only_attributes(Node, {"type", "name", "R", "Cin", "Cout", "Tdel", "buf_size", "power_buf_size"}, " with type '"s + type_name + "'"s, loc_data);

        } else if (0 == strcmp(type_name, "pass_gate")) {
            type = SwitchType::PASS_GATE;
            expect_only_attributes(Node, {"type", "name", "R", "Cin", "Cout", "Tdel"}, " with type '"s + type_name + "'"s, loc_data);

        } else if (0 == strcmp(type_name, "short")) {
            type = SwitchType::SHORT;
            expect_only_attributes(Node, {"type", "name", "R", "Cin", "Cout", "Tdel"}, " with type "s + type_name + "'"s, loc_data);
        } else {
            archfpga_throw(loc_data.filename_c_str(), loc_data.line(Node),
                           "Invalid switch type '%s'.\n", type_name);
        }
        arch_switch.set_type(type);

        arch_switch.R = get_attribute(Node, "R", loc_data, TIMING_ENABLE_REQD).as_float(0);

        ReqOpt COUT_REQD = TIMING_ENABLE_REQD;
        ReqOpt CIN_REQD = TIMING_ENABLE_REQD;
        // We have defined the Cinternal parameter as optional, so that the user may specify an
        // architecture without Cinternal without breaking the program flow.
        ReqOpt CINTERNAL_REQD = ReqOpt::OPTIONAL;

        if (arch_switch.type() == SwitchType::SHORT) {
            //Cin/Cout are optional on shorts, since they really only have one capacitance
            CIN_REQD = ReqOpt::OPTIONAL;
            COUT_REQD = ReqOpt::OPTIONAL;
        }
        arch_switch.Cin = get_attribute(Node, "Cin", loc_data, CIN_REQD).as_float(0);
        arch_switch.Cout = get_attribute(Node, "Cout", loc_data, COUT_REQD).as_float(0);
        arch_switch.Cinternal = get_attribute(Node, "Cinternal", loc_data, CINTERNAL_REQD).as_float(0);

        if (arch_switch.type() == SwitchType::MUX) {
            //Only muxes have mux transistors
            arch_switch.mux_trans_size = get_attribute(Node, "mux_trans_size", loc_data, ReqOpt::OPTIONAL).as_float(1);
        } else {
            arch_switch.mux_trans_size = 0.;
        }

        if (arch_switch.type() == SwitchType::SHORT
            || arch_switch.type() == SwitchType::PASS_GATE) {
            //No buffers
            arch_switch.buf_size_type = BufferSize::ABSOLUTE;
            arch_switch.buf_size = 0.;
            arch_switch.power_buffer_type = POWER_BUFFER_TYPE_ABSOLUTE_SIZE;
            arch_switch.power_buffer_size = 0.;
        } else {
            auto buf_size_attrib = get_attribute(Node, "buf_size", loc_data, ReqOpt::OPTIONAL);
            if (!buf_size_attrib || buf_size_attrib.as_string() == std::string("auto")) {
                arch_switch.buf_size_type = BufferSize::AUTO;
                arch_switch.buf_size = 0.;
            } else {
                arch_switch.buf_size_type = BufferSize::ABSOLUTE;
                arch_switch.buf_size = buf_size_attrib.as_float();
            }

            auto power_buf_size = get_attribute(Node, "power_buf_size", loc_data, ReqOpt::OPTIONAL).as_string(nullptr);
            if (power_buf_size == nullptr) {
                arch_switch.power_buffer_type = POWER_BUFFER_TYPE_AUTO;
            } else if (strcmp(power_buf_size, "auto") == 0) {
                arch_switch.power_buffer_type = POWER_BUFFER_TYPE_AUTO;
            } else {
                arch_switch.power_buffer_type = POWER_BUFFER_TYPE_ABSOLUTE_SIZE;
                arch_switch.power_buffer_size = (float)vtr::atof(power_buf_size);
            }

            arch_switch.intra_tile = false;
        }

        //Load the Tdel (which may be specfied with sub-tags)
        ProcessSwitchTdel(Node, timing_enabled, i, (*Switches), loc_data);

        /* Get next switch element */
        Node = Node.next_sibling(Node.name());
    }
}

/* Processes the switch delay. Switch delay can be specified in two ways.
 * First way: switch delay is specified as a constant via the property Tdel in the switch node.
 * Second way: switch delay is specified as a function of the switch fan-in. In this
 * case, multiple nodes in the form
 *
 * <Tdel num_inputs="1" delay="3e-11"/>
 *
 * are specified as children of the switch node. In this case, Tdel
 * is not included as a property of the switch node (first way). */
static void ProcessSwitchTdel(pugi::xml_node Node, const bool timing_enabled, const int switch_index, t_arch_switch_inf* Switches, const pugiutil::loc_data& loc_data) {
    float Tdel_prop_value;
    int num_Tdel_children;

    /* check if switch node has the Tdel property */
    bool has_Tdel_prop = false;
    Tdel_prop_value = get_attribute(Node, "Tdel", loc_data, ReqOpt::OPTIONAL).as_float(UNDEFINED);
    if (Tdel_prop_value != UNDEFINED) {
        has_Tdel_prop = true;
    }

    /* check if switch node has Tdel children */
    bool has_Tdel_children = false;
    num_Tdel_children = count_children(Node, "Tdel", loc_data, ReqOpt::OPTIONAL);
    if (num_Tdel_children != 0) {
        has_Tdel_children = true;
    }

    /* delay should not be specified as a Tdel property AND a Tdel child */
    if (has_Tdel_prop && has_Tdel_children) {
        archfpga_throw(loc_data.filename_c_str(), loc_data.line(Node),
                       "Switch delay should be specified as EITHER a Tdel property OR as a child of the switch node, not both");
    }

    /* get pointer to the switch's Tdel map, then read-in delay data into this map */
    if (has_Tdel_prop) {
        /* delay specified as a constant */
        Switches[switch_index].set_Tdel(t_arch_switch_inf::UNDEFINED_FANIN, Tdel_prop_value);
    } else if (has_Tdel_children) {
        /* Delay specified as a function of switch fan-in.
         * Go through each Tdel child, read-in num_inputs and the delay value.
         * Insert this info into the switch delay map */
        pugi::xml_node Tdel_child = get_first_child(Node, "Tdel", loc_data);
        std::set<int> seen_fanins;
        for (int ichild = 0; ichild < num_Tdel_children; ichild++) {
            int num_inputs = get_attribute(Tdel_child, "num_inputs", loc_data).as_int(0);
            float Tdel_value = get_attribute(Tdel_child, "delay", loc_data).as_float(0.);

            if (seen_fanins.count(num_inputs)) {
                archfpga_throw(loc_data.filename_c_str(), loc_data.line(Tdel_child),
                               "Tdel node specified num_inputs (%d) that has already been specified by another Tdel node", num_inputs);
            } else {
                Switches[switch_index].set_Tdel(num_inputs, Tdel_value);
                seen_fanins.insert(num_inputs);
            }
            Tdel_child = Tdel_child.next_sibling(Tdel_child.name());
        }
    } else {
        /* No delay info specified for switch */
        if (timing_enabled) {
            archfpga_throw(loc_data.filename_c_str(), loc_data.line(Node),
                           "Switch should contain intrinsic delay information if timing is enabled");
        } else {
            /* set a default value */
            Switches[switch_index].set_Tdel(t_arch_switch_inf::UNDEFINED_FANIN, 0.);
        }
    }
}

static void ProcessDirects(pugi::xml_node Parent, t_direct_inf** Directs, int* NumDirects, const t_arch_switch_inf* Switches, const int NumSwitches, const pugiutil::loc_data& loc_data) {
    int i, j;
    const char* direct_name;
    const char* from_pin_name;
    const char* to_pin_name;
    const char* switch_name;

    pugi::xml_node Node;

    /* Count the children and check they are direct connections */
    expect_only_children(Parent, {"direct"}, loc_data);
    *NumDirects = count_children(Parent, "direct", loc_data);

    /* Alloc direct list */
    *Directs = nullptr;
    if (*NumDirects > 0) {
        *Directs = (t_direct_inf*)vtr::malloc(*NumDirects * sizeof(t_direct_inf));
        memset(*Directs, 0, (*NumDirects * sizeof(t_direct_inf)));
    }

    /* Load the directs. */
    Node = get_first_child(Parent, "direct", loc_data);
    for (i = 0; i < *NumDirects; ++i) {
        expect_only_attributes(Node, {"name", "from_pin", "to_pin", "x_offset", "y_offset", "z_offset", "switch_name", "from_side", "to_side"}, loc_data);

        direct_name = get_attribute(Node, "name", loc_data).value();
        /* Check for direct name collisions */
        for (j = 0; j < i; ++j) {
            if (0 == strcmp((*Directs)[j].name, direct_name)) {
                archfpga_throw(loc_data.filename_c_str(), loc_data.line(Node),
                               "Two directs with the same name '%s' were found.\n",
                               direct_name);
            }
        }
        (*Directs)[i].name = vtr::strdup(direct_name);

        /* Figure out the source pin and sink pin name */
        from_pin_name = get_attribute(Node, "from_pin", loc_data).value();
        to_pin_name = get_attribute(Node, "to_pin", loc_data).value();

        /* Check that to_pin and the from_pin are not the same */
        if (0 == strcmp(to_pin_name, from_pin_name)) {
            archfpga_throw(loc_data.filename_c_str(), loc_data.line(Node),
                           "The source pin and sink pin are the same: %s.\n",
                           to_pin_name);
        }
        (*Directs)[i].from_pin = vtr::strdup(from_pin_name);
        (*Directs)[i].to_pin = vtr::strdup(to_pin_name);

        (*Directs)[i].x_offset = get_attribute(Node, "x_offset", loc_data).as_int(0);
        (*Directs)[i].y_offset = get_attribute(Node, "y_offset", loc_data).as_int(0);
        (*Directs)[i].sub_tile_offset = get_attribute(Node, "z_offset", loc_data).as_int(0);

        std::string from_side_str = get_attribute(Node, "from_side", loc_data, ReqOpt::OPTIONAL).value();
        (*Directs)[i].from_side = string_to_side(from_side_str);
        std::string to_side_str = get_attribute(Node, "to_side", loc_data, ReqOpt::OPTIONAL).value();
        (*Directs)[i].to_side = string_to_side(to_side_str);

        //Set the optional switch type
        switch_name = get_attribute(Node, "switch_name", loc_data, ReqOpt::OPTIONAL).as_string(nullptr);
        if (switch_name != nullptr) {
            //Look-up the user defined switch
            for (j = 0; j < NumSwitches; j++) {
                if (0 == strcmp(switch_name, Switches[j].name.c_str())) {
                    break; //Found the switch
                }
            }
            if (j >= NumSwitches) {
                archfpga_throw(loc_data.filename_c_str(), loc_data.line(Node),
                               "Could not find switch named '%s' in switch list.\n", switch_name);
            }
            (*Directs)[i].switch_type = j; //Save the correct switch index
        } else {
            //If not defined, use the delayless switch by default
            //TODO: find a better way of indicating this.  Ideally, we would
            //specify the delayless switch index here, but it does not appear
            //to be defined at this point.
            (*Directs)[i].switch_type = -1;
        }

        (*Directs)[i].line = loc_data.line(Node);
        /* Should I check that the direct chain offset is not greater than the chip? How? */

        /* Get next direct element */
        Node = Node.next_sibling(Node.name());
    }
}

static void ProcessClockMetalLayers(pugi::xml_node parent,
                                    std::unordered_map<std::string, t_metal_layer>& metal_layers,
                                    pugiutil::loc_data& loc_data) {
    std::vector<std::string> expected_attributes = {"name", "Rmetal", "Cmetal"};
    std::vector<std::string> expected_children = {"metal_layer"};

    pugi::xml_node metal_layers_parent = get_single_child(parent, "metal_layers", loc_data);
    int num_metal_layers = count_children(metal_layers_parent, "metal_layer", loc_data);

    pugi::xml_node curr_layer = get_first_child(metal_layers_parent, "metal_layer", loc_data);
    for (int i = 0; i < num_metal_layers; i++) {
        expect_only_children(metal_layers_parent, expected_children, loc_data);
        expect_only_attributes(curr_layer, expected_attributes, loc_data);

        // Get metal layer values: name, r_metal, and c_metal
        std::string name(get_attribute(curr_layer, "name", loc_data).value());
        t_metal_layer metal_layer;
        metal_layer.r_metal = get_attribute(curr_layer, "Rmetal", loc_data).as_float(0.);
        metal_layer.c_metal = get_attribute(curr_layer, "Cmetal", loc_data).as_float(0.);

        // Insert metal layer into map
        auto itter = metal_layers.find(name);
        if (itter != metal_layers.end()) {
            archfpga_throw(loc_data.filename_c_str(), loc_data.line(curr_layer),
                           "Two metal layers with the same name '%s' were found.\n",
                           name.c_str());
        }
        metal_layers.insert({name, metal_layer});

        curr_layer = curr_layer.next_sibling(curr_layer.name());
    }
}

static void ProcessClockNetworks(pugi::xml_node parent,
                                 std::vector<t_clock_network_arch>& clock_networks,
                                 const t_arch_switch_inf* switches,
                                 const int num_switches,
                                 pugiutil::loc_data& loc_data) {
    std::vector<std::string> expected_spine_attributes = {"name", "num_inst", "metal_layer", "starty", "endy", "x", "repeatx", "repeaty"};
    std::vector<std::string> expected_rib_attributes = {"name", "num_inst", "metal_layer", "startx", "endx", "y", "repeatx", "repeaty"};
    std::vector<std::string> expected_children = {"rib", "spine"};

    int num_clock_networks = count_children(parent, "clock_network", loc_data);
    pugi::xml_node curr_network = get_first_child(parent, "clock_network", loc_data);
    for (int i = 0; i < num_clock_networks; i++) {
        expect_only_children(curr_network, expected_children, loc_data);

        t_clock_network_arch clock_network;

        std::string name(get_attribute(curr_network, "name", loc_data).value());
        clock_network.name = name;
        clock_network.num_inst = get_attribute(curr_network, "num_inst", loc_data).as_int(0);
        bool is_supported_clock_type = false;
        pugi::xml_node curr_type;

        // Parse spine
        curr_type = get_single_child(curr_network, "spine", loc_data, ReqOpt::OPTIONAL);
        if (curr_type) {
            expect_only_attributes(curr_network, expected_spine_attributes, loc_data);

            is_supported_clock_type = true;
            clock_network.type = e_clock_type::SPINE;

            std::string metal_layer(get_attribute(curr_type, "metal_layer", loc_data).value());
            std::string starty(get_attribute(curr_type, "starty", loc_data).value());
            std::string endy(get_attribute(curr_type, "endy", loc_data).value());
            std::string x(get_attribute(curr_type, "x", loc_data).value());

            std::string repeatx;
            auto repeatx_attr = get_attribute(curr_type, "repeatx", loc_data, ReqOpt::OPTIONAL);
            if (repeatx_attr) {
                repeatx = repeatx_attr.value();
            } else {
                repeatx = "W";
            }
            std::string repeaty;
            auto repeaty_attr = get_attribute(curr_type, "repeaty", loc_data, ReqOpt::OPTIONAL);
            if (repeaty_attr) {
                repeaty = repeaty_attr.value();
            } else {
                repeaty = "H";
            }

            clock_network.metal_layer = metal_layer;
            clock_network.wire.start = starty;
            clock_network.wire.end = endy;
            clock_network.wire.position = x;
            clock_network.repeat.x = repeatx;
            clock_network.repeat.y = repeaty;

            ProcessClockSwitchPoints(curr_type, clock_network, switches, num_switches, loc_data);
        }

        // Parse rib
        curr_type = get_single_child(curr_network, "rib", loc_data, ReqOpt::OPTIONAL);
        if (curr_type) {
            expect_only_attributes(curr_network, expected_spine_attributes, loc_data);

            is_supported_clock_type = true;
            clock_network.type = e_clock_type::RIB;

            std::string metal_layer(get_attribute(curr_type, "metal_layer", loc_data).value());
            std::string startx(get_attribute(curr_type, "startx", loc_data).value());
            std::string endx(get_attribute(curr_type, "endx", loc_data).value());
            std::string y(get_attribute(curr_type, "y", loc_data).value());

            std::string repeatx;
            auto repeatx_attr = get_attribute(curr_type, "repeatx", loc_data, ReqOpt::OPTIONAL);
            if (repeatx_attr) {
                repeatx = repeatx_attr.value();
            } else {
                repeatx = "W";
            }
            std::string repeaty;
            auto repeaty_attr = get_attribute(curr_type, "repeaty", loc_data, ReqOpt::OPTIONAL);
            if (repeaty_attr) {
                repeaty = repeaty_attr.value();
            } else {
                repeaty = "H";
            }

            clock_network.metal_layer = metal_layer;
            clock_network.wire.start = startx;
            clock_network.wire.end = endx;
            clock_network.wire.position = y;
            clock_network.repeat.x = repeatx;
            clock_network.repeat.y = repeaty;

            ProcessClockSwitchPoints(curr_type, clock_network, switches, num_switches, loc_data);
        }

        // Currently their is only support for ribs and spines
        if (!is_supported_clock_type) {
            archfpga_throw(loc_data.filename_c_str(), loc_data.line(curr_type),
                           "Found no supported clock network type for '%s' clock network.\n"
                           "Currently there is only support for rib and spine networks.\n",
                           name.c_str());
        }

        clock_networks.push_back(clock_network);
        curr_network = curr_network.next_sibling(curr_network.name());
    }
}

static void ProcessClockSwitchPoints(pugi::xml_node parent,
                                     t_clock_network_arch& clock_network,
                                     const t_arch_switch_inf* switches,
                                     const int num_switches,
                                     pugiutil::loc_data& loc_data) {
    std::vector<std::string> expected_spine_drive_attributes = {"name", "type", "yoffset", "switch_name"};
    std::vector<std::string> expected_rib_drive_attributes = {"name", "type", "xoffset", "switch_name"};
    std::vector<std::string> expected_spine_tap_attributes = {"name", "type", "yoffset", "yincr"};
    std::vector<std::string> expected_rib_tap_attributes = {"name", "type", "xoffset", "xincr"};
    std::vector<std::string> expected_children = {"switch_point"};

    int num_clock_switches = count_children(parent, "switch_point", loc_data);
    pugi::xml_node curr_switch = get_first_child(parent, "switch_point", loc_data);

    //TODO: currently only supporting one drive and one tap. Should change to support
    //      multiple taps
    VTR_ASSERT(num_switches != 2);

    //TODO: ensure switch name is unique for every switch of this clock network
    for (int i = 0; i < num_clock_switches; i++) {
        expect_only_children(curr_switch, expected_children, loc_data);

        std::string switch_type(get_attribute(curr_switch, "type", loc_data).value());
        if (switch_type == "drive") {
            t_clock_drive drive;

            std::string name(get_attribute(curr_switch, "name", loc_data).value());
            const char* offset;
            if (clock_network.type == e_clock_type::SPINE) {
                expect_only_attributes(curr_switch, expected_spine_drive_attributes, loc_data);
                offset = get_attribute(curr_switch, "yoffset", loc_data).value();
            } else {
                VTR_ASSERT(clock_network.type == e_clock_type::RIB);
                expect_only_attributes(curr_switch, expected_rib_drive_attributes, loc_data);
                offset = get_attribute(curr_switch, "xoffset", loc_data).value();
            }

            // get switch index
            const char* switch_name = get_attribute(curr_switch, "switch_name", loc_data).value();
            int switch_idx;
            for (switch_idx = 0; switch_idx < num_switches; switch_idx++) {
                if (0 == strcmp(switch_name, switches[switch_idx].name.c_str())) {
                    break; // switch_idx has been found
                }
            }
            if (switch_idx >= num_switches) {
                archfpga_throw(loc_data.filename_c_str(), loc_data.line(curr_switch),
                               "'%s' is not a valid switch name.\n", switch_name);
            }

            drive.name = name;
            drive.offset = offset;
            drive.arch_switch_idx = switch_idx;
            clock_network.drive = drive;

        } else if (switch_type == "tap") {
            t_clock_taps tap;

            std::string name(get_attribute(curr_switch, "name", loc_data).value());
            const char* offset;
            const char* increment;
            if (clock_network.type == e_clock_type::SPINE) {
                expect_only_attributes(curr_switch, expected_spine_tap_attributes, loc_data);
                offset = get_attribute(curr_switch, "yoffset", loc_data).value();
                increment = get_attribute(curr_switch, "yincr", loc_data).value();
            } else {
                VTR_ASSERT(clock_network.type == e_clock_type::RIB);
                expect_only_attributes(curr_switch, expected_rib_tap_attributes, loc_data);
                offset = get_attribute(curr_switch, "xoffset", loc_data).value();
                increment = get_attribute(curr_switch, "xincr", loc_data).value();
            }

            tap.name = name;
            tap.offset = offset;
            tap.increment = increment;
            clock_network.tap = tap;

        } else {
            archfpga_throw(loc_data.filename_c_str(), loc_data.line(curr_switch),
                           "Found unsupported switch type for '%s' clock network.\n"
                           "Currently there is only support for drive and tap switch types.\n",
                           clock_network.name.c_str());
        }

        curr_switch = curr_switch.next_sibling(curr_switch.name());
    }
}

static void ProcessClockRouting(pugi::xml_node parent,
                                std::vector<t_clock_connection_arch>& clock_connections,
                                const t_arch_switch_inf* switches,
                                const int num_switches,
                                pugiutil::loc_data& loc_data) {
    std::vector<std::string> expected_attributes = {"from", "to", "switch", "fc_val", "locationx", "locationy"};

    pugi::xml_node clock_routing_parent = get_single_child(parent, "clock_routing", loc_data);
    int num_routing_connections = count_children(clock_routing_parent, "tap", loc_data);

    pugi::xml_node curr_connection = get_first_child(clock_routing_parent, "tap", loc_data);
    for (int i = 0; i < num_routing_connections; i++) {
        expect_only_attributes(curr_connection, expected_attributes, loc_data);

        t_clock_connection_arch clock_connection;

        const char* from = get_attribute(curr_connection, "from", loc_data).value();
        const char* to = get_attribute(curr_connection, "to", loc_data).value();
        const char* switch_name = get_attribute(curr_connection, "switch", loc_data).value();
        const char* locationx = get_attribute(curr_connection, "locationx", loc_data, ReqOpt::OPTIONAL).value();
        const char* locationy = get_attribute(curr_connection, "locationy", loc_data, ReqOpt::OPTIONAL).value();
        float fc = get_attribute(curr_connection, "fc_val", loc_data).as_float(0.);

        int switch_idx;
        for (switch_idx = 0; switch_idx < num_switches; switch_idx++) {
            if (0 == strcmp(switch_name, switches[switch_idx].name.c_str())) {
                break; // switch_idx has been found
            }
        }
        if (switch_idx >= num_switches) {
            archfpga_throw(loc_data.filename_c_str(), loc_data.line(curr_connection),
                           "'%s' is not a valid switch name.\n", switch_name);
        }

        clock_connection.from = from;
        clock_connection.to = to;
        clock_connection.arch_switch_idx = switch_idx;
        clock_connection.locationx = locationx;
        clock_connection.locationy = locationy;
        clock_connection.fc = fc;

        clock_connections.push_back(clock_connection);

        curr_connection = curr_connection.next_sibling(curr_connection.name());
    }
}

static void ProcessPower(pugi::xml_node parent,
                         t_power_arch* power_arch,
                         const pugiutil::loc_data& loc_data) {
    pugi::xml_node Cur;

    /* Get the local interconnect capacitances */
    power_arch->local_interc_factor = 0.5;
    Cur = get_single_child(parent, "local_interconnect", loc_data, ReqOpt::OPTIONAL);
    if (Cur) {
        power_arch->C_wire_local = get_attribute(Cur, "C_wire", loc_data, ReqOpt::OPTIONAL).as_float(0.);
        power_arch->local_interc_factor = get_attribute(Cur, "factor", loc_data, ReqOpt::OPTIONAL).as_float(0.5);
    }

    /* Get logical effort factor */
    power_arch->logical_effort_factor = 4.0;
    Cur = get_single_child(parent, "buffers", loc_data, ReqOpt::OPTIONAL);
    if (Cur) {
        power_arch->logical_effort_factor = get_attribute(Cur,
                                                          "logical_effort_factor", loc_data)
                                                .as_float(0);
        ;
    }

    /* Get SRAM Size */
    power_arch->transistors_per_SRAM_bit = 6.0;
    Cur = get_single_child(parent, "sram", loc_data, ReqOpt::OPTIONAL);
    if (Cur) {
        power_arch->transistors_per_SRAM_bit = get_attribute(Cur,
                                                             "transistors_per_bit", loc_data)
                                                   .as_float(0);
    }

    /* Get Mux transistor size */
    power_arch->mux_transistor_size = 1.0;
    Cur = get_single_child(parent, "mux_transistor_size", loc_data, ReqOpt::OPTIONAL);
    if (Cur) {
        power_arch->mux_transistor_size = get_attribute(Cur,
                                                        "mux_transistor_size", loc_data)
                                              .as_float(0);
    }

    /* Get FF size */
    power_arch->FF_size = 1.0;
    Cur = get_single_child(parent, "FF_size", loc_data, ReqOpt::OPTIONAL);
    if (Cur) {
        power_arch->FF_size = get_attribute(Cur, "FF_size", loc_data).as_float(0);
    }

    /* Get LUT transistor size */
    power_arch->LUT_transistor_size = 1.0;
    Cur = get_single_child(parent, "LUT_transistor_size", loc_data, ReqOpt::OPTIONAL);
    if (Cur) {
        power_arch->LUT_transistor_size = get_attribute(Cur,
                                                        "LUT_transistor_size", loc_data)
                                              .as_float(0);
    }
}

/* Get the clock architcture */
static void ProcessClocks(pugi::xml_node Parent, t_clock_arch* clocks, const pugiutil::loc_data& loc_data) {
    pugi::xml_node Node;
    int i;
    const char* tmp;

    clocks->num_global_clocks = count_children(Parent, "clock", loc_data, ReqOpt::OPTIONAL);

    /* Alloc the clockdetails */
    clocks->clock_inf = nullptr;
    if (clocks->num_global_clocks > 0) {
        clocks->clock_inf = (t_clock_network*)vtr::malloc(clocks->num_global_clocks * sizeof(t_clock_network));
        memset(clocks->clock_inf, 0,
               clocks->num_global_clocks * sizeof(t_clock_network));
    }

    /* Load the clock info. */
    Node = get_first_child(Parent, "clock", loc_data);
    for (i = 0; i < clocks->num_global_clocks; ++i) {
        tmp = get_attribute(Node, "buffer_size", loc_data).value();
        if (strcmp(tmp, "auto") == 0) {
            clocks->clock_inf[i].autosize_buffer = true;
        } else {
            clocks->clock_inf[i].autosize_buffer = false;
            clocks->clock_inf[i].buffer_size = (float)atof(tmp);
        }

        clocks->clock_inf[i].C_wire = get_attribute(Node, "C_wire", loc_data).as_float(0);

        /* get the next clock item */
        Node = Node.next_sibling(Node.name());
    }
}

std::string inst_port_to_port_name(std::string inst_port) {
    auto pos = inst_port.find('.');
    if (pos != std::string::npos) {
        return inst_port.substr(pos + 1);
    }
    return inst_port;
}

static bool attribute_to_bool(const pugi::xml_node node,
                              const pugi::xml_attribute attr,
                              const pugiutil::loc_data& loc_data) {
    if (attr.value() == std::string("1")) {
        return true;
    } else if (attr.value() == std::string("0")) {
        return false;
    } else {
        bad_attribute_value(attr, node, loc_data, {"0", "1"});
    }

    return false;
}

static int find_switch_by_name(const t_arch& arch, const std::string& switch_name) {
    for (int iswitch = 0; iswitch < arch.num_switches; ++iswitch) {
        const t_arch_switch_inf& arch_switch = arch.Switches[iswitch];
        if (arch_switch.name == switch_name) {
            return iswitch;
        }
    }

    return OPEN;
}

e_side string_to_side(const std::string& side_str) {
    e_side side = NUM_SIDES;
    if (side_str.empty()) {
        side = NUM_SIDES;
    } else if (side_str == "left") {
        side = LEFT;
    } else if (side_str == "right") {
        side = RIGHT;
    } else if (side_str == "top") {
        side = TOP;
    } else if (side_str == "bottom") {
        side = BOTTOM;
    } else {
        archfpga_throw(__FILE__, __LINE__,
                       "Invalid side specification");
    }
    return side;
}

template<typename T>
static T* get_type_by_name(const char* type_name, std::vector<T>& types) {
    for (auto& type : types) {
        if (0 == strcmp(type.name, type_name)) {
            return &type;
        }
    }

    archfpga_throw(__FILE__, __LINE__,
                   "Could not find type: %s\n", type_name);
<<<<<<< HEAD
}

/*
 * Create routers and set their properties so that a mesh grid of routers is created. Then connect the routers together so that a mesh topology is created.
 */
static void generate_noc_mesh(pugi::xml_node mesh_topology_tag, const pugiutil::loc_data& loc_data, t_noc_inf* noc_ref, double mesh_region_start_x, double mesh_region_end_x, double mesh_region_start_y, double mesh_region_end_y, int mesh_size) {
    // check that the mesh size of the router is not 0
    if (mesh_size == 0) {
        archfpga_throw(loc_data.filename_c_str(), loc_data.line(mesh_topology_tag),
                       "The NoC mesh size cannot be 0.");
    }

    // calculating the vertical horizontal distances between routers in the supplied region
    // we decrease the mesh size by 1 when calculating the spacing so that the first and last routers of each row or column are positioned on the mesh boundary
    /*
     * For example:
     * - If we had a mesh size of 3, then using 3 would result in a spacing that would result in one router positions being placed in either the start of the reigion or end of the region. This is because the distance calculation resulted in having 3 spaces between the ends of the region 
     *
     * start              end
     ***   ***   ***   ***
     *
     * - if we instead used 2 in the distance calculation, the the resulting positions would result in having 2 routers positioned on the start and end of the region. This is beacuse we now specified 2 spaces between the region and this allows us to place 2 routers on the regions edges and one router in the center.
     *
     * start        end
     ***   ***   ***
     *
     * THe reasoning for this is to reduce the number of calculated router positions.
     */
    double vertical_router_separation = (mesh_region_end_y - mesh_region_start_y) / (mesh_size - 1);
    double horizontal_router_separation = (mesh_region_end_x - mesh_region_start_x) / (mesh_size - 1);

    t_router temp_router;

    // improper region check
    if ((vertical_router_separation <= 0) || (horizontal_router_separation <= 0)) {
        archfpga_throw(loc_data.filename_c_str(), loc_data.line(mesh_topology_tag),
                       "The NoC region is invalid.");
    }

    // create routers and their connections
    // start with router id 0 (bottom left of the chip) to the maximum router id (top right of the chip)
    for (int j = 0; j < mesh_size; j++) {
        for (int i = 0; i < mesh_size; i++) {
            // assign router id
            temp_router.id = (mesh_size * j) + i;

            // calculate router position
            /* The first and last router of each column or row will be located on the mesh region boundary, the remaining routers will be placed within the region and seperated from other routers using the distance calculated previously.
             */
            temp_router.device_x_position = (i * horizontal_router_separation) + mesh_region_start_x;
            temp_router.device_y_position = (j * vertical_router_separation) + mesh_region_start_y;

            // assign connections
            // check if there is a router to the left
            if ((i - 1) >= 0) {
                // add the left router as a connection
                temp_router.connection_list.push_back((mesh_size * j) + i - 1);
            }

            // check if there is a router to the top
            if ((j + 1) <= (mesh_size - 1)) {
                // add the top router as a connection
                temp_router.connection_list.push_back((mesh_size * (j + 1)) + i);
            }

            // check if there is a router to the right
            if ((i + 1) <= (mesh_size - 1)) {
                // add the router located to the right
                temp_router.connection_list.push_back((mesh_size * j) + i + 1);
            }

            // check of there is a router below
            if ((j - 1) >= (0)) {
                // add the bottom router as a connection
                temp_router.connection_list.push_back((mesh_size * (j - 1)) + i);
            }

            // add the router to the list
            noc_ref->router_list.push_back(temp_router);

            // clear the current router information for the next router
            temp_router.connection_list.clear();
        }
    }

    return;
}

/*
 * THe user provides the list of routers any given router is connected to by the router ids seperated by spaces. For example:
 *
 * connections= 1 2 3 4 5
 *
 * Go through the connections here and store them. Also make sure the list is legal.
 */
static bool parse_noc_router_connection_list(pugi::xml_node router_tag, const pugiutil::loc_data& loc_data, int router_id, std::vector<int>& connection_list, std::string connection_list_attribute_value, std::map<int, std::pair<int, int>>& routers_in_arch_info) {
    // we wil be modifying the string so store it in a temporary variable
    // additinally, we peocess substrings seperated by spaces, so we add a space at the end of the string to be able to process the last sub-string
    std::string modified_attribute_value = connection_list_attribute_value + " ";
    std::string delimiter = " ";
    std::stringstream single_connection;
    int converted_connection;

    size_t position = 0;

    bool result = true;

    // find the position of the first space in the connection list string
    while ((position = modified_attribute_value.find(delimiter)) != std::string::npos) {
        // the string upto the space represent a single connection, so grab the substring
        single_connection << modified_attribute_value.substr(0, position);

        // convert the connection to an integer
        single_connection >> converted_connection;

        /* we expect the connection list to be a string of integers seperated by spaces, where each integer represents a router id that the current router is connected to. So we make sure that the router id was an integer.
         */
        if (single_connection.fail()) {
            // if we are here, then an integer was not supplied
            result = false;
            break;
        }

        // check the case where a duplicate connection was provided
        if (std::find(connection_list.begin(), connection_list.end(), converted_connection) != connection_list.end()) {
            archfpga_throw(loc_data.filename_c_str(), loc_data.line(router_tag),
                           "The router with id:'%d' was included multiple times in the connection list for another router.", converted_connection);
        }

        // make sure that the current router isn't connected to itself
        if (router_id == converted_connection) {
            archfpga_throw(loc_data.filename_c_str(), loc_data.line(router_tag),
                           "The router with id:%d was added to its own connection list. A router cannot connect to itself.", router_id);
        }

        // if we are here then a legal router id was supplied, so store it
        connection_list.push_back(converted_connection);
        // update the connection information for the current router in the connection list
        update_router_info_in_arch(converted_connection, true, routers_in_arch_info);

        // before we process the next router connection, we need to delete the substring (current router connection)
        modified_attribute_value.erase(0, position + delimiter.length());
        // clear the buffer that stores the router connection in a string format for the next iteration
        single_connection.clear();
    }

    return result;
}

/* Each router needs a sperate <router> tag in the architecture description
 * to declare it. The number of declarations for each router in the 
 * architecture file is updated here.
 *
 * Additionally, for any given topology, a router can connect to other routers.
 * THe number of connections for each router is also updated here. 
 *
 */
static void update_router_info_in_arch(int router_id, bool router_updated_as_a_connection, std::map<int, std::pair<int, int>>& routers_in_arch_info) {
    // get the corresponding router info for the given router id
    std::map<int, std::pair<int, int>>::iterator curr_router_info = routers_in_arch_info.find(router_id);

    // check if the router previously existed in the router indo database
    if (curr_router_info == routers_in_arch_info.end()) {
        // case where the router did not exist previosuly, so we add it here and also get a reference to it
        // initially a router has no declarations or connections
        curr_router_info = routers_in_arch_info.insert(std::pair<int, std::pair<int, int>>(router_id, std::pair<int, int>(0, 0))).first;
    }

    // case where the current router was provided while parsing the connections of another router
    if (router_updated_as_a_connection) {
        // since we are within the case where the current router is being processed as a connection to another router we just increment its number of connections
        (curr_router_info->second.second)++;

    } else {
        // since we are within the case where the current router is processed from a <router> tag, we just increment its number of declarations
        (curr_router_info->second.first)++;
    }

    return;
}

/*
 * Verify each router in the noc by checking whether they satisfy the following conditions:
 * - The router has only one declaration in the arch file
 * - The router has atleast one connection to another router
 * If any of the conditions above are not met, then an error is thrown. 
 */
static void verify_noc_topology(std::map<int, std::pair<int, int>>& routers_in_arch_info) {
    for (auto router_info = routers_in_arch_info.begin(); router_info != routers_in_arch_info.end(); router_info++) {
        // case where the router was included in the architecture and had no connections to other routers
        if ((router_info->second.first == 1) && (router_info->second.second == 0)) {
            archfpga_throw("", -1,
                           "The router with id:'%d' is not connected to any other router in the NoC.", router_info->first);

        } // case where a router was found to be connected to another router but not declared using the <router> tag in the arch file (ie. missing)
        else if ((router_info->second.first == 0) && (router_info->second.second > 0)) {
            archfpga_throw("", -1,
                           "The router with id:'%d' was found to be connected to another router but missing in the architecture file. Add the router using the <router> tag.", router_info->first);

        } // case where the router was delcared multiple times in the architecture file (multiple <router> tags for the same router)
        else if (router_info->second.first > 1) {
            archfpga_throw("", -1,
                           "The router with id:'%d' was included more than once in the architecture file. Routers should only be declared once.", router_info->first);
        }
    }

    return;
}

/* for vib arch*/
static void ProcessVibArch(pugi::xml_node Parent, std::vector<t_physical_tile_type>& PhysicalTileTypes, t_arch* arch, const pugiutil::loc_data& loc_data) {
    pugi::xml_node Node;
    //pugi::xml_node SubElem;

    arch->is_vib_arch = true;
    int num_vibs = count_children(Parent, "vib", loc_data);
    arch->vib_infs.reserve(num_vibs);
    Node = get_first_child(Parent, "vib", loc_data);
    
    for (int i_vib = 0; i_vib < num_vibs; i_vib++) {
        ProcessVib(Node, PhysicalTileTypes, arch, loc_data);
        Node = Node.next_sibling(Node.name());
    }
}

static void ProcessVib(pugi::xml_node Vib_node, std::vector<t_physical_tile_type>& PhysicalTileTypes, t_arch* arch, const pugiutil::loc_data& loc_data) {
    pugi::xml_node Node;
    pugi::xml_node SubElem;
    const char* tmp;
    int itmp;

    t_vib_inf vib;
    std::vector<t_segment_inf> segments = arch->Segments;
    t_arch_switch_inf* switches = arch->Switches;

    tmp = get_attribute(Vib_node, "name", loc_data).as_string(nullptr);
    if (tmp) {
        vib.name = tmp;
    }
    else {
        archfpga_throw(loc_data.filename_c_str(), loc_data.line(Vib_node),
                       "No name specified for the vib!\n");
    }

    tmp = get_attribute(Vib_node, "pbtype_name", loc_data).as_string(nullptr);
    if (tmp) {
        vib.pbtype_name = tmp;
    }
    else {
        archfpga_throw(loc_data.filename_c_str(), loc_data.line(Vib_node),
                       "No pbtype_name specified for the vib!\n");
    }

    vib.seg_group_num = get_attribute(Vib_node, "vib_seg_group", loc_data).as_int(1);

    tmp = get_attribute(Vib_node, "arch_vib_switch", loc_data).as_string(nullptr);
    
    if (tmp) {
        for (int i_switch = 0; i_switch < arch->num_switches; i_switch++) {
            if (!strcmp(tmp, switches[i_switch].name.c_str())) {
                vib.switch_idx = i_switch;
                break;
            }
        }      
    }
    else {
        archfpga_throw(loc_data.filename_c_str(), loc_data.line(Vib_node),
                       "No switch specified for the vib!\n");
    }

    expect_only_children(Vib_node, {"seg_group", "multistage_muxs"}, loc_data);

    int group_num = count_children(Vib_node, "seg_group", loc_data);
    VTR_ASSERT(vib.seg_group_num == group_num);
    vib.seg_groups.reserve(group_num);
    Node = get_first_child(Vib_node, "seg_group", loc_data);
    for (int i_group = 0; i_group < group_num; i_group++) {
        t_seg_group seg_group;

        tmp = get_attribute(Node, "name", loc_data).as_string(nullptr);
        
        if (tmp) {
            seg_group.name = tmp;
            for (int i_seg = 0; i_seg < (int)segments.size(); i_seg++) {
                if (segments[i_seg].name == seg_group.name) {
                    seg_group.seg_index = i_seg;
                    break;
                }
            }
        }
        else {
            archfpga_throw(loc_data.filename_c_str(), loc_data.line(Node),
                           "No name specified for the vib seg group!\n");
        }

        itmp = get_attribute(Node, "track_nums", loc_data).as_int();
        if (itmp) {
            seg_group.track_num = itmp;
        }
        else {
            archfpga_throw(loc_data.filename_c_str(), loc_data.line(Node),
                           "No track_num specified for the vib seg group!\n");
        }

        vib.seg_groups.push_back(seg_group);

        Node = Node.next_sibling(Node.name());
    }

    Node = get_single_child(Vib_node, "multistage_muxs", loc_data);
    expect_only_children(Node, {"first_stage", "second_stage"}, loc_data);

    SubElem = get_single_child(Node, "first_stage", loc_data);
    if (SubElem) {
        std::vector<t_first_stage_mux_inf> first_stages;
        ProcessFirstStage(SubElem, PhysicalTileTypes, segments, first_stages, loc_data);

        for (auto first_stage : first_stages) {
            vib.first_stages.push_back(first_stage);
        }

    }

    SubElem = get_single_child(Node, "second_stage", loc_data);
    if (SubElem) {
        std::vector<t_second_stage_mux_inf> second_stages;
        ProcessSecondStage(SubElem, PhysicalTileTypes, segments, second_stages, loc_data);

        for (auto second_stage : second_stages) {
            vib.second_stages.push_back(second_stage);
        }

    }

    arch->vib_infs.push_back(vib);
}

static void ProcessFirstStage(pugi::xml_node Stage_node, std::vector<t_physical_tile_type>& PhysicalTileTypes, std::vector<t_segment_inf> segments, std::vector<t_first_stage_mux_inf>& first_stages, const pugiutil::loc_data& loc_data) {
    pugi::xml_node Node;
    pugi::xml_node SubElem;
    //pugi::xml_node Cur;
    //const char* tmp;

    expect_only_children(Stage_node, {"mux"}, loc_data);
    int num_mux = count_children(Stage_node, "mux", loc_data);
    first_stages.reserve(num_mux);
    Node = get_first_child(Stage_node, "mux", loc_data);
    for (int i_mux = 0; i_mux < num_mux; i_mux++) {
        t_first_stage_mux_inf first_stage_mux;
        first_stage_mux.mux_name = get_attribute(Node, "name", loc_data).as_string();

        expect_only_children(Node, {"from"}, loc_data);
        SubElem = get_first_child(Node, "from", loc_data);
        int from_num = count_children(Node, "from", loc_data);
        for (int i_from = 0; i_from < from_num; i_from++) {
            std::vector<std::string> from_tokens = vtr::split(SubElem.child_value());
            ProcessFromOrToTokens(from_tokens, PhysicalTileTypes, segments, first_stage_mux.froms);
            SubElem = SubElem.next_sibling(SubElem.name());
        }
        first_stages.push_back(first_stage_mux);

        Node = Node.next_sibling(Node.name());
    }
}

static void ProcessSecondStage(pugi::xml_node Stage_node, std::vector<t_physical_tile_type>& PhysicalTileTypes, std::vector<t_segment_inf> segments, std::vector<t_second_stage_mux_inf>& second_stages, const pugiutil::loc_data& loc_data) {
    pugi::xml_node Node;
    pugi::xml_node SubElem;
    //pugi::xml_node Cur;
    //const char* tmp;

    expect_only_children(Stage_node, {"mux"}, loc_data);
    int num_mux = count_children(Stage_node, "mux", loc_data);
    second_stages.reserve(num_mux);
    Node = get_first_child(Stage_node, "mux", loc_data);
    for (int i_mux = 0; i_mux < num_mux; i_mux++) {
        t_second_stage_mux_inf second_stage_mux;
        second_stage_mux.mux_name = get_attribute(Node, "name", loc_data).as_string();

        expect_only_children(Node, {"to", "from"}, loc_data);

        SubElem = get_first_child(Node, "to", loc_data);
        int to_num = count_children(Node, "to", loc_data);
        VTR_ASSERT(to_num == 1);
        std::vector<std::string> to_tokens = vtr::split(SubElem.child_value());
        VTR_ASSERT(to_tokens.size() == 1);
        std::vector<t_from_or_to_inf> tos;
        ProcessFromOrToTokens(to_tokens, PhysicalTileTypes, segments, tos);
        for (auto to : tos) {
            VTR_ASSERT(to.from_type == SEGMENT || to.from_type == PB);
            second_stage_mux.to.push_back(to);
        }
        
        


        SubElem = get_first_child(Node, "from", loc_data);
        int from_num = count_children(Node, "from", loc_data);
        for (int i_from = 0; i_from < from_num; i_from++) {
            std::vector<std::string> from_tokens = vtr::split(SubElem.child_value());
            ProcessFromOrToTokens(from_tokens, PhysicalTileTypes, segments, second_stage_mux.froms);
            SubElem = SubElem.next_sibling(SubElem.name());
        }

        second_stages.push_back(second_stage_mux);

        Node = Node.next_sibling(Node.name());
    }
}

static void ProcessFromOrToTokens(const std::vector<std::string> Tokens, std::vector<t_physical_tile_type>& PhysicalTileTypes, std::vector<t_segment_inf> segments, std::vector<t_from_or_to_inf>& froms) {
    for (int i_token = 0; i_token < (int)Tokens.size(); i_token++) {
        std::string Token = Tokens[i_token];
        const char* Token_char = Token.c_str();
        auto token = vtr::split(Token, ".");
        if (token.size() == 1) {
            t_from_or_to_inf from_inf;
            from_inf.type_name = token[0];
            from_inf.from_type = MUX;
            froms.push_back(from_inf);
        }
        else if (token.size() == 2) {
            std::string from_type_name = token[0];
            e_multistage_mux_from_or_to_type from_type;
            for (int i_phy_type = 0; i_phy_type < (int)PhysicalTileTypes.size(); i_phy_type++) {
                if (from_type_name == PhysicalTileTypes[i_phy_type].name) {
                    from_type = PB;
                    int start_pin_index, end_pin_index;
                    char *pb_type_name, *port_name;
                    pb_type_name = nullptr;
                    port_name = nullptr;
                    pb_type_name = new char[strlen(Token_char)];
                    port_name = new char[strlen(Token_char)];
                    parse_pin_name((char*)Token_char, &start_pin_index, &end_pin_index, pb_type_name, port_name);
                    
                    std::vector<int> all_sub_tile_to_tile_pin_indices;
                    for (auto& sub_tile : PhysicalTileTypes[i_phy_type].sub_tiles) {
                        int sub_tile_capacity = sub_tile.capacity.total();

                        int start = 0;
                        int end = 0;
                        int i_port = 0;
                        for (; i_port < (int)sub_tile.ports.size(); ++i_port) {
                            if (!strcmp(sub_tile.ports[i_port].name, port_name)) {
                                start = sub_tile.ports[i_port].absolute_first_pin_index;
                                end = start + sub_tile.ports[i_port].num_pins - 1;
                                break;
                            }
                        }
                        if (i_port == (int)sub_tile.ports.size()) {
                            continue;
                        }
                        for (int pin_num = start; pin_num <= end; ++pin_num) {
                            VTR_ASSERT(pin_num < (int)sub_tile.sub_tile_to_tile_pin_indices.size() / sub_tile_capacity);
                            for (int capacity = 0; capacity < sub_tile_capacity; ++ capacity) {
                                int sub_tile_pin_index = pin_num + capacity * sub_tile.num_phy_pins / sub_tile_capacity;
                                int physical_pin_index = sub_tile.sub_tile_to_tile_pin_indices[sub_tile_pin_index];
                                all_sub_tile_to_tile_pin_indices.push_back(physical_pin_index);
                            }
                        }
                    }

                    if (start_pin_index == end_pin_index && start_pin_index < 0) {
                        start_pin_index = 0;
                        end_pin_index = all_sub_tile_to_tile_pin_indices.size() - 1;
                    }

                    if ((int)all_sub_tile_to_tile_pin_indices.size() <= start_pin_index || (int)all_sub_tile_to_tile_pin_indices.size() <= end_pin_index) {
                        VTR_LOGF_ERROR(__FILE__, __LINE__,
                                       "The index of pbtype %s : port %s exceeds its total number!\n", pb_type_name, port_name);
                    }

                    for (int i = start_pin_index; i <= end_pin_index; i++) {
                        t_from_or_to_inf from_inf;
                        from_inf.type_name = from_type_name;
                        from_inf.from_type = from_type;
                        from_inf.type_index = i_phy_type;
                        from_inf.phy_pin_index = all_sub_tile_to_tile_pin_indices[i];
                        froms.push_back(from_inf);
                    }
                    
                    // for (auto& sub_tile : PhysicalTileTypes[i_phy_type].sub_tiles) {
                    //     //int sub_tile_index = sub_tile.index;
                    //     int sub_tile_capacity = sub_tile.capacity.total();

                    //     int i_port = 0;
                    //     for (; i_port < (int)sub_tile.ports.size(); ++i_port) {
                            
                    //         if (!strcmp(sub_tile.ports[i_port].name, port_name)) {
                    //             if (start_pin_index == end_pin_index && start_pin_index < 0) {
                    //                 start_pin_index = 0;
                    //                 end_pin_index = sub_tile.ports[i_port].num_pins - 1;
                    //             }
                    //             start_pin_index += sub_tile.ports[i_port].absolute_first_pin_index;
                    //             end_pin_index += sub_tile.ports[i_port].absolute_first_pin_index;
                    //             break;
                    //         }
                    //     }

                    //     if (i_port == (int)sub_tile.ports.size()) {
                    //         continue;
                    //     }

                    //     for (int pin_num = start_pin_index; pin_num <= end_pin_index; ++pin_num) {
                    //         VTR_ASSERT(pin_num < (int)sub_tile.sub_tile_to_tile_pin_indices.size() / sub_tile_capacity);
                    //         for (int capacity = 0; capacity < sub_tile_capacity; ++ capacity) {
                    //             int sub_tile_pin_index = pin_num + capacity * sub_tile.num_phy_pins / sub_tile_capacity;
                    //             int physical_pin_index = sub_tile.sub_tile_to_tile_pin_indices[sub_tile_pin_index];
                    //             t_from_or_to_inf from_inf;
                    //             from_inf.type_name = from_type_name;
                    //             from_inf.from_type = from_type;
                    //             from_inf.type_index = i_phy_type;
                    //             from_inf.phy_pin_index = physical_pin_index;
                    //             froms.push_back(from_inf);
                    //         }
                    //     }
                    // }
                    
                }
            }
            for (int i_seg_type = 0; i_seg_type < (int)segments.size(); i_seg_type++) {
                if (from_type_name == segments[i_seg_type].name) {
                    from_type = SEGMENT;
                    std::string from_detail = token[1];
                    if (from_detail.length() >= 2) {
                        char dir = from_detail.c_str()[0];
                        from_detail.erase(from_detail.begin());
                        int seg_index = std::stoi(from_detail);

                        t_from_or_to_inf from_inf;
                        from_inf.type_name = from_type_name;
                        from_inf.from_type = from_type;
                        from_inf.type_index = i_seg_type;
                        from_inf.seg_dir = dir;
                        from_inf.seg_index = seg_index;
                        froms.push_back(from_inf);
                    }
                    
                    break;
                }
            }
            VTR_ASSERT(from_type == PB || from_type == SEGMENT);
            
        }
        else {
            std::string msg = vtr::string_fmt("Failed to parse vib mux from information '%s'", Token.c_str());
            throw ArchFpgaError(msg);
        }
    }
}

void parse_pin_name(char* src_string, int* start_pin_index, int* end_pin_index, char* pb_type_name, char* port_name) {
    /* Parses out the pb_type_name and port_name   *
     * If the start_pin_index and end_pin_index is specified, parse them too. *
     * Return the values parsed by reference.                                 */

    char source_string[128];
    char* find_format = nullptr;
    int ichar, match_count;

    // parse out the pb_type and port name, possibly pin_indices
    find_format = strstr(src_string, "[");
    if (find_format == nullptr) {
        /* Format "pb_type_name.port_name" */
        *start_pin_index = *end_pin_index = -1;

        
        strcpy(source_string, src_string);
        
        for (ichar = 0; ichar < (int)(strlen(source_string)); ichar++) {
            if (source_string[ichar] == '.')
                source_string[ichar] = ' ';
        }

        match_count = sscanf(source_string, "%s %s", pb_type_name, port_name);
        if (match_count != 2) {
            VTR_LOG_ERROR(
                "Invalid pin - %s, name should be in the format "
                "\"pb_type_name\".\"port_name\" or \"pb_type_name\".\"port_name[end_pin_index:start_pin_index]\". "
                "The end_pin_index and start_pin_index can be the same.\n",
                src_string);
            exit(1);
        }
    } else {
        /* Format "pb_type_name.port_name[end_pin_index:start_pin_index]" */
        strcpy(source_string, src_string);
        for (ichar = 0; ichar < (int)(strlen(source_string)); ichar++) {
            //Need white space between the components when using %s with
            //sscanf
            if (source_string[ichar] == '.')
                source_string[ichar] = ' ';
            if (source_string[ichar] == '[')
                source_string[ichar] = ' ';
        }

        match_count = sscanf(source_string, "%s %s %d:%d]",
                             pb_type_name, port_name,
                             end_pin_index, start_pin_index);
        if (match_count != 4) {
            match_count = sscanf(source_string, "%s %s %d]",
                                 pb_type_name, port_name,
                                 end_pin_index);
            *start_pin_index = *end_pin_index;
            if (match_count != 3) {
                VTR_LOG_ERROR(
                    "Invalid pin - %s, name should be in the format "
                    "\"pb_type_name\".\"port_name\" or \"pb_type_name\".\"port_name[end_pin_index:start_pin_index]\". "
                    "The end_pin_index and start_pin_index can be the same.\n",
                    src_string);
                exit(1);
            }            
        }
        if (*end_pin_index < 0 || *start_pin_index < 0) {
            VTR_LOG_ERROR(
                "Invalid pin - %s, the pin_index in "
                "[end_pin_index:start_pin_index] should not be a negative value.\n",
                src_string);
            exit(1);
        }
        if (*end_pin_index < *start_pin_index) {
            int temp;
            temp = *end_pin_index;
            *end_pin_index = *start_pin_index;
            *start_pin_index = temp;
        }
    }
}

/* Process vib layout */
static void ProcessVibLayout(pugi::xml_node vib_layout_tag, t_arch* arch, const pugiutil::loc_data& loc_data) {
    VTR_ASSERT(vib_layout_tag.name() == std::string("vib_layout"));

    size_t auto_layout_cnt = 0;
    size_t fixed_layout_cnt = 0;
    for (auto layout_type_tag : vib_layout_tag.children()) {
        if (layout_type_tag.name() == std::string("auto_layout")) {
            ++auto_layout_cnt;
        } else if (layout_type_tag.name() == std::string("fixed_layout")) {
            ++fixed_layout_cnt;
        } else {
            archfpga_throw(loc_data.filename_c_str(), loc_data.line(layout_type_tag),
                           "Unexpected tag type '<%s>', expected '<auto_layout>' or '<fixed_layout>'", layout_type_tag.name());
        }
    }

    if (auto_layout_cnt == 0 && fixed_layout_cnt == 0) {
        archfpga_throw(loc_data.filename_c_str(), loc_data.line(vib_layout_tag),
                       "Expected either an <auto_layout> or <fixed_layout> tag");
    }
    if (auto_layout_cnt > 1) {
        archfpga_throw(loc_data.filename_c_str(), loc_data.line(vib_layout_tag),
                       "Expected at most one <auto_layout> tag");
    }
    VTR_ASSERT_MSG(auto_layout_cnt == 0 || auto_layout_cnt == 1, "<auto_layout> may appear at most once");

    // for (auto vib_layout_type_tag : vib_layout_tag.children()) {
    //     for (auto grid_layout : arch->grid_layouts) {
    //         std::string layout_name = grid_layout.name;
    //     }
    // }

    int num_of_avail_layer;

    for (auto vib_layout_type_tag : vib_layout_tag.children()) {
        t_vib_grid_def grid_def = ProcessVibGridLayout(&arch->strings, vib_layout_type_tag, loc_data, arch, num_of_avail_layer);

        arch->vib_grid_layouts.emplace_back(std::move(grid_def));
    }
    
}

static t_vib_grid_def ProcessVibGridLayout(vtr::string_internment* strings, pugi::xml_node layout_type_tag, const pugiutil::loc_data& loc_data, t_arch* arch, int& num_of_avail_layer) {
    t_vib_grid_def grid_def;
    num_of_avail_layer = get_number_of_layers(layout_type_tag, loc_data);
    bool has_layer = layout_type_tag.child("layer");

    //Determine the grid specification type
    if (layout_type_tag.name() == std::string("auto_layout")) {
        //expect_only_attributes(layout_type_tag, {"aspect_ratio"}, loc_data);

        grid_def.grid_type = GridDefType::AUTO;
        grid_def.name = "auto";

        for (size_t i = 0;i < arch->grid_layouts.size(); i++) {
            if (arch->grid_layouts[i].name == grid_def.name) {
                grid_def.aspect_ratio = arch->grid_layouts[i].aspect_ratio;
            }
        }
        //grid_def.aspect_ratio = get_attribute(layout_type_tag, "aspect_ratio", loc_data, ReqOpt::OPTIONAL).as_float(1.);
    
    } else if (layout_type_tag.name() == std::string("fixed_layout")) {
        expect_only_attributes(layout_type_tag, {"name"}, loc_data);

        grid_def.grid_type = GridDefType::FIXED;
        //grid_def.width = get_attribute(layout_type_tag, "width", loc_data).as_int();
        //grid_def.height = get_attribute(layout_type_tag, "height", loc_data).as_int();
        std::string name = get_attribute(layout_type_tag, "name", loc_data).value();

        if (name == "auto") {
            //We name <auto_layout> as 'auto', so don't allow a user to specify it
            archfpga_throw(loc_data.filename_c_str(), loc_data.line(layout_type_tag),
                           "The name '%s' is reserved for auto-sized layouts; please choose another name");
        }

        for (size_t i = 0; i < arch->grid_layouts.size(); i++) {
            if (arch->grid_layouts[i].name == name) {
                grid_def.width = arch->grid_layouts[i].width;
                grid_def.height = arch->grid_layouts[i].height;
            }
        }
        grid_def.name = name;

    } else {
        archfpga_throw(loc_data.filename_c_str(), loc_data.line(layout_type_tag),
                       "Unexpected tag '<%s>'. Expected '<auto_layout>' or '<fixed_layout>'.",
                       layout_type_tag.name());
    }

    grid_def.layers.resize(num_of_avail_layer);
    arch->layer_global_routing.resize(num_of_avail_layer);
    //No layer tag is specified (only one die is specified in the arch file)
    //Need to process layout_type_tag children to get block types locations in the grid
    if (has_layer) {
        std::set<int> seen_die_numbers; //Check that die numbers in the specific layout tag are unique
        //One or more than one layer tag is specified
        auto layer_tag_specified = layout_type_tag.children("layer");
        for (auto layer_child : layer_tag_specified) {
            int die_number;
            bool has_global_routing;
            //More than one layer tag is specified, meaning that multi-die FPGA is specified in the arch file
            //Need to process each <layer> tag children to get block types locations for each grid
            die_number = get_attribute(layer_child, "die", loc_data).as_int(0);
            has_global_routing = get_attribute(layer_child, "has_prog_routing", loc_data, ReqOpt::OPTIONAL).as_bool(true);
            arch->layer_global_routing.at(die_number) = has_global_routing;
            VTR_ASSERT(die_number >= 0 && die_number < num_of_avail_layer);
            auto insert_res = seen_die_numbers.insert(die_number);
            VTR_ASSERT_MSG(insert_res.second, "Two different layers with a same die number may have been specified in the Architecture file");
            ProcessVibBlockTypeLocs(grid_def, die_number, strings, layer_child, loc_data);
        }
    } else {
        //if only one die is available, then global routing resources must exist in that die
        int die_number = 0;
        arch->layer_global_routing.at(die_number) = true;
        ProcessVibBlockTypeLocs(grid_def, die_number, strings, layout_type_tag, loc_data);
    }
    return grid_def;
}

static void ProcessVibBlockTypeLocs(t_vib_grid_def& grid_def,
                                    int die_number,
                                    vtr::string_internment* strings,
                                    pugi::xml_node layout_block_type_tag,
                                    const pugiutil::loc_data& loc_data) {
    //Process all the block location specifications
    for (auto loc_spec_tag : layout_block_type_tag.children()) {
        auto loc_type = loc_spec_tag.name();
        auto type_name = get_attribute(loc_spec_tag, "type", loc_data).value();
        int priority = get_attribute(loc_spec_tag, "priority", loc_data).as_int();
        t_metadata_dict meta = ProcessMetadata(strings, loc_spec_tag, loc_data);

        if (loc_type == std::string("perimeter")) {
            expect_only_attributes(loc_spec_tag, {"type", "priority"}, loc_data);

            //The edges
            t_vib_grid_loc_def left_edge(type_name, priority); //Including corners
            left_edge.x.start_expr = "0";
            left_edge.x.end_expr = "0";
            left_edge.y.start_expr = "0";
            left_edge.y.end_expr = "H - 1";

            t_vib_grid_loc_def right_edge(type_name, priority); //Including corners
            right_edge.x.start_expr = "W - 1";
            right_edge.x.end_expr = "W - 1";
            right_edge.y.start_expr = "0";
            right_edge.y.end_expr = "H - 1";

            t_vib_grid_loc_def bottom_edge(type_name, priority); //Exclucing corners
            bottom_edge.x.start_expr = "1";
            bottom_edge.x.end_expr = "W - 2";
            bottom_edge.y.start_expr = "0";
            bottom_edge.y.end_expr = "0";

            t_vib_grid_loc_def top_edge(type_name, priority); //Excluding corners
            top_edge.x.start_expr = "1";
            top_edge.x.end_expr = "W - 2";
            top_edge.y.start_expr = "H - 1";
            top_edge.y.end_expr = "H - 1";

            left_edge.owned_meta = std::make_unique<t_metadata_dict>(meta);
            left_edge.meta = left_edge.owned_meta.get();
            right_edge.meta = left_edge.owned_meta.get();
            top_edge.meta = left_edge.owned_meta.get();
            bottom_edge.meta = left_edge.owned_meta.get();

            grid_def.layers.at(die_number).loc_defs.emplace_back(std::move(left_edge));
            grid_def.layers.at(die_number).loc_defs.emplace_back(std::move(right_edge));
            grid_def.layers.at(die_number).loc_defs.emplace_back(std::move(top_edge));
            grid_def.layers.at(die_number).loc_defs.emplace_back(std::move(bottom_edge));

        } else if (loc_type == std::string("corners")) {
            expect_only_attributes(loc_spec_tag, {"type", "priority"}, loc_data);

            //The corners
            t_vib_grid_loc_def bottom_left(type_name, priority);
            bottom_left.x.start_expr = "0";
            bottom_left.x.end_expr = "0";
            bottom_left.y.start_expr = "0";
            bottom_left.y.end_expr = "0";

            t_vib_grid_loc_def top_left(type_name, priority);
            top_left.x.start_expr = "0";
            top_left.x.end_expr = "0";
            top_left.y.start_expr = "H-1";
            top_left.y.end_expr = "H-1";

            t_vib_grid_loc_def bottom_right(type_name, priority);
            bottom_right.x.start_expr = "W-1";
            bottom_right.x.end_expr = "W-1";
            bottom_right.y.start_expr = "0";
            bottom_right.y.end_expr = "0";

            t_vib_grid_loc_def top_right(type_name, priority);
            top_right.x.start_expr = "W-1";
            top_right.x.end_expr = "W-1";
            top_right.y.start_expr = "H-1";
            top_right.y.end_expr = "H-1";

            bottom_left.owned_meta = std::make_unique<t_metadata_dict>(meta);
            bottom_left.meta = bottom_left.owned_meta.get();
            top_left.meta = bottom_left.owned_meta.get();
            bottom_right.meta = bottom_left.owned_meta.get();
            top_right.meta = bottom_left.owned_meta.get();

            grid_def.layers.at(die_number).loc_defs.emplace_back(std::move(bottom_left));
            grid_def.layers.at(die_number).loc_defs.emplace_back(std::move(top_left));
            grid_def.layers.at(die_number).loc_defs.emplace_back(std::move(bottom_right));
            grid_def.layers.at(die_number).loc_defs.emplace_back(std::move(top_right));

        } else if (loc_type == std::string("fill")) {
            expect_only_attributes(loc_spec_tag, {"type", "priority"}, loc_data);

            t_vib_grid_loc_def fill(type_name, priority);
            fill.x.start_expr = "0";
            fill.x.end_expr = "W - 1";
            fill.y.start_expr = "0";
            fill.y.end_expr = "H - 1";

            fill.owned_meta = std::make_unique<t_metadata_dict>(meta);
            fill.meta = fill.owned_meta.get();

            grid_def.layers.at(die_number).loc_defs.emplace_back(std::move(fill));

        } else if (loc_type == std::string("single")) {
            expect_only_attributes(loc_spec_tag, {"type", "priority", "x", "y"}, loc_data);

            t_vib_grid_loc_def single(type_name, priority);
            single.x.start_expr = get_attribute(loc_spec_tag, "x", loc_data).value();
            single.y.start_expr = get_attribute(loc_spec_tag, "y", loc_data).value();
            single.x.end_expr = single.x.start_expr + " + w - 1";
            single.y.end_expr = single.y.start_expr + " + h - 1";

            single.owned_meta = std::make_unique<t_metadata_dict>(meta);
            single.meta = single.owned_meta.get();

            grid_def.layers.at(die_number).loc_defs.emplace_back(std::move(single));

        } else if (loc_type == std::string("col")) {
            expect_only_attributes(loc_spec_tag, {"type", "priority", "startx", "repeatx", "starty", "incry"}, loc_data);

            t_vib_grid_loc_def col(type_name, priority);

            auto startx_attr = get_attribute(loc_spec_tag, "startx", loc_data);

            col.x.start_expr = startx_attr.value();
            col.x.end_expr = startx_attr.value() + std::string(" + w - 1"); //end is inclusive so need to include block width

            auto repeat_attr = get_attribute(loc_spec_tag, "repeatx", loc_data, ReqOpt::OPTIONAL);
            if (repeat_attr) {
                col.x.repeat_expr = repeat_attr.value();
            }

            auto starty_attr = get_attribute(loc_spec_tag, "starty", loc_data, ReqOpt::OPTIONAL);
            if (starty_attr) {
                col.y.start_expr = starty_attr.value();
            }

            auto incry_attr = get_attribute(loc_spec_tag, "incry", loc_data, ReqOpt::OPTIONAL);
            if (incry_attr) {
                col.y.incr_expr = incry_attr.value();
            }

            col.owned_meta = std::make_unique<t_metadata_dict>(meta);
            col.meta = col.owned_meta.get();

            grid_def.layers.at(die_number).loc_defs.emplace_back(std::move(col));

        } else if (loc_type == std::string("row")) {
            expect_only_attributes(loc_spec_tag, {"type", "priority", "starty", "repeaty", "startx", "incrx"}, loc_data);

            t_vib_grid_loc_def row(type_name, priority);

            auto starty_attr = get_attribute(loc_spec_tag, "starty", loc_data);

            row.y.start_expr = starty_attr.value();
            row.y.end_expr = starty_attr.value() + std::string(" + h - 1"); //end is inclusive so need to include block height

            auto repeat_attr = get_attribute(loc_spec_tag, "repeaty", loc_data, ReqOpt::OPTIONAL);
            if (repeat_attr) {
                row.y.repeat_expr = repeat_attr.value();
            }

            auto startx_attr = get_attribute(loc_spec_tag, "startx", loc_data, ReqOpt::OPTIONAL);
            if (startx_attr) {
                row.x.start_expr = startx_attr.value();
            }

            auto incrx_attr = get_attribute(loc_spec_tag, "incrx", loc_data, ReqOpt::OPTIONAL);
            if (incrx_attr) {
                row.x.incr_expr = incrx_attr.value();
            }

            row.owned_meta = std::make_unique<t_metadata_dict>(meta);
            row.meta = row.owned_meta.get();

            grid_def.layers.at(die_number).loc_defs.emplace_back(std::move(row));
        } else if (loc_type == std::string("region")) {
            expect_only_attributes(loc_spec_tag,
                                   {"type", "priority",
                                    "startx", "endx", "repeatx", "incrx",
                                    "starty", "endy", "repeaty", "incry"},
                                   loc_data);
            t_vib_grid_loc_def region(type_name, priority);

            auto startx_attr = get_attribute(loc_spec_tag, "startx", loc_data, ReqOpt::OPTIONAL);
            if (startx_attr) {
                region.x.start_expr = startx_attr.value();
            }

            auto endx_attr = get_attribute(loc_spec_tag, "endx", loc_data, ReqOpt::OPTIONAL);
            if (endx_attr) {
                region.x.end_expr = endx_attr.value();
            }

            auto starty_attr = get_attribute(loc_spec_tag, "starty", loc_data, ReqOpt::OPTIONAL);
            if (starty_attr) {
                region.y.start_expr = starty_attr.value();
            }

            auto endy_attr = get_attribute(loc_spec_tag, "endy", loc_data, ReqOpt::OPTIONAL);
            if (endy_attr) {
                region.y.end_expr = endy_attr.value();
            }

            auto repeatx_attr = get_attribute(loc_spec_tag, "repeatx", loc_data, ReqOpt::OPTIONAL);
            if (repeatx_attr) {
                region.x.repeat_expr = repeatx_attr.value();
            }

            auto repeaty_attr = get_attribute(loc_spec_tag, "repeaty", loc_data, ReqOpt::OPTIONAL);
            if (repeaty_attr) {
                region.y.repeat_expr = repeaty_attr.value();
            }

            auto incrx_attr = get_attribute(loc_spec_tag, "incrx", loc_data, ReqOpt::OPTIONAL);
            if (incrx_attr) {
                region.x.incr_expr = incrx_attr.value();
            }

            auto incry_attr = get_attribute(loc_spec_tag, "incry", loc_data, ReqOpt::OPTIONAL);
            if (incry_attr) {
                region.y.incr_expr = incry_attr.value();
            }

            region.owned_meta = std::make_unique<t_metadata_dict>(meta);
            region.meta = region.owned_meta.get();

            grid_def.layers.at(die_number).loc_defs.emplace_back(std::move(region));
        } else {
            archfpga_throw(loc_data.filename_c_str(), loc_data.line(loc_spec_tag),
                           "Unrecognized grid location specification type '%s'\n", loc_type);
        }
    }
=======
>>>>>>> 6a4f0cac
}<|MERGE_RESOLUTION|>--- conflicted
+++ resolved
@@ -301,17 +301,12 @@
 static void ProcessModels(pugi::xml_node Node, t_arch* arch, const pugiutil::loc_data& loc_data);
 static void ProcessModelPorts(pugi::xml_node port_group, t_model* model, std::set<std::string>& port_names, const pugiutil::loc_data& loc_data);
 static void ProcessLayout(pugi::xml_node Node, t_arch* arch, const pugiutil::loc_data& loc_data, int& num_of_avail_layer);
-<<<<<<< HEAD
 
 /* Added for vib_layout*/
 static void ProcessVibLayout(pugi::xml_node Node, t_arch* arch, const pugiutil::loc_data& loc_data);
 
-static t_grid_def ProcessGridLayout(vtr::string_internment* strings, pugi::xml_node layout_type_tag, const pugiutil::loc_data& loc_data, t_arch* arch, int& num_of_avail_layer);
-
 /* Added for vib_layout*/
 static t_vib_grid_def ProcessVibGridLayout(vtr::string_internment* strings, pugi::xml_node layout_type_tag, const pugiutil::loc_data& loc_data, t_arch* arch, int& num_of_avail_layer);
-
-static void ProcessBlockTypeLocs(t_grid_def& grid_def, int die_number, vtr::string_internment* strings, pugi::xml_node layout_block_type_tag, const pugiutil::loc_data& loc_data);
 
 /* Added for vib_layout*/
 static void ProcessVibBlockTypeLocs(t_vib_grid_def& grid_def,
@@ -320,10 +315,10 @@
                                     pugi::xml_node layout_block_type_tag,
                                     const pugiutil::loc_data& loc_data);
 
-=======
+
 static t_grid_def ProcessGridLayout(vtr::string_internment& strings, pugi::xml_node layout_type_tag, const pugiutil::loc_data& loc_data, t_arch* arch, int& num_of_avail_layer);
 static void ProcessBlockTypeLocs(t_grid_def& grid_def, int die_number, vtr::string_internment& strings, pugi::xml_node layout_block_type_tag, const pugiutil::loc_data& loc_data);
->>>>>>> 6a4f0cac
+
 static int get_number_of_layers(pugi::xml_node layout_type_tag, const pugiutil::loc_data& loc_data);
 static void ProcessDevice(pugi::xml_node Node, t_arch* arch, t_default_fc_spec& arch_def_fc, const pugiutil::loc_data& loc_data);
 
@@ -401,7 +396,6 @@
 template<typename T>
 static T* get_type_by_name(const char* type_name, std::vector<T>& types);
 
-<<<<<<< HEAD
 static void generate_noc_mesh(pugi::xml_node mesh_topology_tag, const pugiutil::loc_data& loc_data, t_noc_inf* noc_ref, double mesh_region_start_x, double mesh_region_end_x, double mesh_region_start_y, double mesh_region_end_y, int mesh_size);
 
 static bool parse_noc_router_connection_list(pugi::xml_node router_tag, const pugiutil::loc_data& loc_data, int router_id, std::vector<int>& connection_list, std::string connection_list_attribute_value, std::map<int, std::pair<int, int>>& routers_in_arch_info);
@@ -418,8 +412,6 @@
 static void ProcessFromOrToTokens(const std::vector<std::string> Tokens, std::vector<t_physical_tile_type>& PhysicalTileTypes, std::vector<t_segment_inf> segments, std::vector<t_from_or_to_inf>& froms);
 void parse_pin_name(char* src_string, int* start_pin_index, int* end_pin_index, char* pb_type_name, char* port_name);
 
-=======
->>>>>>> 6a4f0cac
 /*
  *
  *
@@ -5042,7 +5034,6 @@
 
     archfpga_throw(__FILE__, __LINE__,
                    "Could not find type: %s\n", type_name);
-<<<<<<< HEAD
 }
 
 /*
@@ -6025,6 +6016,4 @@
                            "Unrecognized grid location specification type '%s'\n", loc_type);
         }
     }
-=======
->>>>>>> 6a4f0cac
 }