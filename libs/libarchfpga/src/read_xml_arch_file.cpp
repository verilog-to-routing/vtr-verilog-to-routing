/* The XML parser processes an XML file into a tree data structure composed of
 * pugi::xml_nodes.  Each node represents an XML element.  For example
 * <a> <b/> </a> will generate two pugi::xml_nodes.  One called "a" and its
 * child "b".  Each pugi::xml_node can contain various XML data such as attribute
 * information and text content.  The XML parser provides several functions to
 * help the developer build, and traverse tree (this is also sometimes referred to
 * as the Document Object Model or DOM).
 *
 * For convenience, it often makes sense to use some wraper functions (provided in
 * the pugiutil namespace of libvtrutil) which simplify loading an XML file and
 * error handling.
 *
 * The function pugiutil::load_xml() reads in an xml file.
 *
 * The function pugiutil::get_single_child() returns a child xml_node for a given parent
 * xml_node if there is a child which matches the name provided by the developer.
 *
 * The function pugiutil::get_attribute() is used to extract attributes from an
 * xml_node, returning a pugi::xml_attribute. xml_attribute objects support accessors
 * such as as_float(), as_int() to retrieve semantic values. See pugixml documentation
 * for more details.
 *
 * Architecture file checks already implemented (Daniel Chen):
 *		- Duplicate pb_types, pb_type ports, models, model ports,
 *			interconnects, interconnect annotations.
 *		- Port and pin range checking (port with 4 pins can only be
 *			accessed within [0:3].
 *		- LUT delay matrix size matches # of LUT inputs
 *		- Ensures XML tags are ordered.
 *		- Clocked primitives that have timing annotations must have a clock
 *			name matching the primitive.
 *		- Enforced VPR definition of LUT and FF must have one input port (n pins)
 *			and one output port(1 pin).
 *		- Checks file extension for blif and architecture xml file, avoid crashes if
 *			the two files are swapped on command line.
 *
 */
#include <cstring>
#include <map>
#include <string>
#include <sstream>
#include <algorithm>
#include <unordered_set>

#include "logic_types.h"
#include "physical_types.h"
#include "parse_switchblocks.h"
#include "physical_types_util.h"

#include "vtr_assert.h"
#include "vtr_log.h"
#include "vtr_util.h"
#include "vtr_digest.h"
#include "vtr_token.h"
#include "vtr_bimap.h"
#include "vtr_expr_eval.h"

#include "arch_check.h"
#include "arch_error.h"
#include "arch_util.h"
#include "arch_types.h"

#include "read_xml_arch_file.h"
#include "read_xml_util.h"
#include "pugixml.hpp"
#include "pugixml_util.hpp"

#include "read_xml_arch_file_noc_tag.h"
#include "read_xml_arch_file_sg.h"
#include "read_xml_arch_file_interposer.h"
#include "read_xml_arch_file_vib.h"

#include "interposer_types.h"

using namespace std::string_literals;
using pugiutil::ReqOpt;

struct t_fc_override {
    std::string port_name;
    std::string seg_name;
    e_fc_value_type fc_value_type;
    float fc_value;
};

struct t_pin_counts {
    int input = 0;
    int output = 0;
    int clock = 0;

    int total() const {
        return input + output + clock;
    }
};

struct t_pin_locs {
  private:
    // Distribution must be set once for each physical tile type
    // and must be equal for each sub tile within a physical tile.
    bool distribution_set = false;

  public:
    e_pin_location_distr distribution = e_pin_location_distr::SPREAD;

    /* [0..num_sub_tiles-1][0..width-1][0..height-1][0..3][0..num_tokens-1] */
    vtr::NdMatrix<std::vector<std::string>, 4> assignments;

    bool is_distribution_set() const {
        return distribution_set;
    }

    void set_distribution() {
        VTR_ASSERT(distribution_set == false);
        distribution_set = true;
    }
};

/* Function prototypes */
/*   Populate data */
static void load_pin_loc(pugi::xml_node Locations,
                         t_physical_tile_type* type,
                         t_pin_locs* pin_locs,
                         const pugiutil::loc_data& loc_data,
                         const int num_of_avail_layer);
template<typename T>
static std::pair<int, int> process_pin_string(pugi::xml_node Locations,
                                              T type,
                                              const char* pin_loc_string,
                                              const pugiutil::loc_data& loc_data);
/**
 * @brief Parse the string to extract instance range, e.g., io[4:7] -> (4, 7)
 * If no instance range is explicitly defined, we assume the range of type capacity, i.e., (0, capacity - 1)
 */
static std::pair<int, int> process_instance_string(pugi::xml_node Locations,
                                                   const t_sub_tile& sub_tile,
                                                   const char* pin_loc_string,
                                                   const pugiutil::loc_data& loc_data);

/* Process XML hierarchy */
static void process_tiles(pugi::xml_node node,
                          std::vector<t_physical_tile_type>& physical_tile_types,
                          std::vector<t_logical_block_type>& logical_block_types,
                          const t_default_fc_spec& arch_def_fc,
                          t_arch& arch,
                          const pugiutil::loc_data& loc_data,
                          int num_of_avail_layer);

// TODO: Remove block_type_contains_blif_model / pb_type_contains_blif_model
// as part of
// https://github.com/verilog-to-routing/vtr-verilog-to-routing/issues/1193
static void mark_IO_types(std::vector<t_physical_tile_type>& physical_tile_types);

static void process_tile_props(pugi::xml_node node,
                               t_physical_tile_type* physical_tile_type,
                               const pugiutil::loc_data& loc_data);

static t_pin_counts process_sub_tile_ports(pugi::xml_node Parent,
                                           t_sub_tile* sub_tile,
                                           const pugiutil::loc_data& loc_data);

static void process_tile_port(pugi::xml_node node,
                              t_physical_tile_port* port,
                              const pugiutil::loc_data& loc_data);

static void process_tile_equivalent_sites(pugi::xml_node Parent,
                                          t_sub_tile* sub_tile,
                                          t_physical_tile_type* physical_tile_type,
                                          std::vector<t_logical_block_type>& logical_block_types,
                                          const pugiutil::loc_data& loc_data);
static void process_equivalent_site_direct_connection(pugi::xml_node Parent,
                                                      t_sub_tile* sub_tile,
                                                      t_physical_tile_type* physical_tile_type,
                                                      const t_logical_block_type* logical_block_type,
                                                      const pugiutil::loc_data& loc_data);
static void process_equivalent_site_custom_connection(pugi::xml_node Parent,
                                                      t_sub_tile* sub_tile,
                                                      t_physical_tile_type* physical_tile_type,
                                                      const t_logical_block_type* logical_block_type,
                                                      const std::string& site_name,
                                                      const pugiutil::loc_data& loc_data);
static void process_pin_locations(pugi::xml_node Locations,
                                  t_physical_tile_type* physical_tile_type,
                                  t_sub_tile* sub_tile,
                                  t_pin_locs* pin_locs,
                                  const pugiutil::loc_data& loc_data,
                                  const int num_of_avail_layer);

static void process_sub_tiles(pugi::xml_node node,
                              t_physical_tile_type* physical_tile_type,
                              std::vector<t_logical_block_type>& logical_block_types,
                              const std::vector<t_segment_inf>& segments,
                              const t_default_fc_spec& arch_def_fc,
                              const pugiutil::loc_data& loc_data,
                              int num_of_avail_layer);

/**
 * @brief Parses a <pb_type> tag and all <mode> and <pb_type> tags under it.
 *
 * @param Parent An XML node pointing to <pb_type> tag to be processed
 * @param pb_type To be filled by this function with parsed information
 * about the given pb_type
 * @param mode The parent mode of the pb_type to be processed. If the given
 * pb_type is the root, nullptr should be passed.
 * @param timing_enabled Determines whether timing-aware optimizations are enabled.
 * @param arch Contains high-level architecture information like models and
 * string interment storage.
 * @param loc_data Points to the location in the architecture file where the parser is reading.
 * @param pb_idx Used to assign unique values to index_in_logical_block field in
 * t_pb_type for all pb_types under a logical block type.
 */
static void process_pb_type(pugi::xml_node Parent,
                            t_pb_type* pb_type,
                            t_mode* mode,
                            bool timing_enabled,
                            const t_arch& arch,
                            const pugiutil::loc_data& loc_data,
                            int& pb_idx);

static void process_pb_type_port(pugi::xml_node Parent,
                                 t_port* port,
                                 e_power_estimation_method power_method,
                                 const bool is_root_pb_type,
                                 const pugiutil::loc_data& loc_data);
static void process_pin_to_pin_annotations(pugi::xml_node parent,
                                           t_pin_to_pin_annotation* annotation,
                                           t_pb_type* parent_pb_type,
                                           const pugiutil::loc_data& loc_data);

/**
 * @brief Parses <interconnect> tags under a <mode> or <pb_type> tag.
 *
 * @param strings String internment storage used to store strings used
 * as keys and values in <metadata> tags under the given <interconnect> tag.
 * @param Parent An XML node pointing to <interconnect> tag to be processed
 * @param mode To be filled with interconnect-related information.
 * @param loc_data Points to the location in the architecture file where
 * the parser is reading.
 */
static void process_interconnect(vtr::string_internment& strings,
                                 pugi::xml_node Parent,
                                 t_mode* mode,
                                 const pugiutil::loc_data& loc_data);

/**
 * @brief Processes a <mode> tag under <pb_type> tag in the architecture file.
 * If a <pb_type> tag does not have any <mode> tags, a default mode is implied.
 *
 * @param Parent An XML node referring to either <mode> tag or <pb_type> tag.
 * It the XML node refers to <pb_type> tag, the mode is implied.
 * @param mode Mode information to be filled by this function.
 * @param timing_enabled Determines whether timing-aware optimizations are enabled.
 * @param arch Contains high-level architecture information like models and
 * string interment storage.
 * @param loc_data Points to the location in the architecture file where the parser is reading.
 * @param parent_pb_idx Used to assign unique values to index_in_logical_block field in
 * t_pb_type for all pb_types under a logical block type.
 */
static void process_mode(pugi::xml_node Parent,
                         t_mode* mode,
                         bool timing_enabled,
                         const t_arch& arch,
                         const pugiutil::loc_data& loc_data,
                         int& parent_pb_idx);

<<<<<<< HEAD
static void process_fc_values(pugi::xml_node Node, t_default_fc_spec& spec, const pugiutil::loc_data& loc_data);

/**
 * @brief Processes the <fc> XML node for a given sub-tile and initializes
 *        the Fc specifications for its pins.
 *
 * This function parses default Fc values and any <fc_override> tags defined
 * within the XML node, then applies them to all port/segment combinations
 * of the specified sub-tile. If no <fc> node is present, it falls back to
 * the architecture-wide default Fc specification. The resulting Fc settings
 * are stored in the given physical tile type.
 */
static void process_fc(pugi::xml_node Node,
                       t_physical_tile_type* PhysicalTileType,
                       const t_sub_tile& sub_tile,
=======
static void process_fc_values(pugi::xml_node node, t_default_fc_spec& spec, const pugiutil::loc_data& loc_data);
static void process_fc(pugi::xml_node node,
                       t_physical_tile_type* physical_tile_type,
                       t_sub_tile* sub_tile,
>>>>>>> 8aa70b5a
                       t_pin_counts pin_counts,
                       const std::vector<t_segment_inf>& segments,
                       const t_default_fc_spec& arch_def_fc,
                       const pugiutil::loc_data& loc_data);

static t_fc_override process_fc_override(pugi::xml_node node, const pugiutil::loc_data& loc_data);

/**
 * @brief Processes optional <switchblock_locations> tag under a <tile> tag//
 *
 * @param switchblock_locations An XML node pointing to <switchblock_locations> tag
 * if it exists.
 * @param type To be filled with information extracted from the given
 * <switchblock_locations> tag. This function fills switchblock_locations and
 * switchblock_switch_overrides fields.
 * @param arch Used to find switchblock by name
 * @param loc_data Points to the location in the xml file where the parser is reading.
 */
static void process_switch_block_locations(pugi::xml_node switchblock_locations,
                                           t_physical_tile_type* type,
                                           const t_arch& arch,
                                           const pugiutil::loc_data& loc_data);

<<<<<<< HEAD
static e_fc_value_type string_to_fc_value_type(std::string_view str, pugi::xml_node node, const pugiutil::loc_data& loc_data);

static void process_chan_width_distr(pugi::xml_node Node,
=======
static e_fc_value_type string_to_fc_value_type(const std::string& str, pugi::xml_node node, const pugiutil::loc_data& loc_data);
static void process_chan_width_distr(pugi::xml_node node,
>>>>>>> 8aa70b5a
                                     t_arch* arch,
                                     const pugiutil::loc_data& loc_data);
static void process_chan_width_distr_dir(pugi::xml_node node, t_chan* chan, const pugiutil::loc_data& loc_data);
static void process_models(pugi::xml_node node, t_arch* arch, const pugiutil::loc_data& loc_data);
static void process_model_ports(pugi::xml_node port_group, t_model& model, std::set<std::string>& port_names, const pugiutil::loc_data& loc_data);
static void process_layout(pugi::xml_node node, t_arch* arch, const pugiutil::loc_data& loc_data, int& num_of_avail_layer);
static t_grid_def process_grid_layout(vtr::string_internment& strings, pugi::xml_node layout_type_tag, const pugiutil::loc_data& loc_data, t_arch* arch, int& num_of_avail_layer);
static void process_block_type_locs(t_grid_def& grid_def, int die_number, vtr::string_internment& strings, pugi::xml_node layout_block_type_tag, const pugiutil::loc_data& loc_data);
static void process_device(pugi::xml_node node, t_arch* arch, t_default_fc_spec& arch_def_fc, const pugiutil::loc_data& loc_data);

/**
 * @brief Parses tags related to tileable rr graph under <device> tag in the architecture file.
 */
static void process_tileable_device_parameters(t_arch* arch, const pugiutil::loc_data& loc_data);

/**
 * @brief Parses <complexblocklist> tag in the architecture file.
 *
 * @param node The xml node referring to <complexblocklist> tag
 * @param logical_block_types This function fills this vector with all available
 * logical block types.
 * @param arch Used to access models and string internment storage.
 * @param timing_enabled Determines whether timing-aware optimizations are enabled.
 * @param loc_data Points to the location in the xml file where the parser is reading.
 */
static void process_complex_blocks(pugi::xml_node node,
                                   std::vector<t_logical_block_type>& logical_block_types,
                                   const t_arch& arch,
                                   bool timing_enabled,
                                   const pugiutil::loc_data& loc_data);

static std::vector<t_arch_switch_inf> process_switches(pugi::xml_node node,
                                                       const bool timing_enabled,
                                                       const pugiutil::loc_data& loc_data);

static void process_switch_tdel(pugi::xml_node node, const bool timing_enabled, t_arch_switch_inf& arch_switch, const pugiutil::loc_data& loc_data);

static std::vector<t_direct_inf> process_directs(pugi::xml_node Parent,
                                                 const std::vector<t_arch_switch_inf>& switches,
                                                 const pugiutil::loc_data& loc_data);

static void process_clock_metal_layers(pugi::xml_node parent,
                                       std::unordered_map<std::string, t_metal_layer>& metal_layers,
                                       const pugiutil::loc_data& loc_data);
static void process_clock_networks(pugi::xml_node parent,
                                   std::vector<t_clock_network_arch>& clock_networks,
                                   const std::vector<t_arch_switch_inf>& switches,
                                   pugiutil::loc_data& loc_data);
static void process_clock_switch_points(pugi::xml_node parent,
                                        t_clock_network_arch& clock_network,
                                        const std::vector<t_arch_switch_inf>& switches,
                                        pugiutil::loc_data& loc_data);
static void process_clock_routing(pugi::xml_node parent,
                                  std::vector<t_clock_connection_arch>& clock_connections,
                                  const std::vector<t_arch_switch_inf>& switches,
                                  const pugiutil::loc_data& loc_data);

static std::vector<t_segment_inf> process_segments(pugi::xml_node parent,
                                                   const std::vector<t_arch_switch_inf>& switches,
                                                   int num_layers,
                                                   const bool timing_enabled,
                                                   const bool switchblocklist_required,
                                                   const pugiutil::loc_data& loc_data);

static void process_switch_blocks(pugi::xml_node Parent, t_arch* arch, const pugiutil::loc_data& loc_data);
static void process_cb_sb(pugi::xml_node node, std::vector<bool>& list, const pugiutil::loc_data& loc_data);
static void process_power(pugi::xml_node parent,
                          t_power_arch* power_arch,
                          const pugiutil::loc_data& loc_data);

static void process_clocks(pugi::xml_node Parent, std::vector<t_clock_network>& clocks, const pugiutil::loc_data& loc_data);

static void process_pb_type_power_est_method(pugi::xml_node Parent, t_pb_type* pb_type, const pugiutil::loc_data& loc_data);
static void process_pb_type_port_power(pugi::xml_node Parent, t_port* port, e_power_estimation_method power_method, const pugiutil::loc_data& loc_data);

std::string inst_port_to_port_name(std::string inst_port);

static bool attribute_to_bool(const pugi::xml_node node,
                              const pugi::xml_attribute attr,
                              const pugiutil::loc_data& loc_data);

/**
 * @brief Searches for a switch whose matches with the given name.
 * @param switches Contains all the architecture switches.
 * @param switch_name The name with which switch names are compared.
 * @return A negative integer if no switch was found with the given name; otherwise
 * the index of the matching switch is returned.
 */
static int find_switch_by_name(const std::vector<t_arch_switch_inf>& switches, std::string_view switch_name);

static e_side string_to_side(const std::string& side_str);

template<typename T>
static T* get_type_by_name(std::string_view type_name, std::vector<T>& types);

static void process_bend(pugi::xml_node node, t_segment_inf& segment, const int len, const pugiutil::loc_data& loc_data);

/*
 *
 *
 * External Function Implementations
 *
 *
 */

void xml_read_arch(std::string_view arch_file,
                   const bool timing_enabled,
                   t_arch* arch,
                   std::vector<t_physical_tile_type>& physical_tile_types,
                   std::vector<t_logical_block_type>& logical_block_types) {
    if (!vtr::check_file_name_extension(arch_file, ".xml")) {
        VTR_LOG_WARN(
            "Architecture file '%s' may be in incorrect format. "
            "Expecting .xml format for architecture files.\n",
            arch_file);
    }

    // Create a unique identifier for this architecture file based on it's contents
    arch->architecture_id = vtr::secure_digest_file(arch_file);

    // Parse the file
    try {
        ReqOpt SWITCHBLOCKLIST_REQD;
        ReqOpt POWER_REQD;
        t_default_fc_spec arch_def_fc;
        pugi::xml_document doc;
        pugi::xml_node next;
        pugiutil::loc_data loc_data = pugiutil::load_xml(doc, arch_file.data());

        set_arch_file_name(arch_file.data());

        // Root node should be architecture
        auto architecture = get_single_child(doc, "architecture", loc_data);

        /* TODO: do version processing properly with string delimiting on the . */
#if 0
        char* prop = get_attribute(architecture, "version", loc_data, ReqOpt::OPTIONAL).as_string(NULL);
        if (prop != NULL) {
            if (atof(prop) > atof(VPR_VERSION)) {
                VTR_LOG_WARN( "This architecture version is for VPR %f while your current VPR version is " VPR_VERSION ", compatability issues may arise\n",
                        atof(prop));
            }
        }
#endif

        // Process models
        next = get_single_child(architecture, "models", loc_data);
        process_models(next, arch, loc_data);

        // Process layout
        int num_of_avail_layers = 0;
        next = get_single_child(architecture, "layout", loc_data);
        process_layout(next, arch, loc_data, num_of_avail_layers);

        // Precess vib_layout
        next = get_single_child(architecture, "vib_layout", loc_data, ReqOpt::OPTIONAL);
        if (next) {
            process_vib_layout(next, arch, loc_data);
        }

        // Process device
        next = get_single_child(architecture, "device", loc_data);
        process_device(next, arch, arch_def_fc, loc_data);

        // Process switches
        next = get_single_child(architecture, "switchlist", loc_data);
        arch->switches = process_switches(next, timing_enabled, loc_data);

        // Process switchblocks. This depends on switches
        bool switchblocklist_required = (arch->sb_type == e_switch_block_type::CUSTOM); // require this section only if custom switchblocks are used
        SWITCHBLOCKLIST_REQD = BoolToReqOpt(switchblocklist_required);

        // Process segments. This depends on switches
        next = get_single_child(architecture, "segmentlist", loc_data);
        arch->Segments = process_segments(next, arch->switches, num_of_avail_layers, timing_enabled, switchblocklist_required, loc_data);

        next = get_single_child(architecture, "switchblocklist", loc_data, SWITCHBLOCKLIST_REQD);
        if (next) {
            process_switch_blocks(next, arch, loc_data);
        }

        // Process logical block types
        next = get_single_child(architecture, "complexblocklist", loc_data);
        process_complex_blocks(next, logical_block_types, *arch, timing_enabled, loc_data);

        // Process logical block types
        next = get_single_child(architecture, "tiles", loc_data);
        process_tiles(next, physical_tile_types, logical_block_types, arch_def_fc, *arch, loc_data, num_of_avail_layers);

        // Link Physical Tiles with Logical Blocks
        link_physical_logical_types(physical_tile_types, logical_block_types);

        // Process directs
        next = get_single_child(architecture, "directlist", loc_data, ReqOpt::OPTIONAL);
        if (next) {
            arch->directs = process_directs(next, arch->switches, loc_data);
        }

        // Process vib_arch
        next = get_single_child(architecture, "vib_arch", loc_data, ReqOpt::OPTIONAL);
        if (next) {
            process_vib_arch(next, arch, loc_data);
        }

        // Process Clock Networks
        next = get_single_child(architecture, "clocknetworks", loc_data, ReqOpt::OPTIONAL);
        if (next) {
            std::vector<std::string> expected_children = {"metal_layers", "clock_network", "clock_routing"};
            expect_only_children(next, expected_children, loc_data);

            process_clock_metal_layers(next, arch->clock_arch.clock_metal_layers, loc_data);

            process_clock_networks(next,
                                   arch->clock_arch.clock_networks_arch,
                                   arch->switches,
                                   loc_data);

            process_clock_routing(next,
                                  arch->clock_arch.clock_connections_arch,
                                  arch->switches,
                                  loc_data);
        }

        // Process architecture power information

        // If arch->power has been initialized, meaning the user has requested power estimation,
        // then the power architecture information is required.
        if (arch->power) {
            POWER_REQD = ReqOpt::REQUIRED;
        } else {
            POWER_REQD = ReqOpt::OPTIONAL;
        }

        next = get_single_child(architecture, "power", loc_data, POWER_REQD);
        if (next) {
            if (arch->power) {
                process_power(next, arch->power, loc_data);
            } else {
                // This information still needs to be read, even if it is just thrown away.
                t_power_arch* power_arch_fake = new t_power_arch();
                process_power(next, power_arch_fake, loc_data);
                delete power_arch_fake;
            }
        }

        // Process Clocks
        next = get_single_child(architecture, "clocks", loc_data, POWER_REQD);
        if (next) {
            if (arch->clocks) {
                process_clocks(next, *arch->clocks, loc_data);
            } else {
                // This information still needs to be read, even if it is just thrown away.
                std::vector<t_clock_network> clocks_fake;
                process_clocks(next, clocks_fake, loc_data);
            }
        }

        // process NoC (optional)
        next = get_single_child(architecture, "noc", loc_data, pugiutil::OPTIONAL);
        if (next) {
            process_noc_tag(next, arch, loc_data);
        }

        // Process scatter-gather patterns (optional)
        next = get_single_child(architecture, "scatter_gather_list", loc_data, pugiutil::OPTIONAL);
        if (next) {
            process_sg_tag(next, arch, loc_data, arch->switches);
        }

        SyncModelsPbTypes(arch, logical_block_types);
        check_models(arch);

        mark_IO_types(physical_tile_types);
    } catch (pugiutil::XmlError& e) {
        archfpga_throw(arch_file.data(), e.line(), e.what());
    }
}

/*
 *
 *
 * File-scope function implementations
 *
 *
 */

static void load_pin_loc(pugi::xml_node Locations,
                         t_physical_tile_type* type,
                         t_pin_locs* pin_locs,
                         const pugiutil::loc_data& loc_data,
                         const int num_of_avail_layer) {
    type->pin_width_offset.resize(type->num_pins, 0);
    type->pin_height_offset.resize(type->num_pins, 0);

    std::vector<int> physical_pin_counts(type->num_pins, 0);
    if (pin_locs->distribution == e_pin_location_distr::SPREAD) {
        // Evenly distribute pins starting at bottom left corner

        int num_sides = 4 * (type->width * type->height);
        int side_index = 0;
        int count = 0;
        for (e_side side : TOTAL_2D_SIDES) {
            for (int width = 0; width < type->width; ++width) {
                for (int height = 0; height < type->height; ++height) {
                    for (int pin_offset = 0; pin_offset < (type->num_pins / num_sides) + 1; ++pin_offset) {
                        int pin_num = side_index + pin_offset * num_sides;
                        if (pin_num < type->num_pins) {
                            type->pinloc[width][height][side][pin_num] = true;
                            type->pin_width_offset[pin_num] += width;
                            type->pin_height_offset[pin_num] += height;
                            physical_pin_counts[pin_num] += 1;
                            count++;
                        }
                    }
                    side_index++;
                }
            }
        }
        VTR_ASSERT(side_index == num_sides);
        VTR_ASSERT(count == type->num_pins);
    } else if (pin_locs->distribution == e_pin_location_distr::PERIMETER) {
        // Add one pin at-a-time to perimeter sides in round-robin order
        int ipin = 0;
        while (ipin < type->num_pins) {
            for (int width = 0; width < type->width; ++width) {
                for (int height = 0; height < type->height; ++height) {
                    for (e_side side : TOTAL_2D_SIDES) {
                        if (((width == 0 && side == LEFT)
                             || (height == type->height - 1 && side == TOP)
                             || (width == type->width - 1 && side == RIGHT)
                             || (height == 0 && side == BOTTOM))
                            && ipin < type->num_pins) {
                            //On a side, with pins still to allocate

                            type->pinloc[width][height][side][ipin] = true;
                            type->pin_width_offset[ipin] += width;
                            type->pin_height_offset[ipin] += height;
                            physical_pin_counts[ipin] += 1;
                            ++ipin;
                        }
                    }
                }
            }
        }
        VTR_ASSERT(ipin == type->num_pins);

    } else if (pin_locs->distribution == e_pin_location_distr::SPREAD_INPUTS_PERIMETER_OUTPUTS) {
        // Collect the sets of block input/output pins
        std::vector<int> input_pins;
        std::vector<int> output_pins;
        for (int pin_num = 0; pin_num < type->num_pins; ++pin_num) {
            e_pin_type class_type = get_pin_type_from_pin_physical_num(type, pin_num);

            if (class_type == e_pin_type::RECEIVER) {
                input_pins.push_back(pin_num);
            } else {
                VTR_ASSERT(class_type == e_pin_type::DRIVER);
                output_pins.push_back(pin_num);
            }
        }

        // Allocate the inputs one pin at-a-time in a round-robin order to all sides
        size_t ipin = 0;
        while (ipin < input_pins.size()) {
            for (int width = 0; width < type->width; ++width) {
                for (int height = 0; height < type->height; ++height) {
                    for (e_side side : TOTAL_2D_SIDES) {
                        if (ipin < input_pins.size()) {
                            // Pins still to allocate

                            int pin_num = input_pins[ipin];

                            type->pinloc[width][height][side][pin_num] = true;
                            type->pin_width_offset[pin_num] += width;
                            type->pin_height_offset[pin_num] += height;
                            physical_pin_counts[pin_num] += 1;
                            ++ipin;
                        }
                    }
                }
            }
        }
        VTR_ASSERT(ipin == input_pins.size());

        // Allocate the outputs one pin at-a-time to perimeter sides in round-robin order
        ipin = 0;
        while (ipin < output_pins.size()) {
            for (int width = 0; width < type->width; ++width) {
                for (int height = 0; height < type->height; ++height) {
                    for (e_side side : TOTAL_2D_SIDES) {
                        if (((width == 0 && side == LEFT)
                             || (height == type->height - 1 && side == TOP)
                             || (width == type->width - 1 && side == RIGHT)
                             || (height == 0 && side == BOTTOM))
                            && ipin < output_pins.size()) {
                            //On a perimeter side, with pins still to allocate

                            int pin_num = output_pins[ipin];

                            type->pinloc[width][height][side][pin_num] = true;
                            type->pin_width_offset[pin_num] += width;
                            type->pin_height_offset[pin_num] += height;
                            physical_pin_counts[pin_num] += 1;
                            ++ipin;
                        }
                    }
                }
            }
        }
        VTR_ASSERT(ipin == output_pins.size());

    } else {
        VTR_ASSERT(pin_locs->distribution == e_pin_location_distr::CUSTOM);
        for (auto& sub_tile : type->sub_tiles) {
            int sub_tile_index = sub_tile.index;
            int sub_tile_capacity = sub_tile.capacity.total();

            for (int layer = 0; layer < num_of_avail_layer; ++layer) {
                for (int width = 0; width < type->width; ++width) {
                    for (int height = 0; height < type->height; ++height) {
                        for (e_side side : TOTAL_2D_SIDES) {
                            for (const std::string& token : pin_locs->assignments[sub_tile_index][width][height][side]) {
                                auto pin_range = process_pin_string<t_sub_tile*>(Locations,
                                                                                 &sub_tile,
                                                                                 token.c_str(),
                                                                                 loc_data);
                                // Get the offset in the capacity range
                                auto [capacity_range_low, capacity_range_high] = process_instance_string(Locations,
                                                                                                         sub_tile,
                                                                                                         token.c_str(),
                                                                                                         loc_data);
                                VTR_ASSERT_MSG(capacity_range_low <= capacity_range_high,
                                               vtr::string_fmt("Capacity range is out of bounds: capacity_range_low: %d, "
                                                               "capacity_range_high: %d",
                                                               capacity_range_low,
                                                               capacity_range_high)
                                                   .c_str());
                                VTR_ASSERT_MSG(0 <= capacity_range_low && capacity_range_high < sub_tile_capacity,
                                               vtr::string_fmt("Capacity range is out of bounds: capacity_range_low: %d, "
                                                               "capacity_range_high: %d, sub_tile_capacity: %d",
                                                               capacity_range_low,
                                                               capacity_range_high,
                                                               sub_tile_capacity)
                                                   .c_str());
                                for (int pin_num = pin_range.first; pin_num < pin_range.second; ++pin_num) {
                                    VTR_ASSERT(pin_num < (int)sub_tile.sub_tile_to_tile_pin_indices.size() / sub_tile_capacity);
                                    for (int capacity = capacity_range_low; capacity <= capacity_range_high; ++capacity) {
                                        int sub_tile_pin_index = pin_num + capacity * sub_tile.num_phy_pins / sub_tile_capacity;
                                        int physical_pin_index = sub_tile.sub_tile_to_tile_pin_indices[sub_tile_pin_index];
                                        type->pinloc[width][height][side][physical_pin_index] = true;
                                        type->pin_width_offset[physical_pin_index] += width;
                                        type->pin_height_offset[physical_pin_index] += height;
                                        physical_pin_counts[physical_pin_index] += 1;
                                    }
                                }
                            }
                        }
                    }
                }
            }
        }
    }

    for (int ipin = 0; ipin < type->num_pins; ++ipin) {
        VTR_ASSERT(physical_pin_counts[ipin] >= 1);

        type->pin_width_offset[ipin] /= physical_pin_counts[ipin];
        type->pin_height_offset[ipin] /= physical_pin_counts[ipin];

        VTR_ASSERT(type->pin_width_offset[ipin] >= 0 && type->pin_width_offset[ipin] < type->width);
        VTR_ASSERT(type->pin_height_offset[ipin] >= 0 && type->pin_height_offset[ipin] < type->height);
    }
}

static std::pair<int, int> process_instance_string(pugi::xml_node Locations,
                                                   const t_sub_tile& sub_tile,
                                                   const char* pin_loc_string,
                                                   const pugiutil::loc_data& loc_data) {
    Tokens tokens(pin_loc_string);

    size_t token_index = 0;
    t_token token = tokens[token_index];

    if (token.type != e_token_type::STRING || token.data != sub_tile.name) {
        archfpga_throw(loc_data.filename_c_str(), loc_data.line(Locations),
                       vtr::string_fmt("Wrong physical type name of the port: %s\n", pin_loc_string).c_str());
    }

    token_index++;
    token = tokens[token_index];

    int first_inst = 0;
    int last_inst = sub_tile.capacity.total() - 1;

    // If there is a dot, such as io.input[0:3], it indicates the full range of the capacity, the default value should be returned
    if (token.type == e_token_type::DOT) {
        return std::make_pair(first_inst, last_inst);
    }

    // If the string contains index for capacity range, e.g., io[3:3].in[0:5], we skip the capacity range here.
    if (token.type != e_token_type::OPEN_SQUARE_BRACKET) {
        archfpga_throw(loc_data.filename_c_str(), loc_data.line(Locations),
                       vtr::string_fmt("No open square bracket present: %s\n", pin_loc_string).c_str());
    }

    token_index++;
    token = tokens[token_index];

    if (tokens[token_index].type != e_token_type::INT) {
        archfpga_throw(loc_data.filename_c_str(), loc_data.line(Locations),
                       vtr::string_fmt("No integer to indicate least significant instance index: %s\n", pin_loc_string).c_str());
    }

    first_inst = vtr::atoi(token.data);

    token_index++;
    token = tokens[token_index];

    // Single pin is specified
    if (token.type != e_token_type::COLON) {
        if (token.type != e_token_type::CLOSE_SQUARE_BRACKET) {
            archfpga_throw(loc_data.filename_c_str(), loc_data.line(Locations),
                           vtr::string_fmt("No closing bracket: %s\n", pin_loc_string).c_str());
        }

        token_index++;

        if (token_index != tokens.size()) {
            archfpga_throw(loc_data.filename_c_str(), loc_data.line(Locations),
                           vtr::string_fmt("instance of pin location should be completed, but more tokens are present: %s\n", pin_loc_string).c_str());
        }

        return std::make_pair(first_inst, first_inst);
    }

    token_index++;
    token = tokens[token_index];

    if (token.type != e_token_type::INT) {
        archfpga_throw(loc_data.filename_c_str(), loc_data.line(Locations),
                       vtr::string_fmt("No integer to indicate most significant instance index: %s\n", pin_loc_string).c_str());
    }

    last_inst = vtr::atoi(token.data);

    token_index++;
    token = tokens[token_index];

    if (token.type != e_token_type::CLOSE_SQUARE_BRACKET) {
        archfpga_throw(loc_data.filename_c_str(), loc_data.line(Locations),
                       vtr::string_fmt("No closed square bracket: %s\n", pin_loc_string).c_str());
    }

    if (first_inst > last_inst) {
        std::swap(first_inst, last_inst);
    }

    return std::make_pair(first_inst, last_inst);
}

template<typename T>
static std::pair<int, int> process_pin_string(pugi::xml_node Locations,
                                              T type,
                                              const char* pin_loc_string,
                                              const pugiutil::loc_data& loc_data) {
    Tokens tokens(pin_loc_string);

    size_t token_index = 0;

    if (tokens[token_index].type != e_token_type::STRING || tokens[token_index].data != type->name) {
        archfpga_throw(loc_data.filename_c_str(), loc_data.line(Locations),
                       vtr::string_fmt("Wrong physical type name of the port: %s\n", pin_loc_string).c_str());
    }

    token_index++;
    t_token token = tokens[token_index];

    // If the string contains index for capacity range, e.g., io[3:3].in[0:5], we skip the capacity range here.
    if (token.type == e_token_type::OPEN_SQUARE_BRACKET) {
        while (token.type != e_token_type::CLOSE_SQUARE_BRACKET) {
            token_index++;
            token = tokens[token_index];
            if (token_index == tokens.size()) {
                archfpga_throw(loc_data.filename_c_str(), loc_data.line(Locations),
                               vtr::string_fmt("Found an open '[' but miss close ']' of the port: %s\n", pin_loc_string).c_str());
            }
        }
        token_index++;
        token = tokens[token_index];
    }

    if (token.type != e_token_type::DOT) {
        archfpga_throw(loc_data.filename_c_str(), loc_data.line(Locations),
                       vtr::string_fmt("No dot is present to separate type name and port name: %s\n", pin_loc_string).c_str());
    }

    token_index++;
    token = tokens[token_index];

    if (token.type != e_token_type::STRING) {
        archfpga_throw(loc_data.filename_c_str(), loc_data.line(Locations),
                       vtr::string_fmt("No port name is present: %s\n", pin_loc_string).c_str());
    }

    auto port = type->get_port(token.data);
    if (port == nullptr) {
        archfpga_throw(loc_data.filename_c_str(), loc_data.line(Locations),
                       vtr::string_fmt("Port %s for %s could not be found: %s\n",
                                       type->name.c_str(), token.data.c_str(),
                                       pin_loc_string)
                           .c_str());
    }
    int abs_first_pin_idx = port->absolute_first_pin_index;

    token_index++;

    // All the pins of the port are taken or the port has a single pin
    if (token_index == tokens.size()) {
        return std::make_pair(abs_first_pin_idx, abs_first_pin_idx + port->num_pins);
    }

    token = tokens[token_index];

    if (token.type != e_token_type::OPEN_SQUARE_BRACKET) {
        archfpga_throw(loc_data.filename_c_str(), loc_data.line(Locations),
                       vtr::string_fmt("No open square bracket present: %s\n", pin_loc_string).c_str());
    }

    token_index++;
    token = tokens[token_index];

    if (token.type != e_token_type::INT) {
        archfpga_throw(loc_data.filename_c_str(), loc_data.line(Locations),
                       vtr::string_fmt("No integer to indicate least significant pin index: %s\n", pin_loc_string).c_str());
    }

    int first_pin = vtr::atoi(tokens[token_index].data);

    token_index++;

    // Single pin is specified
    if (tokens[token_index].type != e_token_type::COLON) {
        if (tokens[token_index].type != e_token_type::CLOSE_SQUARE_BRACKET) {
            archfpga_throw(loc_data.filename_c_str(), loc_data.line(Locations),
                           vtr::string_fmt("No closing bracket: %s\n", pin_loc_string).c_str());
        }

        token_index++;

        if (token_index != tokens.size()) {
            archfpga_throw(loc_data.filename_c_str(), loc_data.line(Locations),
                           vtr::string_fmt("pin location should be completed, but more tokens are present: %s\n", pin_loc_string).c_str());
        }

        return std::make_pair(abs_first_pin_idx + first_pin, abs_first_pin_idx + first_pin + 1);
    }

    token_index++;

    if (tokens[token_index].type != e_token_type::INT) {
        archfpga_throw(loc_data.filename_c_str(), loc_data.line(Locations),
                       vtr::string_fmt("No integer to indicate most significant pin index: %s\n", pin_loc_string).c_str());
    }

    int last_pin = vtr::atoi(tokens[token_index].data);

    token_index++;

    if (tokens[token_index].type != e_token_type::CLOSE_SQUARE_BRACKET) {
        archfpga_throw(loc_data.filename_c_str(), loc_data.line(Locations),
                       vtr::string_fmt("No closed square bracket: %s\n", pin_loc_string).c_str());
    }

    token_index++;

    if (token_index != tokens.size()) {
        archfpga_throw(loc_data.filename_c_str(), loc_data.line(Locations),
                       vtr::string_fmt("pin location should be completed, but more tokens are present: %s\n", pin_loc_string).c_str());
    }

    if (first_pin > last_pin) {
        std::swap(first_pin, last_pin);
    }

    return std::make_pair(abs_first_pin_idx + first_pin, abs_first_pin_idx + last_pin + 1);
}

static void process_pin_to_pin_annotations(pugi::xml_node Parent,
                                           t_pin_to_pin_annotation* annotation,
                                           t_pb_type* parent_pb_type,
                                           const pugiutil::loc_data& loc_data) {
    int i = 0;
    const char* prop;

    if (get_attribute(Parent, "max", loc_data, ReqOpt::OPTIONAL).as_string(nullptr)) {
        i++;
    }
    if (get_attribute(Parent, "min", loc_data, ReqOpt::OPTIONAL).as_string(nullptr)) {
        i++;
    }
    if (get_attribute(Parent, "type", loc_data, ReqOpt::OPTIONAL).as_string(nullptr)) {
        i++;
    }
    if (get_attribute(Parent, "value", loc_data, ReqOpt::OPTIONAL).as_string(nullptr)) {
        i++;
    }
    if (0 == strcmp(Parent.name(), "C_constant")
        || 0 == strcmp(Parent.name(), "C_matrix")
        || 0 == strcmp(Parent.name(), "pack_pattern")) {
        i = 1;
    }

    annotation->annotation_entries.resize(i);
    annotation->line_num = loc_data.line(Parent);
    /* Todo: This is slow, I should use a case lookup */
    i = 0;
    if (0 == strcmp(Parent.name(), "delay_constant")) {
        annotation->type = E_ANNOT_PIN_TO_PIN_DELAY;
        annotation->format = E_ANNOT_PIN_TO_PIN_CONSTANT;
        prop = get_attribute(Parent, "max", loc_data, ReqOpt::OPTIONAL).as_string(nullptr);
        if (prop) {
            annotation->annotation_entries[i] = {E_ANNOT_PIN_TO_PIN_DELAY_MAX, prop};
            i++;
        }
        prop = get_attribute(Parent, "min", loc_data, ReqOpt::OPTIONAL).as_string(nullptr);
        if (prop) {
            annotation->annotation_entries[i] = {E_ANNOT_PIN_TO_PIN_DELAY_MIN, prop};
            i++;
        }
        prop = get_attribute(Parent, "in_port", loc_data).value();
        annotation->input_pins = prop;

        prop = get_attribute(Parent, "out_port", loc_data).value();
        annotation->output_pins = prop;

    } else if (0 == strcmp(Parent.name(), "delay_matrix")) {
        annotation->type = E_ANNOT_PIN_TO_PIN_DELAY;
        annotation->format = E_ANNOT_PIN_TO_PIN_MATRIX;
        prop = get_attribute(Parent, "type", loc_data).value();
        annotation->annotation_entries[i].second = Parent.child_value();

        if (0 == strcmp(prop, "max")) {
            annotation->annotation_entries[i].first = E_ANNOT_PIN_TO_PIN_DELAY_MAX;
        } else {
            VTR_ASSERT(0 == strcmp(prop, "min"));
            annotation->annotation_entries[i].first = E_ANNOT_PIN_TO_PIN_DELAY_MIN;
        }

        i++;
        prop = get_attribute(Parent, "in_port", loc_data).value();
        annotation->input_pins = prop;

        prop = get_attribute(Parent, "out_port", loc_data).value();
        annotation->output_pins = prop;

    } else if (0 == strcmp(Parent.name(), "C_constant")) {
        annotation->type = E_ANNOT_PIN_TO_PIN_CAPACITANCE;
        annotation->format = E_ANNOT_PIN_TO_PIN_CONSTANT;
        prop = get_attribute(Parent, "C", loc_data).value();
        annotation->annotation_entries[i] = {E_ANNOT_PIN_TO_PIN_CAPACITANCE_C, prop};
        i++;

        prop = get_attribute(Parent, "in_port", loc_data, ReqOpt::OPTIONAL).as_string(nullptr);
        annotation->input_pins = prop;

        prop = get_attribute(Parent, "out_port", loc_data, ReqOpt::OPTIONAL).as_string(nullptr);
        annotation->output_pins = prop;
        VTR_ASSERT(!annotation->output_pins.empty() || !annotation->input_pins.empty());

    } else if (0 == strcmp(Parent.name(), "C_matrix")) {
        annotation->type = E_ANNOT_PIN_TO_PIN_CAPACITANCE;
        annotation->format = E_ANNOT_PIN_TO_PIN_MATRIX;
        annotation->annotation_entries[i] = {E_ANNOT_PIN_TO_PIN_CAPACITANCE_C, Parent.child_value()};
        i++;

        prop = get_attribute(Parent, "in_port", loc_data, ReqOpt::OPTIONAL).as_string(nullptr);
        annotation->input_pins = prop;

        prop = get_attribute(Parent, "out_port", loc_data, ReqOpt::OPTIONAL).as_string(nullptr);
        annotation->output_pins = prop;
        VTR_ASSERT(!annotation->output_pins.empty() || !annotation->input_pins.empty());

    } else if (0 == strcmp(Parent.name(), "T_setup")) {
        annotation->type = E_ANNOT_PIN_TO_PIN_DELAY;
        annotation->format = E_ANNOT_PIN_TO_PIN_CONSTANT;
        prop = get_attribute(Parent, "value", loc_data).value();
        annotation->annotation_entries[i] = {E_ANNOT_PIN_TO_PIN_DELAY_TSETUP, prop};
        i++;
        prop = get_attribute(Parent, "port", loc_data).value();
        annotation->input_pins = prop;

        prop = get_attribute(Parent, "clock", loc_data).value();
        annotation->clock = prop;

        primitives_annotation_clock_match(annotation, parent_pb_type);

    } else if (0 == strcmp(Parent.name(), "T_clock_to_Q")) {
        annotation->type = E_ANNOT_PIN_TO_PIN_DELAY;
        annotation->format = E_ANNOT_PIN_TO_PIN_CONSTANT;
        prop = get_attribute(Parent, "max", loc_data, ReqOpt::OPTIONAL).as_string(nullptr);

        bool found_min_max_attrib = false;
        if (prop) {
            annotation->annotation_entries[i] = {E_ANNOT_PIN_TO_PIN_DELAY_CLOCK_TO_Q_MAX, prop};
            i++;
            found_min_max_attrib = true;
        }
        prop = get_attribute(Parent, "min", loc_data, ReqOpt::OPTIONAL).as_string(nullptr);
        if (prop) {
            annotation->annotation_entries[i] = {E_ANNOT_PIN_TO_PIN_DELAY_CLOCK_TO_Q_MIN, prop};
            i++;
            found_min_max_attrib = true;
        }

        if (!found_min_max_attrib) {
            archfpga_throw(loc_data.filename_c_str(), loc_data.line(Parent),
                           vtr::string_fmt("Failed to find either 'max' or 'min' attribute required for <%s> in <%s>",
                                           Parent.name(), Parent.parent().name())
                               .c_str());
        }

        prop = get_attribute(Parent, "port", loc_data).value();
        annotation->input_pins = prop;

        prop = get_attribute(Parent, "clock", loc_data).value();
        annotation->clock = prop;

        primitives_annotation_clock_match(annotation, parent_pb_type);

    } else if (0 == strcmp(Parent.name(), "T_hold")) {
        annotation->type = E_ANNOT_PIN_TO_PIN_DELAY;
        annotation->format = E_ANNOT_PIN_TO_PIN_CONSTANT;
        prop = get_attribute(Parent, "value", loc_data).value();
        annotation->annotation_entries[i] = {E_ANNOT_PIN_TO_PIN_DELAY_THOLD, prop};
        i++;

        prop = get_attribute(Parent, "port", loc_data).value();
        annotation->input_pins = prop;

        prop = get_attribute(Parent, "clock", loc_data).value();
        annotation->clock = prop;

        primitives_annotation_clock_match(annotation, parent_pb_type);

    } else if (0 == strcmp(Parent.name(), "pack_pattern")) {
        annotation->type = E_ANNOT_PIN_TO_PIN_PACK_PATTERN;
        annotation->format = E_ANNOT_PIN_TO_PIN_CONSTANT;
        prop = get_attribute(Parent, "name", loc_data).value();
        annotation->annotation_entries[i] = {E_ANNOT_PIN_TO_PIN_PACK_PATTERN_NAME, prop};
        i++;

        prop = get_attribute(Parent, "in_port", loc_data).value();
        annotation->input_pins = prop;

        prop = get_attribute(Parent, "out_port", loc_data).value();
        annotation->output_pins = prop;

    } else {
        archfpga_throw(loc_data.filename_c_str(), loc_data.line(Parent),
                       vtr::string_fmt("Unknown port type %s in %s in %s",
                                       Parent.name(),
                                       Parent.parent().name(),
                                       Parent.parent().parent().name())
                           .c_str());
    }
    VTR_ASSERT(i == static_cast<int>(annotation->annotation_entries.size()));
}

static void ProcessPb_TypePowerPinToggle(pugi::xml_node parent, t_pb_type* pb_type, const pugiutil::loc_data& loc_data) {
    int high, low;

    pugi::xml_node cur = get_first_child(parent, "port", loc_data, ReqOpt::OPTIONAL);
    while (cur) {
        const char* prop = get_attribute(cur, "name", loc_data).value();

        t_port* port = findPortByName(prop, pb_type, &high, &low);
        if (!port) {
            archfpga_throw(loc_data.filename_c_str(), loc_data.line(cur),
                           vtr::string_fmt("Could not find port '%s' needed for energy per toggle.",
                                           prop)
                               .c_str());
        }
        if (high != port->num_pins - 1 || low != 0) {
            archfpga_throw(loc_data.filename_c_str(), loc_data.line(cur),
                           vtr::string_fmt("Pin-toggle does not support pin indices (%s)",
                                           prop)
                               .c_str());
        }

        if (port->port_power->pin_toggle_initialized) {
            archfpga_throw(loc_data.filename_c_str(), loc_data.line(cur),
                           vtr::string_fmt("Duplicate pin-toggle energy for port '%s'",
                                           port->name)
                               .c_str());
        }
        port->port_power->pin_toggle_initialized = true;

        /* Get energy per toggle */
        port->port_power->energy_per_toggle = get_attribute(cur,
                                                            "energy_per_toggle", loc_data)
                                                  .as_float(0.);

        /* Get scaled by factor */
        bool reverse_scaled = false;
        prop = get_attribute(cur, "scaled_by_static_prob", loc_data, ReqOpt::OPTIONAL).as_string(nullptr);
        if (!prop) {
            prop = get_attribute(cur, "scaled_by_static_prob_n", loc_data, ReqOpt::OPTIONAL).as_string(nullptr);
            if (prop) {
                reverse_scaled = true;
            }
        }

        if (prop) {
            port->port_power->scaled_by_port = findPortByName(prop, pb_type,
                                                              &high, &low);
            if (high != low) {
                archfpga_throw(loc_data.filename_c_str(), loc_data.line(cur),
                               vtr::string_fmt("Pin-toggle 'scaled_by_static_prob' must be a single pin (%s)",
                                               prop)
                                   .c_str());
            }
            port->port_power->scaled_by_port_pin_idx = high;
            port->port_power->reverse_scaled = reverse_scaled;
        }

        cur = cur.next_sibling(cur.name());
    }
}

static void ProcessPb_TypePower(pugi::xml_node Parent, t_pb_type* pb_type, const pugiutil::loc_data& loc_data) {
    pugi::xml_node child;
    bool require_dynamic_absolute = false;
    bool require_static_absolute = false;
    bool require_dynamic_C_internal = false;

    pugi::xml_node cur = get_first_child(Parent, "power", loc_data, ReqOpt::OPTIONAL);
    if (!cur) {
        return;
    }

    switch (pb_type->pb_type_power->estimation_method) {
        case POWER_METHOD_TOGGLE_PINS:
            ProcessPb_TypePowerPinToggle(cur, pb_type, loc_data);
            require_static_absolute = true;
            break;
        case POWER_METHOD_C_INTERNAL:
            require_dynamic_C_internal = true;
            require_static_absolute = true;
            break;
        case POWER_METHOD_ABSOLUTE:
            require_dynamic_absolute = true;
            require_static_absolute = true;
            break;
        default:
            break;
    }

    if (require_static_absolute) {
        child = get_single_child(cur, "static_power", loc_data);
        pb_type->pb_type_power->absolute_power_per_instance.leakage = get_attribute(child, "power_per_instance", loc_data).as_float(0.);
    }

    if (require_dynamic_absolute) {
        child = get_single_child(cur, "dynamic_power", loc_data);
        pb_type->pb_type_power->absolute_power_per_instance.dynamic = get_attribute(child, "power_per_instance", loc_data).as_float(0.);
    }

    if (require_dynamic_C_internal) {
        child = get_single_child(cur, "dynamic_power", loc_data);
        pb_type->pb_type_power->C_internal = get_attribute(child,
                                                           "C_internal", loc_data)
                                                 .as_float(0.);
    }
}

static void process_pb_type_power_est_method(pugi::xml_node Parent, t_pb_type* pb_type, const pugiutil::loc_data& loc_data) {
    e_power_estimation_method parent_power_method;
    const char* prop = nullptr;

    pugi::xml_node cur = get_first_child(Parent, "power", loc_data, ReqOpt::OPTIONAL);
    if (cur) {
        prop = get_attribute(cur, "method", loc_data, ReqOpt::OPTIONAL).as_string(nullptr);
    }

    if (pb_type->parent_mode && pb_type->parent_mode->parent_pb_type) {
        parent_power_method = pb_type->parent_mode->parent_pb_type->pb_type_power->estimation_method;
    } else {
        parent_power_method = POWER_METHOD_AUTO_SIZES;
    }

    if (!prop) {
        /* default method is auto-size */
        pb_type->pb_type_power->estimation_method = power_method_inherited(parent_power_method);
    } else if (strcmp(prop, "auto-size") == 0) {
        pb_type->pb_type_power->estimation_method = POWER_METHOD_AUTO_SIZES;
    } else if (strcmp(prop, "specify-size") == 0) {
        pb_type->pb_type_power->estimation_method = POWER_METHOD_SPECIFY_SIZES;
    } else if (strcmp(prop, "pin-toggle") == 0) {
        pb_type->pb_type_power->estimation_method = POWER_METHOD_TOGGLE_PINS;
    } else if (strcmp(prop, "c-internal") == 0) {
        pb_type->pb_type_power->estimation_method = POWER_METHOD_C_INTERNAL;
    } else if (strcmp(prop, "absolute") == 0) {
        pb_type->pb_type_power->estimation_method = POWER_METHOD_ABSOLUTE;
    } else if (strcmp(prop, "ignore") == 0) {
        pb_type->pb_type_power->estimation_method = POWER_METHOD_IGNORE;
    } else if (strcmp(prop, "sum-of-children") == 0) {
        pb_type->pb_type_power->estimation_method = POWER_METHOD_SUM_OF_CHILDREN;
    } else {
        archfpga_throw(loc_data.filename_c_str(), loc_data.line(cur),
                       vtr::string_fmt("Invalid power estimation method for pb_type '%s'",
                                       pb_type->name)
                           .c_str());
    }
}

/* Takes in a pb_type, allocates and loads data for it and recurses downwards */
static void process_pb_type(pugi::xml_node Parent,
                            t_pb_type* pb_type,
                            t_mode* mode,
                            const bool timing_enabled,
                            const t_arch& arch,
                            const pugiutil::loc_data& loc_data,
                            int& pb_idx) {
    const char* prop;
    pugi::xml_node cur;

    bool is_root_pb_type = (mode == nullptr || mode->parent_pb_type == nullptr);
    bool is_leaf_pb_type = bool(get_attribute(Parent, "blif_model", loc_data, ReqOpt::OPTIONAL));

    std::vector<std::string> children_to_expect = {"input", "output", "clock", "mode", "power", "metadata"};
    if (!is_leaf_pb_type) {
        //Non-leafs may have a model/pb_type children
        children_to_expect.emplace_back("model");
        children_to_expect.emplace_back("pb_type");
        children_to_expect.emplace_back("interconnect");

        if (is_root_pb_type) {
            VTR_ASSERT(!is_leaf_pb_type);
            //Top level pb_type's may also have the following tag types
            children_to_expect.emplace_back("fc");
            children_to_expect.emplace_back("pinlocations");
            children_to_expect.emplace_back("switchblock_locations");
        }
    } else {
        VTR_ASSERT(is_leaf_pb_type);
        VTR_ASSERT(!is_root_pb_type);

        //Leaf pb_type's may also have the following tag types
        children_to_expect.emplace_back("T_setup");
        children_to_expect.emplace_back("T_hold");
        children_to_expect.emplace_back("T_clock_to_Q");
        children_to_expect.emplace_back("delay_constant");
        children_to_expect.emplace_back("delay_matrix");
    }

    //Sanity check contained tags
    expect_only_children(Parent, children_to_expect, loc_data);

    pb_type->parent_mode = mode;
    pb_type->index_in_logical_block = pb_idx;
    if (mode != nullptr && mode->parent_pb_type != nullptr) {
        pb_type->depth = mode->parent_pb_type->depth + 1;
        prop = get_attribute(Parent, "name", loc_data).value();
        pb_type->name = vtr::strdup(prop);
    } else {
        pb_type->depth = 0;
        /* same name as type */
    }

    prop = get_attribute(Parent, "blif_model", loc_data, ReqOpt::OPTIONAL).as_string(nullptr);
    pb_type->blif_model = vtr::strdup(prop);

    pb_type->class_type = UNKNOWN_CLASS;
    prop = get_attribute(Parent, "class", loc_data, ReqOpt::OPTIONAL).as_string(nullptr);
    char* class_name = vtr::strdup(prop);

    if (class_name) {
        if (0 == strcmp(class_name, PB_TYPE_CLASS_STRING[LUT_CLASS])) {
            pb_type->class_type = LUT_CLASS;
        } else if (0 == strcmp(class_name, PB_TYPE_CLASS_STRING[LATCH_CLASS])) {
            pb_type->class_type = LATCH_CLASS;
        } else if (0 == strcmp(class_name, PB_TYPE_CLASS_STRING[MEMORY_CLASS])) {
            pb_type->class_type = MEMORY_CLASS;
        } else {
            archfpga_throw(loc_data.filename_c_str(), loc_data.line(Parent),
                           vtr::string_fmt("Unknown class '%s' in pb_type '%s'\n",
                                           class_name, pb_type->name)
                               .c_str());
        }
        free(class_name);
    }

    if (mode == nullptr) {
        pb_type->num_pb = 1;
    } else {
        pb_type->num_pb = get_attribute(Parent, "num_pb", loc_data).as_int(0);
    }

    VTR_ASSERT(pb_type->num_pb > 0);

    const int num_in_ports = count_children(Parent, "input", loc_data, ReqOpt::OPTIONAL);
    const int num_out_ports = count_children(Parent, "output", loc_data, ReqOpt::OPTIONAL);
    const int num_clock_ports = count_children(Parent, "clock", loc_data, ReqOpt::OPTIONAL);
    const int num_ports = num_in_ports + num_out_ports + num_clock_ports;
    pb_type->ports = new t_port[num_ports]();
    pb_type->num_ports = num_ports;

    /* Enforce VPR's definition of LUT/FF by checking number of ports */
    if (pb_type->class_type == LUT_CLASS || pb_type->class_type == LATCH_CLASS) {
        if (num_in_ports != 1 || num_out_ports != 1) {
            archfpga_throw(loc_data.filename_c_str(), loc_data.line(Parent),
                           vtr::string_fmt("%s primitives must contain exactly one input port and one output port."
                                           "Found '%d' input port(s) and '%d' output port(s) for '%s'",
                                           (pb_type->class_type == LUT_CLASS) ? "LUT" : "Latch",
                                           num_in_ports, num_out_ports, pb_type->name)
                               .c_str());
        }
    }

    /* Initialize Power Structure */
    pb_type->pb_type_power = new t_pb_type_power();
    process_pb_type_power_est_method(Parent, pb_type, loc_data);

    /* process ports */
    int absolute_port_first_pin_index = 0;
    int port_idx = 0;

    // STL sets for checking duplicate port names
    std::set<std::string> pb_port_names;

    for (const char* child_name : {"input", "output", "clock"}) {
        cur = get_first_child(Parent, child_name, loc_data, ReqOpt::OPTIONAL);
        int port_index_by_type = 0;

        while (cur) {
            pb_type->ports[port_idx].parent_pb_type = pb_type;
            pb_type->ports[port_idx].index = port_idx;
            pb_type->ports[port_idx].port_index_by_type = port_index_by_type;
            process_pb_type_port(cur, &pb_type->ports[port_idx],
                                 pb_type->pb_type_power->estimation_method, is_root_pb_type, loc_data);

            pb_type->ports[port_idx].absolute_first_pin_index = absolute_port_first_pin_index;
            absolute_port_first_pin_index += pb_type->ports[port_idx].num_pins;

            //Check port name duplicates
            auto [_, success] = pb_port_names.insert(pb_type->ports[port_idx].name);
            if (!success) {
                archfpga_throw(loc_data.filename_c_str(), loc_data.line(cur),
                               vtr::string_fmt("Duplicate port names in pb_type '%s': port '%s'\n",
                                               pb_type->name, pb_type->ports[port_idx].name)
                                   .c_str());
            }

            /* get next iteration */
            port_idx++;
            port_index_by_type++;
            cur = cur.next_sibling(cur.name());
        }
    }

    VTR_ASSERT(port_idx == num_ports);

    /* Count stats on the number of each type of pin */
    pb_type->num_clock_pins = pb_type->num_input_pins = pb_type->num_output_pins = 0;
    for (int port_i = 0; port_i < pb_type->num_ports; port_i++) {
        if (pb_type->ports[port_i].type == IN_PORT && !pb_type->ports[port_i].is_clock) {
            pb_type->num_input_pins += pb_type->ports[port_i].num_pins;
        } else if (pb_type->ports[port_i].type == OUT_PORT) {
            pb_type->num_output_pins += pb_type->ports[port_i].num_pins;
        } else {
            VTR_ASSERT(pb_type->ports[port_i].is_clock && pb_type->ports[port_i].type == IN_PORT);
            pb_type->num_clock_pins += pb_type->ports[port_i].num_pins;
        }
    }

    pb_type->num_pins = pb_type->num_input_pins + pb_type->num_output_pins + pb_type->num_clock_pins;

    //Warn that max_internal_delay is no longer supported
    //TODO: eventually remove
    try {
        expect_child_node_count(Parent, "max_internal_delay", 0, loc_data);
    } catch (pugiutil::XmlError& e) {
        std::string msg = e.what();
        msg += ". <max_internal_delay> has been replaced with <delay_constant>/<delay_matrix> between sequential primitive ports.";
        msg += " Please upgrade your architecture file.";
        archfpga_throw(e.filename().c_str(), e.line(), msg.c_str());
    }

    pb_type->annotations.clear();
    /* Determine if this is a leaf or container pb_type */
    if (pb_type->blif_model != nullptr) {
        /* Process delay and capacitance annotations */
        int num_annotations = 0;
        for (auto child_name : {"delay_constant", "delay_matrix", "C_constant", "C_matrix", "T_setup", "T_clock_to_Q", "T_hold"}) {
            num_annotations += count_children(Parent, child_name, loc_data, ReqOpt::OPTIONAL);
        }

        pb_type->annotations.resize(num_annotations);

        int annotation_idx = 0;
        for (auto child_name : {"delay_constant", "delay_matrix", "C_constant", "C_matrix", "T_setup", "T_clock_to_Q", "T_hold"}) {
            cur = get_first_child(Parent, child_name, loc_data, ReqOpt::OPTIONAL);

            while (cur) {
                process_pin_to_pin_annotations(cur, &pb_type->annotations[annotation_idx], pb_type, loc_data);

                /* get next iteration */
                annotation_idx++;
                cur = cur.next_sibling(cur.name());
            }
        }
        VTR_ASSERT(annotation_idx == num_annotations);

        if (timing_enabled) {
            check_leaf_pb_model_timing_consistency(pb_type, arch);
        }

        /* leaf pb_type, if special known class, then read class lib otherwise treat as primitive */
        if (pb_type->class_type == LUT_CLASS) {
            ProcessLutClass(pb_type);
        } else if (pb_type->class_type == MEMORY_CLASS) {
            ProcessMemoryClass(pb_type);
        } else {
            /* other leaf pb_type do not have modes */
            pb_type->num_modes = 0;
            VTR_ASSERT(count_children(Parent, "mode", loc_data, ReqOpt::OPTIONAL) == 0);
        }
    } else {
        /* container pb_type, process modes */
        VTR_ASSERT(pb_type->class_type == UNKNOWN_CLASS);
        pb_type->num_modes = count_children(Parent, "mode", loc_data, ReqOpt::OPTIONAL);
        pb_type->pb_type_power->leakage_default_mode = 0;
        int mode_idx = 0;

        if (pb_type->is_primitive()) {
            /* The pb_type operates in an implied one mode */
            pb_type->num_modes = 1;
            pb_type->modes = new t_mode[pb_type->num_modes];
            pb_type->modes[mode_idx].parent_pb_type = pb_type;
            pb_type->modes[mode_idx].index = mode_idx;
            process_mode(Parent, &pb_type->modes[mode_idx], timing_enabled, arch, loc_data, pb_idx);
            mode_idx++;
        } else {
            pb_type->modes = new t_mode[pb_type->num_modes];

            // STL set for checking duplicate mode names
            std::set<std::string> mode_names;

            cur = get_first_child(Parent, "mode", loc_data);
            while (cur != nullptr) {
                if (0 == strcmp(cur.name(), "mode")) {
                    pb_type->modes[mode_idx].parent_pb_type = pb_type;
                    pb_type->modes[mode_idx].index = mode_idx;
                    process_mode(cur, &pb_type->modes[mode_idx], timing_enabled, arch, loc_data, pb_idx);

                    auto [_, success] = mode_names.insert(pb_type->modes[mode_idx].name);
                    if (!success) {
                        archfpga_throw(loc_data.filename_c_str(), loc_data.line(cur),
                                       vtr::string_fmt("Duplicate mode name: '%s' in pb_type '%s'.\n",
                                                       pb_type->modes[mode_idx].name, pb_type->name)
                                           .c_str());
                    }

                    /* get next iteration */
                    mode_idx++;
                    cur = cur.next_sibling(cur.name());
                }
            }
        }
        VTR_ASSERT(mode_idx == pb_type->num_modes);
    }

    pb_type->meta = process_meta_data(arch.strings, Parent, loc_data);
    ProcessPb_TypePower(Parent, pb_type, loc_data);
}

static void process_pb_type_port_power(pugi::xml_node Parent, t_port* port, e_power_estimation_method power_method, const pugiutil::loc_data& loc_data) {
    port->port_power = new t_port_power();

    //Defaults
    if (power_method == POWER_METHOD_AUTO_SIZES) {
        port->port_power->wire_type = POWER_WIRE_TYPE_AUTO;
        port->port_power->buffer_type = POWER_BUFFER_TYPE_AUTO;
    } else if (power_method == POWER_METHOD_SPECIFY_SIZES) {
        port->port_power->wire_type = POWER_WIRE_TYPE_IGNORED;
        port->port_power->buffer_type = POWER_BUFFER_TYPE_NONE;
    }

    pugi::xml_node cur = get_single_child(Parent, "power", loc_data, ReqOpt::OPTIONAL);
    if (cur) {
        bool wire_defined = false;
        // Wire capacitance

        // Absolute C provided
        const char* prop = get_attribute(cur, "wire_capacitance", loc_data, ReqOpt::OPTIONAL).as_string(nullptr);
        if (prop) {
            if (!(power_method == POWER_METHOD_AUTO_SIZES
                  || power_method == POWER_METHOD_SPECIFY_SIZES)) {
                archfpga_throw(loc_data.filename_c_str(), loc_data.line(cur),
                               vtr::string_fmt("Wire capacitance defined for port '%s'.  This is an invalid option for the parent pb_type '%s' power estimation method.",
                                               port->name, port->parent_pb_type->name)
                                   .c_str());
            } else {
                wire_defined = true;
                port->port_power->wire_type = POWER_WIRE_TYPE_C;
                port->port_power->wire.C = (float)atof(prop);
            }
        }

        /* Wire absolute length provided */
        prop = get_attribute(cur, "wire_length", loc_data, ReqOpt::OPTIONAL).as_string(nullptr);
        if (prop) {
            if (!(power_method == POWER_METHOD_AUTO_SIZES
                  || power_method == POWER_METHOD_SPECIFY_SIZES)) {
                archfpga_throw(loc_data.filename_c_str(), loc_data.line(cur),
                               vtr::string_fmt("Wire length defined for port '%s'.  This is an invalid option for the parent pb_type '%s' power estimation method.",
                                               port->name, port->parent_pb_type->name)
                                   .c_str());
            } else if (wire_defined) {
                archfpga_throw(loc_data.filename_c_str(), loc_data.line(cur),
                               vtr::string_fmt("Multiple wire properties defined for port '%s', pb_type '%s'.",
                                               port->name, port->parent_pb_type->name)
                                   .c_str());
            } else if (strcmp(prop, "auto") == 0) {
                wire_defined = true;
                port->port_power->wire_type = POWER_WIRE_TYPE_AUTO;
            } else {
                wire_defined = true;
                port->port_power->wire_type = POWER_WIRE_TYPE_ABSOLUTE_LENGTH;
                port->port_power->wire.absolute_length = (float)atof(prop);
            }
        }

        /* Wire relative length provided */
        prop = get_attribute(cur, "wire_relative_length", loc_data, ReqOpt::OPTIONAL).as_string(nullptr);
        if (prop) {
            if (!(power_method == POWER_METHOD_AUTO_SIZES
                  || power_method == POWER_METHOD_SPECIFY_SIZES)) {
                archfpga_throw(loc_data.filename_c_str(), loc_data.line(cur),
                               vtr::string_fmt("Wire relative length defined for port '%s'.  This is an invalid option for the parent pb_type '%s' power estimation method.",
                                               port->name, port->parent_pb_type->name)
                                   .c_str());
            } else if (wire_defined) {
                archfpga_throw(loc_data.filename_c_str(), loc_data.line(cur),
                               vtr::string_fmt("Multiple wire properties defined for port '%s', pb_type '%s'.",
                                               port->name, port->parent_pb_type->name)
                                   .c_str());
            } else {
                wire_defined = true;
                port->port_power->wire_type = POWER_WIRE_TYPE_RELATIVE_LENGTH;
                port->port_power->wire.relative_length = (float)atof(prop);
            }
        }

        /* Buffer Size */
        prop = get_attribute(cur, "buffer_size", loc_data, ReqOpt::OPTIONAL).as_string(nullptr);
        if (prop) {
            if (!(power_method == POWER_METHOD_AUTO_SIZES
                  || power_method == POWER_METHOD_SPECIFY_SIZES)) {
                archfpga_throw(loc_data.filename_c_str(), loc_data.line(cur),
                               vtr::string_fmt("Buffer size defined for port '%s'.  This is an invalid option for the parent pb_type '%s' power estimation method.",
                                               port->name, port->parent_pb_type->name)
                                   .c_str());
            } else if (strcmp(prop, "auto") == 0) {
                port->port_power->buffer_type = POWER_BUFFER_TYPE_AUTO;
            } else {
                port->port_power->buffer_type = POWER_BUFFER_TYPE_ABSOLUTE_SIZE;
                port->port_power->buffer_size = (float)atof(prop);
            }
        }
    }
}

static void process_pb_type_port(pugi::xml_node Parent, t_port* port, e_power_estimation_method power_method, const bool is_root_pb_type, const pugiutil::loc_data& loc_data) {
    std::vector<std::string> expected_attributes = {"name", "num_pins", "port_class"};
    if (is_root_pb_type) {
        expected_attributes.emplace_back("equivalent");

        if (Parent.name() == "input"s || Parent.name() == "clock"s) {
            expected_attributes.emplace_back("is_non_clock_global");
        }
    }

    expect_only_attributes(Parent, expected_attributes, loc_data);

    const char* prop = get_attribute(Parent, "name", loc_data).value();
    port->name = vtr::strdup(prop);

    prop = get_attribute(Parent, "port_class", loc_data, ReqOpt::OPTIONAL).as_string(nullptr);
    port->port_class = vtr::strdup(prop);

    prop = get_attribute(Parent, "equivalent", loc_data, ReqOpt::OPTIONAL).as_string(nullptr);
    if (prop) {
        if (prop == "none"s) {
            port->equivalent = PortEquivalence::NONE;
        } else if (prop == "full"s) {
            port->equivalent = PortEquivalence::FULL;
        } else if (prop == "instance"s) {
            if (Parent.name() == "output"s) {
                port->equivalent = PortEquivalence::INSTANCE;
            } else {
                archfpga_throw(loc_data.filename_c_str(), loc_data.line(Parent),
                               vtr::string_fmt("Invalid pin equivalence '%s' for %s port.", prop, Parent.name()).c_str());
            }
        } else {
            archfpga_throw(loc_data.filename_c_str(), loc_data.line(Parent),
                           vtr::string_fmt("Invalid pin equivalence '%s'.", prop).c_str());
        }
    }
    port->num_pins = get_attribute(Parent, "num_pins", loc_data).as_int(0);
    port->is_non_clock_global = get_attribute(Parent,
                                              "is_non_clock_global", loc_data, ReqOpt::OPTIONAL)
                                    .as_bool(false);

    if (port->num_pins <= 0) {
        archfpga_throw(loc_data.filename_c_str(), loc_data.line(Parent),
                       vtr::string_fmt("Invalid number of pins %d for %s port.", port->num_pins, Parent.name()).c_str());
    }

    if (0 == strcmp(Parent.name(), "input")) {
        port->type = IN_PORT;
        port->is_clock = false;

        /* Check if LUT/FF port class is lut_in/D */
        if (port->parent_pb_type->class_type == LUT_CLASS) {
            if ((!port->port_class) || strcmp("lut_in", port->port_class)) {
                archfpga_throw(loc_data.filename_c_str(), loc_data.line(Parent),
                               vtr::string_fmt("Inputs to LUT primitives must have a port class named "
                                               "as \"lut_in\".")
                                   .c_str());
            }
        } else if (port->parent_pb_type->class_type == LATCH_CLASS) {
            if ((!port->port_class) || strcmp("D", port->port_class)) {
                archfpga_throw(loc_data.filename_c_str(), loc_data.line(Parent),
                               vtr::string_fmt("Input to flipflop primitives must have a port class named "
                                               "as \"D\".")
                                   .c_str());
            }
            /* Only allow one input pin for FF's */
            if (port->num_pins != 1) {
                archfpga_throw(loc_data.filename_c_str(), loc_data.line(Parent),
                               vtr::string_fmt("Input port of flipflop primitives must have exactly one pin. "
                                               "Found %d.",
                                               port->num_pins)
                                   .c_str());
            }
        }

    } else if (0 == strcmp(Parent.name(), "output")) {
        port->type = OUT_PORT;
        port->is_clock = false;

        /* Check if LUT/FF port class is lut_out/Q */
        if (port->parent_pb_type->class_type == LUT_CLASS) {
            if ((!port->port_class) || strcmp("lut_out", port->port_class)) {
                archfpga_throw(loc_data.filename_c_str(), loc_data.line(Parent),
                               vtr::string_fmt("Output to LUT primitives must have a port class named "
                                               "as \"lut_in\".")
                                   .c_str());
            }
            /* Only allow one output pin for LUT's */
            if (port->num_pins != 1) {
                archfpga_throw(loc_data.filename_c_str(), loc_data.line(Parent),
                               vtr::string_fmt("Output port of LUT primitives must have exactly one pin. "
                                               "Found %d.",
                                               port->num_pins)
                                   .c_str());
            }
        } else if (port->parent_pb_type->class_type == LATCH_CLASS) {
            if ((!port->port_class) || strcmp("Q", port->port_class)) {
                archfpga_throw(loc_data.filename_c_str(), loc_data.line(Parent),
                               vtr::string_fmt("Output to flipflop primitives must have a port class named "
                                               "as \"D\".")
                                   .c_str());
            }
            /* Only allow one output pin for FF's */
            if (port->num_pins != 1) {
                archfpga_throw(loc_data.filename_c_str(), loc_data.line(Parent),
                               vtr::string_fmt("Output port of flipflop primitives must have exactly one pin. "
                                               "Found %d.",
                                               port->num_pins)
                                   .c_str());
            }
        }
    } else if (0 == strcmp(Parent.name(), "clock")) {
        port->type = IN_PORT;
        port->is_clock = true;
        if (port->is_non_clock_global == true) {
            archfpga_throw(loc_data.filename_c_str(), loc_data.line(Parent),
                           vtr::string_fmt("Port %s cannot be both a clock and a non-clock simultaneously\n",
                                           Parent.name())
                               .c_str());
        }

        if (port->parent_pb_type->class_type == LATCH_CLASS) {
            if ((!port->port_class) || strcmp("clock", port->port_class)) {
                archfpga_throw(loc_data.filename_c_str(), loc_data.line(Parent),
                               vtr::string_fmt("Clock to flipflop primitives must have a port class named "
                                               "as \"clock\".")
                                   .c_str());
            }
            /* Only allow one output pin for FF's */
            if (port->num_pins != 1) {
                archfpga_throw(loc_data.filename_c_str(), loc_data.line(Parent),
                               vtr::string_fmt("Clock port of flipflop primitives must have exactly one pin. "
                                               "Found %d.",
                                               port->num_pins)
                                   .c_str());
            }
        }
    } else {
        archfpga_throw(loc_data.filename_c_str(), loc_data.line(Parent),
                       vtr::string_fmt("Unknown port type %s", Parent.name()).c_str());
    }

    process_pb_type_port_power(Parent, port, power_method, loc_data);
}

static void process_interconnect(vtr::string_internment& strings,
                                 pugi::xml_node Parent,
                                 t_mode* mode,
                                 const pugiutil::loc_data& loc_data) {
    // used to find duplicate names
    std::set<std::string> interconnect_names;

    int num_interconnect = 0;
    // count the total number of interconnect tags
    for (auto child_name : {"complete", "direct", "mux"}) {
        num_interconnect += count_children(Parent, child_name, loc_data, ReqOpt::OPTIONAL);
    }

    mode->num_interconnect = num_interconnect;
    mode->interconnect = new t_interconnect[num_interconnect];

    int interconnect_idx = 0;
    for (auto child_name : {"complete", "direct", "mux"}) {
        pugi::xml_node cur = get_first_child(Parent, child_name, loc_data, ReqOpt::OPTIONAL);

        while (cur != nullptr) {
            if (0 == strcmp(cur.name(), "complete")) {
                mode->interconnect[interconnect_idx].type = COMPLETE_INTERC;
            } else if (0 == strcmp(cur.name(), "direct")) {
                mode->interconnect[interconnect_idx].type = DIRECT_INTERC;
            } else {
                VTR_ASSERT(0 == strcmp(cur.name(), "mux"));
                mode->interconnect[interconnect_idx].type = MUX_INTERC;
            }

            mode->interconnect[interconnect_idx].line_num = loc_data.line(cur);

            mode->interconnect[interconnect_idx].parent_mode_index = mode->index;
            mode->interconnect[interconnect_idx].parent_mode = mode;

            const char* prop = get_attribute(cur, "input", loc_data).value();
            mode->interconnect[interconnect_idx].input_string = prop;

            prop = get_attribute(cur, "output", loc_data).value();
            mode->interconnect[interconnect_idx].output_string = prop;

            prop = get_attribute(cur, "name", loc_data).value();
            mode->interconnect[interconnect_idx].name = vtr::strdup(prop);
            mode->interconnect[interconnect_idx].meta = process_meta_data(strings, cur, loc_data);

            auto [_, success] = interconnect_names.insert(mode->interconnect[interconnect_idx].name);
            if (!success) {
                archfpga_throw(loc_data.filename_c_str(), loc_data.line(cur),
                               vtr::string_fmt("Duplicate interconnect name: '%s' in mode: '%s'.\n",
                                               mode->interconnect[interconnect_idx].name, mode->name)
                                   .c_str());
            }

            /* Process delay and capacitance annotations */
            int num_annotations = 0;
            for (auto annot_child_name : {"delay_constant", "delay_matrix", "C_constant", "C_matrix", "pack_pattern"}) {
                num_annotations += count_children(cur, annot_child_name, loc_data, ReqOpt::OPTIONAL);
            }

            mode->interconnect[interconnect_idx].annotations.resize(num_annotations);

            int annotation_idx = 0;
            for (auto annot_child_name : {"delay_constant", "delay_matrix", "C_constant", "C_matrix", "pack_pattern"}) {
                pugi::xml_node cur2 = get_first_child(cur, annot_child_name, loc_data, ReqOpt::OPTIONAL);

                while (cur2 != nullptr) {
                    process_pin_to_pin_annotations(cur2,
                                                   &(mode->interconnect[interconnect_idx].annotations[annotation_idx]), nullptr, loc_data);

                    /* get next iteration */
                    annotation_idx++;
                    cur2 = cur2.next_sibling(cur2.name());
                }
            }
            VTR_ASSERT(annotation_idx == num_annotations);

            /* Power */
            mode->interconnect[interconnect_idx].interconnect_power = new t_interconnect_power();
            mode->interconnect[interconnect_idx].interconnect_power->port_info_initialized = false;

            /* get next iteration */
            cur = cur.next_sibling(cur.name());
            interconnect_idx++;
        }
    }

    VTR_ASSERT(interconnect_idx == num_interconnect);
}

static void process_mode(pugi::xml_node Parent,
                         t_mode* mode,
                         const bool timing_enabled,
                         const t_arch& arch,
                         const pugiutil::loc_data& loc_data,
                         int& parent_pb_idx) {
    pugi::xml_node cur;

    bool implied_mode = (0 == strcmp(Parent.name(), "pb_type"));
    if (implied_mode) {
        mode->name = vtr::strdup("default");
    } else {
        const char* prop = get_attribute(Parent, "name", loc_data).value();
        mode->name = vtr::strdup(prop);
    }

    /* Parse XML about if this mode is disabled for packing or not
     * By default, all the mode will be visible to packer 
     */
    mode->disable_packing = false;

    /* If the parent mode is disabled for packing,
     * all the child mode should be disabled for packing as well
     */
    if (nullptr != mode->parent_pb_type->parent_mode) {
        mode->disable_packing = mode->parent_pb_type->parent_mode->disable_packing;
    }

    /* Override if user specify */
    mode->disable_packing = get_attribute(Parent, "disable_packing", loc_data, ReqOpt::OPTIONAL).as_bool(mode->disable_packing);
    if (mode->disable_packing) {
        VTR_LOG("mode '%s[%s]' is defined by user to be disabled in packing\n",
                mode->parent_pb_type->name,
                mode->name);
    }

    mode->num_pb_type_children = count_children(Parent, "pb_type", loc_data, ReqOpt::OPTIONAL);
    if (mode->num_pb_type_children > 0) {
        mode->pb_type_children = new t_pb_type[mode->num_pb_type_children];

        // used to find duplicate pb_type names
        std::set<std::string> pb_type_names;

        int pb_type_child_idx = 0;
        cur = get_first_child(Parent, "pb_type", loc_data);
        while (cur != nullptr) {
            if (0 == strcmp(cur.name(), "pb_type")) {
                parent_pb_idx++;
                process_pb_type(cur, &mode->pb_type_children[pb_type_child_idx], mode, timing_enabled, arch, loc_data, parent_pb_idx);

                auto [_, success] = pb_type_names.insert(mode->pb_type_children[pb_type_child_idx].name);
                if (!success) {
                    archfpga_throw(loc_data.filename_c_str(), loc_data.line(cur),
                                   vtr::string_fmt("Duplicate pb_type name: '%s' in mode: '%s'.\n",
                                                   mode->pb_type_children[pb_type_child_idx].name, mode->name)
                                       .c_str());
                }

                /* get next iteration */
                pb_type_child_idx++;
                cur = cur.next_sibling(cur.name());
            }
        }
    } else {
        mode->pb_type_children = nullptr;
    }

    /* Allocate power structure */
    mode->mode_power = new t_mode_power();

    if (!implied_mode) {
        // Implied mode metadata is attached to the pb_type, rather than
        // the t_mode object.
        mode->meta = process_meta_data(arch.strings, Parent, loc_data);
    }

    cur = get_single_child(Parent, "interconnect", loc_data);
    process_interconnect(arch.strings, cur, mode, loc_data);
}

static void process_fc_values(pugi::xml_node node, t_default_fc_spec& spec, const pugiutil::loc_data& loc_data) {
    spec.specified = true;

<<<<<<< HEAD
    // Load the default fc_in
    auto default_fc_in_attrib = get_attribute(Node, "in_type", loc_data);
    spec.in_value_type = string_to_fc_value_type(default_fc_in_attrib.value(), Node, loc_data);
=======
    /* Load the default fc_in */
    auto default_fc_in_attrib = get_attribute(node, "in_type", loc_data);
    spec.in_value_type = string_to_fc_value_type(default_fc_in_attrib.value(), node, loc_data);
>>>>>>> 8aa70b5a

    auto in_val_attrib = get_attribute(node, "in_val", loc_data);
    spec.in_value = vtr::atof(in_val_attrib.value());

<<<<<<< HEAD
    // Load the default fc_out
    auto default_fc_out_attrib = get_attribute(Node, "out_type", loc_data);
    spec.out_value_type = string_to_fc_value_type(default_fc_out_attrib.value(), Node, loc_data);
=======
    /* Load the default fc_out */
    auto default_fc_out_attrib = get_attribute(node, "out_type", loc_data);
    spec.out_value_type = string_to_fc_value_type(default_fc_out_attrib.value(), node, loc_data);
>>>>>>> 8aa70b5a

    auto out_val_attrib = get_attribute(node, "out_val", loc_data);
    spec.out_value = vtr::atof(out_val_attrib.value());
}

<<<<<<< HEAD
static void process_fc(pugi::xml_node Node,
                       t_physical_tile_type* PhysicalTileType,
                       const t_sub_tile& sub_tile,
=======
/* Takes in the node ptr for the 'fc' elements and initializes
 * the appropriate fields of type. */
static void process_fc(pugi::xml_node node,
                       t_physical_tile_type* physical_tile_type,
                       t_sub_tile* sub_tile,
>>>>>>> 8aa70b5a
                       t_pin_counts pin_counts,
                       const std::vector<t_segment_inf>& segments,
                       const t_default_fc_spec& arch_def_fc,
                       const pugiutil::loc_data& loc_data) {
    std::vector<t_fc_override> fc_overrides;
    t_default_fc_spec def_fc_spec;
<<<<<<< HEAD
    if (Node) {
        // Load the default Fc values from the node
        process_fc_values(Node, def_fc_spec, loc_data);
        // Load any <fc_override/> tags
        for (auto child_node : Node.children()) {
=======
    if (node) {
        /* Load the default Fc values from the node */
        process_fc_values(node, def_fc_spec, loc_data);
        /* Load any <fc_override/> tags */
        for (auto child_node : node.children()) {
>>>>>>> 8aa70b5a
            t_fc_override fc_override = process_fc_override(child_node, loc_data);
            fc_overrides.push_back(fc_override);
        }
    } else {
        // Use the default value, if available
        if (!arch_def_fc.specified) {
            archfpga_throw(loc_data.filename_c_str(), loc_data.line(node),
                           vtr::string_fmt("<sub_tile> is missing child <fc>, and no <default_fc> specified in architecture\n").c_str());
        }
        def_fc_spec = arch_def_fc;
    }

    /* Go through all the port/segment combinations and create the (potentially
     * overriden) pin/seg Fc specifications */
    for (size_t iseg = 0; iseg < segments.size(); ++iseg) {
<<<<<<< HEAD
        for (int icapacity = 0; icapacity < sub_tile.capacity.total(); ++icapacity) {
=======
        for (int icapacity = 0; icapacity < sub_tile->capacity.total(); ++icapacity) {
>>>>>>> 8aa70b5a
            //If capacity > 0, we need t offset the block index by the number of pins per instance
            //this ensures that all pins have an Fc specification
            int iblk_pin = icapacity * pin_counts.total();

<<<<<<< HEAD
            for (const t_physical_tile_port& port : sub_tile.ports) {
=======
            for (const auto& port : sub_tile->ports) {
>>>>>>> 8aa70b5a
                t_fc_specification fc_spec;

                fc_spec.seg_index = iseg;

                //Apply type and defaults
                if (port.type == IN_PORT) {
                    fc_spec.fc_type = e_fc_type::IN;
                    fc_spec.fc_value_type = def_fc_spec.in_value_type;
                    fc_spec.fc_value = def_fc_spec.in_value;
                } else {
                    VTR_ASSERT(port.type == OUT_PORT);
                    fc_spec.fc_type = e_fc_type::OUT;
                    fc_spec.fc_value_type = def_fc_spec.out_value_type;
                    fc_spec.fc_value = def_fc_spec.out_value;
                }

                //Apply any matching overrides
                bool default_overriden = false;
                for (const t_fc_override& fc_override : fc_overrides) {
                    bool apply_override = false;
                    if (!fc_override.port_name.empty() && !fc_override.seg_name.empty()) {
                        //Both port and seg names are specified require exact match on both
                        if (fc_override.port_name == port.name && fc_override.seg_name == segments[iseg].name) {
                            apply_override = true;
                        }

                    } else if (!fc_override.port_name.empty()) {
                        VTR_ASSERT(fc_override.seg_name.empty());
                        //Only the port name specified, require it to match
                        if (fc_override.port_name == port.name) {
                            apply_override = true;
                        }
                    } else {
                        VTR_ASSERT(!fc_override.seg_name.empty());
                        VTR_ASSERT(fc_override.port_name.empty());
                        //Only the seg name specified, require it to match
                        if (fc_override.seg_name == segments[iseg].name) {
                            apply_override = true;
                        }
                    }

                    if (apply_override) {
                        //Exact match, or partial match to either port or seg name
                        // Note that we continue searching, this ensures that the last matching override (in file order)
                        // is applied last

                        if (default_overriden) {
                            //Warn if multiple overrides match
                            VTR_LOGF_WARN(loc_data.filename_c_str(), loc_data.line(node), "Multiple matching Fc overrides found; the last will be applied\n");
                        }

                        fc_spec.fc_value_type = fc_override.fc_value_type;
                        fc_spec.fc_value = fc_override.fc_value;

                        default_overriden = true;
                    }
                }

                //Add all the pins from this port
                for (int iport_pin = 0; iport_pin < port.num_pins; ++iport_pin) {
                    //XXX: this assumes that iterating through the tile ports
                    //     in order yields the block pin order
<<<<<<< HEAD
                    int true_physical_blk_pin = sub_tile.sub_tile_to_tile_pin_indices[iblk_pin];
=======
                    int true_physical_blk_pin = sub_tile->sub_tile_to_tile_pin_indices[iblk_pin];
>>>>>>> 8aa70b5a
                    fc_spec.pins.push_back(true_physical_blk_pin);
                    ++iblk_pin;
                }

                physical_tile_type->fc_specs.push_back(fc_spec);
            }
        }
    }
}

static t_fc_override process_fc_override(pugi::xml_node node, const pugiutil::loc_data& loc_data) {
    if (node.name() != std::string("fc_override")) {
        archfpga_throw(loc_data.filename_c_str(), loc_data.line(node),
                       vtr::string_fmt("Unexpected node of type '%s' (expected optional 'fc_override')",
                                       node.name())
                           .c_str());
    }

    t_fc_override fc_override;

    expect_child_node_count(node, 0, loc_data);

    bool seen_fc_type = false;
    bool seen_fc_value = false;
    bool seen_port_or_seg = false;
    for (auto attrib : node.attributes()) {
        std::string_view attribute_name = attrib.name();
        if (attribute_name == "port_name") {
            fc_override.port_name = attrib.value();
            seen_port_or_seg |= true;
        } else if (attribute_name == "segment_name") {
            fc_override.seg_name = attrib.value();
            seen_port_or_seg |= true;
        } else if (attribute_name == "fc_type") {
            fc_override.fc_value_type = string_to_fc_value_type(attrib.value(), node, loc_data);
            seen_fc_type = true;
        } else if (attribute_name == "fc_val") {
            fc_override.fc_value = vtr::atof(attrib.value());
            seen_fc_value = true;
        } else {
            archfpga_throw(loc_data.filename_c_str(), loc_data.line(node),
                           vtr::string_fmt("Unexpected attribute '%s'", attribute_name).c_str());
        }
    }

    if (!seen_fc_type) {
        archfpga_throw(loc_data.filename_c_str(), loc_data.line(node),
                       vtr::string_fmt("Missing expected attribute 'fc_type'").c_str());
    }

    if (!seen_fc_value) {
        archfpga_throw(loc_data.filename_c_str(), loc_data.line(node),
                       vtr::string_fmt("Missing expected attribute 'fc_value'").c_str());
    }

    if (!seen_port_or_seg) {
        archfpga_throw(loc_data.filename_c_str(), loc_data.line(node),
                       vtr::string_fmt("Missing expected attribute(s) 'port_name' and/or 'segment_name'").c_str());
    }

    return fc_override;
}

static e_fc_value_type string_to_fc_value_type(std::string_view str, pugi::xml_node node, const pugiutil::loc_data& loc_data) {
    e_fc_value_type fc_value_type = e_fc_value_type::FRACTIONAL;

    if (str == "frac") {
        fc_value_type = e_fc_value_type::FRACTIONAL;
    } else if (str == "abs") {
        fc_value_type = e_fc_value_type::ABSOLUTE;
    } else {
        archfpga_throw(loc_data.filename_c_str(), loc_data.line(node),
                       vtr::string_fmt("Invalid fc_type '%s'. Must be 'abs' or 'frac'.\n", str).c_str());
    }

    return fc_value_type;
}

static void process_switch_block_locations(pugi::xml_node switchblock_locations,
                                           t_physical_tile_type* type,
                                           const t_arch& arch,
                                           const pugiutil::loc_data& loc_data) {
    VTR_ASSERT(type != nullptr);

    expect_only_attributes(switchblock_locations, {"pattern", "internal_switch"}, loc_data);

    std::string pattern = get_attribute(switchblock_locations, "pattern", loc_data, ReqOpt::OPTIONAL).as_string("external_full_internal_straight");

    //Initialize the location specs
    size_t width = type->width;
    size_t height = type->height;
    type->switchblock_locations = vtr::Matrix<e_sb_type>({{width, height}}, e_sb_type::NONE);
    type->switchblock_switch_overrides = vtr::Matrix<int>({{width, height}}, DEFAULT_SWITCH);

    if (pattern == "custom") {
        expect_only_attributes(switchblock_locations, {"pattern"}, loc_data);

        //Load a custom pattern specified with <sb_loc> tags
        expect_only_children(switchblock_locations, {"sb_loc"}, loc_data); //Only sb_loc child tags

        //Default to no SBs unless specified
        type->switchblock_locations.fill(e_sb_type::NONE);

        //Track which locations have been assigned to detect overlaps
        auto assigned_locs = vtr::Matrix<bool>({{width, height}}, false);

        for (pugi::xml_node sb_loc : switchblock_locations.children("sb_loc")) {
            expect_only_attributes(sb_loc, {"type", "xoffset", "yoffset", "switch_override"}, loc_data);

            //Determine the type
            std::string sb_type_str = get_attribute(sb_loc, "type", loc_data, ReqOpt::OPTIONAL).as_string("full");
            e_sb_type sb_type = e_sb_type::FULL;
            if (sb_type_str == "none") {
                sb_type = e_sb_type::NONE;
            } else if (sb_type_str == "horizontal") {
                sb_type = e_sb_type::HORIZONTAL;
            } else if (sb_type_str == "vertical") {
                sb_type = e_sb_type::VERTICAL;
            } else if (sb_type_str == "turns") {
                sb_type = e_sb_type::TURNS;
            } else if (sb_type_str == "straight") {
                sb_type = e_sb_type::STRAIGHT;
            } else if (sb_type_str == "full") {
                sb_type = e_sb_type::FULL;
            } else {
                archfpga_throw(loc_data.filename_c_str(), loc_data.line(sb_loc),
                               vtr::string_fmt("Invalid <sb_loc> 'type' attribute '%s'\n",
                                               sb_type_str.c_str())
                                   .c_str());
            }

            //Determine the switch type
            int sb_switch_override = DEFAULT_SWITCH;

            auto sb_switch_override_attr = get_attribute(sb_loc, "switch_override", loc_data, ReqOpt::OPTIONAL);
            if (sb_switch_override_attr) {
                std::string sb_switch_override_str = sb_switch_override_attr.as_string();
                //Use the specified switch
                sb_switch_override = find_switch_by_name(arch.switches, sb_switch_override_str);

                if (sb_switch_override == ARCH_FPGA_UNDEFINED_VAL) {
                    archfpga_throw(loc_data.filename_c_str(), loc_data.line(switchblock_locations),
                                   vtr::string_fmt("Invalid <sb_loc> 'switch_override' attribute '%s' (no matching switch named '%s' found)\n",
                                                   sb_switch_override_str.c_str(), sb_switch_override_str.c_str())
                                       .c_str());
                }
            }

            //Get the horizontal offset
            size_t xoffset = get_attribute(sb_loc, "xoffset", loc_data, ReqOpt::OPTIONAL).as_uint(0);
            if (xoffset > width - 1) {
                archfpga_throw(loc_data.filename_c_str(), loc_data.line(sb_loc),
                               vtr::string_fmt("Invalid <sb_loc> 'xoffset' attribute '%zu' (must be in range [%d,%d])\n",
                                               xoffset, 0, width - 1)
                                   .c_str());
            }

            //Get the vertical offset
            size_t yoffset = get_attribute(sb_loc, "yoffset", loc_data, ReqOpt::OPTIONAL).as_uint(0);
            if (yoffset > height - 1) {
                archfpga_throw(loc_data.filename_c_str(), loc_data.line(sb_loc),
                               vtr::string_fmt("Invalid <sb_loc> 'yoffset' attribute '%zu' (must be in range [%d,%d])\n",
                                               yoffset, 0, height - 1)
                                   .c_str());
            }

            //Check if this location has already been set
            if (assigned_locs[xoffset][yoffset]) {
                archfpga_throw(loc_data.filename_c_str(), loc_data.line(sb_loc),
                               vtr::string_fmt("Duplicate <sb_loc> specifications at xoffset=%zu yoffset=%zu\n",
                                               xoffset, yoffset)
                                   .c_str());
            }

            //Set the custom sb location and type
            type->switchblock_locations[xoffset][yoffset] = sb_type;
            type->switchblock_switch_overrides[xoffset][yoffset] = sb_switch_override;
            assigned_locs[xoffset][yoffset] = true; //Mark the location as set for error detection
        }
    } else { //Non-custom patterns
        //Initialize defaults
        int internal_switch = DEFAULT_SWITCH;
        int external_switch = DEFAULT_SWITCH;
        e_sb_type internal_type = e_sb_type::FULL;
        e_sb_type external_type = e_sb_type::FULL;

        //Determine any internal switch override
        auto internal_switch_attr = get_attribute(switchblock_locations, "internal_switch", loc_data, ReqOpt::OPTIONAL);
        if (internal_switch_attr) {
            std::string internal_switch_name = internal_switch_attr.as_string();
            //Use the specified switch
            internal_switch = find_switch_by_name(arch.switches, internal_switch_name);

            if (internal_switch == ARCH_FPGA_UNDEFINED_VAL) {
                archfpga_throw(loc_data.filename_c_str(), loc_data.line(switchblock_locations),
                               vtr::string_fmt("Invalid <switchblock_locations> 'internal_switch' attribute '%s' (no matching switch named '%s' found)\n",
                                               internal_switch_name.c_str(), internal_switch_name.c_str())
                                   .c_str());
            }
        }

        //Identify switch block types
        if (pattern == "all") {
            internal_type = e_sb_type::FULL;
            external_type = e_sb_type::FULL;

        } else if (pattern == "external") {
            internal_type = e_sb_type::NONE;
            external_type = e_sb_type::FULL;

        } else if (pattern == "internal") {
            internal_type = e_sb_type::FULL;
            external_type = e_sb_type::NONE;

        } else if (pattern == "external_full_internal_straight") {
            internal_type = e_sb_type::STRAIGHT;
            external_type = e_sb_type::FULL;

        } else if (pattern == "none") {
            internal_type = e_sb_type::NONE;
            external_type = e_sb_type::NONE;

        } else {
            archfpga_throw(loc_data.filename_c_str(), loc_data.line(switchblock_locations),
                           vtr::string_fmt("Invalid <switchblock_locations> 'pattern' attribute '%s'\n",
                                           pattern.c_str())
                               .c_str());
        }

        //Fill in all locations (sets internal)
        type->switchblock_locations.fill(internal_type);
        type->switchblock_switch_overrides.fill(internal_switch);

        //Fill in top edge external
        size_t yoffset = height - 1;
        for (size_t xoffset = 0; xoffset < width; ++xoffset) {
            type->switchblock_locations[xoffset][yoffset] = external_type;
            type->switchblock_switch_overrides[xoffset][yoffset] = external_switch;
        }

        //Fill in right edge external
        size_t xoffset = width - 1;
        for (yoffset = 0; yoffset < height; ++yoffset) {
            type->switchblock_locations[xoffset][yoffset] = external_type;
            type->switchblock_switch_overrides[xoffset][yoffset] = external_switch;
        }
    }
}

/* Takes in node pointing to <models> and loads all the
 * child type objects.  */
static void process_models(pugi::xml_node node, t_arch* arch, const pugiutil::loc_data& loc_data) {
    // std::maps for checking duplicates
    std::map<std::string, int> model_name_map;

    for (pugi::xml_node model : node.children()) {
        //Process each model
        if (model.name() != std::string("model")) {
            bad_tag(model, loc_data, node, {"model"});
        }

        try {
            //Process the <model> tag attributes
            bool new_model_never_prune = false;
            std::string new_model_name;
            for (pugi::xml_attribute attr : model.attributes()) {
                if (attr.name() == std::string("never_prune")) {
                    auto model_type_str = vtr::strdup(attr.value());

                    if (std::strcmp(model_type_str, "true") == 0) {
                        new_model_never_prune = true;
                    } else if (std::strcmp(model_type_str, "false") == 0) {
                        new_model_never_prune = false;
                    } else {
                        archfpga_throw(loc_data.filename_c_str(), loc_data.line(model),
                                       vtr::string_fmt("Unsupported never prune attribute value.").c_str());
                    }
                } else if (attr.name() == std::string("name")) {
                    if (new_model_name.empty()) {
                        //First name attr. seen
                        new_model_name = attr.value();
                    } else {
                        //Duplicate name
                        archfpga_throw(loc_data.filename_c_str(), loc_data.line(model),
                                       vtr::string_fmt("Duplicate 'name' attribute on <model> tag.").c_str());
                    }
                } else {
                    bad_attribute(attr, model, loc_data);
                }
            }

            /* Try insert new model, check if already exist at the same time */
            auto ret_map_name = model_name_map.insert(std::pair<std::string, int>(new_model_name, 0));
            if (!ret_map_name.second) {
                archfpga_throw(loc_data.filename_c_str(), loc_data.line(model),
                               vtr::string_fmt("Duplicate model name: '%s'.\n", new_model_name.c_str()).c_str());
            }

            // Create the model in the model storage class
            LogicalModelId new_model_id = arch->models.create_logical_model(new_model_name);
            t_model& new_model = arch->models.get_model(new_model_id);
            new_model.never_prune = new_model_never_prune;

            //Process the ports
            std::set<std::string> port_names;
            for (pugi::xml_node port_group : model.children()) {
                if (port_group.name() == std::string("input_ports")) {
                    process_model_ports(port_group, new_model, port_names, loc_data);
                } else if (port_group.name() == std::string("output_ports")) {
                    process_model_ports(port_group, new_model, port_names, loc_data);
                } else {
                    bad_tag(port_group, loc_data, model, {"input_ports", "output_ports"});
                }
            }

            //Sanity check the model
            check_model_clocks(new_model, loc_data.filename_c_str(), loc_data.line(model));
            check_model_combinational_sinks(new_model, loc_data.filename_c_str(), loc_data.line(model));
            warn_model_missing_timing(new_model, loc_data.filename_c_str(), loc_data.line(model));
        } catch (ArchFpgaError& e) {
            throw;
        }
    }
    return;
}

static void process_model_ports(pugi::xml_node port_group, t_model& model, std::set<std::string>& port_names, const pugiutil::loc_data& loc_data) {
    for (pugi::xml_attribute attr : port_group.attributes()) {
        bad_attribute(attr, port_group, loc_data);
    }

    enum PORTS dir = ERR_PORT;
    if (port_group.name() == std::string("input_ports")) {
        dir = IN_PORT;
    } else {
        VTR_ASSERT(port_group.name() == std::string("output_ports"));
        dir = OUT_PORT;
    }

    //Process each port
    for (pugi::xml_node port : port_group.children()) {
        //Should only be ports
        if (port.name() != std::string("port")) {
            bad_tag(port, loc_data, port_group, {"port"});
        }

        //Ports should have no children
        for (pugi::xml_node port_child : port.children()) {
            bad_tag(port_child, loc_data, port);
        }

        t_model_ports* model_port = new t_model_ports;

        model_port->dir = dir;

        //Process the attributes of each port
        for (pugi::xml_attribute attr : port.attributes()) {
            if (attr.name() == std::string("name")) {
                model_port->name = vtr::strdup(attr.value());

            } else if (attr.name() == std::string("is_clock")) {
                model_port->is_clock = attribute_to_bool(port, attr, loc_data);

            } else if (attr.name() == std::string("is_non_clock_global")) {
                model_port->is_non_clock_global = attribute_to_bool(port, attr, loc_data);

            } else if (attr.name() == std::string("clock")) {
                model_port->clock = std::string(attr.value());

            } else if (attr.name() == std::string("combinational_sink_ports")) {
                model_port->combinational_sink_ports = vtr::StringToken(attr.value()).split(" \t\n");

            } else {
                bad_attribute(attr, port, loc_data);
            }
        }

        //Sanity checks
        if (model_port->is_clock == true && model_port->is_non_clock_global == true) {
            archfpga_throw(loc_data.filename_c_str(), loc_data.line(port),
                           vtr::string_fmt("Model port '%s' cannot be both a clock and a non-clock signal simultaneously", model_port->name).c_str());
        }

        if (model_port->name == nullptr) {
            archfpga_throw(loc_data.filename_c_str(), loc_data.line(port),
                           vtr::string_fmt("Model port is missing a name").c_str());
        }

        if (port_names.contains(model_port->name)) {
            archfpga_throw(loc_data.filename_c_str(), loc_data.line(port),
                           vtr::string_fmt("Duplicate model port named '%s'", model_port->name).c_str());
        }

        if (dir == OUT_PORT && !model_port->combinational_sink_ports.empty()) {
            archfpga_throw(loc_data.filename_c_str(), loc_data.line(port),
                           vtr::string_fmt("Model output ports can not have combinational sink ports").c_str());
        }

        //Add the port
        if (dir == IN_PORT) {
            model_port->next = model.inputs;
            model.inputs = model_port;

        } else {
            VTR_ASSERT(dir == OUT_PORT);

            model_port->next = model.outputs;
            model.outputs = model_port;
        }
    }
}

static void process_layout(pugi::xml_node layout_tag, t_arch* arch, const pugiutil::loc_data& loc_data, int& num_of_avail_layer) {
    VTR_ASSERT(layout_tag.name() == std::string("layout"));

    arch->tileable = get_attribute(layout_tag, "tileable", loc_data, ReqOpt::OPTIONAL).as_bool(false);
    arch->perimeter_cb = get_attribute(layout_tag, "perimeter_cb", loc_data, ReqOpt::OPTIONAL).as_bool(false);
    arch->shrink_boundary = get_attribute(layout_tag, "shrink_boundary", loc_data, ReqOpt::OPTIONAL).as_bool(false);
    arch->through_channel = get_attribute(layout_tag, "through_channel", loc_data, ReqOpt::OPTIONAL).as_bool(false);
    arch->opin2all_sides = get_attribute(layout_tag, "opin2all_sides", loc_data, ReqOpt::OPTIONAL).as_bool(false);
    arch->concat_wire = get_attribute(layout_tag, "concat_wire", loc_data, ReqOpt::OPTIONAL).as_bool(false);
    arch->concat_pass_wire = get_attribute(layout_tag, "concat_pass_wire", loc_data, ReqOpt::OPTIONAL).as_bool(false);

    //Count the number of <auto_layout> or <fixed_layout> tags
    size_t auto_layout_cnt = 0;
    size_t fixed_layout_cnt = 0;
    for (auto layout_type_tag : layout_tag.children()) {
        if (layout_type_tag.name() == std::string("auto_layout")) {
            ++auto_layout_cnt;
        } else if (layout_type_tag.name() == std::string("fixed_layout")) {
            ++fixed_layout_cnt;
        } else {
            archfpga_throw(loc_data.filename_c_str(), loc_data.line(layout_type_tag),
                           vtr::string_fmt("Unexpected tag type '<%s>', expected '<auto_layout>' or '<fixed_layout>'", layout_type_tag.name()).c_str());
        }
    }

    if (auto_layout_cnt == 0 && fixed_layout_cnt == 0) {
        archfpga_throw(loc_data.filename_c_str(), loc_data.line(layout_tag),
                       vtr::string_fmt("Expected either an <auto_layout> or <fixed_layout> tag").c_str());
    }
    if (auto_layout_cnt > 1) {
        archfpga_throw(loc_data.filename_c_str(), loc_data.line(layout_tag),
                       vtr::string_fmt("Expected at most one <auto_layout> tag").c_str());
    }
    VTR_ASSERT_MSG(auto_layout_cnt == 0 || auto_layout_cnt == 1, "<auto_layout> may appear at most once");

    for (auto layout_type_tag : layout_tag.children()) {
        t_grid_def grid_def = process_grid_layout(arch->strings, layout_type_tag, loc_data, arch, num_of_avail_layer);

        arch->grid_layouts.emplace_back(std::move(grid_def));
    }
}

static t_grid_def process_grid_layout(vtr::string_internment& strings,
                                      pugi::xml_node layout_type_tag,
                                      const pugiutil::loc_data& loc_data,
                                      t_arch* arch,
                                      int& num_of_avail_layer) {
    t_grid_def grid_def;
    num_of_avail_layer = get_number_of_layers(layout_type_tag, loc_data);
    bool has_layer = layout_type_tag.child("layer");

    // Determine the grid specification type
    if (layout_type_tag.name() == std::string("auto_layout")) {
        expect_only_attributes(layout_type_tag, {"aspect_ratio"}, loc_data);

        grid_def.grid_type = e_grid_def_type::AUTO;

        grid_def.aspect_ratio = get_attribute(layout_type_tag, "aspect_ratio", loc_data, ReqOpt::OPTIONAL).as_float(1.);
        grid_def.name = "auto";

    } else if (layout_type_tag.name() == std::string("fixed_layout")) {
        expect_only_attributes(layout_type_tag, {"width", "height", "name"}, loc_data);

        grid_def.grid_type = e_grid_def_type::FIXED;
        grid_def.width = get_attribute(layout_type_tag, "width", loc_data).as_int();
        grid_def.height = get_attribute(layout_type_tag, "height", loc_data).as_int();
        std::string name = get_attribute(layout_type_tag, "name", loc_data).value();

        if (name == "auto") {
            // We name <auto_layout> as 'auto', so don't allow a user to specify it
            archfpga_throw(loc_data.filename_c_str(), loc_data.line(layout_type_tag),
                           vtr::string_fmt("The name '%s' is reserved for auto-sized layouts; please choose another name", name.c_str()).c_str());
        }
        grid_def.name = name;

    } else {
        archfpga_throw(loc_data.filename_c_str(), loc_data.line(layout_type_tag),
                       vtr::string_fmt("Unexpected tag '<%s>'. Expected '<auto_layout>' or '<fixed_layout>'.",
                                       layout_type_tag.name())
                           .c_str());
    }

    grid_def.layers.resize(num_of_avail_layer);
    arch->layer_global_routing.resize(num_of_avail_layer);
    // No layer tag is specified (only one die is specified in the arch file)
    // Need to process layout_type_tag children to get block types locations in the grid
    if (has_layer) {
        std::unordered_set<int> seen_die_numbers; //Check that die numbers in the specific layout tag are unique
        for (pugi::xml_node layer_child : layout_type_tag.children("layer")) {

            // More than one layer tag is specified, meaning that multi-die FPGA is specified in the arch file
            // Need to process each <layer> tag children to get block types locations for each grid
            int die_number = get_attribute(layer_child, "die", loc_data).as_int(0);
            bool has_global_routing = get_attribute(layer_child, "has_prog_routing", loc_data, ReqOpt::OPTIONAL).as_bool(true);
            arch->layer_global_routing.at(die_number) = has_global_routing;
            VTR_ASSERT(die_number >= 0 && die_number < num_of_avail_layer);

            // If the die number is not actually inserted in the seen_die_numbers set, it means that it's a duplicate
            auto [_, did_insert_in_set] = seen_die_numbers.insert(die_number);
            VTR_ASSERT_MSG(did_insert_in_set, "Two different layers with a same die number may have been specified in the Architecture file");
            process_block_type_locs(grid_def, die_number, strings, layer_child, loc_data);
        }
    } else {
        // If only one die is available, then global routing resources must exist in that die
        int die_number = 0;
        arch->layer_global_routing.at(die_number) = true;
        process_block_type_locs(grid_def, die_number, strings, layout_type_tag, loc_data);
    }
    return grid_def;
}

static void process_block_type_locs(t_grid_def& grid_def,
                                    int die_number,
                                    vtr::string_internment& strings,
                                    pugi::xml_node layout_block_type_tag,
                                    const pugiutil::loc_data& loc_data) {
    //Process all the block location specifications
    for (pugi::xml_node loc_spec_tag : layout_block_type_tag.children()) {
        std::string_view loc_type = loc_spec_tag.name();

        // There are multiple attributes that are shared by every other tag that interposer
        // tags do not have. For this reason we check if loc_spec_tag is an interposer tag
        // and switch code paths if it is.
        if (loc_type == "interposer_cut") {
            if (grid_def.grid_type == e_grid_def_type::AUTO) {
                archfpga_throw(loc_data.filename_c_str(), loc_data.line(loc_spec_tag), "Interposers are not currently supported for auto sized devices.");
            }

            t_interposer_cut_inf interposer_cut = parse_interposer_cut_tag(loc_spec_tag, loc_data);

            if ((interposer_cut.dim == e_interposer_cut_type::VERT && interposer_cut.loc >= grid_def.width)
                || (interposer_cut.dim == e_interposer_cut_type::HORZ && interposer_cut.loc >= grid_def.height)) {
                archfpga_throw(loc_data.filename_c_str(), loc_data.line(loc_spec_tag), "Interposer cut dimensions are outside of device bounds");
            }

            grid_def.layers.at(die_number).interposer_cuts.push_back(interposer_cut);
            continue;
        }

        // Continue parsing for non-interposer tags
        const char* type_name = get_attribute(loc_spec_tag, "type", loc_data).value();
        int priority = get_attribute(loc_spec_tag, "priority", loc_data).as_int();
        t_metadata_dict meta = process_meta_data(strings, loc_spec_tag, loc_data);

        if (loc_type == "perimeter") {
            expect_only_attributes(loc_spec_tag, {"type", "priority"}, loc_data);

            //The edges
            t_grid_loc_def left_edge(type_name, priority); //Including corners
            left_edge.x.start_expr = "0";
            left_edge.x.end_expr = "0";
            left_edge.y.start_expr = "0";
            left_edge.y.end_expr = "H - 1";

            t_grid_loc_def right_edge(type_name, priority); //Including corners
            right_edge.x.start_expr = "W - 1";
            right_edge.x.end_expr = "W - 1";
            right_edge.y.start_expr = "0";
            right_edge.y.end_expr = "H - 1";

            t_grid_loc_def bottom_edge(type_name, priority); //Excluding corners
            bottom_edge.x.start_expr = "1";
            bottom_edge.x.end_expr = "W - 2";
            bottom_edge.y.start_expr = "0";
            bottom_edge.y.end_expr = "0";

            t_grid_loc_def top_edge(type_name, priority); //Excluding corners
            top_edge.x.start_expr = "1";
            top_edge.x.end_expr = "W - 2";
            top_edge.y.start_expr = "H - 1";
            top_edge.y.end_expr = "H - 1";

            left_edge.owned_meta = std::make_unique<t_metadata_dict>(meta);
            left_edge.meta = left_edge.owned_meta.get();
            right_edge.meta = left_edge.owned_meta.get();
            top_edge.meta = left_edge.owned_meta.get();
            bottom_edge.meta = left_edge.owned_meta.get();

            grid_def.layers.at(die_number).loc_defs.emplace_back(std::move(left_edge));
            grid_def.layers.at(die_number).loc_defs.emplace_back(std::move(right_edge));
            grid_def.layers.at(die_number).loc_defs.emplace_back(std::move(top_edge));
            grid_def.layers.at(die_number).loc_defs.emplace_back(std::move(bottom_edge));

        } else if (loc_type == "corners") {
            expect_only_attributes(loc_spec_tag, {"type", "priority"}, loc_data);

            //The corners
            t_grid_loc_def bottom_left(type_name, priority);
            bottom_left.x.start_expr = "0";
            bottom_left.x.end_expr = "0";
            bottom_left.y.start_expr = "0";
            bottom_left.y.end_expr = "0";

            t_grid_loc_def top_left(type_name, priority);
            top_left.x.start_expr = "0";
            top_left.x.end_expr = "0";
            top_left.y.start_expr = "H-1";
            top_left.y.end_expr = "H-1";

            t_grid_loc_def bottom_right(type_name, priority);
            bottom_right.x.start_expr = "W-1";
            bottom_right.x.end_expr = "W-1";
            bottom_right.y.start_expr = "0";
            bottom_right.y.end_expr = "0";

            t_grid_loc_def top_right(type_name, priority);
            top_right.x.start_expr = "W-1";
            top_right.x.end_expr = "W-1";
            top_right.y.start_expr = "H-1";
            top_right.y.end_expr = "H-1";

            bottom_left.owned_meta = std::make_unique<t_metadata_dict>(meta);
            bottom_left.meta = bottom_left.owned_meta.get();
            top_left.meta = bottom_left.owned_meta.get();
            bottom_right.meta = bottom_left.owned_meta.get();
            top_right.meta = bottom_left.owned_meta.get();

            grid_def.layers.at(die_number).loc_defs.emplace_back(std::move(bottom_left));
            grid_def.layers.at(die_number).loc_defs.emplace_back(std::move(top_left));
            grid_def.layers.at(die_number).loc_defs.emplace_back(std::move(bottom_right));
            grid_def.layers.at(die_number).loc_defs.emplace_back(std::move(top_right));

        } else if (loc_type == "fill") {
            expect_only_attributes(loc_spec_tag, {"type", "priority"}, loc_data);

            t_grid_loc_def fill(type_name, priority);
            fill.x.start_expr = "0";
            fill.x.end_expr = "W - 1";
            fill.y.start_expr = "0";
            fill.y.end_expr = "H - 1";

            fill.owned_meta = std::make_unique<t_metadata_dict>(meta);
            fill.meta = fill.owned_meta.get();

            grid_def.layers.at(die_number).loc_defs.emplace_back(std::move(fill));

        } else if (loc_type == "single") {
            expect_only_attributes(loc_spec_tag, {"type", "priority", "x", "y"}, loc_data);

            t_grid_loc_def single(type_name, priority);
            single.x.start_expr = get_attribute(loc_spec_tag, "x", loc_data).value();
            single.y.start_expr = get_attribute(loc_spec_tag, "y", loc_data).value();
            single.x.end_expr = single.x.start_expr + " + w - 1";
            single.y.end_expr = single.y.start_expr + " + h - 1";

            single.owned_meta = std::make_unique<t_metadata_dict>(meta);
            single.meta = single.owned_meta.get();

            grid_def.layers.at(die_number).loc_defs.emplace_back(std::move(single));

        } else if (loc_type == "col") {
            expect_only_attributes(loc_spec_tag, {"type", "priority", "startx", "repeatx", "starty", "incry"}, loc_data);

            t_grid_loc_def col(type_name, priority);

            auto startx_attr = get_attribute(loc_spec_tag, "startx", loc_data);

            col.x.start_expr = startx_attr.value();
            col.x.end_expr = startx_attr.value() + std::string(" + w - 1"); //end is inclusive so need to include block width

            auto repeat_attr = get_attribute(loc_spec_tag, "repeatx", loc_data, ReqOpt::OPTIONAL);
            if (repeat_attr) {
                col.x.repeat_expr = repeat_attr.value();
            }

            auto starty_attr = get_attribute(loc_spec_tag, "starty", loc_data, ReqOpt::OPTIONAL);
            if (starty_attr) {
                col.y.start_expr = starty_attr.value();
            }

            auto incry_attr = get_attribute(loc_spec_tag, "incry", loc_data, ReqOpt::OPTIONAL);
            if (incry_attr) {
                col.y.incr_expr = incry_attr.value();
            }

            col.owned_meta = std::make_unique<t_metadata_dict>(meta);
            col.meta = col.owned_meta.get();

            grid_def.layers.at(die_number).loc_defs.emplace_back(std::move(col));

        } else if (loc_type == "row") {
            expect_only_attributes(loc_spec_tag, {"type", "priority", "starty", "repeaty", "startx", "incrx"}, loc_data);

            t_grid_loc_def row(type_name, priority);

            auto starty_attr = get_attribute(loc_spec_tag, "starty", loc_data);

            row.y.start_expr = starty_attr.value();
            row.y.end_expr = starty_attr.value() + std::string(" + h - 1"); //end is inclusive so need to include block height

            auto repeat_attr = get_attribute(loc_spec_tag, "repeaty", loc_data, ReqOpt::OPTIONAL);
            if (repeat_attr) {
                row.y.repeat_expr = repeat_attr.value();
            }

            auto startx_attr = get_attribute(loc_spec_tag, "startx", loc_data, ReqOpt::OPTIONAL);
            if (startx_attr) {
                row.x.start_expr = startx_attr.value();
            }

            auto incrx_attr = get_attribute(loc_spec_tag, "incrx", loc_data, ReqOpt::OPTIONAL);
            if (incrx_attr) {
                row.x.incr_expr = incrx_attr.value();
            }

            row.owned_meta = std::make_unique<t_metadata_dict>(meta);
            row.meta = row.owned_meta.get();

            grid_def.layers.at(die_number).loc_defs.emplace_back(std::move(row));
        } else if (loc_type == "region") {
            expect_only_attributes(loc_spec_tag,
                                   {"type", "priority",
                                    "startx", "endx", "repeatx", "incrx",
                                    "starty", "endy", "repeaty", "incry"},
                                   loc_data);
            t_grid_loc_def region(type_name, priority);

            auto startx_attr = get_attribute(loc_spec_tag, "startx", loc_data, ReqOpt::OPTIONAL);
            if (startx_attr) {
                region.x.start_expr = startx_attr.value();
            }

            auto endx_attr = get_attribute(loc_spec_tag, "endx", loc_data, ReqOpt::OPTIONAL);
            if (endx_attr) {
                region.x.end_expr = endx_attr.value();
            }

            auto starty_attr = get_attribute(loc_spec_tag, "starty", loc_data, ReqOpt::OPTIONAL);
            if (starty_attr) {
                region.y.start_expr = starty_attr.value();
            }

            auto endy_attr = get_attribute(loc_spec_tag, "endy", loc_data, ReqOpt::OPTIONAL);
            if (endy_attr) {
                region.y.end_expr = endy_attr.value();
            }

            auto repeatx_attr = get_attribute(loc_spec_tag, "repeatx", loc_data, ReqOpt::OPTIONAL);
            if (repeatx_attr) {
                region.x.repeat_expr = repeatx_attr.value();
            }

            auto repeaty_attr = get_attribute(loc_spec_tag, "repeaty", loc_data, ReqOpt::OPTIONAL);
            if (repeaty_attr) {
                region.y.repeat_expr = repeaty_attr.value();
            }

            auto incrx_attr = get_attribute(loc_spec_tag, "incrx", loc_data, ReqOpt::OPTIONAL);
            if (incrx_attr) {
                region.x.incr_expr = incrx_attr.value();
            }

            auto incry_attr = get_attribute(loc_spec_tag, "incry", loc_data, ReqOpt::OPTIONAL);
            if (incry_attr) {
                region.y.incr_expr = incry_attr.value();
            }

            region.owned_meta = std::make_unique<t_metadata_dict>(meta);
            region.meta = region.owned_meta.get();

            grid_def.layers.at(die_number).loc_defs.emplace_back(std::move(region));
        } else {
            archfpga_throw(loc_data.filename_c_str(), loc_data.line(loc_spec_tag),
                           vtr::string_fmt("Unrecognized grid location specification type '%s'\n", loc_type).c_str());
        }
    }
}

/* Takes in node pointing to <device> and loads all the
 * child type objects. */
static void process_device(pugi::xml_node node, t_arch* arch, t_default_fc_spec& arch_def_fc, const pugiutil::loc_data& loc_data) {
    bool custom_switch_block = false;

    //Warn that <timing> is no longer supported
    //TODO: eventually remove
    try {
        expect_child_node_count(node, "timing", 0, loc_data);
    } catch (pugiutil::XmlError& e) {
        std::string msg = e.what();
        msg += ". <timing> has been replaced with the <switch_block> tag.";
        msg += " Please upgrade your architecture file.";
        archfpga_throw(e.filename().c_str(), e.line(), msg.c_str());
    }

    expect_only_children(node, {"sizing", "area", "chan_width_distr", "switch_block", "connection_block", "default_fc"}, loc_data);

    //<sizing> tag
    pugi::xml_node cur = get_single_child(node, "sizing", loc_data);
    expect_only_attributes(cur, {"R_minW_nmos", "R_minW_pmos"}, loc_data);
    arch->R_minW_nmos = get_attribute(cur, "R_minW_nmos", loc_data).as_float();
    arch->R_minW_pmos = get_attribute(cur, "R_minW_pmos", loc_data).as_float();

    //<area> tag
    cur = get_single_child(node, "area", loc_data);
    expect_only_attributes(cur, {"grid_logic_tile_area"}, loc_data);
    arch->grid_logic_tile_area = get_attribute(cur, "grid_logic_tile_area",
                                               loc_data, ReqOpt::OPTIONAL)
                                     .as_float(0);

    //<chan_width_distr> tag
    cur = get_single_child(node, "chan_width_distr", loc_data, ReqOpt::OPTIONAL);
    expect_only_attributes(cur, {}, loc_data);
    if (cur != nullptr) {
        process_chan_width_distr(cur, arch, loc_data);
    }

    //<connection_block> tag
<<<<<<< HEAD
    Cur = get_single_child(Node, "connection_block", loc_data);
    expect_only_attributes(Cur, {"input_switch_name"}, loc_data);
    arch->ipin_cblock_switch_name = get_attribute(Cur, "input_switch_name", loc_data).as_string();
=======
    cur = get_single_child(node, "connection_block", loc_data);
    expect_only_attributes(cur, {"input_switch_name", "input_inter_die_switch_name"}, loc_data);
    arch->ipin_cblock_switch_name.emplace_back(get_attribute(cur, "input_switch_name", loc_data).as_string());
    std::string inter_die_conn = get_attribute(cur, "input_inter_die_switch_name", loc_data, ReqOpt::OPTIONAL).as_string("");
    if (inter_die_conn != "") {
        arch->ipin_cblock_switch_name.push_back(inter_die_conn);
    }
>>>>>>> 8aa70b5a

    //<switch_block> tag
    cur = get_single_child(node, "switch_block", loc_data);
    expect_only_attributes(cur, {"type", "fs", "sub_type", "sub_fs"}, loc_data);
    const char* prop = get_attribute(cur, "type", loc_data).value();
    // Parse attribute 'type', representing the major connectivity pattern for switch blocks
    if (strcmp(prop, "wilton") == 0) {
        arch->sb_type = e_switch_block_type::WILTON;
    } else if (strcmp(prop, "universal") == 0) {
        arch->sb_type = e_switch_block_type::UNIVERSAL;
    } else if (strcmp(prop, "subset") == 0) {
        arch->sb_type = e_switch_block_type::SUBSET;
    } else if (strcmp(prop, "custom") == 0) {
        arch->sb_type = e_switch_block_type::CUSTOM;
        custom_switch_block = true;
    } else {
        archfpga_throw(loc_data.filename_c_str(), loc_data.line(cur),
                       vtr::string_fmt("Unknown property %s for switch block type x\n", prop).c_str());
    }

    ReqOpt custom_switchblock_reqd = BoolToReqOpt(!custom_switch_block);
    arch->Fs = get_attribute(cur, "fs", loc_data, custom_switchblock_reqd).as_int(3);

    process_tileable_device_parameters(arch, loc_data);

    cur = get_single_child(node, "default_fc", loc_data, ReqOpt::OPTIONAL);
    if (cur) {
        arch_def_fc.specified = true;
        expect_only_attributes(cur, {"in_type", "in_val", "out_type", "out_val"}, loc_data);
        process_fc_values(cur, arch_def_fc, loc_data);
    } else {
        arch_def_fc.specified = false;
    }
}

static void process_tileable_device_parameters(t_arch* arch, const pugiutil::loc_data& loc_data) {
    pugi::xml_node cur;

    // Parse attribute 'sub_type', representing the minor connectivity pattern for switch blocks
    // If not specified, the 'sub_type' is the same as major type
    // This option is only valid for tileable routing resource graph builder
    // Note that sub_type does not support custom switch block pattern!!!
    // If 'sub_type' is specified, the custom switch block for 'type' is not allowed!
    std::string sub_type_str = get_attribute(cur, "sub_type", loc_data, BoolToReqOpt(false)).as_string("");
    if (!sub_type_str.empty()) {
        if (sub_type_str == "wilton") {
            arch->sb_sub_type = e_switch_block_type::WILTON;
        } else if (sub_type_str == "universal") {
            arch->sb_sub_type = e_switch_block_type::UNIVERSAL;
        } else if (sub_type_str == "subset") {
            arch->sb_sub_type = e_switch_block_type::SUBSET;
        } else {
            archfpga_throw(loc_data.filename_c_str(), loc_data.line(cur),
                           "Unknown property %s for switch block subtype x\n", sub_type_str.c_str());
        }
    } else {
        arch->sb_sub_type = arch->sb_type;
    }

    arch->sub_fs = get_attribute(cur, "sub_fs", loc_data, BoolToReqOpt(false)).as_int(arch->Fs);
}

/* Takes in node pointing to <chan_width_distr> and loads all the
 * child type objects. */
static void process_chan_width_distr(pugi::xml_node node,
                                     t_arch* arch,
                                     const pugiutil::loc_data& loc_data) {
    expect_only_children(node, {"x", "y"}, loc_data);

    pugi::xml_node cur = get_single_child(node, "x", loc_data);
    process_chan_width_distr_dir(cur, &arch->Chans.chan_x_dist, loc_data);

    cur = get_single_child(node, "y", loc_data);
    process_chan_width_distr_dir(cur, &arch->Chans.chan_y_dist, loc_data);
}

/* Takes in node within <chan_width_distr> and loads all the
 * child type objects. */
static void process_chan_width_distr_dir(pugi::xml_node node, t_chan* chan, const pugiutil::loc_data& loc_data) {

    ReqOpt hasXpeak, hasWidth, hasDc;
    hasXpeak = hasWidth = hasDc = ReqOpt::OPTIONAL;

    const char* prop = get_attribute(node, "distr", loc_data).value();
    if (strcmp(prop, "uniform") == 0) {
        chan->type = e_stat::UNIFORM;
    } else if (strcmp(prop, "gaussian") == 0) {
        chan->type = e_stat::GAUSSIAN;
        hasXpeak = hasWidth = hasDc = ReqOpt::REQUIRED;
    } else if (strcmp(prop, "pulse") == 0) {
        chan->type = e_stat::PULSE;
        hasXpeak = hasWidth = hasDc = ReqOpt::REQUIRED;
    } else if (strcmp(prop, "delta") == 0) {
        hasXpeak = hasDc = ReqOpt::REQUIRED;
        chan->type = e_stat::DELTA;
    } else {
        archfpga_throw(loc_data.filename_c_str(), loc_data.line(node),
                       vtr::string_fmt("Unknown property %s for chan_width_distr x\n", prop).c_str());
    }

    chan->peak = get_attribute(node, "peak", loc_data).as_float(ARCH_FPGA_UNDEFINED_VAL);
    chan->width = get_attribute(node, "width", loc_data, hasWidth).as_float(0);
    chan->xpeak = get_attribute(node, "xpeak", loc_data, hasXpeak).as_float(0);
    chan->dc = get_attribute(node, "dc", loc_data, hasDc).as_float(0);
}

static void process_tiles(pugi::xml_node node,
                          std::vector<t_physical_tile_type>& physical_tile_types,
                          std::vector<t_logical_block_type>& logical_block_types,
                          const t_default_fc_spec& arch_def_fc,
                          t_arch& arch,
                          const pugiutil::loc_data& loc_data,
                          const int num_of_avail_layer) {

    // used to find duplicate tile names
    std::set<std::string> tile_type_descriptors;

    // Alloc the type list. Need one additional t_type_descriptors:
    // 1: empty pseudo-type
    t_physical_tile_type EMPTY_PHYSICAL_TILE_TYPE = get_empty_physical_type();
    EMPTY_PHYSICAL_TILE_TYPE.index = 0;
    physical_tile_types.push_back(EMPTY_PHYSICAL_TILE_TYPE);

    // Process the types
    int index = 1; // Skip over 'empty' type

    pugi::xml_node cur_tile_type = node.first_child();
    while (cur_tile_type) {
        check_node(cur_tile_type, "tile", loc_data);

        t_physical_tile_type physical_tile_type;

        physical_tile_type.index = index;

        // Parses the properties fields of the type
        process_tile_props(cur_tile_type, &physical_tile_type, loc_data);

        auto [_, success] = tile_type_descriptors.insert(physical_tile_type.name);
        if (!success) {
            archfpga_throw(loc_data.filename_c_str(), loc_data.line(cur_tile_type),
                           vtr::string_fmt("Duplicate tile descriptor name: '%s'.\n", physical_tile_type.name.c_str()).c_str());
        }

        //Warn that gridlocations is no longer supported
        //TODO: eventually remove
        try {
            expect_child_node_count(cur_tile_type, "gridlocations", 0, loc_data);
        } catch (pugiutil::XmlError& e) {
            std::string msg = e.what();
            msg += ". <gridlocations> has been replaced by the <auto_layout> and <device_layout> tags in the <layout> section.";
            msg += " Please upgrade your architecture file.";
            archfpga_throw(e.filename().c_str(), e.line(), msg.c_str());
        }

        // Load switchblock type and location overrides
        pugi::xml_node cur = get_single_child(cur_tile_type, "switchblock_locations", loc_data, ReqOpt::OPTIONAL);
        process_switch_block_locations(cur, &physical_tile_type, arch, loc_data);

        process_sub_tiles(cur_tile_type, &physical_tile_type, logical_block_types, arch.Segments, arch_def_fc, loc_data, num_of_avail_layer);

        // Type fully read
        ++index;

        // Push newly created Types to corresponding vectors
        physical_tile_types.push_back(physical_tile_type);

        // Free this node and get its next sibling node
        cur_tile_type = cur_tile_type.next_sibling(cur_tile_type.name());
    }
}

static void mark_IO_types(std::vector<t_physical_tile_type>& physical_tile_types) {
    for (t_physical_tile_type& type : physical_tile_types) {
        type.is_input_type = false;
        type.is_output_type = false;

        std::unordered_set<t_logical_block_type_ptr> equivalent_sites = get_equivalent_sites_set(&type);

        for (const t_logical_block_type_ptr& equivalent_site : equivalent_sites) {
            if (block_type_contains_blif_model(equivalent_site, LogicalModels::MODEL_INPUT)) {
                type.is_input_type = true;
                break;
            }
        }

        for (const t_logical_block_type_ptr& equivalent_site : equivalent_sites) {
            if (block_type_contains_blif_model(equivalent_site, LogicalModels::MODEL_OUTPUT)) {
                type.is_output_type = true;
                break;
            }
        }
    }
}

static void process_tile_props(pugi::xml_node node,
                               t_physical_tile_type* physical_tile_type,
                               const pugiutil::loc_data& loc_data) {
    expect_only_attributes(node, {"name", "width", "height", "area"}, loc_data);

    // Load type name
    auto prop = get_attribute(node, "name", loc_data).value();
    physical_tile_type->name = prop;

    // Load properties
    physical_tile_type->width = get_attribute(node, "width", loc_data, ReqOpt::OPTIONAL).as_uint(1);
    physical_tile_type->height = get_attribute(node, "height", loc_data, ReqOpt::OPTIONAL).as_uint(1);
    physical_tile_type->area = get_attribute(node, "area", loc_data, ReqOpt::OPTIONAL).as_float(ARCH_FPGA_UNDEFINED_VAL);

    if (atof(prop) < 0) {
        archfpga_throw(loc_data.filename_c_str(), loc_data.line(node),
                       vtr::string_fmt("Area for type %s must be non-negative\n", physical_tile_type->name.c_str()).c_str());
    }
}

static t_pin_counts process_sub_tile_ports(pugi::xml_node Parent,
                                           t_sub_tile* sub_tile,
                                           const pugiutil::loc_data& loc_data) {
    int num_ports = 0;
    for (auto port_type : {"input", "output", "clock"}) {
        num_ports += count_children(Parent, port_type, loc_data, ReqOpt::OPTIONAL);
    }

    int port_index = 0;
    int absolute_first_pin_index = 0;

    // used to find duplicate port names
    std::set<std::string> sub_tile_port_names;

    for (auto port_type : {"input", "output", "clock"}) {
        int port_index_by_type = 0;
        pugi::xml_node cur = get_first_child(Parent, port_type, loc_data, ReqOpt::OPTIONAL);
        while (cur) {
            t_physical_tile_port port;

            port.index = port_index;
            port.absolute_first_pin_index = absolute_first_pin_index;
            port.port_index_by_type = port_index_by_type;
            process_tile_port(cur, &port, loc_data);

            //Check port name duplicates
            auto [_, subtile_success] = sub_tile_port_names.insert(port.name);
            if (!subtile_success) {
                archfpga_throw(loc_data.filename_c_str(), loc_data.line(cur),
                               vtr::string_fmt("Duplicate port names in subtile '%s': port '%s'\n",
                                               sub_tile->name.c_str(), port.name)
                                   .c_str());
            }

            //Push port
            sub_tile->ports.push_back(port);

            /* get next iteration */
            port_index++;
            port_index_by_type++;
            absolute_first_pin_index += port.num_pins;

            cur = cur.next_sibling(cur.name());
        }
    }

    VTR_ASSERT(port_index == num_ports);

    t_pin_counts pin_counts;

    /* Count stats on the number of each type of pin */
    for (const auto& port : sub_tile->ports) {
        if (port.type == IN_PORT && !port.is_clock) {
            pin_counts.input += port.num_pins;
        } else if (port.type == OUT_PORT) {
            pin_counts.output += port.num_pins;
        } else {
            VTR_ASSERT(port.is_clock && port.type == IN_PORT);
            pin_counts.clock += port.num_pins;
        }
    }

    return pin_counts;
}

static void process_tile_port(pugi::xml_node node,
                              t_physical_tile_port* port,
                              const pugiutil::loc_data& loc_data) {
    std::vector<std::string> expected_attributes = {"name", "num_pins", "equivalent"};

    if (node.name() == "input"s || node.name() == "clock"s) {
        expected_attributes.emplace_back("is_non_clock_global");
    }

    expect_only_attributes(node, expected_attributes, loc_data);

    const char* prop = get_attribute(node, "name", loc_data).value();
    port->name = vtr::strdup(prop);

    prop = get_attribute(node, "equivalent", loc_data, ReqOpt::OPTIONAL).as_string(nullptr);
    if (prop) {
        if (prop == "none"s) {
            port->equivalent = PortEquivalence::NONE;
        } else if (prop == "full"s) {
            port->equivalent = PortEquivalence::FULL;
        } else if (prop == "instance"s) {
            if (node.name() == "output"s) {
                port->equivalent = PortEquivalence::INSTANCE;
            } else {
                archfpga_throw(loc_data.filename_c_str(), loc_data.line(node),
                               vtr::string_fmt("Invalid pin equivalence '%s' for %s port.", prop, node.name()).c_str());
            }
        } else {
            archfpga_throw(loc_data.filename_c_str(), loc_data.line(node),
                           vtr::string_fmt("Invalid pin equivalence '%s'.", prop).c_str());
        }
    }
    port->num_pins = get_attribute(node, "num_pins", loc_data).as_int(0);
    port->is_non_clock_global = get_attribute(node,
                                              "is_non_clock_global", loc_data, ReqOpt::OPTIONAL)
                                    .as_bool(false);

    if (port->num_pins <= 0) {
        archfpga_throw(loc_data.filename_c_str(), loc_data.line(node),
                       vtr::string_fmt("Invalid number of pins %d for %s port.", port->num_pins, node.name()).c_str());
    }

    if (0 == strcmp(node.name(), "input")) {
        port->type = IN_PORT;
        port->is_clock = false;

    } else if (0 == strcmp(node.name(), "output")) {
        port->type = OUT_PORT;
        port->is_clock = false;

    } else if (0 == strcmp(node.name(), "clock")) {
        port->type = IN_PORT;
        port->is_clock = true;

        if (port->is_non_clock_global) {
            archfpga_throw(loc_data.filename_c_str(), loc_data.line(node),
                           vtr::string_fmt("Port %s cannot be both a clock and a non-clock simultaneously\n",
                                           node.name())
                               .c_str());
        }

    } else {
        archfpga_throw(loc_data.filename_c_str(), loc_data.line(node),
                       vtr::string_fmt("Unknown port type %s", node.name()).c_str());
    }
}

static void process_tile_equivalent_sites(pugi::xml_node Parent,
                                          t_sub_tile* sub_tile,
                                          t_physical_tile_type* physical_tile_type,
                                          std::vector<t_logical_block_type>& logical_block_types,
                                          const pugiutil::loc_data& loc_data) {
    expect_only_children(Parent, {"site"}, loc_data);

    if (count_children(Parent, "site", loc_data) < 1) {
        archfpga_throw(loc_data.filename_c_str(), loc_data.line(Parent),
                       vtr::string_fmt("There are no sites corresponding to this tile: %s.\n", sub_tile->name.c_str()).c_str());
    }

    pugi::xml_node cur_site = Parent.first_child();
    while (cur_site) {
        check_node(cur_site, "site", loc_data);

        expect_only_attributes(cur_site, {"pb_type", "pin_mapping"}, loc_data);
        // Load equivalent site name
        auto prop = std::string(get_attribute(cur_site, "pb_type", loc_data).value());

        auto logical_block_type = get_type_by_name<t_logical_block_type>(prop.c_str(), logical_block_types);

        auto pin_mapping = get_attribute(cur_site, "pin_mapping", loc_data, ReqOpt::OPTIONAL).as_string("direct");

        if (0 == strcmp(pin_mapping, "custom")) {
            // Pin mapping between Tile and Pb Type is user-defined
            process_equivalent_site_custom_connection(cur_site, sub_tile, physical_tile_type, logical_block_type, prop, loc_data);
        } else if (0 == strcmp(pin_mapping, "direct")) {
            process_equivalent_site_direct_connection(cur_site, sub_tile, physical_tile_type, logical_block_type, loc_data);
        }

        if (0 == strcmp(logical_block_type->pb_type->name, prop.c_str())) {
            sub_tile->equivalent_sites.push_back(logical_block_type);

            check_port_direct_mappings(physical_tile_type, sub_tile, logical_block_type);
        }

        cur_site = cur_site.next_sibling(cur_site.name());
    }
}

static void process_equivalent_site_direct_connection(pugi::xml_node Parent,
                                                      t_sub_tile* sub_tile,
                                                      t_physical_tile_type* physical_tile_type,
                                                      const t_logical_block_type* logical_block_type,
                                                      const pugiutil::loc_data& loc_data) {
    int num_pins = (int)sub_tile->sub_tile_to_tile_pin_indices.size() / sub_tile->capacity.total();

    if (num_pins != logical_block_type->pb_type->num_pins) {
        archfpga_throw(loc_data.filename_c_str(), loc_data.line(Parent),
                       vtr::string_fmt("Pin definition differ between site %s and tile %s. User-defined pin mapping is required.\n",
                                       logical_block_type->pb_type->name,
                                       sub_tile->name.c_str())
                           .c_str());
    }

    vtr::bimap<t_logical_pin, t_physical_pin> directs_map;

    for (int npin = 0; npin < num_pins; npin++) {
        t_physical_pin physical_pin(npin);
        t_logical_pin logical_pin(npin);

        directs_map.insert(logical_pin, physical_pin);
    }

    physical_tile_type->tile_block_pin_directs_map[logical_block_type->index][sub_tile->index] = directs_map;
}

static void process_equivalent_site_custom_connection(pugi::xml_node Parent,
                                                      t_sub_tile* sub_tile,
                                                      t_physical_tile_type* physical_tile_type,
                                                      const t_logical_block_type* logical_block_type,
                                                      const std::string& site_name,
                                                      const pugiutil::loc_data& loc_data) {
    expect_only_children(Parent, {"direct"}, loc_data);

    if (count_children(Parent, "direct", loc_data) < 1) {
        archfpga_throw(loc_data.filename_c_str(), loc_data.line(Parent),
                       vtr::string_fmt("There are no direct pin mappings between site %s and tile %s.\n",
                                       site_name.c_str(), sub_tile->name.c_str())
                           .c_str());
    }

    vtr::bimap<t_logical_pin, t_physical_pin> directs_map;

    pugi::xml_node cur_direct = Parent.first_child();

    while (cur_direct) {
        check_node(cur_direct, "direct", loc_data);

        expect_only_attributes(cur_direct, {"from", "to"}, loc_data);

        // `from` attribute is relative to the physical tile pins
        const std::string from = get_attribute(cur_direct, "from", loc_data).value();

        // `to` attribute is relative to the logical block pins
        const std::string to = get_attribute(cur_direct, "to", loc_data).value();

        auto from_pins = process_pin_string<t_sub_tile*>(cur_direct, sub_tile, from.c_str(), loc_data);
        auto to_pins = process_pin_string<t_logical_block_type_ptr>(cur_direct, logical_block_type, to.c_str(), loc_data);

        // Checking that the number of pins is exactly the same
        if (from_pins.second - from_pins.first != to_pins.second - to_pins.first) {
            archfpga_throw(loc_data.filename_c_str(), loc_data.line(Parent),
                           vtr::string_fmt("The number of pins specified in the direct pin mapping is "
                                           "not equivalent for Physical Tile %s and Logical Block %s.\n",
                                           sub_tile->name.c_str(), logical_block_type->name.c_str())
                               .c_str());
        }

        int num_pins = from_pins.second - from_pins.first;
        for (int i = 0; i < num_pins; i++) {
            t_physical_pin physical_pin(from_pins.first + i);
            t_logical_pin logical_pin(to_pins.first + i);

            auto result = directs_map.insert(logical_pin, physical_pin);
            if (!result.second) {
                archfpga_throw(loc_data.filename_c_str(), loc_data.line(Parent),
                               vtr::string_fmt("Duplicate logical pin (%d) to physical pin (%d) mappings found for "
                                               "Physical Tile %s and Logical Block %s.\n",
                                               logical_pin.pin, physical_pin.pin, sub_tile->name.c_str(), logical_block_type->name.c_str())
                                   .c_str());
            }
        }

        cur_direct = cur_direct.next_sibling(cur_direct.name());
    }

    physical_tile_type->tile_block_pin_directs_map[logical_block_type->index][sub_tile->index] = directs_map;
}

static void process_pin_locations(pugi::xml_node Locations,
                                  t_physical_tile_type* physical_tile_type,
                                  t_sub_tile* sub_tile,
                                  t_pin_locs* pin_locs,
                                  const pugiutil::loc_data& loc_data,
                                  const int num_of_avail_layer) {
    const char* prop;
    e_pin_location_distr distribution;

    if (Locations) {
        expect_only_attributes(Locations, {"pattern"}, loc_data);

        prop = get_attribute(Locations, "pattern", loc_data).value();
        if (strcmp(prop, "spread") == 0) {
            distribution = e_pin_location_distr::SPREAD;
        } else if (strcmp(prop, "perimeter") == 0) {
            distribution = e_pin_location_distr::PERIMETER;
        } else if (strcmp(prop, "spread_inputs_perimeter_outputs") == 0) {
            distribution = e_pin_location_distr::SPREAD_INPUTS_PERIMETER_OUTPUTS;
        } else if (strcmp(prop, "custom") == 0) {
            distribution = e_pin_location_distr::CUSTOM;
        } else {
            archfpga_throw(loc_data.filename_c_str(), loc_data.line(Locations),
                           vtr::string_fmt("%s is an invalid pin location pattern.\n", prop).c_str());
        }
    } else {
        distribution = e_pin_location_distr::SPREAD;
        prop = "spread";
    }

    if (pin_locs->is_distribution_set()) {
        if (pin_locs->distribution != distribution) {
            archfpga_throw(loc_data.filename_c_str(), loc_data.line(Locations),
                           vtr::string_fmt("Sub Tile %s has a different pin location pattern (%s) with respect "
                                           "to the sibling sub tiles",
                                           sub_tile->name.c_str(), prop)
                               .c_str());
        }
    } else {
        pin_locs->distribution = distribution;
        pin_locs->set_distribution();
    }

    const int sub_tile_index = sub_tile->index;

    // Load the pin locations
    if (distribution == e_pin_location_distr::CUSTOM) {
        expect_only_children(Locations, {"loc"}, loc_data);
<<<<<<< HEAD
        Cur = Locations.first_child();
        // check for duplications ([0..3][0..type->width-1][0..type->height-1])
        std::set<std::tuple<e_side, int, int>> seen_sides;
        while (Cur) {
            check_node(Cur, "loc", loc_data);

            expect_only_attributes(Cur, {"side", "xoffset", "yoffset"}, loc_data);

            /* Get offset (height, width, layer) */
            int x_offset = get_attribute(Cur, "xoffset", loc_data, ReqOpt::OPTIONAL).as_int(0);
            int y_offset = get_attribute(Cur, "yoffset", loc_data, ReqOpt::OPTIONAL).as_int(0);
=======
        pugi::xml_node cur = Locations.first_child();
        //check for duplications ([0..3][0..type->width-1][0..type->height-1][0..num_of_avail_layer-1])
        std::set<std::tuple<e_side, int, int, int>> seen_sides;
        while (cur) {
            check_node(cur, "loc", loc_data);

            expect_only_attributes(cur, {"side", "xoffset", "yoffset", "layer_offset"}, loc_data);

            /* Get offset (height, width, layer) */
            int x_offset = get_attribute(cur, "xoffset", loc_data, ReqOpt::OPTIONAL).as_int(0);
            int y_offset = get_attribute(cur, "yoffset", loc_data, ReqOpt::OPTIONAL).as_int(0);
            int layer_offset = pugiutil::get_attribute(cur, "layer_offset", loc_data, ReqOpt::OPTIONAL).as_int(0);
>>>>>>> 8aa70b5a

            /* Get side */
            e_side side = TOP;
            prop = get_attribute(cur, "side", loc_data).value();
            if (0 == strcmp(prop, "left")) {
                side = LEFT;
            } else if (0 == strcmp(prop, "top")) {
                side = TOP;
            } else if (0 == strcmp(prop, "right")) {
                side = RIGHT;
            } else if (0 == strcmp(prop, "bottom")) {
                side = BOTTOM;
            } else {
                archfpga_throw(loc_data.filename_c_str(), loc_data.line(cur),
                               vtr::string_fmt("'%s' is not a valid side.\n", prop).c_str());
            }

            if ((x_offset < 0) || (x_offset >= physical_tile_type->width)) {
                archfpga_throw(loc_data.filename_c_str(), loc_data.line(cur),
                               vtr::string_fmt("'%d' is an invalid horizontal offset for type '%s' (must be within [0, %d]).\n",
                                               x_offset, physical_tile_type->name.c_str(), physical_tile_type->width - 1)
                                   .c_str());
            }
            if ((y_offset < 0) || (y_offset >= physical_tile_type->height)) {
                archfpga_throw(loc_data.filename_c_str(), loc_data.line(cur),
                               vtr::string_fmt("'%d' is an invalid vertical offset for type '%s' (must be within [0, %d]).\n",
                                               y_offset, physical_tile_type->name.c_str(), physical_tile_type->height - 1)
                                   .c_str());
            }

<<<<<<< HEAD
            //Check for duplicate side specifications, since the code below silently overwrites if there are duplicates
            std::tuple<e_side, int, int> side_offset = std::make_tuple(side, x_offset, y_offset);
            if (seen_sides.count(side_offset)) {
                archfpga_throw(loc_data.filename_c_str(), loc_data.line(Cur),
=======
            if ((layer_offset < 0) || layer_offset >= num_of_avail_layer) {
                archfpga_throw(loc_data.filename_c_str(), loc_data.line(cur),
                               vtr::string_fmt("'%d' is an invalid layer offset for type '%s' (must be within [0, num_avail_layer-1]).\n",
                                               y_offset, physical_tile_type->name.c_str(), physical_tile_type->height - 1)
                                   .c_str());
            }

            // Check for duplicate side specifications, since the code below silently overwrites if there are duplicates
            auto side_offset = std::make_tuple(side, x_offset, y_offset, layer_offset);
            if (seen_sides.contains(side_offset)) {
                archfpga_throw(loc_data.filename_c_str(), loc_data.line(cur),
>>>>>>> 8aa70b5a
                               vtr::string_fmt("Duplicate pin location side/offset specification."
                                               " Only a single <loc> per side/xoffset/yoffset/layer_offset is permitted.\n")
                                   .c_str());
            }
            seen_sides.insert(side_offset);

            /* Go through lists of pins */
            const std::vector<std::string> Tokens = vtr::StringToken(cur.child_value()).split(" \t\n");
            int Count = (int)Tokens.size();
            if (Count > 0) {
                for (int pin = 0; pin < Count; ++pin) {
                    /* Store location assignment */
                    pin_locs->assignments[sub_tile_index][x_offset][y_offset][side].emplace_back(Tokens[pin].c_str());
                    /* Advance through list of pins in this location */
                }
            }
            cur = cur.next_sibling(cur.name());
        }

        // Verify that all top-level pins have had their locations specified

        // Record all the specified pins, (capacity, port_name, index)
        std::map<int, std::map<std::string, std::set<int>>> port_pins_with_specified_locations;
        for (int l = 0; l < num_of_avail_layer; ++l) {
            for (int w = 0; w < physical_tile_type->width; ++w) {
                for (int h = 0; h < physical_tile_type->height; ++h) {
                    for (e_side side : TOTAL_2D_SIDES) {
                        for (const std::string& token : pin_locs->assignments[sub_tile_index][w][h][side]) {
                            InstPort inst_port(token);

                            //A pin specification should contain only the block name, and not any instance count information
                            //A pin specification may contain instance count, but should be in the range of capacity
                            int inst_lsb = 0;
                            int inst_msb = sub_tile->capacity.total() - 1;
                            if (inst_port.instance_low_index() != InstPort::UNSPECIFIED || inst_port.instance_high_index() != InstPort::UNSPECIFIED) {
                                /* Extract range numbers */
                                inst_lsb = inst_port.instance_low_index();
                                inst_msb = inst_port.instance_high_index();
                                if (inst_lsb > inst_msb) {
                                    std::swap(inst_lsb, inst_msb);
                                }
                                /* Check if we have a valid range */
                                if (inst_lsb < 0 || inst_msb > sub_tile->capacity.total() - 1) {
                                    archfpga_throw(loc_data.filename_c_str(), loc_data.line(Locations),
                                                   vtr::string_fmt("Pin location specification '%s' contain an out-of-range instance. Expect [%d:%d]",
                                                                   token.c_str(), 0, sub_tile->capacity.total() - 1)
                                                       .c_str());
                                }
                            }

                            //Check that the block name matches
                            if (inst_port.instance_name() != sub_tile->name) {
                                archfpga_throw(loc_data.filename_c_str(), loc_data.line(Locations),
                                               vtr::string_fmt("Mismatched sub tile name in pin location specification (expected '%s' was '%s')",
                                                               sub_tile->name.c_str(), inst_port.instance_name().c_str())
                                                   .c_str());
                            }

                            int pin_low_idx = inst_port.port_low_index();
                            int pin_high_idx = inst_port.port_high_index();

                            if (pin_low_idx == InstPort::UNSPECIFIED && pin_high_idx == InstPort::UNSPECIFIED) {
                                //Empty range, so full port

                                //Find the matching pb type to get the total number of pins
                                const t_physical_tile_port* port = nullptr;
                                for (const auto& tmp_port : sub_tile->ports) {
                                    if (tmp_port.name == inst_port.port_name()) {
                                        port = &tmp_port;
                                        break;
                                    }
                                }

                                if (port) {
                                    pin_low_idx = 0;
                                    pin_high_idx = port->num_pins - 1;
                                } else {
                                    archfpga_throw(loc_data.filename_c_str(), loc_data.line(Locations),
                                                   vtr::string_fmt("Failed to find port named '%s' on block '%s'",
                                                                   inst_port.port_name().c_str(), sub_tile->name.c_str())
                                                       .c_str());
                                }
                            }
                            VTR_ASSERT(pin_low_idx >= 0);
                            VTR_ASSERT(pin_high_idx >= 0);

                            for (int iinst = inst_lsb + sub_tile->capacity.low; iinst <= inst_msb + sub_tile->capacity.low; ++iinst) {
                                for (int ipin = pin_low_idx; ipin <= pin_high_idx; ++ipin) {
                                    //Record that the pin has it's location specified
                                    port_pins_with_specified_locations[iinst][inst_port.port_name()].insert(ipin);
                                }
                            }
                        }
                    }
                }
            }
        }

        //Check for any pins missing location specs
        for (int iinst = sub_tile->capacity.low; iinst < sub_tile->capacity.high; ++iinst) {
            for (const t_physical_tile_port& port : sub_tile->ports) {
                for (int ipin = 0; ipin < port.num_pins; ++ipin) {
                    if (!port_pins_with_specified_locations[iinst][port.name].contains(ipin)) {
                        //Missing
                        archfpga_throw(loc_data.filename_c_str(), loc_data.line(Locations),
                                       vtr::string_fmt("Pin '%s[%d].%s[%d]' has no pin location specificed (a location is required for pattern=\"custom\")",
                                                       sub_tile->name.c_str(), iinst, port.name, ipin)
                                           .c_str());
                    }
                }
            }
        }
    } else if (Locations) {
        //Non-custom pin locations. There should be no child tags
        expect_child_node_count(Locations, 0, loc_data);
    }
}

static void process_sub_tiles(pugi::xml_node node,
                              t_physical_tile_type* physical_tile_type,
                              std::vector<t_logical_block_type>& logical_block_types,
                              const std::vector<t_segment_inf>& segments,
                              const t_default_fc_spec& arch_def_fc,
                              const pugiutil::loc_data& loc_data,
                              const int num_of_avail_layer) {
    pugi::xml_node cur;

<<<<<<< HEAD
    size_t num_sub_tiles = count_children(Node, "sub_tile", loc_data);
    size_t width = PhysicalTileType->width;
    size_t height = PhysicalTileType->height;
    size_t num_sides = 4;
=======
    unsigned long int num_sub_tiles = count_children(node, "sub_tile", loc_data);
    unsigned long int width = physical_tile_type->width;
    unsigned long int height = physical_tile_type->height;
    unsigned long int num_sides = 4;
>>>>>>> 8aa70b5a

    t_pin_locs pin_locs;
    pin_locs.assignments.resize({num_sub_tiles, width, height, num_sides});

    if (num_sub_tiles == 0) {
        archfpga_throw(loc_data.filename_c_str(), loc_data.line(node),
                       vtr::string_fmt("No sub tile found for the Physical Tile %s.\n"
                                       "At least one sub tile is needed to correctly describe the Physical Tile.\n",
                                       physical_tile_type->name.c_str())
                           .c_str());
    }

    // used to find duplicate subtile names
    std::set<std::string> sub_tile_names;

    // used to assign indices to subtiles
    int subtile_index = 0;

    pugi::xml_node cur_sub_tile = get_first_child(node, "sub_tile", loc_data);
    while (cur_sub_tile) {
        t_sub_tile sub_tile;

        sub_tile.index = subtile_index;

        expect_only_attributes(cur_sub_tile, {"name", "capacity"}, loc_data);

        /* Load type name */
        const char* name = get_attribute(cur_sub_tile, "name", loc_data).value();

        //Check Sub Tile name duplicates
        auto [_, success] = sub_tile_names.insert(name);
        if (!success) {
            archfpga_throw(loc_data.filename_c_str(), loc_data.line(cur),
                           vtr::string_fmt("Duplicate Sub Tile names in tile '%s': Sub Tile'%s'\n",
                                           physical_tile_type->name.c_str(), name)
                               .c_str());
        }

        sub_tile.name = name;

        // Load properties
        int capacity = get_attribute(cur_sub_tile, "capacity", loc_data, ReqOpt::OPTIONAL).as_int(1);
        sub_tile.capacity.set(physical_tile_type->capacity, physical_tile_type->capacity + capacity - 1);
        physical_tile_type->capacity += capacity;

        // Process sub tile port definitions
        const auto pin_counts = process_sub_tile_ports(cur_sub_tile, &sub_tile, loc_data);

        // Map Sub Tile physical pins with the Physical Tile Type physical pins.
        // This takes into account the capacity of each sub tiles to add the correct offset.
        for (int ipin = 0; ipin < capacity * pin_counts.total(); ipin++) {
            sub_tile.sub_tile_to_tile_pin_indices.push_back(physical_tile_type->num_pins + ipin);
        }

        sub_tile.num_phy_pins = pin_counts.total() * capacity;

        // Assign pin counts to the Physical Tile Type
        physical_tile_type->num_input_pins += capacity * pin_counts.input;
        physical_tile_type->num_output_pins += capacity * pin_counts.output;
        physical_tile_type->num_clock_pins += capacity * pin_counts.clock;
        physical_tile_type->num_pins += capacity * pin_counts.total();
        physical_tile_type->num_inst_pins += pin_counts.total();

        // Assign drivers and receivers count to Physical Tile Type
        physical_tile_type->num_receivers += capacity * pin_counts.input;
        physical_tile_type->num_drivers += capacity * pin_counts.output;

        cur = get_single_child(cur_sub_tile, "pinlocations", loc_data, ReqOpt::OPTIONAL);
        process_pin_locations(cur, physical_tile_type, &sub_tile, &pin_locs, loc_data, num_of_avail_layer);

<<<<<<< HEAD
        /* Load Fc */
        Cur = get_single_child(CurSubTile, "fc", loc_data, ReqOpt::OPTIONAL);
        process_fc(Cur, PhysicalTileType, SubTile, pin_counts, segments, arch_def_fc, loc_data);
=======
        // Load Fc
        cur = get_single_child(cur_sub_tile, "fc", loc_data, ReqOpt::OPTIONAL);
        process_fc(cur, physical_tile_type, &sub_tile, pin_counts, segments, arch_def_fc, loc_data);
>>>>>>> 8aa70b5a

        // Load equivalent sites information
        cur = get_single_child(cur_sub_tile, "equivalent_sites", loc_data, ReqOpt::REQUIRED);
        process_tile_equivalent_sites(cur, &sub_tile, physical_tile_type, logical_block_types, loc_data);

        physical_tile_type->sub_tiles.push_back(sub_tile);

        subtile_index++;

        cur_sub_tile = cur_sub_tile.next_sibling(cur_sub_tile.name());
    }

    // Initialize pinloc data structure.
    int num_pins = physical_tile_type->num_pins;
    physical_tile_type->pinloc.resize({width, height, num_sides}, std::vector<bool>(num_pins, false));

    setup_pin_classes(physical_tile_type);
    load_pin_loc(cur, physical_tile_type, &pin_locs, loc_data, num_of_avail_layer);
}

/* Takes in node pointing to <typelist> and loads all the
 * child type objects. */
static void process_complex_blocks(pugi::xml_node node,
                                   std::vector<t_logical_block_type>& logical_block_types,
                                   const t_arch& arch,
                                   const bool timing_enabled,
                                   const pugiutil::loc_data& loc_data) {
    // used to find duplicate pb_types names
    std::set<std::string> pb_type_descriptors;

    // Alloc the type list. Need one additional t_type_descriptors:
    // 1: empty pseudo-type
    t_logical_block_type EMPTY_LOGICAL_BLOCK_TYPE = get_empty_logical_type();
    EMPTY_LOGICAL_BLOCK_TYPE.index = 0;
    logical_block_types.push_back(EMPTY_LOGICAL_BLOCK_TYPE);

    // Process the types
    int index = 1; // Skip over 'empty' type

    pugi::xml_node cur_block_type = node.first_child();
    while (cur_block_type) {
        int pb_type_idx = 0;

        check_node(cur_block_type, "pb_type", loc_data);

        t_logical_block_type logical_block_type;

        expect_only_attributes(cur_block_type, {"name"}, loc_data);

        // Load type name
        auto prop = get_attribute(cur_block_type, "name", loc_data).value();
        logical_block_type.name = prop;

        auto [_, success] = pb_type_descriptors.insert(logical_block_type.name);
        if (!success) {
            archfpga_throw(loc_data.filename_c_str(), loc_data.line(cur_block_type),
                           vtr::string_fmt("Duplicate pb_type descriptor name: '%s'.\n", logical_block_type.name.c_str()).c_str());
        }

        // Load pb_type info to assign to the Logical Block Type
        logical_block_type.pb_type = new t_pb_type;
        logical_block_type.pb_type->name = vtr::strdup(logical_block_type.name.c_str());
        process_pb_type(cur_block_type, logical_block_type.pb_type, nullptr, timing_enabled, arch, loc_data, pb_type_idx);

        logical_block_type.index = index;

        // Type fully read
        ++index;

        // Push newly created Types to corresponding vectors
        logical_block_types.push_back(logical_block_type);

        // Free this node and get its next sibling node
        cur_block_type = cur_block_type.next_sibling(cur_block_type.name());
    }
}

static std::vector<t_segment_inf> process_segments(pugi::xml_node parent,
                                                   const std::vector<t_arch_switch_inf>& switches,
                                                   int num_layers,
                                                   const bool timing_enabled,
                                                   const bool switchblocklist_required,
                                                   const pugiutil::loc_data& loc_data) {
    const char* tmp;

    std::vector<t_segment_inf> segs;

    pugi::xml_node sub_elem;
    pugi::xml_node node;

    // Count the number of segs specified in the architecture file.
    int num_segs = count_children(parent, "segment", loc_data);

    // Alloc segment list
    if (num_segs > 0) {
        segs.resize(num_segs);
    }

    // Load the segments.
    node = get_first_child(parent, "segment", loc_data);

    bool x_axis_seg_found = false; // Flags to see if we have any x-directed segment type specified
    bool y_axis_seg_found = false; // Flags to see if we have any y-directed segment type specified
    bool z_axis_seg_found = false; // Flags to see if we have any z-directed segment type specified

    for (int i = 0; i < num_segs; ++i) {
        /* Get segment name */
        tmp = get_attribute(node, "name", loc_data, ReqOpt::OPTIONAL).as_string(nullptr);
        if (tmp) {
            segs[i].name = tmp;
        } else {
            /* if swich block is "custom", then you have to provide a name for segment */
            if (switchblocklist_required) {
                archfpga_throw(loc_data.filename_c_str(), loc_data.line(node),
                               vtr::string_fmt("No name specified for the segment #%d.\n", i).c_str());
            }
            /* set name to default: "unnamed_segment_<segment_index>" */
            std::stringstream ss;
            ss << "unnamed_segment_" << i;
            std::string dummy = ss.str();
            tmp = dummy.c_str();
            segs[i].name = tmp;
        }

        /* Get segment length */
        int length = 1; /* DEFAULT */
        tmp = get_attribute(node, "length", loc_data, ReqOpt::OPTIONAL).as_string(nullptr);
        if (tmp) {
            if (strcmp(tmp, "longline") == 0) {
                segs[i].longline = true;
            } else {
                length = vtr::atoi(tmp);
            }
        }
        segs[i].length = length;

        /* Get the frequency */
        segs[i].frequency = 1; /* DEFAULT */
        tmp = get_attribute(node, "freq", loc_data, ReqOpt::OPTIONAL).as_string(nullptr);
        if (tmp) {
            segs[i].frequency = (int)(atof(tmp) * MAX_CHANNEL_WIDTH);
        }

        /* Get timing info */
        ReqOpt TIMING_ENABLE_REQD = BoolToReqOpt(timing_enabled);
        segs[i].Rmetal = get_attribute(node, "Rmetal", loc_data, TIMING_ENABLE_REQD).as_float(0);
        segs[i].Cmetal = get_attribute(node, "Cmetal", loc_data, TIMING_ENABLE_REQD).as_float(0);

        /*Get parallel axis*/

        segs[i].parallel_axis = e_parallel_axis::BOTH_AXIS; // DEFAULT value if no axis is specified
        tmp = get_attribute(node, "axis", loc_data, ReqOpt::OPTIONAL).as_string(nullptr);

        if (tmp) {
            if (strcmp(tmp, "x") == 0) {
                segs[i].parallel_axis = e_parallel_axis::X_AXIS;
                x_axis_seg_found = true;
            } else if (strcmp(tmp, "y") == 0) {
                segs[i].parallel_axis = e_parallel_axis::Y_AXIS;
                y_axis_seg_found = true;
            } else if (strcmp(tmp, "z") == 0) {
                segs[i].parallel_axis = e_parallel_axis::Z_AXIS;
                z_axis_seg_found = true;
            } else {
                archfpga_throw(loc_data.filename_c_str(), loc_data.line(node),
                               vtr::string_fmt("Unsupported parallel axis type: %s\n", tmp).c_str());
            }
        } else {
            x_axis_seg_found = true;
            y_axis_seg_found = true;
        }

        // Get segment resource type
        tmp = get_attribute(node, "res_type", loc_data, ReqOpt::OPTIONAL).as_string(nullptr);

        if (tmp) {
            auto it = std::ranges::find(RES_TYPE_STRING, tmp);
            if (it != RES_TYPE_STRING.end()) {
                segs[i].res_type = static_cast<SegResType>(std::distance(RES_TYPE_STRING.begin(), it));
            } else {
                archfpga_throw(loc_data.filename_c_str(), loc_data.line(node),
                               vtr::string_fmt("Unsupported segment res_type: %s\n", tmp).c_str());
            }
        }

        /* Get Power info */
        /*
         * (*segs)[i].Cmetal_per_m = get_attribute(node, "Cmetal_per_m", false,
         * 0.);*/

        // Set of expected subtags (exact subtags are dependent on parameters)
        std::vector<std::string> expected_subtags;

        if (!segs[i].longline) {
            // Long line doesn't accept <sb> or <cb> since it assumes full population
            expected_subtags.emplace_back("sb");
            expected_subtags.emplace_back("cb");
        }

        // Get the type
        tmp = get_attribute(node, "type", loc_data).value();
        if (0 == strcmp(tmp, "bidir")) {
            segs[i].directionality = BI_DIRECTIONAL;

            //Bidir requires the following tags
            expected_subtags.emplace_back("wire_switch");
            expected_subtags.emplace_back("opin_switch");
        }

        else if (0 == strcmp(tmp, "unidir")) {
            segs[i].directionality = UNI_DIRECTIONAL;

            //Unidir requires the following tags
            expected_subtags.emplace_back("mux");
            expected_subtags.emplace_back("bend");
            expected_subtags.emplace_back("mux_inter_die");

            //with the following two tags, we can allow the architecture file to define
            //different muxes with different delays for wires with different directions
            expected_subtags.emplace_back("mux_inc");
            expected_subtags.emplace_back("mux_dec");
        }

        else {
            archfpga_throw(loc_data.filename_c_str(), loc_data.line(node),
                           vtr::string_fmt("Invalid switch type '%s'.\n", tmp).c_str());
        }

        //Verify only expected sub-tags are found
        expect_only_children(node, expected_subtags, loc_data);

<<<<<<< HEAD
=======
        //Get the switch name for different dice wire and track connections
        sub_elem = get_single_child(node, "mux_inter_die", loc_data, ReqOpt::OPTIONAL);
        tmp = get_attribute(sub_elem, "name", loc_data, ReqOpt::OPTIONAL).as_string("");
        if (strlen(tmp) != 0) {
            /* Match names */
            int switch_idx = find_switch_by_name(switches, tmp);
            if (switch_idx < 0) {
                archfpga_throw(loc_data.filename_c_str(), loc_data.line(sub_elem),
                               vtr::string_fmt("'%s' is not a valid mux name.\n", tmp).c_str());
            }
            segs[i].arch_inter_die_switch = switch_idx;
        }

>>>>>>> 8aa70b5a
        /* Get the wire and opin switches, or mux switch if unidir */
        if (UNI_DIRECTIONAL == segs[i].directionality) {
            //Get the switch name for same die wire and track connections
            sub_elem = get_single_child(node, "mux", loc_data, ReqOpt::OPTIONAL);
            tmp = get_attribute(sub_elem, "name", loc_data, ReqOpt::OPTIONAL).as_string(nullptr);

            //check if <mux> tag is defined in the architecture, otherwise we should look for <mux_inc> and <mux_dec>
            if (tmp) {
                /* Match names */
                int switch_idx = find_switch_by_name(switches, tmp);
                if (switch_idx < 0) {
                    archfpga_throw(loc_data.filename_c_str(), loc_data.line(sub_elem),
                                   vtr::string_fmt("'%s' is not a valid mux name.\n", tmp).c_str());
                }

                /* Unidir muxes must have the same switch
                 * for wire and opin fanin since there is
                 * really only the mux in unidir. */
                segs[i].arch_wire_switch = switch_idx;
                segs[i].arch_opin_switch = switch_idx;
            } else { //if a general mux is not defined, we should look for specific mux for each direction in the architecture file
                sub_elem = get_single_child(node, "mux_inc", loc_data, ReqOpt::OPTIONAL);
                tmp = get_attribute(sub_elem, "name", loc_data, ReqOpt::OPTIONAL).as_string(nullptr);
                if (!tmp) {
                    archfpga_throw(loc_data.filename_c_str(), loc_data.line(sub_elem),
                                   vtr::string_fmt("if mux is not specified in a wire segment, both mux_inc and mux_dec should be specified").c_str());
                } else {
                    /* Match names */
                    int switch_idx = find_switch_by_name(switches, tmp);
                    if (switch_idx < 0) {
                        archfpga_throw(loc_data.filename_c_str(), loc_data.line(sub_elem),
                                       vtr::string_fmt("'%s' is not a valid mux name.\n", tmp).c_str());
                    }

                    /* Unidir muxes must have the same switch
                     * for wire and opin fanin since there is
                     * really only the mux in unidir. */
                    segs[i].arch_wire_switch = switch_idx;
                    segs[i].arch_opin_switch = switch_idx;
                }

                sub_elem = get_single_child(node, "mux_dec", loc_data, ReqOpt::OPTIONAL);
                tmp = get_attribute(sub_elem, "name", loc_data, ReqOpt::OPTIONAL).as_string(nullptr);
                if (!tmp) {
                    archfpga_throw(loc_data.filename_c_str(), loc_data.line(sub_elem),
                                   vtr::string_fmt("if mux is not specified in a wire segment, both mux_inc and mux_dec should be specified").c_str());
                } else {
                    /* Match names */
                    int switch_idx = find_switch_by_name(switches, tmp);
                    if (switch_idx < 0) {
                        archfpga_throw(loc_data.filename_c_str(), loc_data.line(sub_elem),
                                       vtr::string_fmt("'%s' is not a valid mux name.\n", tmp).c_str());
                    }

                    /* Unidir muxes must have the same switch
                     * for wire and opin fanin since there is
                     * really only the mux in unidir. */
                    segs[i].arch_wire_switch_dec = switch_idx;
                    segs[i].arch_opin_switch_dec = switch_idx;
                }
            }
        } else {
            VTR_ASSERT(BI_DIRECTIONAL == segs[i].directionality);
            sub_elem = get_single_child(node, "wire_switch", loc_data);
            tmp = get_attribute(sub_elem, "name", loc_data).value();

            /* Match names */
            int switch_idx = find_switch_by_name(switches, tmp);
            if (switch_idx < 0) {
                archfpga_throw(loc_data.filename_c_str(), loc_data.line(sub_elem),
                               vtr::string_fmt("'%s' is not a valid wire_switch name.\n", tmp).c_str());
            }
            segs[i].arch_wire_switch = switch_idx;
            sub_elem = get_single_child(node, "opin_switch", loc_data);
            tmp = get_attribute(sub_elem, "name", loc_data).value();

            /* Match names */
            switch_idx = find_switch_by_name(switches, tmp);
            if (switch_idx < 0) {
                archfpga_throw(loc_data.filename_c_str(), loc_data.line(sub_elem),
                               vtr::string_fmt("'%s' is not a valid opin_switch name.\n", tmp).c_str());
            }
            segs[i].arch_opin_switch = switch_idx;
        }

        /* Setup the CB list if they give one, otherwise use full */
        segs[i].cb.resize(length);
        for (int j = 0; j < length; ++j) {
            segs[i].cb[j] = true;
        }
        sub_elem = get_single_child(node, "cb", loc_data, ReqOpt::OPTIONAL);
        if (sub_elem) {
            process_cb_sb(sub_elem, segs[i].cb, loc_data);
        }

        /* Setup the SB list if they give one, otherwise use full */
        segs[i].sb.resize(length + 1);
        for (int j = 0; j < (length + 1); ++j) {
            segs[i].sb[j] = true;
        }
        sub_elem = get_single_child(node, "sb", loc_data, ReqOpt::OPTIONAL);
        if (sub_elem) {
            process_cb_sb(sub_elem, segs[i].sb, loc_data);
        }

        // Setup the bend list if they give one, otherwise use default
        if (length > 1) {
            segs[i].is_bend = false;
            sub_elem = get_single_child(node, "bend", loc_data, ReqOpt::OPTIONAL);
            if (sub_elem) {
                process_bend(sub_elem, segs[i], (length - 1), loc_data);
            }
        }

        // Store the index of this segment in segs vector
        segs[i].seg_index = i;
        // Get next node
        node = node.next_sibling(node.name());
    }
    // We need at least one type of segment that applies to each of x- and y-directed wiring.

    if (!x_axis_seg_found || !y_axis_seg_found) {
        archfpga_throw(loc_data.filename_c_str(), loc_data.line(node),
                       vtr::string_fmt("At least one segment per-axis needs to get specified if no segments with non-specified (default) axis attribute exist.").c_str());
    }

    if (num_layers > 1 && !z_axis_seg_found) {
        archfpga_throw(loc_data.filename_c_str(), loc_data.line(node),
                       vtr::string_fmt("At least one segment along Z axis needs to get specified if for 3D architectures.").c_str());
    }

    return segs;
}

static void process_bend(pugi::xml_node node, t_segment_inf& segment, const int len, const pugiutil::loc_data& loc_data) {
    std::vector<int>& list = segment.bend;
    std::vector<int>& part_len = segment.part_len;
    bool& is_bend = segment.is_bend;

    std::string tmp = get_attribute(node, "type", loc_data).value();
    if (tmp == "pattern") {
        int i = 0;

        // Get the content string
        std::string content = node.child_value();
        for (char c : content) {
            switch (c) {
                case ' ':
                case '\t':
                case '\n':
                    break;
                case '-':
                    list.push_back(0);
                    break;
                case 'U':
                    list.push_back(1);
                    is_bend = true;
                    break;
                case 'D':
                    list.push_back(2);
                    is_bend = true;
                    break;
                case 'B':
                    archfpga_throw(loc_data.filename_c_str(), loc_data.line(node),
                                   "B pattern is not supported in current version\n");
                    break;
                default:
                    archfpga_throw(loc_data.filename_c_str(), loc_data.line(node),
                                   "Invalid character %c in CB or SB depopulation list.\n",
                                   c);
            }
        }

        if (list.size() != size_t(len)) {
            archfpga_throw(loc_data.filename_c_str(), loc_data.line(node),
                           "Wrong length of bend list (%d). Expect %d symbols.\n",
                           i, len);
        }
    } else {
        archfpga_throw(loc_data.filename_c_str(), loc_data.line(node),
                       "'%s' is not a valid type for specifying bend list.\n",
                       tmp.c_str());
    }

    // TODO: Add a comment to explain this and this function overall
    int tmp_len = 1;
    int sum_len = 0;
    for (size_t i_len = 0; i_len < list.size(); i_len++) {
        if (list[i_len] == 0) {
            tmp_len++;
        } else if (list[i_len] != 0) {
            VTR_ASSERT(tmp_len < (int)list.size() + 1);
            part_len.push_back(tmp_len);
            sum_len += tmp_len;
            tmp_len = 1;
        }
    }

    // add the last clip of segment
    if (sum_len < (int)list.size() + 1)
        part_len.push_back(list.size() + 1 - sum_len);
}

static void calculate_custom_sb_locations(const pugiutil::loc_data& loc_data,
                                          const pugi::xml_node& sub_elem,
                                          const int grid_width,
                                          const int grid_height,
                                          t_switchblock_inf& sb) {
    auto startx_attr = get_attribute(sub_elem, "startx", loc_data, ReqOpt::OPTIONAL);
    auto endx_attr = get_attribute(sub_elem, "endx", loc_data, ReqOpt::OPTIONAL);

    auto starty_attr = get_attribute(sub_elem, "starty", loc_data, ReqOpt::OPTIONAL);
    auto endy_attr = get_attribute(sub_elem, "endy", loc_data, ReqOpt::OPTIONAL);

    auto repeatx_attr = get_attribute(sub_elem, "repeatx", loc_data, ReqOpt::OPTIONAL);
    auto repeaty_attr = get_attribute(sub_elem, "repeaty", loc_data, ReqOpt::OPTIONAL);

    auto incrx_attr = get_attribute(sub_elem, "incrx", loc_data, ReqOpt::OPTIONAL);
    auto incry_attr = get_attribute(sub_elem, "incry", loc_data, ReqOpt::OPTIONAL);

    // parse the values from the architecture file and fill out SB region information
    vtr::FormulaParser p;

    vtr::t_formula_data vars;
    vars.set_var_value("W", grid_width);
    vars.set_var_value("H", grid_height);

    sb.specified_loc.reg_x.start = startx_attr.empty() ? 0 : p.parse_formula(startx_attr.value(), vars);
    sb.specified_loc.reg_y.start = starty_attr.empty() ? 0 : p.parse_formula(starty_attr.value(), vars);

    sb.specified_loc.reg_x.end = endx_attr.empty() ? (grid_width - 1) : p.parse_formula(endx_attr.value(), vars);
    sb.specified_loc.reg_y.end = endy_attr.empty() ? (grid_height - 1) : p.parse_formula(endy_attr.value(), vars);

    sb.specified_loc.reg_x.repeat = repeatx_attr.empty() ? 0 : p.parse_formula(repeatx_attr.value(), vars);
    sb.specified_loc.reg_y.repeat = repeaty_attr.empty() ? 0 : p.parse_formula(repeaty_attr.value(), vars);

    sb.specified_loc.reg_x.incr = incrx_attr.empty() ? 1 : p.parse_formula(incrx_attr.value(), vars);
    sb.specified_loc.reg_y.incr = incry_attr.empty() ? 1 : p.parse_formula(incry_attr.value(), vars);
}

/* Processes the switchblocklist section from the xml architecture file.
 * See vpr/SRC/route/build_switchblocks.c for a detailed description of this
 * switch block format */
static void process_switch_blocks(pugi::xml_node Parent, t_arch* arch, const pugiutil::loc_data& loc_data) {

    /* get the number of switchblocks */
    const int num_switchblocks = count_children(Parent, "switchblock", loc_data);
    arch->switchblocks.reserve(num_switchblocks);

    int layout_index = -1;
    for (layout_index = 0; layout_index < (int)arch->grid_layouts.size(); layout_index++) {
        if (arch->grid_layouts.at(layout_index).name == arch->device_layout) {
            //found the used layout
            break;
        }
    }

    // read-in all switchblock data
    pugi::xml_node node = get_first_child(Parent, "switchblock", loc_data);
    for (int i_sb = 0; i_sb < num_switchblocks; i_sb++) {
        /* use a temp variable which will be assigned to switchblocks later */
        t_switchblock_inf sb;

        // get name
        const char* tmp = get_attribute(node, "name", loc_data).as_string(nullptr);
        if (tmp) {
            sb.name = tmp;
        }

        /* get type */
        tmp = get_attribute(node, "type", loc_data).as_string(nullptr);
        if (tmp) {
            if (0 == strcmp(tmp, "bidir")) {
                sb.directionality = BI_DIRECTIONAL;
            } else if (0 == strcmp(tmp, "unidir")) {
                sb.directionality = UNI_DIRECTIONAL;
            } else {
                archfpga_throw(loc_data.filename_c_str(), loc_data.line(node),
                               vtr::string_fmt("Unsopported switchblock type: %s\n", tmp).c_str());
            }
        }

        // get the switchblock location
        pugi::xml_node sub_elem = get_single_child(node, "switchblock_location", loc_data);
        tmp = get_attribute(sub_elem, "type", loc_data).as_string(nullptr);
        if (tmp) {
            auto sb_location_iter = SB_LOCATION_STRING_MAP.find(tmp);
            if (sb_location_iter == SB_LOCATION_STRING_MAP.end()) {
                archfpga_throw(loc_data.filename_c_str(), loc_data.line(sub_elem),
                               vtr::string_fmt("unrecognized switchblock location: %s\n", tmp).c_str());
            } else {
                sb.location = sb_location_iter->second;
            }
        }

        // Get the switchblock coordinate only if sb.location is set to E_XY_SPECIFIED
        if (sb.location == e_sb_location::E_XY_SPECIFIED) {
            if (arch->device_layout == "auto") {
                archfpga_throw(loc_data.filename_c_str(), loc_data.line(sub_elem),
                               vtr::string_fmt("Specifying SB locations for auto layout devices are not supported yet!\n").c_str());
            }
            expect_only_attributes(sub_elem,
                                   {"x", "y", "type",
                                    "startx", "endx", "repeatx", "incrx",
                                    "starty", "endy", "repeaty", "incry"},
                                   loc_data);

            int grid_width = arch->grid_layouts.at(layout_index).width;
            int grid_height = arch->grid_layouts.at(layout_index).height;

            // Absolute location that this SB must be applied to, -1 if not specified
            sb.specified_loc.x = get_attribute(sub_elem, "x", loc_data, ReqOpt::OPTIONAL).as_int(ARCH_FPGA_UNDEFINED_VAL);
            sb.specified_loc.y = get_attribute(sub_elem, "y", loc_data, ReqOpt::OPTIONAL).as_int(ARCH_FPGA_UNDEFINED_VAL);

            // Check if the absolute value is within the device grid width and height
            if (sb.specified_loc.x >= grid_width || sb.specified_loc.y >= grid_height) {
                archfpga_throw(loc_data.filename_c_str(), loc_data.line(sub_elem),
                               vtr::string_fmt("Location (%d,%d) is not valid within the grid! grid dimensions are: (%d,%d)\n",
                                               sb.specified_loc.x, sb.specified_loc.y, grid_width, grid_height)
                                   .c_str());
            }

            // if the switchblock exact location is not specified and a region is specified within the architecture file,
            // we have to parse the region specification and apply the SB pattern to all the locations fall into the specified
            // region based on device width and height.
            if (sb.specified_loc.x == ARCH_FPGA_UNDEFINED_VAL && sb.specified_loc.y == ARCH_FPGA_UNDEFINED_VAL) {
                calculate_custom_sb_locations(loc_data, sub_elem, grid_width, grid_height, sb);
            }
        }

        // get switchblock permutation functions
        sub_elem = get_first_child(node, "switchfuncs", loc_data);
        read_sb_switchfuncs(sub_elem, sb, loc_data);

        read_sb_wireconns(arch->switches, node, sb, loc_data);

        // run error checks on switch blocks
        check_switchblock(sb, arch);

        // assign the sb to the switchblocks vector
        arch->switchblocks.push_back(sb);

        node = node.next_sibling(node.name());
    }
}

static void process_cb_sb(pugi::xml_node node, std::vector<bool>& list, const pugiutil::loc_data& loc_data) {
    const char* tmp = nullptr;
    int len = list.size();

    // Check the type. We only support 'pattern' for now.
    // Should add frac back eventually.
    tmp = get_attribute(node, "type", loc_data).value();
    if (0 == strcmp(tmp, "pattern")) {
        int i = 0;

        // Get the content string
        tmp = node.child_value();
        while (*tmp) {
            switch (*tmp) {
                case ' ':
                case '\t':
                case '\n':
                    break;
                case 'T':
                case '1':
                    if (i >= len) {
                        archfpga_throw(loc_data.filename_c_str(), loc_data.line(node),
                                       vtr::string_fmt("CB or SB depopulation is too long (%d). It should be %d symbols for CBs and %d symbols for SBs.\n",
                                                       i, len - 1, len)
                                           .c_str());
                    }
                    list[i] = true;
                    ++i;
                    break;
                case 'F':
                case '0':
                    if (i >= len) {
                        archfpga_throw(loc_data.filename_c_str(), loc_data.line(node),
                                       vtr::string_fmt("CB or SB depopulation is too long (%d). It should be %d symbols for CBs and %d symbols for SBs.\n",
                                                       i, len - 1, len)
                                           .c_str());
                    }
                    list[i] = false;
                    ++i;
                    break;
                default:
                    archfpga_throw(loc_data.filename_c_str(), loc_data.line(node),
                                   vtr::string_fmt("Invalid character %c in CB or SB depopulation list.\n",
                                                   *tmp)
                                       .c_str());
            }
            ++tmp;
        }
        if (i < len) {
            archfpga_throw(loc_data.filename_c_str(), loc_data.line(node),
                           vtr::string_fmt("CB or SB depopulation is too short (%d). It should be %d symbols for CBs and %d symbols for SBs.\n",
                                           i, len - 1, len)
                               .c_str());
        }
    }

    else {
        archfpga_throw(loc_data.filename_c_str(), loc_data.line(node),
                       vtr::string_fmt("'%s' is not a valid type for specifying cb and sb depopulation.\n", tmp).c_str());
    }
}

static std::vector<t_arch_switch_inf> process_switches(pugi::xml_node Parent,
                                                       const bool timing_enabled,
                                                       const pugiutil::loc_data& loc_data) {
    ReqOpt TIMING_ENABLE_REQD = BoolToReqOpt(timing_enabled);

    /* Count the children and check they are switches */
    int n_switches = count_children(Parent, "switch", loc_data);
    std::vector<t_arch_switch_inf> switches;

    /* Alloc switch list */
    if (n_switches > 0) {
        switches.resize(n_switches);
    }

    // Load the switches.
    pugi::xml_node node = get_first_child(Parent, "switch", loc_data);
    for (int i = 0; i < n_switches; ++i) {
        t_arch_switch_inf& arch_switch = switches[i];

        const char* switch_name = get_attribute(node, "name", loc_data).value();

        /* Check if the switch has conflicts with any reserved names */
        if (0 == strcmp(switch_name, VPR_DELAYLESS_SWITCH_NAME)) {
            archfpga_throw(loc_data.filename_c_str(), loc_data.line(node),
                           vtr::string_fmt("Switch name '%s' is a reserved name for VPR internal usage! Please use another  name.\n",
                                           switch_name)
                               .c_str());
        }

        const char* type_name = get_attribute(node, "type", loc_data).value();

        // Check for switch name collisions
        for (int j = 0; j < i; ++j) {
            if (switches[j].name == switch_name) {
                archfpga_throw(loc_data.filename_c_str(), loc_data.line(node),
                               vtr::string_fmt("Two switches with the same name '%s' were found.\n",
                                               switch_name)
                                   .c_str());
            }
        }
        arch_switch.name = switch_name;

        /* Figure out the type of switch */
        /* As noted above, due to their configuration of pass transistors feeding into a buffer,
         * only multiplexers and tristate buffers have an internal capacitance element.         */

        e_switch_type type = e_switch_type::MUX;
        if (0 == strcmp(type_name, "mux")) {
            type = e_switch_type::MUX;
            expect_only_attributes(node, {"type", "name", "R", "Cin", "Cout", "Cinternal", "Tdel", "buf_size", "power_buf_size", "mux_trans_size"}, " with type '"s + type_name + "'"s, loc_data);

        } else if (0 == strcmp(type_name, "tristate")) {
            type = e_switch_type::TRISTATE;
            expect_only_attributes(node, {"type", "name", "R", "Cin", "Cout", "Cinternal", "Tdel", "buf_size", "power_buf_size"}, " with type '"s + type_name + "'"s, loc_data);

        } else if (0 == strcmp(type_name, "buffer")) {
            type = e_switch_type::BUFFER;
            expect_only_attributes(node, {"type", "name", "R", "Cin", "Cout", "Tdel", "buf_size", "power_buf_size"}, " with type '"s + type_name + "'"s, loc_data);

        } else if (0 == strcmp(type_name, "pass_gate")) {
            type = e_switch_type::PASS_GATE;
            expect_only_attributes(node, {"type", "name", "R", "Cin", "Cout", "Tdel"}, " with type '"s + type_name + "'"s, loc_data);

        } else if (0 == strcmp(type_name, "short")) {
            type = e_switch_type::SHORT;
            expect_only_attributes(node, {"type", "name", "R", "Cin", "Cout", "Tdel"}, " with type "s + type_name + "'"s, loc_data);
        } else {
            archfpga_throw(loc_data.filename_c_str(), loc_data.line(node),
                           vtr::string_fmt("Invalid switch type '%s'.\n", type_name).c_str());
        }
        arch_switch.set_type(type);

        arch_switch.R = get_attribute(node, "R", loc_data, TIMING_ENABLE_REQD).as_float(0);

        ReqOpt COUT_REQD = TIMING_ENABLE_REQD;
        ReqOpt CIN_REQD = TIMING_ENABLE_REQD;
        // We have defined the Cinternal parameter as optional, so that the user may specify an
        // architecture without Cinternal without breaking the program flow.
        ReqOpt CINTERNAL_REQD = ReqOpt::OPTIONAL;

        if (arch_switch.type() == e_switch_type::SHORT) {
            //Cin/Cout are optional on shorts, since they really only have one capacitance
            CIN_REQD = ReqOpt::OPTIONAL;
            COUT_REQD = ReqOpt::OPTIONAL;
        }
        arch_switch.Cin = get_attribute(node, "Cin", loc_data, CIN_REQD).as_float(0);
        arch_switch.Cout = get_attribute(node, "Cout", loc_data, COUT_REQD).as_float(0);
        arch_switch.Cinternal = get_attribute(node, "Cinternal", loc_data, CINTERNAL_REQD).as_float(0);

        if (arch_switch.type() == e_switch_type::MUX) {
            //Only muxes have mux transistors
            arch_switch.mux_trans_size = get_attribute(node, "mux_trans_size", loc_data, ReqOpt::OPTIONAL).as_float(1);
        } else {
            arch_switch.mux_trans_size = 0.;
        }

        if (arch_switch.type() == e_switch_type::SHORT
            || arch_switch.type() == e_switch_type::PASS_GATE) {
            //No buffers
            arch_switch.buf_size_type = e_buffer_size::ABSOLUTE;
            arch_switch.buf_size = 0.;
            arch_switch.power_buffer_type = POWER_BUFFER_TYPE_ABSOLUTE_SIZE;
            arch_switch.power_buffer_size = 0.;
        } else {
            auto buf_size_attrib = get_attribute(node, "buf_size", loc_data, ReqOpt::OPTIONAL);
            if (!buf_size_attrib || buf_size_attrib.as_string() == std::string("auto")) {
                arch_switch.buf_size_type = e_buffer_size::AUTO;
                arch_switch.buf_size = 0.;
            } else {
                arch_switch.buf_size_type = e_buffer_size::ABSOLUTE;
                arch_switch.buf_size = buf_size_attrib.as_float();
            }

            auto power_buf_size = get_attribute(node, "power_buf_size", loc_data, ReqOpt::OPTIONAL).as_string(nullptr);
            if (power_buf_size == nullptr) {
                arch_switch.power_buffer_type = POWER_BUFFER_TYPE_AUTO;
            } else if (strcmp(power_buf_size, "auto") == 0) {
                arch_switch.power_buffer_type = POWER_BUFFER_TYPE_AUTO;
            } else {
                arch_switch.power_buffer_type = POWER_BUFFER_TYPE_ABSOLUTE_SIZE;
                arch_switch.power_buffer_size = (float)vtr::atof(power_buf_size);
            }

            arch_switch.intra_tile = false;
        }

        //Load the Tdel (which may be specified with sub-tags)
        process_switch_tdel(node, timing_enabled, arch_switch, loc_data);

        /* Get next switch element */
        node = node.next_sibling(node.name());
    }

    return switches;
}

/* Processes the switch delay. Switch delay can be specified in two ways.
 * First way: switch delay is specified as a constant via the property Tdel in the switch node.
 * Second way: switch delay is specified as a function of the switch fan-in. In this
 * case, multiple nodes in the form
 *
 * <Tdel num_inputs="1" delay="3e-11"/>
 *
 * are specified as children of the switch node. In this case, Tdel
 * is not included as a property of the switch node (first way). */
static void process_switch_tdel(pugi::xml_node node, const bool timing_enabled, t_arch_switch_inf& arch_switch, const pugiutil::loc_data& loc_data) {
    /* check if switch node has the Tdel property */
    bool has_Tdel_prop = false;
    float Tdel_prop_value = get_attribute(node, "Tdel", loc_data, ReqOpt::OPTIONAL).as_float(ARCH_FPGA_UNDEFINED_VAL);
    if (Tdel_prop_value != ARCH_FPGA_UNDEFINED_VAL) {
        has_Tdel_prop = true;
    }

    /* check if switch node has Tdel children */
    bool has_Tdel_children = false;
    int num_Tdel_children = count_children(node, "Tdel", loc_data, ReqOpt::OPTIONAL);
    if (num_Tdel_children != 0) {
        has_Tdel_children = true;
    }

    /* delay should not be specified as a Tdel property AND a Tdel child */
    if (has_Tdel_prop && has_Tdel_children) {
        archfpga_throw(loc_data.filename_c_str(), loc_data.line(node),
                       vtr::string_fmt("Switch delay should be specified as EITHER a Tdel property OR as a child of the switch node, not both").c_str());
    }

    /* get pointer to the switch's Tdel map, then read-in delay data into this map */
    if (has_Tdel_prop) {
        /* delay specified as a constant */
        arch_switch.set_Tdel(t_arch_switch_inf::UNDEFINED_FANIN, Tdel_prop_value);
    } else if (has_Tdel_children) {
        /* Delay specified as a function of switch fan-in.
         * Go through each Tdel child, read-in num_inputs and the delay value.
         * Insert this info into the switch delay map */
        pugi::xml_node Tdel_child = get_first_child(node, "Tdel", loc_data);
        std::set<int> seen_fanins;
        for (int ichild = 0; ichild < num_Tdel_children; ichild++) {
            int num_inputs = get_attribute(Tdel_child, "num_inputs", loc_data).as_int(0);
            float Tdel_value = get_attribute(Tdel_child, "delay", loc_data).as_float(0.);

            if (seen_fanins.contains(num_inputs)) {
                archfpga_throw(loc_data.filename_c_str(), loc_data.line(Tdel_child),
                               vtr::string_fmt("Tdel node specified num_inputs (%d) that has already been specified by another Tdel node", num_inputs).c_str());
            } else {
                arch_switch.set_Tdel(num_inputs, Tdel_value);
                seen_fanins.insert(num_inputs);
            }
            Tdel_child = Tdel_child.next_sibling(Tdel_child.name());
        }
    } else {
        /* No delay info specified for switch */
        if (timing_enabled) {
            archfpga_throw(loc_data.filename_c_str(), loc_data.line(node),
                           vtr::string_fmt("Switch should contain intrinsic delay information if timing is enabled").c_str());
        } else {
            /* set a default value */
            arch_switch.set_Tdel(t_arch_switch_inf::UNDEFINED_FANIN, 0.);
        }
    }
}

static std::vector<t_direct_inf> process_directs(pugi::xml_node Parent,
                                                 const std::vector<t_arch_switch_inf>& switches,
                                                 const pugiutil::loc_data& loc_data) {
    /* Count the children and check they are direct connections */
    expect_only_children(Parent, {"direct"}, loc_data);
    int num_directs = count_children(Parent, "direct", loc_data);
    std::vector<t_direct_inf> directs(num_directs);

    /* Load the directs. */
    pugi::xml_node node = get_first_child(Parent, "direct", loc_data);
    for (int i = 0; i < num_directs; ++i) {
        expect_only_attributes(node, {"name", "from_pin", "to_pin", "x_offset", "y_offset", "z_offset", "switch_name", "from_side", "to_side"}, loc_data);

        const char* direct_name = get_attribute(node, "name", loc_data).value();
        /* Check for direct name collisions */
        for (int j = 0; j < i; ++j) {
            if (directs[j].name == direct_name) {
                archfpga_throw(loc_data.filename_c_str(), loc_data.line(node),
                               vtr::string_fmt("Two directs with the same name '%s' were found.\n",
                                               direct_name)
                                   .c_str());
            }
        }
        directs[i].name = direct_name;

        /* Figure out the source pin and sink pin name */
        const char* from_pin_name = get_attribute(node, "from_pin", loc_data).value();
        const char* to_pin_name = get_attribute(node, "to_pin", loc_data).value();

        /* Check that to_pin and the from_pin are not the same */
        if (0 == strcmp(to_pin_name, from_pin_name)) {
            archfpga_throw(loc_data.filename_c_str(), loc_data.line(node),
                           vtr::string_fmt("The source pin and sink pin are the same: %s.\n",
                                           to_pin_name)
                               .c_str());
        }
        directs[i].from_pin = from_pin_name;
        directs[i].to_pin = to_pin_name;

        directs[i].x_offset = get_attribute(node, "x_offset", loc_data).as_int(0);
        directs[i].y_offset = get_attribute(node, "y_offset", loc_data).as_int(0);
        directs[i].sub_tile_offset = get_attribute(node, "z_offset", loc_data).as_int(0);

        std::string from_side_str = get_attribute(node, "from_side", loc_data, ReqOpt::OPTIONAL).value();
        directs[i].from_side = string_to_side(from_side_str);
        std::string to_side_str = get_attribute(node, "to_side", loc_data, ReqOpt::OPTIONAL).value();
        directs[i].to_side = string_to_side(to_side_str);

        //Set the optional switch type
        const char* switch_name = get_attribute(node, "switch_name", loc_data, ReqOpt::OPTIONAL).as_string(nullptr);
        if (switch_name != nullptr) {
            //Look-up the user defined switch
            int switch_idx = find_switch_by_name(switches, switch_name);
            if (switch_idx < 0) {
                archfpga_throw(loc_data.filename_c_str(), loc_data.line(node),
                               vtr::string_fmt("Could not find switch named '%s' in switch list.\n",
                                               switch_name)
                                   .c_str());
            }
            directs[i].switch_type = switch_idx; //Save the correct switch index
        } else {
            //If not defined, use the delayless switch by default
            //TODO: find a better way of indicating this.  Ideally, we would
            //specify the delayless switch index here, but it does not appear
            //to be defined at this point.
            directs[i].switch_type = -1;
        }

        directs[i].line = loc_data.line(node);
        /* Should I check that the direct chain offset is not greater than the chip? How? */

        /* Get next direct element */
        node = node.next_sibling(node.name());
    }

    return directs;
}

static void process_clock_metal_layers(pugi::xml_node parent,
                                       std::unordered_map<std::string, t_metal_layer>& metal_layers,
                                       const pugiutil::loc_data& loc_data) {
    std::vector<std::string> expected_attributes = {"name", "Rmetal", "Cmetal"};
    std::vector<std::string> expected_children = {"metal_layer"};

    pugi::xml_node metal_layers_parent = get_single_child(parent, "metal_layers", loc_data);
    int num_metal_layers = count_children(metal_layers_parent, "metal_layer", loc_data);

    pugi::xml_node curr_layer = get_first_child(metal_layers_parent, "metal_layer", loc_data);
    for (int i = 0; i < num_metal_layers; i++) {
        expect_only_children(metal_layers_parent, expected_children, loc_data);
        expect_only_attributes(curr_layer, expected_attributes, loc_data);

        // Get metal layer values: name, r_metal, and c_metal
        std::string name(get_attribute(curr_layer, "name", loc_data).value());
        t_metal_layer metal_layer;
        metal_layer.r_metal = get_attribute(curr_layer, "Rmetal", loc_data).as_float(0.);
        metal_layer.c_metal = get_attribute(curr_layer, "Cmetal", loc_data).as_float(0.);

        // Insert metal layer into map
        auto itter = metal_layers.find(name);
        if (itter != metal_layers.end()) {
            archfpga_throw(loc_data.filename_c_str(), loc_data.line(curr_layer),
                           vtr::string_fmt("Two metal layers with the same name '%s' were found.\n",
                                           name.c_str())
                               .c_str());
        }
        metal_layers.insert({name, metal_layer});

        curr_layer = curr_layer.next_sibling(curr_layer.name());
    }
}

static void process_clock_networks(pugi::xml_node parent,
                                   std::vector<t_clock_network_arch>& clock_networks,
                                   const std::vector<t_arch_switch_inf>& switches,
                                   pugiutil::loc_data& loc_data) {
    std::vector<std::string> expected_spine_attributes = {"name", "num_inst", "metal_layer", "starty", "endy", "x", "repeatx", "repeaty"};
    std::vector<std::string> expected_rib_attributes = {"name", "num_inst", "metal_layer", "startx", "endx", "y", "repeatx", "repeaty"};
    std::vector<std::string> expected_children = {"rib", "spine"};

    int num_clock_networks = count_children(parent, "clock_network", loc_data);
    pugi::xml_node curr_network = get_first_child(parent, "clock_network", loc_data);
    for (int i = 0; i < num_clock_networks; i++) {
        expect_only_children(curr_network, expected_children, loc_data);

        t_clock_network_arch clock_network;

        std::string name(get_attribute(curr_network, "name", loc_data).value());
        clock_network.name = name;
        clock_network.num_inst = get_attribute(curr_network, "num_inst", loc_data).as_int(0);
        bool is_supported_clock_type = false;
        pugi::xml_node curr_type;

        // Parse spine
        curr_type = get_single_child(curr_network, "spine", loc_data, ReqOpt::OPTIONAL);
        if (curr_type) {
            expect_only_attributes(curr_network, expected_spine_attributes, loc_data);

            is_supported_clock_type = true;
            clock_network.type = e_clock_type::SPINE;

            std::string metal_layer(get_attribute(curr_type, "metal_layer", loc_data).value());
            std::string starty(get_attribute(curr_type, "starty", loc_data).value());
            std::string endy(get_attribute(curr_type, "endy", loc_data).value());
            std::string x(get_attribute(curr_type, "x", loc_data).value());

            std::string repeatx;
            auto repeatx_attr = get_attribute(curr_type, "repeatx", loc_data, ReqOpt::OPTIONAL);
            if (repeatx_attr) {
                repeatx = repeatx_attr.value();
            } else {
                repeatx = "W";
            }
            std::string repeaty;
            auto repeaty_attr = get_attribute(curr_type, "repeaty", loc_data, ReqOpt::OPTIONAL);
            if (repeaty_attr) {
                repeaty = repeaty_attr.value();
            } else {
                repeaty = "H";
            }

            clock_network.metal_layer = metal_layer;
            clock_network.wire.start = starty;
            clock_network.wire.end = endy;
            clock_network.wire.position = x;
            clock_network.repeat.x = repeatx;
            clock_network.repeat.y = repeaty;

            process_clock_switch_points(curr_type, clock_network, switches, loc_data);
        }

        // Parse rib
        curr_type = get_single_child(curr_network, "rib", loc_data, ReqOpt::OPTIONAL);
        if (curr_type) {
            expect_only_attributes(curr_network, expected_spine_attributes, loc_data);

            is_supported_clock_type = true;
            clock_network.type = e_clock_type::RIB;

            std::string metal_layer(get_attribute(curr_type, "metal_layer", loc_data).value());
            std::string startx(get_attribute(curr_type, "startx", loc_data).value());
            std::string endx(get_attribute(curr_type, "endx", loc_data).value());
            std::string y(get_attribute(curr_type, "y", loc_data).value());

            std::string repeatx;
            auto repeatx_attr = get_attribute(curr_type, "repeatx", loc_data, ReqOpt::OPTIONAL);
            if (repeatx_attr) {
                repeatx = repeatx_attr.value();
            } else {
                repeatx = "W";
            }
            std::string repeaty;
            auto repeaty_attr = get_attribute(curr_type, "repeaty", loc_data, ReqOpt::OPTIONAL);
            if (repeaty_attr) {
                repeaty = repeaty_attr.value();
            } else {
                repeaty = "H";
            }

            clock_network.metal_layer = metal_layer;
            clock_network.wire.start = startx;
            clock_network.wire.end = endx;
            clock_network.wire.position = y;
            clock_network.repeat.x = repeatx;
            clock_network.repeat.y = repeaty;

            process_clock_switch_points(curr_type, clock_network, switches, loc_data);
        }

        // Currently their is only support for ribs and spines
        if (!is_supported_clock_type) {
            archfpga_throw(loc_data.filename_c_str(), loc_data.line(curr_type),
                           vtr::string_fmt("Found no supported clock network type for '%s' clock network.\n"
                                           "Currently there is only support for rib and spine networks.\n",
                                           name.c_str())
                               .c_str());
        }

        clock_networks.push_back(clock_network);
        curr_network = curr_network.next_sibling(curr_network.name());
    }
}

static void process_clock_switch_points(pugi::xml_node parent,
                                        t_clock_network_arch& clock_network,
                                        const std::vector<t_arch_switch_inf>& switches,
                                        pugiutil::loc_data& loc_data) {
    std::vector<std::string> expected_spine_drive_attributes = {"name", "type", "yoffset", "switch_name"};
    std::vector<std::string> expected_rib_drive_attributes = {"name", "type", "xoffset", "switch_name"};
    std::vector<std::string> expected_spine_tap_attributes = {"name", "type", "yoffset", "yincr"};
    std::vector<std::string> expected_rib_tap_attributes = {"name", "type", "xoffset", "xincr"};
    std::vector<std::string> expected_children = {"switch_point"};

    int num_clock_switches = count_children(parent, "switch_point", loc_data);
    pugi::xml_node curr_switch = get_first_child(parent, "switch_point", loc_data);

    //TODO: currently only supporting one drive and one tap. Should change to support
    //      multiple taps
    VTR_ASSERT(switches.size() != 2);

    //TODO: ensure switch name is unique for every switch of this clock network
    for (int i = 0; i < num_clock_switches; i++) {
        expect_only_children(curr_switch, expected_children, loc_data);

        std::string switch_type(get_attribute(curr_switch, "type", loc_data).value());
        if (switch_type == "drive") {
            t_clock_drive drive;

            std::string name(get_attribute(curr_switch, "name", loc_data).value());
            const char* offset;
            if (clock_network.type == e_clock_type::SPINE) {
                expect_only_attributes(curr_switch, expected_spine_drive_attributes, loc_data);
                offset = get_attribute(curr_switch, "yoffset", loc_data).value();
            } else {
                VTR_ASSERT(clock_network.type == e_clock_type::RIB);
                expect_only_attributes(curr_switch, expected_rib_drive_attributes, loc_data);
                offset = get_attribute(curr_switch, "xoffset", loc_data).value();
            }

            // get switch index
            const char* switch_name = get_attribute(curr_switch, "switch_name", loc_data).value();
            int switch_idx = find_switch_by_name(switches, switch_name);
            if (switch_idx < 0) {
                archfpga_throw(loc_data.filename_c_str(), loc_data.line(curr_switch),
                               vtr::string_fmt("'%s' is not a valid switch name.\n", switch_name).c_str());
            }

            drive.name = name;
            drive.offset = offset;
            drive.arch_switch_idx = switch_idx;
            clock_network.drive = drive;

        } else if (switch_type == "tap") {
            t_clock_taps tap;

            std::string name(get_attribute(curr_switch, "name", loc_data).value());
            const char* offset;
            const char* increment;
            if (clock_network.type == e_clock_type::SPINE) {
                expect_only_attributes(curr_switch, expected_spine_tap_attributes, loc_data);
                offset = get_attribute(curr_switch, "yoffset", loc_data).value();
                increment = get_attribute(curr_switch, "yincr", loc_data).value();
            } else {
                VTR_ASSERT(clock_network.type == e_clock_type::RIB);
                expect_only_attributes(curr_switch, expected_rib_tap_attributes, loc_data);
                offset = get_attribute(curr_switch, "xoffset", loc_data).value();
                increment = get_attribute(curr_switch, "xincr", loc_data).value();
            }

            tap.name = name;
            tap.offset = offset;
            tap.increment = increment;
            clock_network.tap = tap;

        } else {
            archfpga_throw(loc_data.filename_c_str(), loc_data.line(curr_switch),
                           vtr::string_fmt("Found unsupported switch type for '%s' clock network.\n"
                                           "Currently there is only support for drive and tap switch types.\n",
                                           clock_network.name.c_str())
                               .c_str());
        }

        curr_switch = curr_switch.next_sibling(curr_switch.name());
    }
}

static void process_clock_routing(pugi::xml_node parent,
                                  std::vector<t_clock_connection_arch>& clock_connections,
                                  const std::vector<t_arch_switch_inf>& switches,
                                  const pugiutil::loc_data& loc_data) {
    std::vector<std::string> expected_attributes = {"from", "to", "switch", "fc_val", "locationx", "locationy"};

    pugi::xml_node clock_routing_parent = get_single_child(parent, "clock_routing", loc_data);
    int num_routing_connections = count_children(clock_routing_parent, "tap", loc_data);

    pugi::xml_node curr_connection = get_first_child(clock_routing_parent, "tap", loc_data);
    for (int i = 0; i < num_routing_connections; i++) {
        expect_only_attributes(curr_connection, expected_attributes, loc_data);

        t_clock_connection_arch clock_connection;

        const char* from = get_attribute(curr_connection, "from", loc_data).value();
        const char* to = get_attribute(curr_connection, "to", loc_data).value();
        const char* switch_name = get_attribute(curr_connection, "switch", loc_data).value();
        const char* locationx = get_attribute(curr_connection, "locationx", loc_data, ReqOpt::OPTIONAL).value();
        const char* locationy = get_attribute(curr_connection, "locationy", loc_data, ReqOpt::OPTIONAL).value();
        float fc = get_attribute(curr_connection, "fc_val", loc_data).as_float(0.);

        int switch_idx = find_switch_by_name(switches, switch_name);
        if (switch_idx < 0) {
            archfpga_throw(loc_data.filename_c_str(), loc_data.line(curr_connection),
                           vtr::string_fmt("'%s' is not a valid switch name.\n", switch_name).c_str());
        }

        clock_connection.from = from;
        clock_connection.to = to;
        clock_connection.arch_switch_idx = switch_idx;
        clock_connection.locationx = locationx;
        clock_connection.locationy = locationy;
        clock_connection.fc = fc;

        clock_connections.push_back(clock_connection);

        curr_connection = curr_connection.next_sibling(curr_connection.name());
    }
}

static void process_power(pugi::xml_node parent,
                          t_power_arch* power_arch,
                          const pugiutil::loc_data& loc_data) {
    // Get the local interconnect capacitances
    power_arch->local_interc_factor = 0.5;
    pugi::xml_node cur = get_single_child(parent, "local_interconnect", loc_data, ReqOpt::OPTIONAL);
    if (cur) {
        power_arch->C_wire_local = get_attribute(cur, "C_wire", loc_data, ReqOpt::OPTIONAL).as_float(0.);
        power_arch->local_interc_factor = get_attribute(cur, "factor", loc_data, ReqOpt::OPTIONAL).as_float(0.5);
    }

    /* Get logical effort factor */
    power_arch->logical_effort_factor = 4.0;
    cur = get_single_child(parent, "buffers", loc_data, ReqOpt::OPTIONAL);
    if (cur) {
        power_arch->logical_effort_factor = get_attribute(cur,
                                                          "logical_effort_factor", loc_data)
                                                .as_float(0);
        ;
    }

    /* Get SRAM Size */
    power_arch->transistors_per_SRAM_bit = 6.0;
    cur = get_single_child(parent, "sram", loc_data, ReqOpt::OPTIONAL);
    if (cur) {
        power_arch->transistors_per_SRAM_bit = get_attribute(cur,
                                                             "transistors_per_bit", loc_data)
                                                   .as_float(0);
    }

    /* Get Mux transistor size */
    power_arch->mux_transistor_size = 1.0;
    cur = get_single_child(parent, "mux_transistor_size", loc_data, ReqOpt::OPTIONAL);
    if (cur) {
        power_arch->mux_transistor_size = get_attribute(cur,
                                                        "mux_transistor_size", loc_data)
                                              .as_float(0);
    }

    /* Get FF size */
    power_arch->FF_size = 1.0;
    cur = get_single_child(parent, "FF_size", loc_data, ReqOpt::OPTIONAL);
    if (cur) {
        power_arch->FF_size = get_attribute(cur, "FF_size", loc_data).as_float(0);
    }

    /* Get LUT transistor size */
    power_arch->LUT_transistor_size = 1.0;
    cur = get_single_child(parent, "LUT_transistor_size", loc_data, ReqOpt::OPTIONAL);
    if (cur) {
        power_arch->LUT_transistor_size = get_attribute(cur,
                                                        "LUT_transistor_size", loc_data)
                                              .as_float(0);
    }
}

/* Get the clock architecture */
static void process_clocks(pugi::xml_node Parent, std::vector<t_clock_network>& clocks, const pugiutil::loc_data& loc_data) {
    int num_global_clocks = count_children(Parent, "clock", loc_data, ReqOpt::OPTIONAL);

    clocks.resize(num_global_clocks, t_clock_network());

    /* Load the clock info. */
    pugi::xml_node node = get_first_child(Parent, "clock", loc_data);
    for (int i = 0; i < num_global_clocks; ++i) {
        const char* tmp = get_attribute(node, "buffer_size", loc_data).value();
        if (strcmp(tmp, "auto") == 0) {
            clocks[i].autosize_buffer = true;
        } else {
            clocks[i].autosize_buffer = false;
            clocks[i].buffer_size = (float)atof(tmp);
        }

        clocks[i].C_wire = get_attribute(node, "C_wire", loc_data).as_float(0);

        /* get the next clock item */
        node = node.next_sibling(node.name());
    }
}

std::string inst_port_to_port_name(std::string inst_port) {
    auto pos = inst_port.find('.');
    if (pos != std::string::npos) {
        return inst_port.substr(pos + 1);
    }
    return inst_port;
}

static bool attribute_to_bool(const pugi::xml_node node,
                              const pugi::xml_attribute attr,
                              const pugiutil::loc_data& loc_data) {
    if (attr.value() == std::string("1")) {
        return true;
    } else if (attr.value() == std::string("0")) {
        return false;
    } else {
        bad_attribute_value(attr, node, loc_data, {"0", "1"});
    }

    return false;
}

static int find_switch_by_name(const std::vector<t_arch_switch_inf>& switches, std::string_view switch_name) {
    for (int iswitch = 0; iswitch < (int)switches.size(); ++iswitch) {
        const t_arch_switch_inf& arch_switch = switches[iswitch];
        if (arch_switch.name == switch_name) {
            return iswitch;
        }
    }

    return ARCH_FPGA_UNDEFINED_VAL;
}

static e_side string_to_side(const std::string& side_str) {
    e_side side = NUM_2D_SIDES;
    if (side_str.empty()) {
        side = NUM_2D_SIDES;
    } else if (side_str == "left") {
        side = LEFT;
    } else if (side_str == "right") {
        side = RIGHT;
    } else if (side_str == "top") {
        side = TOP;
    } else if (side_str == "bottom") {
        side = BOTTOM;
    } else {
        archfpga_throw(__FILE__, __LINE__,
                       vtr::string_fmt("Invalid side specification").c_str());
    }
    return side;
}

template<typename T>
static T* get_type_by_name(std::string_view type_name, std::vector<T>& types) {
    for (auto& type : types) {
        if (type.name == type_name) {
            return &type;
        }
    }

    archfpga_throw(__FILE__, __LINE__,
                   vtr::string_fmt("Could not find type: %s\n", type_name).c_str());
    return nullptr;
}<|MERGE_RESOLUTION|>--- conflicted
+++ resolved
@@ -261,8 +261,7 @@
                          const pugiutil::loc_data& loc_data,
                          int& parent_pb_idx);
 
-<<<<<<< HEAD
-static void process_fc_values(pugi::xml_node Node, t_default_fc_spec& spec, const pugiutil::loc_data& loc_data);
+static void process_fc_values(pugi::xml_node node, t_default_fc_spec& spec, const pugiutil::loc_data& loc_data);
 
 /**
  * @brief Processes the <fc> XML node for a given sub-tile and initializes
@@ -274,15 +273,9 @@
  * the architecture-wide default Fc specification. The resulting Fc settings
  * are stored in the given physical tile type.
  */
-static void process_fc(pugi::xml_node Node,
-                       t_physical_tile_type* PhysicalTileType,
-                       const t_sub_tile& sub_tile,
-=======
-static void process_fc_values(pugi::xml_node node, t_default_fc_spec& spec, const pugiutil::loc_data& loc_data);
 static void process_fc(pugi::xml_node node,
                        t_physical_tile_type* physical_tile_type,
-                       t_sub_tile* sub_tile,
->>>>>>> 8aa70b5a
+                       const t_sub_tile& sub_tile,
                        t_pin_counts pin_counts,
                        const std::vector<t_segment_inf>& segments,
                        const t_default_fc_spec& arch_def_fc,
@@ -306,14 +299,8 @@
                                            const t_arch& arch,
                                            const pugiutil::loc_data& loc_data);
 
-<<<<<<< HEAD
 static e_fc_value_type string_to_fc_value_type(std::string_view str, pugi::xml_node node, const pugiutil::loc_data& loc_data);
-
-static void process_chan_width_distr(pugi::xml_node Node,
-=======
-static e_fc_value_type string_to_fc_value_type(const std::string& str, pugi::xml_node node, const pugiutil::loc_data& loc_data);
 static void process_chan_width_distr(pugi::xml_node node,
->>>>>>> 8aa70b5a
                                      t_arch* arch,
                                      const pugiutil::loc_data& loc_data);
 static void process_chan_width_distr_dir(pugi::xml_node node, t_chan* chan, const pugiutil::loc_data& loc_data);
@@ -2004,63 +1991,36 @@
 static void process_fc_values(pugi::xml_node node, t_default_fc_spec& spec, const pugiutil::loc_data& loc_data) {
     spec.specified = true;
 
-<<<<<<< HEAD
     // Load the default fc_in
-    auto default_fc_in_attrib = get_attribute(Node, "in_type", loc_data);
-    spec.in_value_type = string_to_fc_value_type(default_fc_in_attrib.value(), Node, loc_data);
-=======
-    /* Load the default fc_in */
     auto default_fc_in_attrib = get_attribute(node, "in_type", loc_data);
     spec.in_value_type = string_to_fc_value_type(default_fc_in_attrib.value(), node, loc_data);
->>>>>>> 8aa70b5a
 
     auto in_val_attrib = get_attribute(node, "in_val", loc_data);
     spec.in_value = vtr::atof(in_val_attrib.value());
 
-<<<<<<< HEAD
     // Load the default fc_out
-    auto default_fc_out_attrib = get_attribute(Node, "out_type", loc_data);
-    spec.out_value_type = string_to_fc_value_type(default_fc_out_attrib.value(), Node, loc_data);
-=======
-    /* Load the default fc_out */
     auto default_fc_out_attrib = get_attribute(node, "out_type", loc_data);
     spec.out_value_type = string_to_fc_value_type(default_fc_out_attrib.value(), node, loc_data);
->>>>>>> 8aa70b5a
 
     auto out_val_attrib = get_attribute(node, "out_val", loc_data);
     spec.out_value = vtr::atof(out_val_attrib.value());
 }
 
-<<<<<<< HEAD
-static void process_fc(pugi::xml_node Node,
-                       t_physical_tile_type* PhysicalTileType,
-                       const t_sub_tile& sub_tile,
-=======
-/* Takes in the node ptr for the 'fc' elements and initializes
- * the appropriate fields of type. */
 static void process_fc(pugi::xml_node node,
                        t_physical_tile_type* physical_tile_type,
-                       t_sub_tile* sub_tile,
->>>>>>> 8aa70b5a
+                       const t_sub_tile& sub_tile,
                        t_pin_counts pin_counts,
                        const std::vector<t_segment_inf>& segments,
                        const t_default_fc_spec& arch_def_fc,
                        const pugiutil::loc_data& loc_data) {
     std::vector<t_fc_override> fc_overrides;
     t_default_fc_spec def_fc_spec;
-<<<<<<< HEAD
-    if (Node) {
+
+    if (node) {
         // Load the default Fc values from the node
-        process_fc_values(Node, def_fc_spec, loc_data);
+        process_fc_values(node, def_fc_spec, loc_data);
         // Load any <fc_override/> tags
-        for (auto child_node : Node.children()) {
-=======
-    if (node) {
-        /* Load the default Fc values from the node */
-        process_fc_values(node, def_fc_spec, loc_data);
-        /* Load any <fc_override/> tags */
         for (auto child_node : node.children()) {
->>>>>>> 8aa70b5a
             t_fc_override fc_override = process_fc_override(child_node, loc_data);
             fc_overrides.push_back(fc_override);
         }
@@ -2073,28 +2033,19 @@
         def_fc_spec = arch_def_fc;
     }
 
-    /* Go through all the port/segment combinations and create the (potentially
-     * overriden) pin/seg Fc specifications */
+    // Go through all the port/segment combinations and create the (potentially
+    // overridden) pin/seg Fc specifications
     for (size_t iseg = 0; iseg < segments.size(); ++iseg) {
-<<<<<<< HEAD
         for (int icapacity = 0; icapacity < sub_tile.capacity.total(); ++icapacity) {
-=======
-        for (int icapacity = 0; icapacity < sub_tile->capacity.total(); ++icapacity) {
->>>>>>> 8aa70b5a
-            //If capacity > 0, we need t offset the block index by the number of pins per instance
-            //this ensures that all pins have an Fc specification
+            // If capacity > 0, we need t offset the block index by the number of pins per instance
+            // this ensures that all pins have an Fc specification
             int iblk_pin = icapacity * pin_counts.total();
 
-<<<<<<< HEAD
             for (const t_physical_tile_port& port : sub_tile.ports) {
-=======
-            for (const auto& port : sub_tile->ports) {
->>>>>>> 8aa70b5a
                 t_fc_specification fc_spec;
-
                 fc_spec.seg_index = iseg;
 
-                //Apply type and defaults
+                // Apply type and defaults
                 if (port.type == IN_PORT) {
                     fc_spec.fc_type = e_fc_type::IN;
                     fc_spec.fc_value_type = def_fc_spec.in_value_type;
@@ -2106,33 +2057,33 @@
                     fc_spec.fc_value = def_fc_spec.out_value;
                 }
 
-                //Apply any matching overrides
+                // Apply any matching overrides
                 bool default_overriden = false;
                 for (const t_fc_override& fc_override : fc_overrides) {
                     bool apply_override = false;
                     if (!fc_override.port_name.empty() && !fc_override.seg_name.empty()) {
-                        //Both port and seg names are specified require exact match on both
+                        // Both port and seg names are specified require exact match on both
                         if (fc_override.port_name == port.name && fc_override.seg_name == segments[iseg].name) {
                             apply_override = true;
                         }
 
                     } else if (!fc_override.port_name.empty()) {
                         VTR_ASSERT(fc_override.seg_name.empty());
-                        //Only the port name specified, require it to match
+                        // Only the port name specified, require it to match
                         if (fc_override.port_name == port.name) {
                             apply_override = true;
                         }
                     } else {
                         VTR_ASSERT(!fc_override.seg_name.empty());
                         VTR_ASSERT(fc_override.port_name.empty());
-                        //Only the seg name specified, require it to match
+                        // Only the seg name specified, require it to match
                         if (fc_override.seg_name == segments[iseg].name) {
                             apply_override = true;
                         }
                     }
 
                     if (apply_override) {
-                        //Exact match, or partial match to either port or seg name
+                        // Exact match, or partial match to either port or seg name
                         // Note that we continue searching, this ensures that the last matching override (in file order)
                         // is applied last
 
@@ -2148,15 +2099,11 @@
                     }
                 }
 
-                //Add all the pins from this port
+                // Add all the pins from this port
                 for (int iport_pin = 0; iport_pin < port.num_pins; ++iport_pin) {
                     //XXX: this assumes that iterating through the tile ports
                     //     in order yields the block pin order
-<<<<<<< HEAD
                     int true_physical_blk_pin = sub_tile.sub_tile_to_tile_pin_indices[iblk_pin];
-=======
-                    int true_physical_blk_pin = sub_tile->sub_tile_to_tile_pin_indices[iblk_pin];
->>>>>>> 8aa70b5a
                     fc_spec.pins.push_back(true_physical_blk_pin);
                     ++iblk_pin;
                 }
@@ -2968,29 +2915,19 @@
                                                loc_data, ReqOpt::OPTIONAL)
                                      .as_float(0);
 
-    //<chan_width_distr> tag
+    // <chan_width_distr> tag
     cur = get_single_child(node, "chan_width_distr", loc_data, ReqOpt::OPTIONAL);
     expect_only_attributes(cur, {}, loc_data);
     if (cur != nullptr) {
         process_chan_width_distr(cur, arch, loc_data);
     }
 
-    //<connection_block> tag
-<<<<<<< HEAD
-    Cur = get_single_child(Node, "connection_block", loc_data);
-    expect_only_attributes(Cur, {"input_switch_name"}, loc_data);
-    arch->ipin_cblock_switch_name = get_attribute(Cur, "input_switch_name", loc_data).as_string();
-=======
+    // <connection_block> tag
     cur = get_single_child(node, "connection_block", loc_data);
     expect_only_attributes(cur, {"input_switch_name", "input_inter_die_switch_name"}, loc_data);
-    arch->ipin_cblock_switch_name.emplace_back(get_attribute(cur, "input_switch_name", loc_data).as_string());
-    std::string inter_die_conn = get_attribute(cur, "input_inter_die_switch_name", loc_data, ReqOpt::OPTIONAL).as_string("");
-    if (inter_die_conn != "") {
-        arch->ipin_cblock_switch_name.push_back(inter_die_conn);
-    }
->>>>>>> 8aa70b5a
-
-    //<switch_block> tag
+    arch->ipin_cblock_switch_name = get_attribute(cur, "input_switch_name", loc_data).as_string();
+
+    // <switch_block> tag
     cur = get_single_child(node, "switch_block", loc_data);
     expect_only_attributes(cur, {"type", "fs", "sub_type", "sub_fs"}, loc_data);
     const char* prop = get_attribute(cur, "type", loc_data).value();
@@ -3514,34 +3451,20 @@
     // Load the pin locations
     if (distribution == e_pin_location_distr::CUSTOM) {
         expect_only_children(Locations, {"loc"}, loc_data);
-<<<<<<< HEAD
-        Cur = Locations.first_child();
+
+        pugi::xml_node cur = Locations.first_child();
         // check for duplications ([0..3][0..type->width-1][0..type->height-1])
         std::set<std::tuple<e_side, int, int>> seen_sides;
-        while (Cur) {
-            check_node(Cur, "loc", loc_data);
-
-            expect_only_attributes(Cur, {"side", "xoffset", "yoffset"}, loc_data);
-
-            /* Get offset (height, width, layer) */
-            int x_offset = get_attribute(Cur, "xoffset", loc_data, ReqOpt::OPTIONAL).as_int(0);
-            int y_offset = get_attribute(Cur, "yoffset", loc_data, ReqOpt::OPTIONAL).as_int(0);
-=======
-        pugi::xml_node cur = Locations.first_child();
-        //check for duplications ([0..3][0..type->width-1][0..type->height-1][0..num_of_avail_layer-1])
-        std::set<std::tuple<e_side, int, int, int>> seen_sides;
         while (cur) {
             check_node(cur, "loc", loc_data);
 
-            expect_only_attributes(cur, {"side", "xoffset", "yoffset", "layer_offset"}, loc_data);
-
-            /* Get offset (height, width, layer) */
+            expect_only_attributes(cur, {"side", "xoffset", "yoffset"}, loc_data);
+
+            // Get offset (height, width, layer)
             int x_offset = get_attribute(cur, "xoffset", loc_data, ReqOpt::OPTIONAL).as_int(0);
             int y_offset = get_attribute(cur, "yoffset", loc_data, ReqOpt::OPTIONAL).as_int(0);
-            int layer_offset = pugiutil::get_attribute(cur, "layer_offset", loc_data, ReqOpt::OPTIONAL).as_int(0);
->>>>>>> 8aa70b5a
-
-            /* Get side */
+
+            // Get side
             e_side side = TOP;
             prop = get_attribute(cur, "side", loc_data).value();
             if (0 == strcmp(prop, "left")) {
@@ -3566,41 +3489,26 @@
             if ((y_offset < 0) || (y_offset >= physical_tile_type->height)) {
                 archfpga_throw(loc_data.filename_c_str(), loc_data.line(cur),
                                vtr::string_fmt("'%d' is an invalid vertical offset for type '%s' (must be within [0, %d]).\n",
-                                               y_offset, physical_tile_type->name.c_str(), physical_tile_type->height - 1)
-                                   .c_str());
-            }
-
-<<<<<<< HEAD
-            //Check for duplicate side specifications, since the code below silently overwrites if there are duplicates
-            std::tuple<e_side, int, int> side_offset = std::make_tuple(side, x_offset, y_offset);
-            if (seen_sides.count(side_offset)) {
-                archfpga_throw(loc_data.filename_c_str(), loc_data.line(Cur),
-=======
-            if ((layer_offset < 0) || layer_offset >= num_of_avail_layer) {
-                archfpga_throw(loc_data.filename_c_str(), loc_data.line(cur),
-                               vtr::string_fmt("'%d' is an invalid layer offset for type '%s' (must be within [0, num_avail_layer-1]).\n",
-                                               y_offset, physical_tile_type->name.c_str(), physical_tile_type->height - 1)
-                                   .c_str());
+                                               y_offset, physical_tile_type->name.c_str(), physical_tile_type->height - 1).c_str());
             }
 
             // Check for duplicate side specifications, since the code below silently overwrites if there are duplicates
-            auto side_offset = std::make_tuple(side, x_offset, y_offset, layer_offset);
+            auto side_offset = std::make_tuple(side, x_offset, y_offset);
             if (seen_sides.contains(side_offset)) {
                 archfpga_throw(loc_data.filename_c_str(), loc_data.line(cur),
->>>>>>> 8aa70b5a
                                vtr::string_fmt("Duplicate pin location side/offset specification."
                                                " Only a single <loc> per side/xoffset/yoffset/layer_offset is permitted.\n")
                                    .c_str());
             }
             seen_sides.insert(side_offset);
 
-            /* Go through lists of pins */
-            const std::vector<std::string> Tokens = vtr::StringToken(cur.child_value()).split(" \t\n");
-            int Count = (int)Tokens.size();
-            if (Count > 0) {
-                for (int pin = 0; pin < Count; ++pin) {
-                    /* Store location assignment */
-                    pin_locs->assignments[sub_tile_index][x_offset][y_offset][side].emplace_back(Tokens[pin].c_str());
+            // Go through lists of pins
+            const std::vector<std::string> tokens = vtr::StringToken(cur.child_value()).split(" \t\n");
+            int count = (int)tokens.size();
+            if (count > 0) {
+                for (int pin = 0; pin < count; ++pin) {
+                    // Store location assignment
+                    pin_locs->assignments[sub_tile_index][x_offset][y_offset][side].emplace_back(tokens[pin].c_str());
                     /* Advance through list of pins in this location */
                 }
             }
@@ -3715,17 +3623,10 @@
                               const int num_of_avail_layer) {
     pugi::xml_node cur;
 
-<<<<<<< HEAD
-    size_t num_sub_tiles = count_children(Node, "sub_tile", loc_data);
-    size_t width = PhysicalTileType->width;
-    size_t height = PhysicalTileType->height;
-    size_t num_sides = 4;
-=======
-    unsigned long int num_sub_tiles = count_children(node, "sub_tile", loc_data);
-    unsigned long int width = physical_tile_type->width;
-    unsigned long int height = physical_tile_type->height;
-    unsigned long int num_sides = 4;
->>>>>>> 8aa70b5a
+    const size_t num_sub_tiles = count_children(node, "sub_tile", loc_data);
+    const size_t width = physical_tile_type->width;
+    const size_t height = physical_tile_type->height;
+    const size_t num_sides = 4;
 
     t_pin_locs pin_locs;
     pin_locs.assignments.resize({num_sub_tiles, width, height, num_sides});
@@ -3734,8 +3635,7 @@
         archfpga_throw(loc_data.filename_c_str(), loc_data.line(node),
                        vtr::string_fmt("No sub tile found for the Physical Tile %s.\n"
                                        "At least one sub tile is needed to correctly describe the Physical Tile.\n",
-                                       physical_tile_type->name.c_str())
-                           .c_str());
+                                       physical_tile_type->name.c_str()).c_str());
     }
 
     // used to find duplicate subtile names
@@ -3796,15 +3696,9 @@
         cur = get_single_child(cur_sub_tile, "pinlocations", loc_data, ReqOpt::OPTIONAL);
         process_pin_locations(cur, physical_tile_type, &sub_tile, &pin_locs, loc_data, num_of_avail_layer);
 
-<<<<<<< HEAD
-        /* Load Fc */
-        Cur = get_single_child(CurSubTile, "fc", loc_data, ReqOpt::OPTIONAL);
-        process_fc(Cur, PhysicalTileType, SubTile, pin_counts, segments, arch_def_fc, loc_data);
-=======
         // Load Fc
         cur = get_single_child(cur_sub_tile, "fc", loc_data, ReqOpt::OPTIONAL);
-        process_fc(cur, physical_tile_type, &sub_tile, pin_counts, segments, arch_def_fc, loc_data);
->>>>>>> 8aa70b5a
+        process_fc(cur, physical_tile_type, sub_tile, pin_counts, segments, arch_def_fc, loc_data);
 
         // Load equivalent sites information
         cur = get_single_child(cur_sub_tile, "equivalent_sites", loc_data, ReqOpt::REQUIRED);
@@ -3941,14 +3835,14 @@
         }
         segs[i].length = length;
 
-        /* Get the frequency */
+        // Get the frequency
         segs[i].frequency = 1; /* DEFAULT */
         tmp = get_attribute(node, "freq", loc_data, ReqOpt::OPTIONAL).as_string(nullptr);
         if (tmp) {
             segs[i].frequency = (int)(atof(tmp) * MAX_CHANNEL_WIDTH);
         }
 
-        /* Get timing info */
+        // Get timing info
         ReqOpt TIMING_ENABLE_REQD = BoolToReqOpt(timing_enabled);
         segs[i].Rmetal = get_attribute(node, "Rmetal", loc_data, TIMING_ENABLE_REQD).as_float(0);
         segs[i].Cmetal = get_attribute(node, "Cmetal", loc_data, TIMING_ENABLE_REQD).as_float(0);
@@ -4033,26 +3927,10 @@
                            vtr::string_fmt("Invalid switch type '%s'.\n", tmp).c_str());
         }
 
-        //Verify only expected sub-tags are found
+        // Verify only expected sub-tags are found
         expect_only_children(node, expected_subtags, loc_data);
 
-<<<<<<< HEAD
-=======
-        //Get the switch name for different dice wire and track connections
-        sub_elem = get_single_child(node, "mux_inter_die", loc_data, ReqOpt::OPTIONAL);
-        tmp = get_attribute(sub_elem, "name", loc_data, ReqOpt::OPTIONAL).as_string("");
-        if (strlen(tmp) != 0) {
-            /* Match names */
-            int switch_idx = find_switch_by_name(switches, tmp);
-            if (switch_idx < 0) {
-                archfpga_throw(loc_data.filename_c_str(), loc_data.line(sub_elem),
-                               vtr::string_fmt("'%s' is not a valid mux name.\n", tmp).c_str());
-            }
-            segs[i].arch_inter_die_switch = switch_idx;
-        }
-
->>>>>>> 8aa70b5a
-        /* Get the wire and opin switches, or mux switch if unidir */
+        // Get the wire and opin switches, or mux switch if unidir
         if (UNI_DIRECTIONAL == segs[i].directionality) {
             //Get the switch name for same die wire and track connections
             sub_elem = get_single_child(node, "mux", loc_data, ReqOpt::OPTIONAL);
