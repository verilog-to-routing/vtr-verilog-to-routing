#include <cstring>
#include <sstream>
#include <string>
<<<<<<< HEAD
=======
#include <vector>
>>>>>>> c8f1161f

#include "logic_types.h"
#include "vtr_assert.h"
#include "vtr_list.h"
#include "vtr_memory.h"
#include "vtr_util.h"

#include "arch_types.h"
#include "arch_util.h"
#include "arch_error.h"

#include "read_xml_arch_file.h"

/******************** Subroutine declarations ********************************/

static void free_all_pb_graph_nodes(std::vector<t_logical_block_type>& type_descriptors);
static void free_pb_graph(t_pb_graph_node* pb_graph_node);
static void free_pb_type(t_pb_type* pb_type);

/******************** End Subroutine declarations ****************************/

/* This gives access to the architecture file name to
 * all architecture-parser functions       */
static const char* arch_file_name = nullptr;

void set_arch_file_name(const char* arch) {
    arch_file_name = arch;
}

/* Used by functions outside read_xml_util.c to gain access to arch filename */
const char* get_arch_file_name() {
    VTR_ASSERT(arch_file_name != nullptr);

    return arch_file_name;
}

InstPort::InstPort(const std::string& str) {
    std::vector<std::string> inst_port = vtr::split(str, ".");

    if (inst_port.size() == 1) {
        instance_ = name_index();
        port_ = parse_name_index(inst_port[0]);

    } else if (inst_port.size() == 2) {
        instance_ = parse_name_index(inst_port[0]);
        port_ = parse_name_index(inst_port[1]);
    } else {
        std::string msg = vtr::string_fmt("Failed to parse instance port specification '%s'",
                                          str.c_str());
        throw ArchFpgaError(msg);
    }
}

InstPort::name_index InstPort::parse_name_index(const std::string& str) {
    auto open_bracket_pos = str.find('[');
    auto close_bracket_pos = str.find(']');
    auto colon_pos = str.find(':');

    //Parse checks
    if (open_bracket_pos == std::string::npos && close_bracket_pos != std::string::npos) {
        //Close brace only
        std::string msg = "near '" + str + "', missing '['";
        throw ArchFpgaError(msg);
    }

    if (open_bracket_pos != std::string::npos && close_bracket_pos == std::string::npos) {
        //Open brace only
        std::string msg = "near '" + str + "', missing ']'";
        throw ArchFpgaError(msg);
    }

    if (open_bracket_pos != std::string::npos && close_bracket_pos != std::string::npos) {
        //Have open and close braces, close must be after open
        if (open_bracket_pos > close_bracket_pos) {
            std::string msg = "near '" + str + "', '[' after ']'";
            throw ArchFpgaError(msg);
        }
    }

    if (colon_pos != std::string::npos) {
        //Have a colon, it must be between open/close braces
        if (colon_pos > close_bracket_pos || colon_pos < open_bracket_pos) {
            std::string msg = "near '" + str + "', found ':' but not between '[' and ']'";
            throw ArchFpgaError(msg);
        }
    }

    //Extract the name and index info
    std::string name = str.substr(0, open_bracket_pos);
    std::string first_idx_str;
    std::string second_idx_str;

    if (colon_pos == std::string::npos && open_bracket_pos == std::string::npos && close_bracket_pos == std::string::npos) {
    } else if (colon_pos == std::string::npos) {
        //No colon, implies a single element
        first_idx_str = str.substr(open_bracket_pos + 1, close_bracket_pos);
        second_idx_str = first_idx_str;
    } else {
        //Colon, implies a range
        first_idx_str = str.substr(open_bracket_pos + 1, colon_pos);
        second_idx_str = str.substr(colon_pos + 1, close_bracket_pos);
    }

    int first_idx = UNSPECIFIED;
    if (!first_idx_str.empty()) {
        std::stringstream ss(first_idx_str);
        size_t idx;
        ss >> idx;
        if (!ss.good()) {
            std::string msg = "near '" + str + "', expected positive integer";
            throw ArchFpgaError(msg);
        }
        first_idx = idx;
    }

    int second_idx = UNSPECIFIED;
    if (!second_idx_str.empty()) {
        std::stringstream ss(second_idx_str);
        size_t idx;
        ss >> idx;
        if (!ss.good()) {
            std::string msg = "near '" + str + "', expected positive integer";
            throw ArchFpgaError(msg);
        }
        second_idx = idx;
    }

    name_index value;
    value.name = name;
    value.low_idx = std::min(first_idx, second_idx);
    value.high_idx = std::max(first_idx, second_idx);
    return value;
}

int InstPort::num_instances() const {
    if (instance_high_index() == UNSPECIFIED || instance_low_index() == UNSPECIFIED) {
        throw ArchFpgaError("Unspecified instance indicies");
    }
    return instance_high_index() - instance_low_index() + 1;
}

int InstPort::num_pins() const {
    if (port_high_index() == UNSPECIFIED || port_low_index() == UNSPECIFIED) {
        throw ArchFpgaError("Unspecified port indicies");
    }
    return port_high_index() - port_low_index() + 1;
}

void free_arch(t_arch* arch) {
    if (arch == nullptr) {
        return;
    }

    arch->models.clear_models();

    vtr::release_memory(arch->switches);

    vtr::release_memory(arch->directs);

    vtr::free(arch->architecture_id);

<<<<<<< HEAD
    if (arch->clocks) {
        vtr::free(arch->clocks->clock_inf);
    }

=======
>>>>>>> c8f1161f
    delete (arch->noc);
}

void free_type_descriptors(std::vector<t_physical_tile_type>& type_descriptors) {
    for (t_physical_tile_type& type : type_descriptors) {
        vtr::release_memory(type.name);

        if (type.index == EMPTY_TYPE_INDEX) {
            continue;
        }

        for (t_sub_tile& sub_tile : type.sub_tiles) {
            vtr::release_memory(sub_tile.name);

            for (t_physical_tile_port& port : sub_tile.ports) {
                vtr::free(port.name);
            }
        }
    }
    type_descriptors.clear();
}

void free_type_descriptors(std::vector<t_logical_block_type>& type_descriptors) {
    free_all_pb_graph_nodes(type_descriptors);

    for (t_logical_block_type& type : type_descriptors) {
        vtr::release_memory(type.name);
        if (type.index == EMPTY_TYPE_INDEX) {
            continue;
        }

        free_pb_type(type.pb_type);
        delete type.pb_type;
    }
    type_descriptors.clear();
}

static void free_all_pb_graph_nodes(std::vector<t_logical_block_type>& type_descriptors) {
    for (auto& type : type_descriptors) {
        if (type.pb_type) {
            if (type.pb_graph_head) {
                free_pb_graph(type.pb_graph_head);
                delete type.pb_graph_head;
            }
        }
    }
}

static void free_pb_graph(t_pb_graph_node* pb_graph_node) {
    int i, j, k;
    const t_pb_type* pb_type;

    pb_type = pb_graph_node->pb_type;

    /*free all lists of connectable input pin pointer of pb_graph_node and it's children*/
    /*free_list_of_connectable_input_pin_ptrs (pb_graph_node);*/

    /* Free ports for pb graph node */
    for (i = 0; i < pb_graph_node->num_input_ports; i++) {
        for (j = 0; j < pb_graph_node->num_input_pins[i]; j++) {
            if (pb_graph_node->input_pins[i][j].parent_pin_class)
                delete[] pb_graph_node->input_pins[i][j].parent_pin_class;
        }
        delete[] pb_graph_node->input_pins[i];
    }
    for (i = 0; i < pb_graph_node->num_output_ports; i++) {
        for (j = 0; j < pb_graph_node->num_output_pins[i]; j++) {
            if (pb_graph_node->output_pins[i][j].parent_pin_class)
                delete[] pb_graph_node->output_pins[i][j].parent_pin_class;

            if (pb_graph_node->output_pins[i][j].list_of_connectable_input_pin_ptrs) {
                for (k = 0; k < pb_graph_node->pb_type->depth; k++) {
                    delete[] pb_graph_node->output_pins[i][j].list_of_connectable_input_pin_ptrs[k];
                }
                delete[] pb_graph_node->output_pins[i][j].list_of_connectable_input_pin_ptrs;
            }

            if (pb_graph_node->output_pins[i][j].num_connectable_primitive_input_pins)
                delete[] pb_graph_node->output_pins[i][j].num_connectable_primitive_input_pins;
        }
        delete[] pb_graph_node->output_pins[i];
    }
    for (i = 0; i < pb_graph_node->num_clock_ports; i++) {
        for (j = 0; j < pb_graph_node->num_clock_pins[i]; j++) {
            if (pb_graph_node->clock_pins[i][j].parent_pin_class)
                delete[] pb_graph_node->clock_pins[i][j].parent_pin_class;
        }
        delete[] pb_graph_node->clock_pins[i];
    }

    delete[] pb_graph_node->input_pins;
    delete[] pb_graph_node->output_pins;
    delete[] pb_graph_node->clock_pins;

    delete[] pb_graph_node->num_input_pins;
    delete[] pb_graph_node->num_output_pins;
    delete[] pb_graph_node->num_clock_pins;

    delete[] pb_graph_node->input_pin_class_size;
    delete[] pb_graph_node->output_pin_class_size;

    if (pb_graph_node->interconnect_pins) {
        for (i = 0; i < pb_graph_node->pb_type->num_modes; i++) {
            if (pb_graph_node->interconnect_pins[i] == nullptr) continue;

            t_mode* mode = &pb_graph_node->pb_type->modes[i];

            for (j = 0; j < mode->num_interconnect; ++j) {
                //The interconnect_pins data structures are only initialized for power analysis and
                //are bizarrely baroque...
                t_interconnect* interconn = pb_graph_node->interconnect_pins[i][j].interconnect;
                VTR_ASSERT(interconn == &mode->interconnect[j]);

                t_interconnect_power* interconn_power = interconn->interconnect_power;
                for (int iport = 0; iport < interconn_power->num_input_ports; ++iport) {
                    delete[] pb_graph_node->interconnect_pins[i][j].input_pins[iport];
                }
                for (int iport = 0; iport < interconn_power->num_output_ports; ++iport) {
                    delete[] pb_graph_node->interconnect_pins[i][j].output_pins[iport];
                }
                delete[] pb_graph_node->interconnect_pins[i][j].input_pins;
                delete[] pb_graph_node->interconnect_pins[i][j].output_pins;
            }
            delete[] pb_graph_node->interconnect_pins[i];
        }
    }
    delete[] pb_graph_node->interconnect_pins;
    delete pb_graph_node->pb_node_power;

    for (i = 0; i < pb_type->num_modes; i++) {
        for (j = 0; j < pb_type->modes[i].num_pb_type_children; j++) {
            for (k = 0; k < pb_type->modes[i].pb_type_children[j].num_pb; k++) {
                free_pb_graph(&pb_graph_node->child_pb_graph_nodes[i][j][k]);
            }
            vtr::free(pb_graph_node->child_pb_graph_nodes[i][j]);
        }
        vtr::free(pb_graph_node->child_pb_graph_nodes[i]);
    }
    vtr::free(pb_graph_node->child_pb_graph_nodes);
}

static void free_pb_type(t_pb_type* pb_type) {
    vtr::free(pb_type->name);
    vtr::free(pb_type->blif_model);

    for (int i = 0; i < pb_type->num_modes; ++i) {
        for (int j = 0; j < pb_type->modes[i].num_pb_type_children; ++j) {
            free_pb_type(&pb_type->modes[i].pb_type_children[j]);
        }
        delete[] pb_type->modes[i].pb_type_children;
        vtr::free(pb_type->modes[i].name);
        for (int j = 0; j < pb_type->modes[i].num_interconnect; ++j) {
            vtr::free(pb_type->modes[i].interconnect[j].input_string);
            vtr::free(pb_type->modes[i].interconnect[j].output_string);
            vtr::free(pb_type->modes[i].interconnect[j].name);

            for (t_pin_to_pin_annotation& annotation : pb_type->modes[i].interconnect[j].annotations) {
                vtr::free(annotation.clock);
                vtr::free(annotation.input_pins);
                vtr::free(annotation.output_pins);
            }
            pb_type->modes[i].interconnect[j].annotations.clear();
            delete pb_type->modes[i].interconnect[j].interconnect_power;
        }
        delete[] pb_type->modes[i].interconnect;
        delete (pb_type->modes[i].mode_power);
    }

    delete[] pb_type->modes;

    for (t_pin_to_pin_annotation& annotation : pb_type->annotations) {
        vtr::free(annotation.input_pins);
        vtr::free(annotation.output_pins);
        vtr::free(annotation.clock);
    }
    pb_type->annotations.clear();

    delete pb_type->pb_type_power;

    for (int i = 0; i < pb_type->num_ports; ++i) {
        vtr::free(pb_type->ports[i].name);
        vtr::free(pb_type->ports[i].port_class);
        delete pb_type->ports[i].port_power;
    }
    delete[] pb_type->ports;
}

t_port* findPortByName(const char* name, t_pb_type* pb_type, int* high_index, int* low_index) {
    t_port* port;
    int i;
    unsigned int high;
    unsigned int low;
    unsigned int bracket_pos;
    unsigned int colon_pos;

    bracket_pos = strcspn(name, "[");

    /* Find port by name */
    port = nullptr;
    for (i = 0; i < pb_type->num_ports; i++) {
        char* compare_to = pb_type->ports[i].name;

        if (strlen(compare_to) == bracket_pos
            && strncmp(name, compare_to, bracket_pos) == 0) {
            port = &pb_type->ports[i];
            break;
        }
    }
    if (i >= pb_type->num_ports) {
        return nullptr;
    }

    /* Get indices */
    if (strlen(name) > bracket_pos) {
        high = atoi(&name[bracket_pos + 1]);

        colon_pos = strcspn(name, ":");

        if (colon_pos < strlen(name)) {
            low = atoi(&name[colon_pos + 1]);
        } else {
            low = high;
        }
    } else {
        high = port->num_pins - 1;
        low = 0;
    }

    if (high_index && low_index) {
        *high_index = high;
        *low_index = low;
    }

    return port;
}

t_physical_tile_type get_empty_physical_type(const char* name /*= EMPTY_BLOCK_NAME*/) {
    t_physical_tile_type type;
    type.name = name;
    type.num_pins = 0;
    type.width = 1;
    type.height = 1;
    type.capacity = 0;
    type.num_drivers = 0;
    type.num_receivers = 0;
    type.area = ARCH_FPGA_UNDEFINED_VAL;
    type.switchblock_locations = vtr::Matrix<e_sb_type>({{size_t(type.width), size_t(type.height)}}, e_sb_type::FULL);
    type.switchblock_switch_overrides = vtr::Matrix<int>({{size_t(type.width), size_t(type.height)}}, DEFAULT_SWITCH);
    type.is_input_type = false;
    type.is_output_type = false;

    return type;
}

t_logical_block_type get_empty_logical_type(const char* name /*=EMPTY_BLOCK_NAME*/) {
    t_logical_block_type type;
    type.name = name;
    type.pb_type = nullptr;

    return type;
}

std::unordered_set<t_logical_block_type_ptr> get_equivalent_sites_set(t_physical_tile_type_ptr type) {
    std::unordered_set<t_logical_block_type_ptr> equivalent_sites;

    for (auto& sub_tile : type->sub_tiles) {
        for (auto logical_block : sub_tile.equivalent_sites) {
            equivalent_sites.insert(logical_block);
        }
    }

    return equivalent_sites;
}

void alloc_and_load_default_child_for_pb_type(t_pb_type* pb_type,
                                              char* new_name,
                                              t_pb_type* copy) {
    char* dot;

    VTR_ASSERT(pb_type->blif_model != nullptr);

    copy->name = vtr::strdup(new_name);
    copy->blif_model = vtr::strdup(pb_type->blif_model);
    copy->class_type = pb_type->class_type;
    copy->depth = pb_type->depth;
    copy->model_id = pb_type->model_id;
    copy->modes = nullptr;
    copy->num_modes = 0;
    copy->num_clock_pins = pb_type->num_clock_pins;
    copy->num_input_pins = pb_type->num_input_pins;
    copy->num_output_pins = pb_type->num_output_pins;
    copy->num_pins = pb_type->num_pins;
    copy->num_pb = 1;

    /* Power */
    copy->pb_type_power = new t_pb_type_power();
    copy->pb_type_power->estimation_method = power_method_inherited(pb_type->pb_type_power->estimation_method);

    /* Ports */
    copy->num_ports = pb_type->num_ports;
    copy->ports = new t_port[pb_type->num_ports]();
    for (int i = 0; i < pb_type->num_ports; i++) {
        copy->ports[i].is_clock = pb_type->ports[i].is_clock;
        copy->ports[i].model_port = pb_type->ports[i].model_port;
        copy->ports[i].type = pb_type->ports[i].type;
        copy->ports[i].num_pins = pb_type->ports[i].num_pins;
        copy->ports[i].parent_pb_type = copy;
        copy->ports[i].name = vtr::strdup(pb_type->ports[i].name);
        copy->ports[i].port_class = vtr::strdup(pb_type->ports[i].port_class);
        copy->ports[i].port_index_by_type = pb_type->ports[i].port_index_by_type;
        copy->ports[i].index = pb_type->ports[i].index;
        copy->ports[i].absolute_first_pin_index = pb_type->ports[i].absolute_first_pin_index;

        copy->ports[i].port_power = new t_port_power();
        //Defaults
        if (copy->pb_type_power->estimation_method == POWER_METHOD_AUTO_SIZES) {
            copy->ports[i].port_power->wire_type = POWER_WIRE_TYPE_AUTO;
            copy->ports[i].port_power->buffer_type = POWER_BUFFER_TYPE_AUTO;
        } else if (copy->pb_type_power->estimation_method
                   == POWER_METHOD_SPECIFY_SIZES) {
            copy->ports[i].port_power->wire_type = POWER_WIRE_TYPE_IGNORED;
            copy->ports[i].port_power->buffer_type = POWER_BUFFER_TYPE_NONE;
        }
    }

    size_t num_annotations = pb_type->annotations.size();
    copy->annotations.resize(num_annotations);
    for (size_t i = 0; i < num_annotations; i++) {
        copy->annotations[i].clock = vtr::strdup(pb_type->annotations[i].clock);
        dot = strstr(pb_type->annotations[i].input_pins, ".");
        copy->annotations[i].input_pins = (char*)vtr::malloc(sizeof(char) * (strlen(new_name) + strlen(dot) + 1));
        copy->annotations[i].input_pins[0] = '\0';
        strcat(copy->annotations[i].input_pins, new_name);
        strcat(copy->annotations[i].input_pins, dot);
        if (pb_type->annotations[i].output_pins != nullptr) {
            dot = strstr(pb_type->annotations[i].output_pins, ".");
            copy->annotations[i].output_pins = (char*)vtr::malloc(sizeof(char) * (strlen(new_name) + strlen(dot) + 1));
            copy->annotations[i].output_pins[0] = '\0';
            strcat(copy->annotations[i].output_pins, new_name);
            strcat(copy->annotations[i].output_pins, dot);
        } else {
            copy->annotations[i].output_pins = nullptr;
        }
        copy->annotations[i].line_num = pb_type->annotations[i].line_num;
        copy->annotations[i].format = pb_type->annotations[i].format;
        copy->annotations[i].type = pb_type->annotations[i].type;
        copy->annotations[i].annotation_entries = pb_type->annotations[i].annotation_entries;
    }
}

/* populate special lut class */
void ProcessLutClass(t_pb_type* lut_pb_type) {
    char* default_name;
    t_port* in_port;
    t_port* out_port;

    if (strcmp(lut_pb_type->name, "lut") != 0) {
        default_name = vtr::strdup("lut");
    } else {
        default_name = vtr::strdup("lut_child");
    }

    lut_pb_type->num_modes = 2;
    lut_pb_type->pb_type_power->leakage_default_mode = 1;
    lut_pb_type->modes = new t_mode[lut_pb_type->num_modes];

    /* First mode, route_through */
    lut_pb_type->modes[0].name = vtr::strdup("wire");
    lut_pb_type->modes[0].parent_pb_type = lut_pb_type;
    lut_pb_type->modes[0].index = 0;
    lut_pb_type->modes[0].num_pb_type_children = 0;
    lut_pb_type->modes[0].mode_power = new t_mode_power();

    /* Process interconnect */
    /* TODO: add timing annotations to route-through */
    VTR_ASSERT(lut_pb_type->num_ports == 2);
    if (strcmp(lut_pb_type->ports[0].port_class, "lut_in") == 0) {
        VTR_ASSERT(strcmp(lut_pb_type->ports[1].port_class, "lut_out") == 0);
        in_port = &lut_pb_type->ports[0];
        out_port = &lut_pb_type->ports[1];
    } else {
        VTR_ASSERT(strcmp(lut_pb_type->ports[0].port_class, "lut_out") == 0);
        VTR_ASSERT(strcmp(lut_pb_type->ports[1].port_class, "lut_in") == 0);
        out_port = &lut_pb_type->ports[0];
        in_port = &lut_pb_type->ports[1];
    }
    lut_pb_type->modes[0].num_interconnect = 1;
    lut_pb_type->modes[0].interconnect = new t_interconnect[1];
    lut_pb_type->modes[0].interconnect[0].name = (char*)vtr::calloc(strlen(lut_pb_type->name) + 10, sizeof(char));
    sprintf(lut_pb_type->modes[0].interconnect[0].name, "complete:%s",
            lut_pb_type->name);
    lut_pb_type->modes[0].interconnect[0].type = COMPLETE_INTERC;
    lut_pb_type->modes[0].interconnect[0].input_string = (char*)vtr::calloc(strlen(lut_pb_type->name) + strlen(in_port->name) + 2,
                                                                            sizeof(char));
    sprintf(lut_pb_type->modes[0].interconnect[0].input_string, "%s.%s",
            lut_pb_type->name, in_port->name);
    lut_pb_type->modes[0].interconnect[0].output_string = (char*)vtr::calloc(strlen(lut_pb_type->name) + strlen(out_port->name) + 2,
                                                                             sizeof(char));
    sprintf(lut_pb_type->modes[0].interconnect[0].output_string, "%s.%s",
            lut_pb_type->name, out_port->name);

    lut_pb_type->modes[0].interconnect[0].parent_mode_index = 0;
    lut_pb_type->modes[0].interconnect[0].parent_mode = &lut_pb_type->modes[0];
    lut_pb_type->modes[0].interconnect[0].interconnect_power = new t_interconnect_power();

    size_t num_annotations = lut_pb_type->annotations.size();
    lut_pb_type->modes[0].interconnect[0].annotations.resize(num_annotations);
    for (size_t i = 0; i < num_annotations; i++) {
        lut_pb_type->modes[0].interconnect[0].annotations[i].clock = vtr::strdup(lut_pb_type->annotations[i].clock);
        lut_pb_type->modes[0].interconnect[0].annotations[i].input_pins = vtr::strdup(lut_pb_type->annotations[i].input_pins);
        lut_pb_type->modes[0].interconnect[0].annotations[i].output_pins = vtr::strdup(lut_pb_type->annotations[i].output_pins);
        lut_pb_type->modes[0].interconnect[0].annotations[i].line_num = lut_pb_type->annotations[i].line_num;
        lut_pb_type->modes[0].interconnect[0].annotations[i].format = lut_pb_type->annotations[i].format;
        lut_pb_type->modes[0].interconnect[0].annotations[i].type = lut_pb_type->annotations[i].type;

        lut_pb_type->modes[0].interconnect[0].annotations[i].annotation_entries = lut_pb_type->annotations[i].annotation_entries;
    }

    /* Second mode, LUT */

    lut_pb_type->modes[1].name = vtr::strdup(lut_pb_type->name);
    lut_pb_type->modes[1].parent_pb_type = lut_pb_type;
    lut_pb_type->modes[1].index = 1;
    lut_pb_type->modes[1].num_pb_type_children = 1;
    lut_pb_type->modes[1].mode_power = new t_mode_power();
    lut_pb_type->modes[1].pb_type_children = new t_pb_type[1];
    alloc_and_load_default_child_for_pb_type(lut_pb_type, default_name,
                                             lut_pb_type->modes[1].pb_type_children);
    /* moved annotations to child so delete old annotations */
    for (size_t i = 0; i < num_annotations; i++) {
        vtr::free(lut_pb_type->annotations[i].input_pins);
        vtr::free(lut_pb_type->annotations[i].output_pins);
        vtr::free(lut_pb_type->annotations[i].clock);
    }
    lut_pb_type->annotations.clear();
    lut_pb_type->modes[1].pb_type_children[0].depth = lut_pb_type->depth + 1;
    lut_pb_type->modes[1].pb_type_children[0].parent_mode = &lut_pb_type->modes[1];
    for (int i = 0; i < lut_pb_type->modes[1].pb_type_children[0].num_ports; i++) {
        if (lut_pb_type->modes[1].pb_type_children[0].ports[i].type == IN_PORT) {
            lut_pb_type->modes[1].pb_type_children[0].ports[i].equivalent = PortEquivalence::FULL;
        }
    }

    /* Process interconnect */
    lut_pb_type->modes[1].num_interconnect = 2;
    lut_pb_type->modes[1].interconnect = new t_interconnect[lut_pb_type->modes[1].num_interconnect];
    lut_pb_type->modes[1].interconnect[0].name = (char*)vtr::calloc(strlen(lut_pb_type->name) + 10, sizeof(char));
    sprintf(lut_pb_type->modes[1].interconnect[0].name, "direct:%s",
            lut_pb_type->name);
    lut_pb_type->modes[1].interconnect[0].type = DIRECT_INTERC;
    lut_pb_type->modes[1].interconnect[0].input_string = (char*)vtr::calloc(strlen(lut_pb_type->name) + strlen(in_port->name) + 2,
                                                                            sizeof(char));
    sprintf(lut_pb_type->modes[1].interconnect[0].input_string, "%s.%s",
            lut_pb_type->name, in_port->name);
    lut_pb_type->modes[1].interconnect[0].output_string = (char*)vtr::calloc(strlen(default_name) + strlen(in_port->name) + 2, sizeof(char));
    sprintf(lut_pb_type->modes[1].interconnect[0].output_string, "%s.%s",
            default_name, in_port->name);
    lut_pb_type->modes[1].interconnect[0].infer_annotations = true;

    lut_pb_type->modes[1].interconnect[0].parent_mode_index = 1;
    lut_pb_type->modes[1].interconnect[0].parent_mode = &lut_pb_type->modes[1];
    lut_pb_type->modes[1].interconnect[0].interconnect_power = new t_interconnect_power();

    lut_pb_type->modes[1].interconnect[1].name = (char*)vtr::calloc(strlen(lut_pb_type->name) + 11, sizeof(char));
    sprintf(lut_pb_type->modes[1].interconnect[1].name, "direct:%s",
            lut_pb_type->name);

    lut_pb_type->modes[1].interconnect[1].type = DIRECT_INTERC;
    lut_pb_type->modes[1].interconnect[1].input_string = (char*)vtr::calloc(strlen(default_name) + strlen(out_port->name) + 4, sizeof(char));
    sprintf(lut_pb_type->modes[1].interconnect[1].input_string, "%s.%s",
            default_name, out_port->name);
    lut_pb_type->modes[1].interconnect[1].output_string = (char*)vtr::calloc(strlen(lut_pb_type->name) + strlen(out_port->name)
                                                                                 + strlen(in_port->name) + 2,
                                                                             sizeof(char));
    sprintf(lut_pb_type->modes[1].interconnect[1].output_string, "%s.%s",
            lut_pb_type->name, out_port->name);
    lut_pb_type->modes[1].interconnect[1].infer_annotations = true;

    lut_pb_type->modes[1].interconnect[1].parent_mode_index = 1;
    lut_pb_type->modes[1].interconnect[1].parent_mode = &lut_pb_type->modes[1];
    lut_pb_type->modes[1].interconnect[1].interconnect_power = new t_interconnect_power();

    free(default_name);

    free(lut_pb_type->blif_model);
    lut_pb_type->blif_model = nullptr;
    lut_pb_type->model_id = LogicalModelId::INVALID();
}

/* populate special memory class */
void ProcessMemoryClass(t_pb_type* mem_pb_type) {
    char* default_name;
    char *input_name, *input_port_name, *output_name, *output_port_name;
    int i, j, i_inter, num_pb;

    if (strcmp(mem_pb_type->name, "memory_slice") != 0) {
        default_name = vtr::strdup("memory_slice");
    } else {
        default_name = vtr::strdup("memory_slice_1bit");
    }

    mem_pb_type->modes = new t_mode[1];
    mem_pb_type->modes[0].name = vtr::strdup(default_name);
    mem_pb_type->modes[0].parent_pb_type = mem_pb_type;
    mem_pb_type->modes[0].index = 0;
    mem_pb_type->modes[0].mode_power = new t_mode_power();
    num_pb = OPEN;
    for (i = 0; i < mem_pb_type->num_ports; i++) {
        if (mem_pb_type->ports[i].port_class != nullptr
            && strstr(mem_pb_type->ports[i].port_class, "data")
                   == mem_pb_type->ports[i].port_class) {
            if (num_pb == OPEN) {
                num_pb = mem_pb_type->ports[i].num_pins;
            } else if (num_pb != mem_pb_type->ports[i].num_pins) {
                archfpga_throw(get_arch_file_name(), 0,
                               "memory %s has inconsistent number of data bits %d and %d\n",
                               mem_pb_type->name, num_pb,
                               mem_pb_type->ports[i].num_pins);
            }
        }
    }

    mem_pb_type->modes[0].num_pb_type_children = 1;
    mem_pb_type->modes[0].pb_type_children = new t_pb_type[1];
    alloc_and_load_default_child_for_pb_type(mem_pb_type, default_name,
                                             &mem_pb_type->modes[0].pb_type_children[0]);
    mem_pb_type->modes[0].pb_type_children[0].depth = mem_pb_type->depth + 1;
    mem_pb_type->modes[0].pb_type_children[0].parent_mode = &mem_pb_type->modes[0];
    mem_pb_type->modes[0].pb_type_children[0].num_pb = num_pb;

    mem_pb_type->num_modes = 1;

    free(mem_pb_type->blif_model);
    mem_pb_type->blif_model = nullptr;
    mem_pb_type->model_id = LogicalModelId::INVALID();

    mem_pb_type->modes[0].num_interconnect = mem_pb_type->num_ports * num_pb;
    VTR_ASSERT(mem_pb_type->modes[0].num_interconnect > 0);
    mem_pb_type->modes[0].interconnect = new t_interconnect[mem_pb_type->modes[0].num_interconnect];

    for (i = 0; i < mem_pb_type->modes[0].num_interconnect; i++) {
        mem_pb_type->modes[0].interconnect[i].parent_mode_index = 0;
        mem_pb_type->modes[0].interconnect[i].parent_mode = &mem_pb_type->modes[0];
    }

    /* Process interconnect */
    i_inter = 0;
    for (i = 0; i < mem_pb_type->num_ports; i++) {
        mem_pb_type->modes[0].interconnect[i_inter].type = DIRECT_INTERC;
        input_port_name = mem_pb_type->ports[i].name;
        output_port_name = mem_pb_type->ports[i].name;

        if (mem_pb_type->ports[i].type == IN_PORT) {
            input_name = mem_pb_type->name;
            output_name = default_name;
        } else {
            input_name = default_name;
            output_name = mem_pb_type->name;
        }

        if (mem_pb_type->ports[i].port_class != nullptr
            && strstr(mem_pb_type->ports[i].port_class, "data")
                   == mem_pb_type->ports[i].port_class) {
            mem_pb_type->modes[0].interconnect[i_inter].name = (char*)vtr::calloc(i_inter / 10 + 8, sizeof(char));
            sprintf(mem_pb_type->modes[0].interconnect[i_inter].name,
                    "direct%d", i_inter);
            mem_pb_type->modes[0].interconnect[i_inter].infer_annotations = true;

            if (mem_pb_type->ports[i].type == IN_PORT) {
                /* force data pins to be one bit wide and update stats */
                mem_pb_type->modes[0].pb_type_children[0].ports[i].num_pins = 1;
                mem_pb_type->modes[0].pb_type_children[0].num_input_pins -= (mem_pb_type->ports[i].num_pins - 1);

                mem_pb_type->modes[0].interconnect[i_inter].input_string = (char*)vtr::calloc(strlen(input_name) + strlen(input_port_name)
                                                                                                  + 2,
                                                                                              sizeof(char));
                sprintf(mem_pb_type->modes[0].interconnect[i_inter].input_string,
                        "%s.%s", input_name, input_port_name);
                mem_pb_type->modes[0].interconnect[i_inter].output_string = (char*)vtr::calloc(strlen(output_name) + strlen(output_port_name)
                                                                                                   + 2 * (6 + num_pb / 10),
                                                                                               sizeof(char));
                sprintf(mem_pb_type->modes[0].interconnect[i_inter].output_string,
                        "%s[%d:0].%s", output_name, num_pb - 1,
                        output_port_name);
            } else {
                /* force data pins to be one bit wide and update stats */
                mem_pb_type->modes[0].pb_type_children[0].ports[i].num_pins = 1;
                mem_pb_type->modes[0].pb_type_children[0].num_output_pins -= (mem_pb_type->ports[i].num_pins - 1);

                mem_pb_type->modes[0].interconnect[i_inter].input_string = (char*)vtr::calloc(strlen(input_name) + strlen(input_port_name)
                                                                                                  + 2 * (6 + num_pb / 10),
                                                                                              sizeof(char));
                sprintf(mem_pb_type->modes[0].interconnect[i_inter].input_string,
                        "%s[%d:0].%s", input_name, num_pb - 1, input_port_name);
                mem_pb_type->modes[0].interconnect[i_inter].output_string = (char*)vtr::calloc(strlen(output_name) + strlen(output_port_name)
                                                                                                   + 2,
                                                                                               sizeof(char));
                sprintf(mem_pb_type->modes[0].interconnect[i_inter].output_string,
                        "%s.%s", output_name, output_port_name);
            }

            /* Allocate interconnect power structures */
            mem_pb_type->modes[0].interconnect[i_inter].interconnect_power = new t_interconnect_power();
            i_inter++;
        } else {
            for (j = 0; j < num_pb; j++) {
                /* Anything that is not data must be an input */
                mem_pb_type->modes[0].interconnect[i_inter].name = (char*)vtr::calloc(i_inter / 10 + j / 10 + 10,
                                                                                      sizeof(char));
                sprintf(mem_pb_type->modes[0].interconnect[i_inter].name,
                        "direct%d_%d", i_inter, j);
                mem_pb_type->modes[0].interconnect[i_inter].infer_annotations = true;

                if (mem_pb_type->ports[i].type == IN_PORT) {
                    mem_pb_type->modes[0].interconnect[i_inter].type = DIRECT_INTERC;
                    mem_pb_type->modes[0].interconnect[i_inter].input_string = (char*)vtr::calloc(strlen(input_name) + strlen(input_port_name)
                                                                                                      + 2,
                                                                                                  sizeof(char));
                    sprintf(mem_pb_type->modes[0].interconnect[i_inter].input_string,
                            "%s.%s", input_name, input_port_name);
                    mem_pb_type->modes[0].interconnect[i_inter].output_string = (char*)vtr::calloc(strlen(output_name)
                                                                                                       + strlen(output_port_name)
                                                                                                       + 2 * (6 + num_pb / 10),
                                                                                                   sizeof(char));
                    sprintf(mem_pb_type->modes[0].interconnect[i_inter].output_string,
                            "%s[%d:%d].%s", output_name, j, j,
                            output_port_name);
                } else {
                    mem_pb_type->modes[0].interconnect[i_inter].type = DIRECT_INTERC;
                    mem_pb_type->modes[0].interconnect[i_inter].input_string = (char*)vtr::calloc(strlen(input_name) + strlen(input_port_name)
                                                                                                      + 2 * (6 + num_pb / 10),
                                                                                                  sizeof(char));
                    sprintf(mem_pb_type->modes[0].interconnect[i_inter].input_string,
                            "%s[%d:%d].%s", input_name, j, j, input_port_name);
                    mem_pb_type->modes[0].interconnect[i_inter].output_string = (char*)vtr::calloc(strlen(output_name)
                                                                                                       + strlen(output_port_name) + 2,
                                                                                                   sizeof(char));
                    sprintf(mem_pb_type->modes[0].interconnect[i_inter].output_string,
                            "%s.%s", output_name, output_port_name);
                }

                /* Allocate interconnect power structures */
                mem_pb_type->modes[0].interconnect[i_inter].interconnect_power = new t_interconnect_power();
                i_inter++;
            }
        }
    }

    mem_pb_type->modes[0].num_interconnect = i_inter;

    free(default_name);
}

e_power_estimation_method power_method_inherited(e_power_estimation_method parent_power_method) {
    switch (parent_power_method) {
        case POWER_METHOD_IGNORE:
        case POWER_METHOD_AUTO_SIZES:
        case POWER_METHOD_SPECIFY_SIZES:
        case POWER_METHOD_TOGGLE_PINS:
            return parent_power_method;
        case POWER_METHOD_C_INTERNAL:
        case POWER_METHOD_ABSOLUTE:
            return POWER_METHOD_IGNORE;
        case POWER_METHOD_UNDEFINED:
            return POWER_METHOD_UNDEFINED;
        case POWER_METHOD_SUM_OF_CHILDREN:
            /* Just revert to the default */
            return POWER_METHOD_AUTO_SIZES;
        default:
            VTR_ASSERT(0);
            return POWER_METHOD_UNDEFINED; // Should never get here, but avoids a compiler warning.
    }
}

void SyncModelsPbTypes(t_arch* arch,
                       const std::vector<t_logical_block_type>& Types) {
    for (auto& Type : Types) {
        if (Type.pb_type != nullptr) {
            SyncModelsPbTypes_rec(arch, Type.pb_type);
        }
    }
}

void SyncModelsPbTypes_rec(t_arch* arch,
                           t_pb_type* pb_type) {

    if (pb_type->blif_model != nullptr) {
        /* get actual name of subckt */
        char* blif_model_name = pb_type->blif_model;
        if (strstr(blif_model_name, ".subckt ") == blif_model_name) {
            blif_model_name = strchr(blif_model_name, ' ');
            ++blif_model_name; //Advance past space
        }
        if (!blif_model_name) {
            archfpga_throw(get_arch_file_name(), 0,
                           "Unknown blif model %s in pb_type %s\n",
                           pb_type->blif_model, pb_type->name);
        }

        /* Determine the logical model to use */
        LogicalModelId model_match_prim_id = arch->models.get_model_by_name(blif_model_name);
        if (!model_match_prim_id.is_valid()) {
            archfpga_throw(get_arch_file_name(), 0,
                           "No matching model for pb_type %s\n", pb_type->blif_model);
        }
        t_model& model_match_prim = arch->models.get_model(model_match_prim_id);

        pb_type->model_id = model_match_prim_id;
        vtr::t_linked_vptr* old = model_match_prim.pb_types;
<<<<<<< HEAD
        model_match_prim.pb_types = (vtr::t_linked_vptr*)vtr::malloc(sizeof(vtr::t_linked_vptr));
=======
        model_match_prim.pb_types = new vtr::t_linked_vptr;
>>>>>>> c8f1161f
        model_match_prim.pb_types->next = old;
        model_match_prim.pb_types->data_vptr = pb_type;

        for (int p = 0; p < pb_type->num_ports; p++) {
            bool found = false;
            /* TODO: Parse error checking - check if INPUT matches INPUT and OUTPUT matches OUTPUT (not yet done) */
            t_model_ports* model_port = model_match_prim.inputs;
            while (model_port && !found) {
                if (strcmp(model_port->name, pb_type->ports[p].name) == 0) {
                    if (model_port->size < pb_type->ports[p].num_pins) {
                        model_port->size = pb_type->ports[p].num_pins;
                    }
                    if (model_port->min_size > pb_type->ports[p].num_pins
                        || model_port->min_size == -1) {
                        model_port->min_size = pb_type->ports[p].num_pins;
                    }
                    pb_type->ports[p].model_port = model_port;
                    if (pb_type->ports[p].type != model_port->dir) {
                        archfpga_throw(get_arch_file_name(), 0,
                                       "Direction for port '%s' on model does not match port direction in pb_type '%s'\n",
                                       pb_type->ports[p].name, pb_type->name);
                    }
                    if (pb_type->ports[p].is_clock != model_port->is_clock) {
                        archfpga_throw(get_arch_file_name(), 0,
                                       "Port '%s' on model does not match is_clock in pb_type '%s'\n",
                                       pb_type->ports[p].name, pb_type->name);
                    }
                    found = true;
                }
                model_port = model_port->next;
            }
            model_port = model_match_prim.outputs;
            while (model_port && !found) {
                if (strcmp(model_port->name, pb_type->ports[p].name) == 0) {
                    if (model_port->size < pb_type->ports[p].num_pins) {
                        model_port->size = pb_type->ports[p].num_pins;
                    }
                    if (model_port->min_size > pb_type->ports[p].num_pins
                        || model_port->min_size == -1) {
                        model_port->min_size = pb_type->ports[p].num_pins;
                    }

                    pb_type->ports[p].model_port = model_port;
                    if (pb_type->ports[p].type != model_port->dir) {
                        archfpga_throw(get_arch_file_name(), 0,
                                       "Direction for port '%s' on model does not match port direction in pb_type '%s'\n",
                                       pb_type->ports[p].name, pb_type->name);
                    }
                    found = true;
                }
                model_port = model_port->next;
            }
            if (!found) {
                archfpga_throw(get_arch_file_name(), 0,
                               "No matching model port for port %s in pb_type %s\n",
                               pb_type->ports[p].name, pb_type->name);
            }
        }
    } else {
        for (int i = 0; i < pb_type->num_modes; i++) {
            for (int j = 0; j < pb_type->modes[i].num_pb_type_children; j++) {
                SyncModelsPbTypes_rec(arch, &(pb_type->modes[i].pb_type_children[j]));
            }
        }
    }
}

/* Date:July 10th, 2013
 * Author: Daniel Chen
 * Purpose: Attempts to match a clock_name specified in an
 *			timing annotation (Tsetup, Thold, Tc_to_q) with the
 *			clock_name specified in the primitive. Applies
 *			to flipflop/memory right now.
 */
void primitives_annotation_clock_match(t_pin_to_pin_annotation* annotation,
                                       t_pb_type* parent_pb_type) {
    int i_port;
    bool clock_valid = false; //Determine if annotation's clock is same as primitive's clock

    if (!parent_pb_type || !annotation) {
        archfpga_throw(__FILE__, __LINE__,
                       "Annotation_clock check encounters invalid annotation or primitive.\n");
    }

    for (i_port = 0; i_port < parent_pb_type->num_ports; i_port++) {
        if (parent_pb_type->ports[i_port].is_clock) {
            if (strcmp(parent_pb_type->ports[i_port].name, annotation->clock)
                == 0) {
                clock_valid = true;
                break;
            }
        }
    }

    if (!clock_valid) {
        archfpga_throw(get_arch_file_name(), annotation->line_num,
                       "Clock '%s' does not match any clock defined in pb_type '%s'.\n",
                       annotation->clock, parent_pb_type->name);
    }
}

const t_segment_inf* find_segment(const t_arch* arch, std::string_view name) {
    for (const auto& segment : arch->Segments) {
        if (segment.name == name) {
            return &segment;
        }
    }

    return nullptr;
}

bool segment_exists(const t_arch* arch, std::string_view name) {
    return find_segment(arch, name) != nullptr;
}

//Returns true if the specified block type contains the specified blif model name
//
// TODO: Remove block_type_contains_blif_model / pb_type_contains_blif_model
// as part of
// https://github.com/verilog-to-routing/vtr-verilog-to-routing/issues/1193
bool block_type_contains_blif_model(t_logical_block_type_ptr type, const std::string& blif_model_name) {
    return pb_type_contains_blif_model(type->pb_type, blif_model_name);
}

//Returns true of a pb_type (or it's children) contain the specified blif model name
bool pb_type_contains_blif_model(const t_pb_type* pb_type, const std::string& blif_model_name) {
    if (!pb_type) {
        return false;
    }

    if (pb_type->blif_model != nullptr) {
        //Leaf pb_type
        VTR_ASSERT(pb_type->is_primitive());
        if (blif_model_name == pb_type->blif_model
            || ".subckt " + blif_model_name == pb_type->blif_model) {
            return true;
        } else {
            return false;
        }
    } else {
        for (int imode = 0; imode < pb_type->num_modes; ++imode) {
            const t_mode* mode = &pb_type->modes[imode];

            for (int ichild = 0; ichild < mode->num_pb_type_children; ++ichild) {
                const t_pb_type* pb_type_child = &mode->pb_type_children[ichild];
                if (pb_type_contains_blif_model(pb_type_child, blif_model_name)) {
                    return true;
                }
            }
        }
    }
    return false;
}

bool has_sequential_annotation(const t_pb_type* pb_type, const t_model_ports* port, enum e_pin_to_pin_delay_annotations annot_type) {
    VTR_ASSERT(annot_type == E_ANNOT_PIN_TO_PIN_DELAY_TSETUP
               || annot_type == E_ANNOT_PIN_TO_PIN_DELAY_THOLD
               || annot_type == E_ANNOT_PIN_TO_PIN_DELAY_CLOCK_TO_Q_MAX
               || annot_type == E_ANNOT_PIN_TO_PIN_DELAY_CLOCK_TO_Q_MIN);

    for (const t_pin_to_pin_annotation& annotation : pb_type->annotations) {
        InstPort annot_in(annotation.input_pins);
        if (annot_in.port_name() == port->name) {
            for (const auto& [key, val] : annotation.annotation_entries) {
                if (key == annot_type) {
                    return true;
                }
            }
        }
    }

    return false;
}

bool has_combinational_annotation(const t_pb_type* pb_type, std::string_view in_port, std::string_view out_port) {
    for (const t_pin_to_pin_annotation& annotation : pb_type->annotations) {
        for (const auto& annot_in_str : vtr::split(annotation.input_pins)) {
            InstPort in_pins(annot_in_str);
            for (const auto& annot_out_str : vtr::split(annotation.output_pins)) {
                InstPort out_pins(annot_out_str);
                if (in_pins.port_name() == in_port && out_pins.port_name() == out_port) {
                    for (const auto& [key, val] : annotation.annotation_entries) {
                        if (key == E_ANNOT_PIN_TO_PIN_DELAY_MAX
                            || key == E_ANNOT_PIN_TO_PIN_DELAY_MIN) {
                            return true;
                        }
                    }
                }
            }
        }
    }

    return false;
}

void link_physical_logical_types(std::vector<t_physical_tile_type>& PhysicalTileTypes,
                                 std::vector<t_logical_block_type>& LogicalBlockTypes) {
    for (auto& physical_tile : PhysicalTileTypes) {
        if (physical_tile.index == EMPTY_TYPE_INDEX) continue;

        auto eq_sites_set = get_equivalent_sites_set(&physical_tile);
        auto equivalent_sites = std::vector<t_logical_block_type_ptr>(eq_sites_set.begin(), eq_sites_set.end());

        auto criteria = [&physical_tile](const t_logical_block_type* lhs, const t_logical_block_type* rhs) {
            int num_pins = physical_tile.num_inst_pins;

            int lhs_num_logical_pins = lhs->pb_type->num_pins;
            int rhs_num_logical_pins = rhs->pb_type->num_pins;

            int lhs_diff_num_pins = num_pins - lhs_num_logical_pins;
            int rhs_diff_num_pins = num_pins - rhs_num_logical_pins;

            return lhs_diff_num_pins < rhs_diff_num_pins;
        };

        std::sort(equivalent_sites.begin(), equivalent_sites.end(), criteria);

        for (t_logical_block_type& logical_block : LogicalBlockTypes) {
            for (auto site : equivalent_sites) {
                if (logical_block.name == site->pb_type->name) {
                    logical_block.equivalent_tiles.push_back(&physical_tile);
                    break;
                }
            }
        }
    }

    for (t_logical_block_type& logical_block : LogicalBlockTypes) {
        if (logical_block.index == EMPTY_TYPE_INDEX) continue;

        auto& equivalent_tiles = logical_block.equivalent_tiles;

        if ((int)equivalent_tiles.size() <= 0) {
            archfpga_throw(__FILE__, __LINE__,
                           "Logical Block %s does not have any equivalent tiles.\n", logical_block.name.c_str());
        }

        std::unordered_map<int, bool> ignored_pins_check_map;
        std::unordered_map<int, bool> global_pins_check_map;

        auto criteria = [&logical_block](const t_physical_tile_type* lhs, const t_physical_tile_type* rhs) {
            int num_logical_pins = logical_block.pb_type->num_pins;

            int lhs_num_pins = lhs->num_inst_pins;
            int rhs_num_pins = rhs->num_inst_pins;

            int lhs_diff_num_pins = lhs_num_pins - num_logical_pins;
            int rhs_diff_num_pins = rhs_num_pins - num_logical_pins;

            return lhs_diff_num_pins < rhs_diff_num_pins;
        };

        std::sort(equivalent_tiles.begin(), equivalent_tiles.end(), criteria);

        for (int pin = 0; pin < logical_block.pb_type->num_pins; pin++) {
            for (auto& tile : equivalent_tiles) {
                auto direct_maps = tile->tile_block_pin_directs_map.at(logical_block.index);

                for (auto& sub_tile : tile->sub_tiles) {
                    auto equiv_sites = sub_tile.equivalent_sites;
                    if (std::find(equiv_sites.begin(), equiv_sites.end(), &logical_block) == equiv_sites.end()) {
                        continue;
                    }

                    auto direct_map = direct_maps.at(sub_tile.index);

                    auto result = direct_map.find(t_logical_pin(pin));
                    if (result == direct_map.end()) {
                        archfpga_throw(__FILE__, __LINE__,
                                       "Logical pin %d not present in pin mapping between Tile %s and Block %s.\n",
                                       pin, tile->name.c_str(), logical_block.name.c_str());
                    }

                    int sub_tile_pin_index = result->second.pin;
                    int phy_index = sub_tile.sub_tile_to_tile_pin_indices[sub_tile_pin_index];

                    bool is_ignored = tile->is_ignored_pin[phy_index];
                    bool is_global = tile->is_pin_global[phy_index];

                    auto ignored_result = ignored_pins_check_map.insert(std::pair<int, bool>(pin, is_ignored));
                    if (!ignored_result.second && ignored_result.first->second != is_ignored) {
                        archfpga_throw(__FILE__, __LINE__,
                                       "Physical Tile %s has a different value for the ignored pin (physical pin: %d, logical pin: %d) "
                                       "different from the corresponding pins of the other equivalent site %s\n.",
                                       tile->name.c_str(), phy_index, pin, logical_block.name.c_str());
                    }

                    auto global_result = global_pins_check_map.insert(std::pair<int, bool>(pin, is_global));
                    if (!global_result.second && global_result.first->second != is_global) {
                        archfpga_throw(__FILE__, __LINE__,
                                       "Physical Tile %s has a different value for the global pin (physical pin: %d, logical pin: %d) "
                                       "different from the corresponding pins of the other equivalent sites\n.",
                                       tile->name.c_str(), phy_index, pin);
                    }
                }
            }
        }
    }
}

/* Sets up the pin classes for the type. */
void setup_pin_classes(t_physical_tile_type* type) {
    int num_class;

    for (int i = 0; i < type->num_pins; i++) {
        type->pin_class.push_back(OPEN);
        type->is_ignored_pin.push_back(true);
        type->is_pin_global.push_back(true);
    }

    int pin_count = 0;

    t_class_range class_range;

    /* Equivalent pins share the same class, non-equivalent pins belong to different pin classes */
    for (const t_sub_tile& sub_tile : type->sub_tiles) {
        int capacity = sub_tile.capacity.total();
        class_range.low = type->class_inf.size();
        class_range.high = class_range.low - 1;
        for (int i = 0; i < capacity; ++i) {
            for (const t_physical_tile_port& port : sub_tile.ports) {
                if (port.equivalent != PortEquivalence::NONE) {
                    t_class class_inf;
                    num_class = (int)type->class_inf.size();
                    class_inf.num_pins = port.num_pins;
                    class_inf.equivalence = port.equivalent;

                    if (port.type == IN_PORT) {
                        class_inf.type = RECEIVER;
                    } else {
                        VTR_ASSERT(port.type == OUT_PORT);
                        class_inf.type = DRIVER;
                    }

                    for (int k = 0; k < port.num_pins; ++k) {
                        class_inf.pinlist.push_back(pin_count);
                        type->pin_class[pin_count] = num_class;
                        // clock pins and other specified global ports are initially specified
                        // as ignored pins (i.e. connections are not created in the rr_graph and
                        // nets connected to the port are ignored as well).
                        type->is_ignored_pin[pin_count] = port.is_clock || port.is_non_clock_global;
                        // clock pins and other specified global ports are flaged as global
                        type->is_pin_global[pin_count] = port.is_clock || port.is_non_clock_global;

                        if (port.is_clock) {
                            type->clock_pin_indices.push_back(pin_count);
                        }

                        pin_count++;
                    }

                    type->class_inf.push_back(class_inf);
                    class_range.high++;
                } else if (port.equivalent == PortEquivalence::NONE) {
                    for (int k = 0; k < port.num_pins; ++k) {
                        t_class class_inf;
                        num_class = (int)type->class_inf.size();
                        class_inf.num_pins = 1;
                        class_inf.pinlist.push_back(pin_count);
                        class_inf.equivalence = port.equivalent;

                        if (port.type == IN_PORT) {
                            class_inf.type = RECEIVER;
                        } else {
                            VTR_ASSERT(port.type == OUT_PORT);
                            class_inf.type = DRIVER;
                        }

                        type->pin_class[pin_count] = num_class;
                        // clock pins and other specified global ports are initially specified
                        // as ignored pins (i.e. connections are not created in the rr_graph and
                        // nets connected to the port are ignored as well).
                        type->is_ignored_pin[pin_count] = port.is_clock || port.is_non_clock_global;
                        // clock pins and other specified global ports are flagged as global
                        type->is_pin_global[pin_count] = port.is_clock || port.is_non_clock_global;

                        if (port.is_clock) {
                            type->clock_pin_indices.push_back(pin_count);
                        }

                        pin_count++;

                        type->class_inf.push_back(class_inf);
                        class_range.high++;
                    }
                }
            }
        }

        type->sub_tiles[sub_tile.index].class_range = class_range;
    }

    VTR_ASSERT(pin_count == type->num_pins);
}<|MERGE_RESOLUTION|>--- conflicted
+++ resolved
@@ -1,10 +1,7 @@
 #include <cstring>
 #include <sstream>
 #include <string>
-<<<<<<< HEAD
-=======
 #include <vector>
->>>>>>> c8f1161f
 
 #include "logic_types.h"
 #include "vtr_assert.h"
@@ -166,13 +163,6 @@
 
     vtr::free(arch->architecture_id);
 
-<<<<<<< HEAD
-    if (arch->clocks) {
-        vtr::free(arch->clocks->clock_inf);
-    }
-
-=======
->>>>>>> c8f1161f
     delete (arch->noc);
 }
 
@@ -882,11 +872,8 @@
 
         pb_type->model_id = model_match_prim_id;
         vtr::t_linked_vptr* old = model_match_prim.pb_types;
-<<<<<<< HEAD
         model_match_prim.pb_types = (vtr::t_linked_vptr*)vtr::malloc(sizeof(vtr::t_linked_vptr));
-=======
         model_match_prim.pb_types = new vtr::t_linked_vptr;
->>>>>>> c8f1161f
         model_match_prim.pb_types->next = old;
         model_match_prim.pb_types->data_vptr = pb_type;
 
