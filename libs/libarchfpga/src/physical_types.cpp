--- conflicted
+++ resolved
@@ -2,11 +2,7 @@
 #include "arch_types.h"
 #include "vtr_math.h"
 #include "vtr_util.h"
-<<<<<<< HEAD
-#include "vtr_log.h"
 #include "vtr_assert.h"
-=======
->>>>>>> 05166a59
 
 #include "arch_util.h"
 
