--- conflicted
+++ resolved
@@ -28,9 +28,9 @@
  *
  */
 struct t_pin_inst_port {
-    int sub_tile_index;    // Sub Tile index
+    int sub_tile_index;      // Sub Tile index
     int logical_block_index; // Logical block index
-    int capacity_instance; // within capacity
+    int capacity_instance;   // within capacity
     int pb_type_idx;
     int port_index;        // Port index
     int pin_index_in_port; // Pin's index within the port
@@ -125,8 +125,8 @@
     pin_inst_port.pin_physical_num = pin_physical_num;
     pin_inst_port.port_index = OPEN;
     pin_inst_port.pin_index_in_port = OPEN;
-    if(is_flat) {
-        if(logical_num == -1) {
+    if (is_flat) {
+        if (logical_num == -1) {
             /* pin is located on the tile */
             for (auto const& port : type->sub_tiles[sub_tile_index].ports) {
                 if (pin_index >= port.absolute_first_pin_index && pin_index < port.absolute_first_pin_index + port.num_pins) {
@@ -274,8 +274,8 @@
     std::tie(sub_tile, rel_cap) = get_sub_tile_from_pin_physical_num(physical_type, pin_physical_num);
     VTR_ASSERT(sub_tile != nullptr);
     auto direct_map = (physical_type->tile_block_pin_directs_map).at(logical_block->index).at(sub_tile->index);
-    int sub_tile_inst_num_pins = sub_tile->num_phy_pins/sub_tile->capacity.total();
-    pin_physical_num -= (sub_tile_inst_num_pins*rel_cap);
+    int sub_tile_inst_num_pins = sub_tile->num_phy_pins / sub_tile->capacity.total();
+    pin_physical_num -= (sub_tile_inst_num_pins * rel_cap);
     auto result = direct_map.find(t_physical_pin(pin_physical_num));
     if (result == direct_map.inverse_end()) {
         archfpga_throw(__FILE__, __LINE__,
@@ -285,7 +285,6 @@
     }
     int pin_logical_num = result->second.pin;
     return logical_block->pin_logical_num_to_pb_pin_mapping.at(pin_logical_num);
-
 }
 
 /******************** End Subroutine declarations and definition ************************/
@@ -579,7 +578,7 @@
 
     pin_name += ".";
 
-    if(is_pin_on_tile(type, pin_physical_num)) {
+    if (is_pin_on_tile(type, pin_physical_num)) {
         for (auto const& port : type->sub_tiles[sub_tile_index].ports) {
             if (pin_index >= port.absolute_first_pin_index && pin_index < port.absolute_first_pin_index + port.num_pins) {
                 //This port contains the desired pin index
@@ -591,7 +590,7 @@
             }
         }
     } else {
-        pin_name += "[" + std::to_string(logical_num)+ "]";
+        pin_name += "[" + std::to_string(logical_num) + "]";
         pin_name += ".";
 
         auto pb_graph_node = get_pb_graph_node_form_pin_physical_num(type, pin_physical_num);
@@ -608,7 +607,7 @@
         pin_name += std::to_string(pin_physical_num);
         pin_name += "]";
 
-        if(is_flat) {
+        if (is_flat) {
             pin_name += " Inter-Tile";
         }
 
@@ -624,7 +623,7 @@
     t_class class_inf;
     bool class_on_tile = is_class_on_tile(type, class_physical_num);
     VTR_ASSERT(class_on_tile || is_flat);
-    if(class_on_tile) {
+    if (class_on_tile) {
         class_inf = type->class_inf[class_physical_num];
     } else {
         class_inf = type->internal_class_inf.at(class_physical_num);
@@ -679,7 +678,7 @@
         auto& sub_tile = type->sub_tiles[isub_tile];
 
         std::string port_name;
-        if(is_pin_on_tile(type, pin_physical_start)){
+        if (is_pin_on_tile(type, pin_physical_start)) {
             VTR_ASSERT(is_pin_on_tile(type, pin_physical_end) == true);
             port_name = sub_tile.ports[iport].name;
         } else {
@@ -785,31 +784,6 @@
     return std::make_tuple(nullptr, -1);
 }
 
-<<<<<<< HEAD
-e_pin_type get_class_type_from_class_physical_num(t_physical_tile_type_ptr physical_tile, int physical_class_num) {
-    e_pin_type class_type;
-=======
-t_logical_block_type_ptr get_logical_block_from_class_physical_num(t_physical_tile_type_ptr physical_tile, int physical_class_num) {
-    VTR_ASSERT(physical_class_num >= (int)physical_tile->class_inf.size());
-
-    const t_sub_tile* sub_tile;
-    int sub_tile_cap;
-    std::tie(sub_tile, sub_tile_cap) = get_sub_tile_from_class_physical_num(physical_tile, physical_class_num);
-    VTR_ASSERT(sub_tile_cap != -1);
-    int class_num_offset = get_sub_tile_inst_physical_class_num_offset(physical_tile, sub_tile, sub_tile_cap);
-    VTR_ASSERT(physical_class_num >= class_num_offset);
-
-    for (auto tmp_logical_block : sub_tile->equivalent_sites) {
-        if (physical_class_num < (class_num_offset + (int)tmp_logical_block->logical_class_inf.size())) {
-            return tmp_logical_block;
-        } else {
-            class_num_offset += (int)tmp_logical_block->logical_class_inf.size();
-        }
-    }
-
-    return nullptr;
-}
-
 std::vector<int> get_pin_list_from_class_physical_num(t_physical_tile_type_ptr physical_tile, int class_physical_num) {
     if (is_class_on_tile(physical_tile, class_physical_num)) {
         const t_class& pin_class = physical_tile->class_inf[class_physical_num];
@@ -819,7 +793,6 @@
         return pin_class.pinlist;
     }
 }
->>>>>>> ecd1aefe
 
 PortEquivalence get_port_equivalency_from_class_physical_num(t_physical_tile_type_ptr physical_tile, int class_physical_num) {
     if (is_class_on_tile(physical_tile, class_physical_num)) {
@@ -831,12 +804,6 @@
     }
 }
 
-<<<<<<< HEAD
-    if(is_on_tile) {
-        class_type = physical_tile->class_inf[physical_class_num].type;
-    } else {
-        class_type = physical_tile->internal_class_inf.at(physical_class_num).type;
-=======
 e_pin_type get_class_type_from_class_physical_num(t_physical_tile_type_ptr physical_tile, int class_physical_num) {
     if (is_class_on_tile(physical_tile, class_physical_num)) {
         return physical_tile->class_inf[class_physical_num].type;
@@ -844,29 +811,17 @@
     } else {
         const t_class& pin_class = physical_tile->internal_class_inf.at(class_physical_num);
         return pin_class.type;
->>>>>>> ecd1aefe
-    }
-}
-
-<<<<<<< HEAD
-int get_class_num_pins_from_class_physical_num(t_physical_tile_type_ptr physical_tile, int physical_class_num) {
-    int num_pins = -1;
-    bool is_on_tile = is_class_on_tile(physical_tile, physical_class_num);
-
-    if(!is_on_tile) {
-        num_pins = physical_tile->internal_class_inf.at(physical_class_num).num_pins;
-=======
+    }
+}
+
 int get_class_num_pins_from_class_physical_num(t_physical_tile_type_ptr physical_tile, int class_physical_num) {
     if (is_class_on_tile(physical_tile, class_physical_num)) {
         return physical_tile->class_inf[class_physical_num].num_pins;
-
->>>>>>> ecd1aefe
     } else {
         const t_class& pin_class = physical_tile->internal_class_inf.at(class_physical_num);
         return pin_class.num_pins;
     }
 }
-
 
 std::unordered_map<int, const t_class*> get_pb_graph_node_num_class_pairs(t_physical_tile_type_ptr physical_tile,
                                                                           const t_sub_tile* sub_tile,
@@ -883,7 +838,7 @@
         int class_logical_num = pb_pin_class_map.at(pin);
         bool is_added;
         std::tie(std::ignore, is_added) = seen_logical_class_num.emplace(class_logical_num);
-        if(is_added) {
+        if (is_added) {
             int pin_physical_num = get_pb_pin_physical_num(physical_tile,
                                                            sub_tile,
                                                            logical_block,
@@ -903,7 +858,6 @@
                                                      t_logical_block_type_ptr logical_block,
                                                      int sub_tile_relative_cap,
                                                      const t_pb_graph_node* pb_graph_node) {
-
     t_class_range class_range;
 
     auto pb_graph_node_class_pairs = get_pb_graph_node_num_class_pairs(physical_tile,
@@ -914,11 +868,11 @@
     int max_key = std::numeric_limits<int>::min();
     int min_key = std::numeric_limits<int>::max();
 
-    for(auto& class_pair : pb_graph_node_class_pairs) {
-        if(class_pair.first < min_key)
+    for (auto& class_pair : pb_graph_node_class_pairs) {
+        if (class_pair.first < min_key)
             min_key = class_pair.first;
 
-        if(class_pair.first > max_key)
+        if (class_pair.first > max_key)
             max_key = class_pair.first;
     }
 
@@ -932,9 +886,8 @@
 
 /** **/
 int get_tile_class_max_ptc(t_physical_tile_type_ptr tile, bool is_flat) {
-
-    if(is_flat) {
-        return (int)tile->class_inf.size() + (int) tile->internal_class_inf.size();
+    if (is_flat) {
+        return (int)tile->class_inf.size() + (int)tile->internal_class_inf.size();
     } else {
         VTR_ASSERT(is_flat == false);
         return (int)tile->class_inf.size();
@@ -994,14 +947,12 @@
     return logical_block->pin_logical_num_to_pb_pin_mapping.at(logical_num);
 }
 
-<<<<<<< HEAD
 t_pb_graph_pin* get_mutable_pb_pin_from_pin_physical_num(t_physical_tile_type* physical_tile, t_logical_block_type* logical_block, int physical_num) {
     VTR_ASSERT(physical_num >= physical_tile->num_pins);
     int logical_num = get_pin_logical_num_from_pin_physical_num(physical_tile, physical_num);
     return logical_block->pin_logical_num_to_pb_pin_mapping.at(logical_num);
 }
 
-=======
 PortEquivalence get_port_equivalency_from_pin_physical_num(t_physical_tile_type_ptr physical_tile, int pin_physical_num) {
     if (is_pin_on_tile(physical_tile, pin_physical_num)) {
         const t_class& pin_class = physical_tile->class_inf[physical_tile->pin_class[pin_physical_num]];
@@ -1011,7 +962,7 @@
         return pin_class.equivalence;
     }
 }
->>>>>>> ecd1aefe
+
 e_pin_type get_pin_type_from_pin_physical_num(t_physical_tile_type_ptr physical_tile, int pin_physical_num) {
     if (is_pin_on_tile(physical_tile, pin_physical_num)) {
         const t_class& pin_class = physical_tile->class_inf[physical_tile->pin_class[pin_physical_num]];
@@ -1128,7 +1079,7 @@
     std::tie(sub_tile, sub_tile_cap) = get_sub_tile_from_pin_physical_num(physical_type,
                                                                           pin_physical_num);
 
-    if(is_pin_on_tile(physical_type, pin_physical_num)) {
+    if (is_pin_on_tile(physical_type, pin_physical_num)) {
         auto pb_pin = get_tile_pin_pb_pin(physical_type, logical_block, pin_physical_num);
         return get_pb_pin_driving_pins(physical_type,
                                        sub_tile,
@@ -1152,54 +1103,51 @@
                             int relative_cap,
                             const t_pb_graph_pin* pin) {
     int pin_physical_num = OPEN;
-    if(pin->is_root_block_pin()) {
+    if (pin->is_root_block_pin()) {
         pin_physical_num = get_physical_pin_at_sub_tile_location(physical_tile,
                                                                  logical_block,
-                                                                 sub_tile->capacity.low+relative_cap,
+                                                                 sub_tile->capacity.low + relative_cap,
                                                                  pin->pin_count_in_cluster);
     } else {
         int offset = sub_tile->starting_internal_pin_idx[relative_cap].at(logical_block);
         pin_physical_num = pin->pin_count_in_cluster + offset;
     }
 
-
     return pin_physical_num;
 }
 
 int get_edge_sw_idx(t_physical_tile_type_ptr physical_tile,
-                         t_logical_block_type_ptr logical_block,
-                         int from_pin_physical_num,
-                         int to_pin_physical_num) {
+                    t_logical_block_type_ptr logical_block,
+                    int from_pin_physical_num,
+                    int to_pin_physical_num) {
     bool find_edge = false;
     int sw_idx = -1;
     const t_pb_graph_pin* from_pb_pin;
     const t_pb_graph_pin* to_pb_pin;
-    if(is_pin_on_tile(physical_tile, from_pin_physical_num)) {
+    if (is_pin_on_tile(physical_tile, from_pin_physical_num)) {
         from_pb_pin = get_tile_pin_pb_pin(physical_tile, logical_block, from_pin_physical_num);
     } else {
         from_pb_pin = get_pb_pin_from_pin_physical_num(physical_tile, from_pin_physical_num);
     }
 
-    if(is_pin_on_tile(physical_tile, to_pin_physical_num)) {
+    if (is_pin_on_tile(physical_tile, to_pin_physical_num)) {
         to_pb_pin = get_tile_pin_pb_pin(physical_tile, logical_block, to_pin_physical_num);
     } else {
         to_pb_pin = get_pb_pin_from_pin_physical_num(physical_tile, to_pin_physical_num);
     }
 
-    for(int out_edge_id = 0; out_edge_id < from_pb_pin->num_output_edges; out_edge_id++) {
+    for (int out_edge_id = 0; out_edge_id < from_pb_pin->num_output_edges; out_edge_id++) {
         auto pb_edge = from_pb_pin->output_edges[out_edge_id];
         VTR_ASSERT(pb_edge->num_output_pins == 1);
         auto conn_pins = pb_edge->output_pins[0];
-            if(to_pb_pin == conn_pins) {
-                sw_idx = pb_edge->switch_type_idx;
-                find_edge = true;
-                break;
-
-            }
+        if (to_pb_pin == conn_pins) {
+            sw_idx = pb_edge->switch_type_idx;
+            find_edge = true;
+            break;
+        }
     }
     VTR_ASSERT(find_edge);
     return sw_idx;
-
 }
 
 const t_pb_graph_node* get_pb_graph_node_form_pin_physical_num(t_physical_tile_type_ptr physical_type,
@@ -1211,8 +1159,8 @@
     std::tie(sub_tile, rel_cap) = get_sub_tile_from_pin_physical_num(physical_type, pin_physical_num);
     VTR_ASSERT(sub_tile != nullptr);
 
-    for(auto logical_block_start_pin_num_pair : sub_tile->starting_internal_pin_idx[rel_cap]) {
-        if(pin_physical_num >= logical_block_start_pin_num_pair.second) {
+    for (auto logical_block_start_pin_num_pair : sub_tile->starting_internal_pin_idx[rel_cap]) {
+        if (pin_physical_num >= logical_block_start_pin_num_pair.second) {
             logical_block = logical_block_start_pin_num_pair.first;
         }
     }
@@ -1222,8 +1170,6 @@
     auto pb_graph_pin = logical_block->pin_logical_num_to_pb_pin_mapping.at(pin_logical_num);
 
     return pb_graph_pin->parent_node;
-
-
 }
 
 int get_total_num_sub_tile_internal_pins(const t_sub_tile* sub_tile) {
@@ -1254,16 +1200,14 @@
 
 bool intra_tile_nodes_connected(t_physical_tile_type_ptr physical_type,
                                 int pin_physical_num,
-                                int sink_physical_num){
+                                int sink_physical_num) {
     VTR_ASSERT(!is_pin_on_tile(physical_type, pin_physical_num));
 
-    const t_pb_graph_pin* from_pb_graph_pin =
-        get_pb_pin_from_pin_physical_num(physical_type, pin_physical_num);
-
+    const t_pb_graph_pin* from_pb_graph_pin = get_pb_pin_from_pin_physical_num(physical_type, pin_physical_num);
 
     auto res = from_pb_graph_pin->connected_sinks_ptc.find(sink_physical_num);
 
-    if(res == from_pb_graph_pin->connected_sinks_ptc.end()) {
+    if (res == from_pb_graph_pin->connected_sinks_ptc.end()) {
         return false;
     } else {
         return true;
