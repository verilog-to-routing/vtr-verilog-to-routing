/*
 * Data types describing the physical components on the FPGA architecture.
 *
 * We assume an island style FPGA where complex logic blocks are arranged in a grid and each side of the logic block has access to the inter-block interconnect.  To keep the logic blocks general,
 * we allow arbitrary hierarchy, modes, primitives, and interconnect within each complex logic block.  The data structures here describe the properties of the island-style FPGA as well as the details on
 * hierarchy, modes, primitives, and interconnects within each logic block.
 *
 * Data structures that flesh out
 *
 * The data structures that store the
 *
 * Key data types:
 * t_physical_tile_type: represents the type of a tile in the device grid and describes its physical characteristics (pin locations, area, width, height, etc.)
 * t_logical_block_type: represents and describes the type of a clustered block
 * pb_type: describes the types of physical blocks within the t_logical_block_type in a hierarchy where the top block is the complex block and the leaf blocks implement one logical block
 * pb_graph_node: is a flattened version of pb_type so a pb_type with 10 instances will have 10 pb_graph_nodes representing each instance
 *
 * Additional notes:
 *
 * The interconnect specified in the architecture file gets flattened out in the pb_graph_node netlist.  Each pb_graph_node contains pb_graph_pins which allow it to connect to other pb_graph_nodes.
 * These pins are in connected to other pins through pb_graph_edges. The pin connections are based on what is specified in the <interconnect> tags of the architecture file.
 *
 * Date: February 19, 2009
 * Authors: Jason Luu and Kenneth Kent
 */

#pragma once

#include <functional>
#include <utility>
#include <vector>
#include <unordered_map>
#include <string>
#include <map>
#include <unordered_map>
#include <limits>
#include <numeric>
#include <set>
#include <unordered_set>

#include "vtr_ndmatrix.h"
#include "vtr_hash.h"
#include "vtr_bimap.h"
#include "vtr_string_interning.h"

#include "logic_types.h"
#include "clock_types.h"

#include "vib_inf.h"

//Forward declarations
struct t_clock_arch;
struct t_clock_network;
struct t_power_arch;
struct t_interconnect_pins;
struct t_power_usage;
struct t_pb_type_power;
struct t_mode_power;
struct t_interconnect_power;
struct t_port_power;
struct t_physical_tile_port;
struct t_equivalent_site;
struct t_physical_tile_type;
typedef const t_physical_tile_type* t_physical_tile_type_ptr;
struct t_sub_tile;
struct t_logical_block_type;
typedef const t_logical_block_type* t_logical_block_type_ptr;
struct t_logical_pin;
struct t_physical_pin;
struct t_pb_type;
struct t_pb_graph_pin_power;
struct t_mode;
struct t_pb_graph_node_power;
struct t_port;
class t_pb_graph_node;
struct t_pin_to_pin_annotation;
struct t_interconnect;
class t_pb_graph_pin;
class t_pb_graph_edge;
struct t_cluster_placement_primitive;
struct t_arch;
enum class e_sb_type;

/****************************************************************************/
/* FPGA metadata types                                                      */
/****************************************************************************/
/* t_metadata_value, and t_metadata_dict provide a types to store
 * metadata about the FPGA architecture and routing routing graph along side
 * the pb_type, grid, node and edge descriptions.
 *
 * The metadata is stored as a simple key/value map.  key's are string and an
 * optional coordinate. t_metadata_value provides the value storage, which is a
 * string.
 */

// Metadata value storage.
class t_metadata_value {
  public:
    explicit t_metadata_value(vtr::interned_string v) noexcept
        : value_(v) {}
    explicit t_metadata_value(const t_metadata_value& o) noexcept
        : value_(o.value_) {}

    // Return string value.
    vtr::interned_string as_string() const { return value_; }

  private:
    vtr::interned_string value_;
};

// Metadata storage dictionary.
struct t_metadata_dict : vtr::flat_map<
                             vtr::interned_string,
                             std::vector<t_metadata_value>,
                             vtr::interned_string_less> {
    // Is this key present in the map?
    inline bool has(vtr::interned_string key) const {
        return this->count(key) >= 1;
    }

    // Get all metadata values matching key.
    //
    // Returns nullptr if key is not found.
    inline const std::vector<t_metadata_value>* get(vtr::interned_string key) const {
        auto iter = this->find(key);
        if (iter != this->end()) {
            return &iter->second;
        }
        return nullptr;
    }

    // Get metadata values matching key.
    //
    // Returns nullptr if key is not found or if multiple values are present
    // per key.
    inline const t_metadata_value* one(vtr::interned_string key) const {
        auto values = get(key);
        if (values == nullptr) {
            return nullptr;
        }
        if (values->size() != 1) {
            return nullptr;
        }
        return &((*values)[0]);
    }

    // Adds value to key.
    void add(vtr::interned_string key, vtr::interned_string value) {
        // Get the iterator to the key, which may already have elements if
        // add was called with this key in the past.
        (*this)[key].emplace_back(value);
    }
};

/*************************************************************************************************/
/* FPGA basic definitions                                                                        */
/*************************************************************************************************/

/* Pins describe I/O into clustered logic block.
 * A pin may be unconnected, driving a net or in the fanout, respectively. */
enum e_pin_type {
    OPEN = -1,
    DRIVER = 0,
    RECEIVER = 1
};

/* Type of interconnect within complex block: Complete for everything connected (full crossbar), direct for one-to-one connections, and mux for many-to-one connections */
enum e_interconnect {
    COMPLETE_INTERC = 1,
    DIRECT_INTERC = 2,
    MUX_INTERC = 3,
    NUM_INTERC_TYPES /* Invalid type */
};
/* String version of interconnect types. Use for debugging messages */
constexpr std::array<const char*, NUM_INTERC_TYPES> INTERCONNECT_TYPE_STRING = {{"unknown", "complete", "direct", "mux"}};

/* Orientations. */
enum e_side : unsigned char {
    TOP = 0,
    RIGHT = 1,
    BOTTOM = 2,
    LEFT = 3,
    NUM_2D_SIDES = 4,
    ABOVE = 5,
    UNDER = 7,
    NUM_3D_SIDES = 6,
};

constexpr std::array<e_side, NUM_2D_SIDES> TOTAL_2D_SIDES = {{TOP, RIGHT, BOTTOM, LEFT}};                     //Set of all side orientations
constexpr std::array<const char*, NUM_2D_SIDES> TOTAL_2D_SIDE_STRINGS = {{"TOP", "RIGHT", "BOTTOM", "LEFT"}}; //String versions of side orientations

constexpr std::array<e_side, NUM_3D_SIDES> TOTAL_3D_SIDES = {{TOP, RIGHT, BOTTOM, LEFT, ABOVE, UNDER}};                         //Set of all side orientations including different layers
constexpr std::array<const char*, NUM_3D_SIDES> TOTAL_3D_SIDE_STRINGS = {{"TOP", "RIGHT", "BOTTOM", "LEFT", "ABOVE", "UNDER"}}; //String versions of side orientations including different layers

/* pin location distributions */
enum class e_pin_location_distr {
    SPREAD,
    PERIMETER,
    SPREAD_INPUTS_PERIMETER_OUTPUTS,
    CUSTOM
};

/* pb_type class */
enum e_pb_type_class {
    UNKNOWN_CLASS = 0,
    LUT_CLASS = 1,
    LATCH_CLASS = 2,
    MEMORY_CLASS = 3,
    NUM_CLASSES
};

// Set of all pb_type classes
constexpr std::array<e_pb_type_class, NUM_CLASSES> PB_TYPE_CLASSES = {
    {UNKNOWN_CLASS, LUT_CLASS, LATCH_CLASS, MEMORY_CLASS}};

// String versions of pb_type class values
constexpr std::array<const char*, NUM_CLASSES> PB_TYPE_CLASS_STRING = {
    {"unknown", "lut", "flipflop", "memory"}};

/* Annotations for pin-to-pin connections */
enum e_pin_to_pin_annotation_type {
    E_ANNOT_PIN_TO_PIN_DELAY = 0,
    E_ANNOT_PIN_TO_PIN_CAPACITANCE,
    E_ANNOT_PIN_TO_PIN_PACK_PATTERN
};
enum e_pin_to_pin_annotation_format {
    E_ANNOT_PIN_TO_PIN_MATRIX = 0,
    E_ANNOT_PIN_TO_PIN_CONSTANT
};
enum e_pin_to_pin_delay_annotations {
    E_ANNOT_PIN_TO_PIN_DELAY_MIN = 0,        //pb interconnect or primitive combinational max delay
    E_ANNOT_PIN_TO_PIN_DELAY_MAX,            //pb interconnect or primitive combinational max delay
    E_ANNOT_PIN_TO_PIN_DELAY_TSETUP,         //primitive setup time
    E_ANNOT_PIN_TO_PIN_DELAY_THOLD,          //primitive hold time
    E_ANNOT_PIN_TO_PIN_DELAY_CLOCK_TO_Q_MIN, //primitive min clock-to-q delay
    E_ANNOT_PIN_TO_PIN_DELAY_CLOCK_TO_Q_MAX, //primitive max clock-to-q delay
};
enum e_pin_to_pin_capacitance_annotations {
    E_ANNOT_PIN_TO_PIN_CAPACITANCE_C = 0
};
enum e_pin_to_pin_pack_pattern_annotations {
    E_ANNOT_PIN_TO_PIN_PACK_PATTERN_NAME = 0
};

/* Power Estimation type for a PB */
enum e_power_estimation_method_ {
    POWER_METHOD_UNDEFINED = 0,
    POWER_METHOD_IGNORE,          /* Ignore power of this PB, and all children PB */
    POWER_METHOD_SUM_OF_CHILDREN, /* Ignore power of this PB, but consider children */
    POWER_METHOD_AUTO_SIZES,      /* Transistor-level, auto-sized buffers/wires */
    POWER_METHOD_SPECIFY_SIZES,   /* Transistor-level, user-specified buffers/wires */
    POWER_METHOD_TOGGLE_PINS,     /* Dynamic: Energy per pin toggle, Static: Absolute */
    POWER_METHOD_C_INTERNAL,      /* Dynamic: Equiv. Internal capacitance, Static: Absolute */
    POWER_METHOD_ABSOLUTE         /* Dynamic: Aboslute, Static: Absolute */
};
typedef enum e_power_estimation_method_ e_power_estimation_method;
typedef enum e_power_estimation_method_ t_power_estimation_method;

/* Specifies what part of the FPGA a custom switchblock should be built in (i.e. perimeter, core, everywhere) */
enum class e_sb_location {
    E_PERIMETER = 0,
    E_CORNER,
    E_FRINGE, /* perimeter minus corners */
    E_CORE,
    E_EVERYWHERE,
    E_XY_SPECIFIED
};

/**
 * @brief Describes regions that a specific switch block specifications should be applied to
 */
struct t_sb_loc_spec {
    int start = -1;
    int repeat = -1;
    int incr = -1;
    int end = -1;
};

/*************************************************************************************************/
/* FPGA grid layout data types                                                                   */
/*************************************************************************************************/
/* Grid location specification
 *  Each member is a formula evaluated in terms of 'W' (device width),
 *  and 'H' (device height). Formulas can be evaluated using parse_formula()
 *  from expr_eval.h.
 */
struct t_grid_loc_spec {
    t_grid_loc_spec(std::string start, std::string end, std::string repeat, std::string incr)
        : start_expr(std::move(start))
        , end_expr(std::move(end))
        , repeat_expr(std::move(repeat))
        , incr_expr(std::move(incr)) {}

    std::string start_expr; //Starting position (inclusive)
    std::string end_expr;   //Ending position (inclusive)

    std::string repeat_expr; //Distance between repeated
                             // region instances

    std::string incr_expr; //Distance between block instantiations
                           // with the region
};

/* Definition of how to place physical logic block in the grid.
 *  This defines a region of the grid to be set to a specific type
 *  (provided its priority is high enough to override other blocks).
 *
 *  The diagram below illustrates the layout specification.
 *
 *                      +----+                +----+           +----+
 *                      |    |                |    |           |    |
 *                      |    |                |    |    ...    |    |
 *                      |    |                |    |           |    |
 *                      +----+                +----+           +----+
 *
 *                        .                     .                 .
 *                        .                     .                 .
 *                        .                     .                 .
 *
 *                      +----+                +----+           +----+
 *                      |    |                |    |           |    |
 *                      |    |                |    |    ...    |    |
 *                      |    |                |    |           |    |
 *                      +----+                +----+           +----+
 *                   ^
 *                   |
 *           repeaty |
 *                   |
 *                   v        (endx,endy)
 *                      +----+                +----+           +----+
 *                      |    |                |    |           |    |
 *                      |    |                |    |    ...    |    |
 *                      |    |                |    |           |    |
 *                      +----+                +----+           +----+
 *       (startx,starty)
 *                            <-------------->
 *                                 repeatx
 *
 *  startx/endx and endx/endy define a rectangular region instances dimensions.
 *  The region instance is then repeated every repeatx/repeaty (if specified).
 *
 *  Within a particular region instance a block of block_type is laid down every
 *  incrx/incry units (if not specified defaults to block width/height):
 *
 *
 *    * = an instance of block_type within the region
 *
 *                    +------------------------------+
 *                    |*         *         *        *|
 *                    |                              |
 *                    |                              |
 *                    |                              |
 *                    |                              |
 *                    |                              |
 *                    |*         *         *        *|
 *                ^   |                              |
 *                |   |                              |
 *          incry |   |                              |
 *                |   |                              |
 *                v   |                              |
 *                    |*         *         *        *|
 *                    +------------------------------+
 *
 *                      <------->
 *                        incrx
 *
 *  In the above diagram incrx = 10, and incry = 6
 */
struct t_grid_loc_def {
    t_grid_loc_def(std::string block_type_val, int priority_val)
        : block_type(std::move(block_type_val))
        , priority(priority_val)
        , x("0", "W-1", "max(w+1,W)", "w") //Fill in x direction, no repeat, incr by block width
        , y("0", "H-1", "max(h+1,H)", "h") //Fill in y direction, no repeat, incr by block height
    {}

    std::string block_type; //The block type name

    int priority = 0; //Priority of the specification.
                      // In case of conflicting specifications
                      // the largest priority wins.

    t_grid_loc_spec x; //Horizontal location specification
    t_grid_loc_spec y; //Vertical location specification

    // When 1 metadata tag is split among multiple t_grid_loc_def, one
    // t_grid_loc_def is arbitrarily chosen to own the metadata, and the other
    // t_grid_loc_def point to the owned version.
    std::unique_ptr<t_metadata_dict> owned_meta;
    t_metadata_dict* meta = nullptr; // Metadata for this location definition. This
                                     // metadata may be shared with multiple grid_locs
                                     // that come from a common definition.
};

enum GridDefType {
    AUTO,
    FIXED
};

struct t_layer_def {
    std::vector<t_grid_loc_def> loc_defs; //The list of block location definitions for this layer specification
};

struct t_grid_def {
    GridDefType grid_type = GridDefType::AUTO; //The type of this grid specification

    std::string name = ""; //The name of this device

    int width = -1;  //Fixed device width (only valid for grid_type == FIXED)
    int height = -1; //Fixed device height (only valid for grid_type == FIXED)

    float aspect_ratio = 1.; //Aspect ratio for auto-sized devices (only valid for
                             //grid_type == AUTO)
    std::vector<t_layer_def> layers;
};

/************************* POWER ***********************************/

/* Global clock architecture */
struct t_clock_arch {
    int num_global_clocks;
    t_clock_network* clock_inf; /* Details about each clock */
};

/* Architecture information for a single clock */
struct t_clock_network {
    bool autosize_buffer; /* autosize clock buffers */
    float buffer_size;    /* if not autosized, the clock buffer size */
    float C_wire;         /* Wire capacitance (per meter) */

    float prob;   /* Static probability of net assigned to this clock */
    float dens;   /* Switching density of net assigned to this clock */
    float period; /* Period of clock */
};

/* Power-related architecture information */
struct t_power_arch {
    float C_wire_local; /* Capacitance of local interconnect (per meter) */
    //int seg_buffer_split; /* Split segment for distributed buffer (no split=1) */
    float logical_effort_factor;
    float local_interc_factor;
    float transistors_per_SRAM_bit;
    float mux_transistor_size;
    float FF_size;
    float LUT_transistor_size;
};

/* Power usage for an entity */
struct t_power_usage {
    float dynamic;
    float leakage;
};

/*************************************************************************************************/
/* FPGA Physical Logic Blocks data types                                                         */
/*************************************************************************************************/

enum class PortEquivalence {
    NONE,    //The pins within the port are not equivalent and can not be swapped
    FULL,    //The pins within the port are fully equivalent and can be freely swapped (e.g. logically equivalent or modelling a full-crossbar)
    INSTANCE //The port is equivalent with instance swapping (more restrictive that FULL)
};

/* A class of CLB pins that share common properties
 * port_name: name of this class of pins
 * type:  DRIVER or RECEIVER (what is this pinclass?)              *
 * num_pins:  The number of logically equivalent pins forming this *
 *           class.                                                *
 * pinlist[]:  List of clb pin numbers which belong to this class. */
struct t_class {
    enum e_pin_type type;
    PortEquivalence equivalence;
    int num_pins;
    std::vector<int> pinlist; /* [0..num_pins - 1] */
};

/* Struct to hold the class ranges for specific sub tiles */
struct t_class_range {
    int low = 0;
    int high = 0;
    // Returns the total number of classes
    int total_num() const {
        return high - low + 1;
    }

    t_class_range() = default;

    t_class_range(int low_class_num, int high_class_num)
        : low(low_class_num)
        , high(high_class_num) {}
};

// Struct to hold the pin ranges for a specific sub block
struct t_pin_range {
    int low = 0;
    int high = 0;
    // Returns the total number of pins
    int total_num() const {
        return high - low + 1;
    }

    t_pin_range() = default;

    t_pin_range(int low_class_num, int high_class_num)
        : low(low_class_num)
        , high(high_class_num) {}
};

enum e_power_wire_type {
    POWER_WIRE_TYPE_UNDEFINED = 0,
    POWER_WIRE_TYPE_IGNORED,
    POWER_WIRE_TYPE_C,
    POWER_WIRE_TYPE_ABSOLUTE_LENGTH,
    POWER_WIRE_TYPE_RELATIVE_LENGTH,
    POWER_WIRE_TYPE_AUTO
};

enum e_power_buffer_type {
    POWER_BUFFER_TYPE_UNDEFINED = 0,
    POWER_BUFFER_TYPE_NONE,
    POWER_BUFFER_TYPE_AUTO,
    POWER_BUFFER_TYPE_ABSOLUTE_SIZE
};

struct t_port_power {
    /* Transistor-Level Power Properties */

    // Wire
    e_power_wire_type wire_type;
    union {
        float C;
        float absolute_length;
        float relative_length;
    } wire;

    // Buffer
    e_power_buffer_type buffer_type;
    float buffer_size;

    /* Pin-Toggle Power Properties */
    bool pin_toggle_initialized;
    float energy_per_toggle;
    t_port* scaled_by_port;
    int scaled_by_port_pin_idx;
    bool reverse_scaled; /* Scale by (1-prob) */
};

//The type of Fc specification
enum class e_fc_type {
    IN, //The fc specification for an input pin
    OUT //The fc specification for an output pin
};

//The value type of the Fc specification
enum class e_fc_value_type {
    FRACTIONAL, //Fractional Fc specification (i.e. fraction of routing channel tracks)
    ABSOLUTE    //Absolute Fc specification (i.e. absolute number of tracks)
};

//Describes the Fc specification for a set of pins and a segment
struct t_fc_specification {
    e_fc_type fc_type;             //What type of Fc
    e_fc_value_type fc_value_type; //How to interpret the Fc value
    float fc_value;                //The Fc value
    int seg_index;                 //The target segment index
    std::vector<int> pins;         //The block pins collectively effected by this Fc
};

//Defines the default Fc specification for an architecture
struct t_default_fc_spec {
    bool specified = false;         //Whether or not a default specification exists
    e_fc_value_type in_value_type;  //Type of the input value (frac or abs)
    float in_value;                 //Input Fc value
    e_fc_value_type out_value_type; //Type of the output value (frac or abs)
    float out_value;                //Output Fc value
};

enum class e_sb_type {
    NONE,       //No SB at this location
    HORIZONTAL, //Horizontal straight-through connections
    VERTICAL,   //Vertical straight-through connections
    TURNS,      //Turning connections only
    STRAIGHT,   //Straight-through connections (i.e. vertical + horizontal)
    FULL        //Full SB at this location (i.e. turns + straight)

};

constexpr int NO_SWITCH = -1;
constexpr int DEFAULT_SWITCH = -2;

/* Describes the type for a physical tile
 * name: unique identifier for type
 * num_pins: Number of pins for the block
 * capacity: Number of blocks of this type that can occupy one grid tile (typically used by IOs).
 * width: Width of large block in grid tiles
 * height: Height of large block in grid tiles
 *
 * pinloc: Is set to true if a given pin exists on a certain position of a
 *         block. Derived from pin_location_distribution/pin_loc_assignments
 *
 * pin_layer_offset/pin_width_offset/pin_height_offset: offset from the anchor point
 * of the block type in the x,y, and layer (dice number) direction.
 *
 * pin_location_distribution: The pin distribution type
 * num_pin_loc_assignments: The number of strings within each pin_loc_assignments
 * pin_loc_assignments: The strings for a custom pin location distribution.
 *                      Valid only for pin_location_distribution == E_CUSTOM_PIN_DISTR
 *
 * num_class: Number of logically-equivalent pin classes
 * class_inf: Information of each logically-equivalent class
 *
 * pin_avg_width_offset: Average width offset to specified pin (exact if only a single physical pin instance)
 * pin_avg_height_offset: Average height offset to specified pin (exact if only a single physical pin instance)
 * pin_class: The class a pin belongs to
 * is_ignored_pin: Whether or not a pin is ignored durring rr_graph generation and routing.
 *                 This is usually the case for clock pins and other global pins unless the
 *                 clock_modeling option is set to route the clock through regular inter-block
 *                 wiring or through a dedicated clock network.
 * is_pin_global: Whether or not this pin is marked as global. Clock pins and other specified
 *                global pins in the architecture file are marked as global.
 *
 * fc_specs: The Fc specifications for all pins
 *
 * switchblock_locations: Switch block configuration for this block.
 *                        Each element describes the type of SB which should be
 *                        constructed at the specified location.
 *                        Note that the SB is located to the top-right of the
 *                        grid tile location. [0..width-1][0..height-1]
 *
 * area: Describes how much area this logic block takes, if undefined, use default
 * type_timing_inf: timing information unique to this type
 * num_drivers: Total number of output drivers supplied
 * num_receivers: Total number of input receivers supplied
 * index: Keep track of type in array for easy access
 * logical_tile_index: index of the corresponding logical block type
 *
 * In general, the physical tile is a placeable physical resource on the FPGA device,
 * and it is allowed to contain a heterogeneous set of logical blocks (pb_types).
 *
 * Each physical tile must specify at least one sub tile, that is a physical location
 * on the sub tiles stacks. This means that a physical tile occupies an (x, y) location on the grid,
 * and it has at least one sub tile slot that allows for a placement within the (x, y) location.
 *
 * Therefore, to identify the location of a logical block within the device grid, we need to
 * specify four different coordinates:
 *      - x         : horizontal coordinate
 *      - y         : vertical coordinate
 *      - sub tile  : location within the sub tile stack at an (x, y) physical location
 *      -layer_num  : the layer that block is located at. In case of a single die, layer_num is 0.
 *
 * A physical tile is heterogeneous as it allows the placement of different kinds of logical blocks within,
 * that can share the same (x, y) placement location.
 *
 */
struct t_physical_tile_type {
    std::string name;
    int num_pins = 0;
    int num_inst_pins = 0;
    int num_input_pins = 0;
    int num_output_pins = 0;
    int num_clock_pins = 0;

    std::vector<int> clock_pin_indices;

    int capacity = 0;

    int width = 0;
    int height = 0;

    vtr::NdMatrix<std::vector<bool>, 3> pinloc; /* [0..width-1][0..height-1][0..3][0..num_pins-1] */

    std::vector<t_class> class_inf; /* [0..num_class-1] */

    // Primitive class is referred to a classes that are in the primitive blocks. These classes are
    // used during flat-routing to route the nets.
    // The starting number of primitive classes
    int primitive_class_starting_idx = -1;
    std::unordered_map<int, t_class> primitive_class_inf; // [primitive_class_num] -> primitive_class_inf

    std::vector<int> pin_layer_offset;                // [0..num_pins-1]
    std::vector<int> pin_width_offset;                // [0..num_pins-1]
    std::vector<int> pin_height_offset;               // [0..num_pins-1]
    std::vector<int> pin_class;                       // [0..num_pins-1]
    std::unordered_map<int, int> primitive_pin_class; // [primitive_pin_num] -> primitive_class_num
    std::vector<bool> is_ignored_pin;                 // [0..num_pins-1]
    std::vector<bool> is_pin_global;                  // [0..num_pins-1]

    std::unordered_map<int, std::unordered_map<t_logical_block_type_ptr, t_pb_graph_pin*>> on_tile_pin_num_to_pb_pin; // [root_pin_physical_num][logical_block] -> t_pb_graph_pin*
    std::unordered_map<int, t_pb_graph_pin*> pin_num_to_pb_pin;                                                       // [intra_tile_pin_physical_num] -> t_pb_graph_pin

    std::vector<t_fc_specification> fc_specs;

    vtr::Matrix<e_sb_type> switchblock_locations;
    vtr::Matrix<int> switchblock_switch_overrides;

    float area = 0;

    /* This info can be determined from class_inf and pin_class but stored for faster access */
    int num_drivers = 0;
    int num_receivers = 0;

    int index = -1; /* index of type descriptor in array (allows for index referencing) */

    // vector of the different types of sub tiles allowed for the physical tile.
    std::vector<t_sub_tile> sub_tiles;

    /* Unordered map indexed by the logical block index.
     * tile_block_pin_directs_map[logical block index][logical block pin] -> physical tile pin */
    std::unordered_map<int, std::unordered_map<int, vtr::bimap<t_logical_pin, t_physical_pin>>> tile_block_pin_directs_map;

    // TODO: Remove is_input_type / is_output_type as part of
    // https://github.com/verilog-to-routing/vtr-verilog-to-routing/issues/1193

    // Does this t_physical_tile_type contain an inpad?
    bool is_input_type = false;

    // Does this t_physical_tile_type contain an outpad?
    bool is_output_type = false;

  public: // Function members
    ///@brief Returns the indices of pins that contain a clock for this physical logic block
    std::vector<int> get_clock_pins_indices() const;

    ///@brief Returns the sub tile location of the physical tile given an input pin
    int get_sub_tile_loc_from_pin(int pin_num) const;

    ///@brief Is this t_physical_tile_type an empty type?
    bool is_empty() const;

    ///@brief Returns the relative pin index within a sub tile that corresponds to the pin within the given port and its index in the port
    int find_pin(std::string_view port_name, int pin_index_in_port) const;

    ///@brief Returns the pin class associated with the specified pin_index_in_port within the port port_name on type
    int find_pin_class(std::string_view port_name, int pin_index_in_port, e_pin_type pin_type) const;
};

/* Holds the capacity range of a certain sub_tile block within the parent physical tile type.
 * E.g. TILE_X has the following sub tiles:
 *          - SUB_TILE_A: capacity_range --> 0 to 4
 *          - SUB_TILE_B: capacity_range --> 5 to 11
 *          - SUB_TILE_C: capacity_range --> 12 to 16
 *
 * Total TILE_X capacity is 17
 */
struct t_capacity_range {
    int low = 0;
    int high = 0;

    void set(int low_cap, int high_cap) {
        low = low_cap;
        high = high_cap;
    }

    bool is_in_range(int cap) const {
        return cap >= low and cap <= high;
    }

    int total() const {
        return high - low + 1;
    }
};

/**
 * @brief Describes the possible placeable blocks within a physical tile type.
 *
 * Heterogeneous blocks:
 *
 * The sub tile allows to have heterogeneous blocks placed at the same grid location.
 * Heterogeneous blocks are blocks which do not share either the same functionality or the
 * IO interface, but do share the same (x, y) grid location.
 * For each heterogeneous block type than, there should be a corresponding sub tile to enable
 * its placement within the physical tile.
 *
 * For further information there is a tutorial on the VTR documentation page.
 *
 *
 * Equivalent sites:
 *
 * Moreover, the same sub tile enables to allow the placement of different implementations
 * of a logical block.
 * This means that two blocks that have different internal functionalities, but the IO interface of one block
 * is a subset of the other, they can be placed at the same sub tile location within the physical tile.
 * These two blocks can be identified as equivalent, hence they can belong to the same sub tile.
 */
struct t_sub_tile {
    std::string name;

    // Mapping between the subtile's pins and the physical pins corresponding
    // to the physical tile type.
    std::vector<int> sub_tile_to_tile_pin_indices;

    std::vector<t_physical_tile_port> ports;

    std::vector<t_logical_block_type_ptr> equivalent_sites; ///>List of netlist blocks (t_logical_block) that one could
                                                            ///>place within this sub tile.

    t_capacity_range capacity; ///>Indicates the total number of sub tile instances of this type placeable at a
                               ///>physical location.
                               ///>E.g.: capacity can range from 4 to 7, meaning that there are four placeable sub tiles
                               ///>      at a physical location, and compatible netlist blocks can be placed at sub_tile
                               ///>      indices ranging from 4 to 7.
    t_class_range class_range; // Range of the root-level classes

    std::vector<std::unordered_map<t_logical_block_type_ptr, t_class_range>> primitive_class_range; // [rel_cap][logical_block_ptr] -> class_range
    std::vector<std::unordered_map<t_logical_block_type_ptr, t_pin_range>> intra_pin_range;         // [rel_cap][logical_block_ptr] -> intra_pin_range

    int num_phy_pins = 0;

    int index = -1;

  public:
    int total_num_internal_pins() const;

    /**
     * @brief Returns the physical tile port given the port name and the corresponding sub tile
     */
    const t_physical_tile_port* get_port(std::string_view port_name);

    /**
     * @brief Returns the physical tile port given the pin name and the corresponding sub tile
     */
    const t_physical_tile_port* get_port_by_pin(int pin) const;
};

/** A logical pin defines the pin index of a logical block type (i.e. a top level PB type)
 *  This structure wraps the int value of the logical pin to allow its storage in the
 *  vtr::bimap container.
 */
struct t_logical_pin {
    int pin = -1;

    t_logical_pin(int value) {
        pin = value;
    }

    bool operator==(const t_logical_pin o) const {
        return pin == o.pin;
    }

    bool operator<(const t_logical_pin o) const {
        return pin < o.pin;
    }
};

/** A physical pin defines the pin index of a physical tile type (i.e. a grid tile type)
 *  This structure wraps the int value of the physical pin to allow its storage in the
 *  vtr::bimap container.
 */
struct t_physical_pin {
    int pin = -1;

    t_physical_pin(int value) {
        pin = value;
    }

    bool operator==(const t_physical_pin o) const {
        return pin == o.pin;
    }

    bool operator<(const t_physical_pin o) const {
        return pin < o.pin;
    }
};

/**
 * @brief Describes The location of a physical tile
 * @param x The x location of the physical tile on the given die
 * @param y The y location of the physical tile on the given die
 * @param layer_num The die number of the physical tile. If the FPGA only has one die, or the physical tile is located
 *                  on the base die, layer_num is equal to zero. If the physical tile is location on the die immediately
 *                  above the base die, the layer_num is 1 and so on.
 */
struct t_physical_tile_loc {
    int x = OPEN;
    int y = OPEN;
    int layer_num = OPEN;

    t_physical_tile_loc() = default;

    t_physical_tile_loc(int x_val, int y_val, int layer_num_val)
        : x(x_val)
        , y(y_val)
        , layer_num(layer_num_val) {}

    // Returns true if this type location layer_num/x/y is not equal to OPEN
    operator bool() const {
        return !(x == OPEN || y == OPEN || layer_num == OPEN);
    }
};

/** Describes I/O and clock ports of a physical tile type
 *
 *  It corresponds to <port/> tags in the FPGA architecture description
 *
 *  Data members:
 *      name: name of the port
 *      is_clock: whether or not this port is a clock
 *      is_non_clock_global: Applies to top level pb_type, this pin is not a clock but
 *                           is a global signal (useful for stuff like global reset signals,
 *                           perhaps useful for VCC and GND)
 *      num_pins: the number of pins this port has
 *      tile_type: pointer to the associated tile type
 *      port_class: port belongs to recognized set of ports in class library
 *      index: port index by index in array of parent pb_type
 *      absolute_first_pin_index: absolute index of the first pin in the physical tile.
 *                                All the other pin indices can be calculated with num_pins
 *      port_index_by_type index of port by type (index by input, output, or clock)
 *      equivalence: Applies to logic block I/Os and to primitive inputs only
 */
struct t_physical_tile_port {
    char* name;
    enum PORTS type;
    bool is_clock;
    bool is_non_clock_global;
    int num_pins;
    PortEquivalence equivalent;

    int index;
    int absolute_first_pin_index;
    int port_index_by_type;

    t_physical_tile_port() {
        is_clock = false;
        is_non_clock_global = false;

        num_pins = 1;
        equivalent = PortEquivalence::NONE;
    }
};

/* Describes the type for a logical block
 * name: unique identifier for type
 * pb_type: Internal subblocks and routing information for this physical block
 * pb_graph_head: Head of DAG of pb_types_nodes and their edges
 *
 * index: Keep track of type in array for easy access
 * physical_tile_index: index of the corresponding physical tile type
 *
 * pin_logical_num_to_pb_pin_mapping: Contains all the pins, including pins on the root-level block and internal pins, in
 * the logical block. The key of this map is the logical number of the pin, and the value is a pointer to the
 * corresponding pb_graph_pin
 *
 * primitive_pb_pin_to_logical_class_num_mapping: Maps each pin to its corresponding class's logical number. To retrieve the actual class, use this number as an
 * index to logical_class_inf.
 *
 * logical_class_inf: Contains all the classes inside the logical block. The index of each class is the logical number associate with the class.
 *
 * A logical block is the implementation of a component's functionality of the FPGA device
 * and it identifies its logical behaviour and internal connections.
 *
 * The logical block type is mainly used during the packing stage of VPR and is used to generate
 * the packed netlist and all the corresponding blocks and their internal structure.
 *
 * The logical blocks than get assigned to a possible physical tile for the placement step.
 *
 * A logical block must correspond to at least one physical tile.
 */
struct t_logical_block_type {
    std::string name;

    /* Clustering info */
    t_pb_type* pb_type = nullptr;
    t_pb_graph_node* pb_graph_head = nullptr;

    int index = -1; /* index of type descriptor in array (allows for index referencing) */

    std::vector<t_physical_tile_type_ptr> equivalent_tiles; ///>List of physical tiles at which one could
                                                            ///>place this type of netlist block.

    std::unordered_map<int, t_pb_graph_pin*> pin_logical_num_to_pb_pin_mapping;                    /* pin_logical_num_to_pb_pin_mapping[pin logical number] -> pb_graph_pin ptr} */
    std::unordered_map<const t_pb_graph_pin*, int> primitive_pb_pin_to_logical_class_num_mapping;  /* primitive_pb_pin_to_logical_class_num_mapping[pb_graph_pin ptr] -> class logical number */
    std::vector<t_class> primitive_logical_class_inf;                                              /* primitive_logical_class_inf[class_logical_number] -> class */
    std::unordered_map<const t_pb_graph_node*, t_class_range> primitive_pb_graph_node_class_range; /* primitive_pb_graph_node_class_range[primitive_pb_graph_node ptr] -> class range for that primitive*/

    // Is this t_logical_block_type empty?
    bool is_empty() const;

  public:
    /**
     * @brief Returns the logical block port given the port name and the corresponding logical block type
     */
    const t_port* get_port(std::string_view port_name) const;

    /**
     * @brief Returns the logical block port given the pin name and the corresponding logical block type
     */
    const t_port* get_port_by_pin(int pin) const;
};

/*************************************************************************************************
 * PB Type Hierarchy                                                                             *
 *************************************************************************************************
 *
 * VPR represents the 'type' of block types corresponding to FPGA grid locations using a hierarchy
 * of t_pb_type objects.
 *
 * The root t_pb_type corresponds to a single top level block type and maps to a particular type
 * of location in the FPGA device grid (e.g. Logic, DSP, RAM etc.).
 *
 * A non-root t_pb_type represents an intermediate level of hierarchy within the root block type.
 *
 * The PB Type hierarchy corresponds to the tags specified in the FPGA architecture description:
 *
 *      struct              XML Tag
 *      ------              ------------
 *      t_pb_type           <pb_type/>
 *      t_mode              <mode/>
 *      t_interconnect      <interconnect/>
 *      t_port              <port/>
 *
 * The various structures hold pointers to each other which encode the hierarchy.
 */

/** Describes the type of clustered block if a root (parent_mode == nullptr), an
 *  intermediate level of hierarchy (parent_mode != nullptr), or a leaf/primitive
 *  (num_modes == 0, model != nullptr).
 *
 *  This (along with t_mode) corresponds to the hierarchical specification of
 *  block modes that users provide in the architecture (i.e. <pb_type/> tags).
 *
 *  It is also useful to note that a single t_pb_type may represent multiple instances of that
 *  type in the architecture (see the num_pb field).
 *
 *  In VPR there is a single instance of a t_pb_type for each type, which is referenced as a
 *  flyweight by other objects (e.g. t_pb_graph_node).
 *
 *  Data members:
 *      name: name of the physical block type
 *      num_pb: maximum number of instances of this physical block type sharing one parent
 *      blif_model: the string in the blif circuit that corresponds with this pb type
 *      class_type: Special library name
 *      modes: Different modes accepted
 *      ports: I/O and clock ports
 *      num_clock_pins: A count of the total number of clock pins
 *      num_input_pins: A count of the total number of input pins
 *      num_output_pins: A count of the total number of output pins
 *      num_pins: A count of the total number of pins
 *      timing: Timing matrix of block [0..num_inputs-1][0..num_outputs-1]
 *      parent_mode: mode of the parent block
 *      t_mode_power: ???
 *      meta: Table storing extra arbitrary metadata attributes.
 */
struct t_pb_type {
    char* name = nullptr;
    int num_pb = 0;
    char* blif_model = nullptr;
    t_model* model = nullptr;
    enum e_pb_type_class class_type = UNKNOWN_CLASS;

    t_mode* modes = nullptr; /* [0..num_modes-1] */
    int num_modes = 0;
    t_port* ports = nullptr; /* [0..num_ports] */
    int num_ports = 0;

    int num_clock_pins = 0;
    int num_input_pins = 0; /* inputs not including clock pins */
    int num_output_pins = 0;

    int num_pins = 0;

    t_mode* parent_mode = nullptr;
    int depth = 0; /* depth of pb_type */

    t_pin_to_pin_annotation* annotations = nullptr; /* [0..num_annotations-1] */
    int num_annotations = 0;

    int index_in_logical_block = 0; /* assign a unique id to each pb_type in a logical block */

    /* Power related members */
    t_pb_type_power* pb_type_power = nullptr;

    t_metadata_dict meta;
};

/** Describes an operational mode of a clustered logic block
 *
 *  This forms part of the t_pb_type hierarchical description of a clustered logic block.
 *  It corresponds to <mode/> tags in the FPGA architecture description
 *
 *  Data members:
 *      name: name of the mode
 *      pb_type_children: pb_types it contains
 *      interconnect: interconnect of parent pb_type to children pb_types or children to children pb_types
 *      num_interconnect: Total number of interconnect tags specified by user
 *      parent_pb_type: Which parent contains this mode
 *      index: Index of mode in array with other modes
 *      disable_packing: Specify if the mode is disabled/enabled for VPR packer.
 *                       By default, every mode is enabled for VPR packer.
 *                       Users can disable it for VPR packer through arch XML
 *                       When flag is set true, the mode is invisible to VPR packer.
 *                       No logic will be mapped to the pb_type under the mode
 *      t_mode_power: ???
 *      meta: Table storing extra arbitrary metadata attributes.
 */
struct t_mode {
    char* name = nullptr;
    t_pb_type* pb_type_children = nullptr; /* [0..num_child_pb_types] */
    int num_pb_type_children = 0;
    t_interconnect* interconnect = nullptr;
    int num_interconnect = 0;
    t_pb_type* parent_pb_type = nullptr;
    int index = 0;

    /* Packer-related switches */
    bool disable_packing = false;

    /* Power related members */
    t_mode_power* mode_power = nullptr;

    t_metadata_dict meta;
};

/** Describes an interconnect edge inside a cluster
 *
 *  This forms part of the t_pb_type hierarchical description of a clustered logic block.
 *  It corresponds to <interconnect/> tags in the FPGA architecture description
 *
 *  Data members:
 *      type: type of the interconnect
 *      name: identifier for interconnect
 *      input_string: input string verbatim to parse later
 *      output_string: input string output to parse later
 *      annotations: Annotations for delay, power, etc
 *      num_annotations: Total number of annotations
 *      infer_annotations: This interconnect is autogenerated, if true, infer pack_patterns
 *                         such as carry-chains and forced packs based on interconnect linked to it
 *      parent_mode_index: Mode of parent as int
 */
struct t_interconnect {
    enum e_interconnect type;
    char* name = nullptr;

    char* input_string = nullptr;
    char* output_string = nullptr;

    t_pin_to_pin_annotation* annotations = nullptr; /* [0..num_annotations-1] */
    int num_annotations = 0;
    bool infer_annotations = false;

    int line_num = 0; /* Interconnect is processed later, need to know what line number it messed up on to give proper error message */

    int parent_mode_index = 0;

    /* Power related members */
    t_mode* parent_mode = nullptr;

    t_interconnect_power* interconnect_power = nullptr;
    t_metadata_dict meta;
};

/** Describes I/O and clock ports
 *
 *  This forms part of the t_pb_type hierarchical description of a clustered logic block.
 *  It corresponds to <port/> tags in the FPGA architecture description
 *
 *  Data members:
 *      name: name of the port
 *      model_port: associated model port
 *      is_clock: whether or not this port is a clock
 *      is_non_clock_global: Applies to top level pb_type, this pin is not a clock but
 *                           is a global signal (useful for stuff like global reset signals,
 *                           perhaps useful for VCC and GND)
 *      num_pins: the number of pins this port has
 *      parent_pb_type: pointer to the parent pb_type
 *      port_class: port belongs to recognized set of ports in class library
 *      index: port index by index in array of parent pb_type
 *      port_index_by_type index of port by type (index by input, output, or clock)
 *      equivalence: Applies to logic block I/Os and to primitive inputs only
 */
struct t_port {
    char* name;
    t_model_ports* model_port;
    enum PORTS type;
    bool is_clock;
    bool is_non_clock_global;
    int num_pins;
    PortEquivalence equivalent;
    t_pb_type* parent_pb_type;
    char* port_class;

    int index;
    int port_index_by_type;
    int absolute_first_pin_index;

    t_port_power* port_power;
};

struct t_pb_type_power {
    /* Type of power estimation for this pb */
    e_power_estimation_method estimation_method;

    t_power_usage absolute_power_per_instance; /* User-provided absolute power per block */

    float C_internal;         /*Internal capacitance of the pb */
    int leakage_default_mode; /* Default mode for leakage analysis, if block has no set mode */

    t_power_usage power_usage;            /* Total power usage of this pb type */
    t_power_usage power_usage_bufs_wires; /* Power dissipated in local buffers and wire switching (Subset of total power) */
};

struct t_interconnect_power {
    t_power_usage power_usage;

    /* These are not necessarily power-related; however, at the moment
     * only power estimation uses them
     */
    bool port_info_initialized;
    int num_input_ports;
    int num_output_ports;
    int num_pins_per_port;
    float transistor_cnt;
};

struct t_interconnect_pins {
    t_interconnect* interconnect;

    t_pb_graph_pin*** input_pins;  // [0..num_input_ports-1][0..num_pins_per_port-1]
    t_pb_graph_pin*** output_pins; // [0..num_output_ports-1][0..num_pins_per_port-1]
};

struct t_mode_power {
    t_power_usage power_usage; /* Power usage of this mode */
};

/** Info placed between pins in the architecture file (e.g. delay annotations),
 *
 * This is later for additional information.
 *
 * Data Members:
 *      value: value/property pair
 *      prop: value/property pair
 *      type: type of annotation
 *      format: formatting of data
 *      input_pins: input pins as string affected by annotation
 *      output_pins: output pins as string affected by annotation
 *      clock_pin: clock as string affected by annotation
 */
struct t_pin_to_pin_annotation {
    char** value; /* [0..num_value_prop_pairs - 1] */
    int* prop;    /* [0..num_value_prop_pairs - 1] */
    int num_value_prop_pairs;

    enum e_pin_to_pin_annotation_type type;
    enum e_pin_to_pin_annotation_format format;

    char* input_pins;
    char* output_pins;
    char* clock;

    int line_num; /* used to report what line number this annotation is found in architecture file */
};

/*************************************************************************************************
 * PB Graph                                                                                      *
 *************************************************************************************************
 *
 * The PB graph represents the flattened and elaborated connectivity within a t_pb_type (i.e.
 * the routing resource graph), derived from the t_pb_type hierarchy.
 *
 * The PB graph is built of t_pb_graph_node and t_pb_graph_pin objects.
 *
 * There is a single PB graph associated with each root t_pb_type, and it is referenced in other objects (e.g.
 * t_pb) as a flyweight.
 *
 */

/** Describes the internal connectivity corresponding to a t_pb_type and t_mode of a cluster.
 *
 *  There is a t_pb_graph_node for each instance of the pb_type (i.e. t_pb_type may describe
 *  num_pb instances of the type, with each instance represented as a t_pb_graph_node).
 *  The distinction between the pb_type and the pb_graph_node is necessary since the 'position'
 *  of a particular instance in the cluster is important when routing the cluster (since the routing
 *  accessible from each position may be different).
 *
 *  Data members:
 *      pb_type               : Pointer to the type of pb graph node this belongs to
 *      placement_index       : there are a certain number of pbs available, this gives the index of the node
 *      child_pb_graph_nodes  : array of children pb graph nodes organized into modes
 *      parent_pb_graph_node  : parent pb graph node
 *      total_primitive_count : Total number of this primitive type in the cluster. If there are 10 ALMs per cluster
 *                              and 2 FFs per ALM (given the mode of the parent of this primitive) then the total is 20.
 *                              This member is only used by nodes corresponding to primitive sites.
 *      flat_site_index       : Index of this primitive site within its primitive type within this cluster type.
 *                              Values are in [0...total_primitive_count-1], e.g. if there are 10 ALMs per cluster, 2 FFS
 *                              and 2 LUTs per ALM, then flat site indices for FFs would run from 0 to 19, and flat site
 *                              indices for LUTs would run from 0 to 19. This member is only used by nodes corresponding
 *                              to primitive sites. It is used when reconstructing clusters from a flat placement file.
 *      illegal_modes         : vector containing illegal modes that result in conflicts during routing
 */
class t_pb_graph_node {
  public:
    t_pb_type* pb_type;

    int placement_index;

    /*
     * There is a root-level pb_graph_node assigned to each logical type. Each logical type can contain multiple primitives.
     * If this pb_graph_node is associated with a primitive, a unique number is assigned to it within the logical block level.
     */
    int primitive_num = OPEN;

    /* Contains a collection of mode indices that cannot be used as they produce conflicts during VPR packing stage
     *
     * Illegal modes do arise when children of a graph_node do have inconsistent `edge_modes` with respect to
     * the parent_pb.
     * Example: Edges that connect LUTs A, B and C to the parent pb_graph_node refer to the correct parent's mode which is set to "LUTs",
     *          but edges of LUT D have the mode of edge corresponding to a wrong parent's pb_graph_node mode, namely "LUTRAM".
     *          This situation is unfeasible as the edge modes are inconsistent between siblings of the same parent pb_graph_node.
     *          In this case, the "LUTs" mode of the parent pb_graph_node cannot be used as the LUT D is not able to have a feasible
     *          edge mode that does relate with the other sibling's edge modes.
     *
     *          The "LUTs" index mode is added to the illegal_modes vector. The conflicting mode marked as illegal is the most restrictive one.
     *          This means that LUT D is unable to be routed if using the parent's "LUTs" mode (otherwise "LUTs" mode would be selected for LUT D
     *          as well), but LUTs A, B and C could still be routed using the parent pb_graph_node's mode "LUTRAM".
     *          Therefore, "LUTs" is marked as illegal and all the LUTs (A, B, C and D) will have a consistent parent pb_graph_node mode, namely "LUTRAM".
     *
     * Usage: cluster_router uses this information to exclude the expansion of a node which has a not cosistent mode.
     *        Everytime the mode consistency check fails, the index of the mode that causes the conflict is added to this vector.
     * */
    std::vector<int> illegal_modes;

    t_pin_range pin_num_range;

    t_pb_graph_pin** input_pins;  /* [0..num_input_ports-1] [0..num_port_pins-1]*/
    t_pb_graph_pin** output_pins; /* [0..num_output_ports-1] [0..num_port_pins-1]*/
    t_pb_graph_pin** clock_pins;  /* [0..num_clock_ports-1] [0..num_port_pins-1]*/

    int num_input_ports;
    int num_output_ports;
    int num_clock_ports;

    int* num_input_pins;  /* [0..num_input_ports - 1] */
    int* num_output_pins; /* [0..num_output_ports - 1] */
    int* num_clock_pins;  /* [0..num_clock_ports - 1] */

    t_pb_graph_node*** child_pb_graph_nodes; /* [0..num_modes-1][0..num_pb_type_in_mode-1][0..num_pb-1] */
    t_pb_graph_node* parent_pb_graph_node;

    int total_pb_pins; /* only valid for top-level */

    void* temp_scratch_pad; /* temporary data, useful for keeping track of things when traversing data structure */

    int* input_pin_class_size;  /* Stores the number of pins that belong to a particular input pin class */
    int num_input_pin_class;    /* number of input pin classes that this pb_graph_node has */
    int* output_pin_class_size; /* Stores the number of pins that belong to a particular output pin class */
    int num_output_pin_class;   /* number of output pin classes that this pb_graph_node has */

    int total_primitive_count; /* total number of this primitive type in the cluster */
    int flat_site_index;       /* index of this primitive within sites of its type in this cluster  */

    /* Interconnect instances for this pb
     * Only used for power
     */
    t_pb_graph_node_power* pb_node_power;
    t_interconnect_pins** interconnect_pins; /* [0..num_modes-1][0..num_interconnect_in_mode] */

    // Returns true if this pb_graph_node represents a primitive type (primitives have 0 modes)
    bool is_primitive() const { return this->pb_type->num_modes == 0; }

    // Returns true if this pb_graph_node represents a root graph node (ex. clb)
    bool is_root() const { return this->parent_pb_graph_node == nullptr; }

    //Returns the number of pins on this graph node
    //  Note this is the total for all ports on this node excluding any children (i.e. sum of all num_input_pins, num_output_pins, num_clock_pins)
    int num_pins() const;
    // Returns a string containing the hierarchical type name of the pb_graph_node
    // Ex: clb[0][default]/lab[0][default]/fle[3][n1_lut6]/ble6[0][default]/lut6[0]
    std::string hierarchical_type_name() const;
};

/* Identify pb pin type for timing purposes */
enum e_pb_graph_pin_type {
    PB_PIN_NORMAL = 0,
    PB_PIN_SEQUENTIAL,
    PB_PIN_INPAD,
    PB_PIN_OUTPAD,
    PB_PIN_TERMINAL,
    PB_PIN_CLOCK
};

/** Describes a pb graph pin
 *
 *  Data Members:
 *      port: pointer to the port that this pin is associated with
 *      pin_number: pin number of the port that this pin is associated with
 *      input edges: [0..num_input_edges - 1]edges incoming
 *      num_input_edges: number edges incoming
 *      output edges: [0..num_output_edges - 1]edges out_going
 *      num_output_edges: number edges out_going
 *      parent_node: parent pb_graph_node
 *      pin_count_in_cluster: Unique number for pin inside cluster
 */
class t_pb_graph_pin {
  public:
    t_port* port = nullptr;
    int pin_number = 0;
    std::vector<t_pb_graph_edge*> input_edges; /* [0..num_input_edges] */
    int num_input_edges = 0;
    // This map is initialized only if flat_routing is enabled
    std::unordered_map<const t_pb_graph_pin*, int> sink_pin_edge_idx_map; /* [t_pb_graph_pin*] -> edge_idx - This is the index of the corresponding edge stored in output_edges vector */

    std::vector<t_pb_graph_edge*> output_edges; /* [0..num_output_edges] */
    int num_output_edges = 0;

    t_pb_graph_node* parent_node = nullptr;
    int pin_count_in_cluster = 0;

    int scratch_pad = 0; /* temporary data structure useful to store traversal info */

    enum e_pb_graph_pin_type type = PB_PIN_NORMAL; /* The type of this pin (sequential, i/o etc.) */

    /* sequential timing information */
    float tsu = std::numeric_limits<float>::quiet_NaN();     /* For sequential logic elements the setup time */
    float thld = std::numeric_limits<float>::quiet_NaN();    /* For sequential logic elements the hold time */
    float tco_min = std::numeric_limits<float>::quiet_NaN(); /* For sequential logic elements the minimum clock to output time */
    float tco_max = std::numeric_limits<float>::quiet_NaN(); /* For sequential logic elements the maximum clock to output time */
    t_pb_graph_pin* associated_clock_pin = nullptr;          /* For sequential elements, the associated clock */

    /* This member is used when flat-routing and router_opt_choke_points are enabled.
     * It is used to identify choke points.
     * This is only valid for IPINs, and it only contains the pins that are reachable to the pin by a forwarding path.
     * It doesn't take into account feed-back connection.
     * */
    std::unordered_set<int> connected_sinks_ptc; /* ptc numbers of sinks which are directly or indirectly connected to this pin */

    /* combinational timing information */
    int num_pin_timing = 0;                   /* Number of ipin to opin timing edges*/
    std::vector<t_pb_graph_pin*> pin_timing;  /* timing edge sink pins  [0..num_pin_timing-1]*/
    std::vector<float> pin_timing_del_max;    /* primitive ipin to opin max-delay [0..num_pin_timing-1]*/
    std::vector<float> pin_timing_del_min;    /* primitive ipin to opin min-delay [0..num_pin_timing-1]*/
    int num_pin_timing_del_max_annotated = 0; //The list of valid pin_timing_del_max entries runs from [0..num_pin_timing_del_max_annotated-1]
    int num_pin_timing_del_min_annotated = 0; //The list of valid pin_timing_del_max entries runs from [0..num_pin_timing_del_min_annotated-1]

    /* Applies to clusters only */
    int pin_class = 0;

    /* Applies to pins of primitive only */
    int* parent_pin_class = nullptr; /* [0..depth-1] the grouping of pins that this particular pin belongs to */
    /* Applies to output pins of primitives only */
    t_pb_graph_pin*** list_of_connectable_input_pin_ptrs = nullptr; /* [0..depth-1][0..num_connectable_primitive_input_pins-1] what input pins this output can connect to without exiting cluster at given depth */
    int* num_connectable_primitive_input_pins = nullptr;            /* [0..depth-1] number of input pins that this output pin can reach without exiting cluster at given depth */

    bool is_forced_connection = false; /* This output pin connects to one and only one input pin */

    t_pb_graph_pin_power* pin_power = nullptr;

    // class member functions
  public:
    // Returns true if this pin belongs to a primitive block like
    // a LUT or FF, instead of a cluster-level block like a CLB.
    bool is_primitive_pin() const {
        return this->parent_node->is_primitive();
    }
    // Returns true if this pin belongs to a root pb_block which is a pb_block
    // that has no parent block. For example, pins of a CLB, IO, DSP, etc.
    bool is_root_block_pin() const {
        return this->parent_node->is_root();
    }
    // This function returns a string that contains the name of the pin
    // and the entire sequence of pb_types in the hierarchy from the block
    // of this pin back to the cluster-level (top-level) pb_type in the
    // following format: clb[0]/lab[0]/fle[3]/ble6[0]/lut6[0].in[0]
    // if full_description is set to false it will only return lut6[0].in[0]
    std::string to_string(const bool full_description = true) const;
};

/** Describes a pb graph edge
 *
 *  Note that this is a "fat" edge which supports bused based connections
 *
 *  Data members:
 *      input_pins: array of pb_type graph input pins ptrs entering this edge
 *      num_input_pins: Number of input pins entering this edge
 *      output_pins: array of pb_type graph output pins ptrs exiting this edge
 *      num_output_pins: Number of output pins exiting this edge
 *
 *      num_pack_patterns: number of pack patterns this edge belongs to
 *      pack_pattern_names: [0..num_pack_patterns-1] name of each pack pattern
 *      pack_pattern_indices: [0..num_pack_patterns-1] id of each pack pattern
 *      infer_pattern: if true, pattern of this edge could be inferred by checking
 *                     input/output edges. This is true when the edge is a single
 *                     fanout edge and is driven or driving another edge which is
 *                     annotated with a pack pattern.
 */
class t_pb_graph_edge {
  public:
    /* edge connectivity */
    t_pb_graph_pin** input_pins;
    int num_input_pins;
    t_pb_graph_pin** output_pins;
    int num_output_pins;

    /* timing information */
    float delay_max;
    float delay_min;
    float capacitance;

    /* who drives this edge */
    t_interconnect* interconnect;
    int driver_set;
    int driver_pin;

    /* pack pattern info */
    int num_pack_patterns;
    std::vector<const char*> pack_pattern_names;
    int* pack_pattern_indices;
    bool infer_pattern;

    int switch_type_idx = OPEN; /* architecture switch id of the edge - used when flat_routing is enabled */

    // class member functions
  public:
    // Returns true is this edge is annotated with the given pattern_index
    //  pattern_index : index of the packing pattern
    bool annotated_with_pattern(int pattern_index) const;

    // Returns true is this edge is annotated with pattern_index or its pattern
    // is inferred and a connected output edge is annotated with pattern_index
    //   pattern_index : index of the packing pattern
    bool belongs_to_pattern(int pattern_index) const;
};

struct t_pb_graph_node_power {
    float transistor_cnt_pb_children; /* Total transistor size of this pb */
    float transistor_cnt_interc;      /* Total transistor size of the interconnect in this pb */
    float transistor_cnt_buffers;
};

struct t_pb_graph_pin_power {
    /* Transistor-level Power Properties */
    float C_wire;
    float buffer_size;

    /* Pin-Toggle Power Properties */
    t_pb_graph_pin* scaled_by_pin;
};

/*************************************************************************************************/
/* FPGA Routing architecture                                                                     */
/*************************************************************************************************/

/* Description of routing channel distribution across the FPGA, only available for global routing
 * Width is standard dev. for Gaussian.  xpeak is where peak     *
 * occurs. dc is the dc offset for Gaussian and pulse waveforms. */
enum e_stat {
    UNIFORM,
    GAUSSIAN,
    PULSE,
    DELTA
};
struct t_chan {
    enum e_stat type;
    float peak;
    float width;
    float xpeak;
    float dc;
};

/* chan_x_dist: Describes the x-directed channel width distribution.         *
 * chan_y_dist: Describes the y-directed channel width distribution.         */
struct t_chan_width_dist {
    t_chan chan_x_dist;
    t_chan chan_y_dist;
};

enum e_directionality {
    UNI_DIRECTIONAL,
    BI_DIRECTIONAL
};
/* X_AXIS: Data that describes an x-directed wire segment (CHANX)                     *
 * Y_AXIS: Data that describes an y-directed wire segment (CHANY)                     *
 * BOTH_AXIS: Data that can be applied to both x-directed and y-directed wire segment */
enum e_parallel_axis {
    X_AXIS,
    Y_AXIS,
    BOTH_AXIS
};

/**
 * @brief An attribute of a segment that defines the general category of the wire segment type.
 *
 * @details
 * - `GCLK`: A segment type that is part of the global routing network for clocks.
 * - `GENERAL`: Describes a segment type that is part of the regular routing network.
 */
enum class SegResType {
    GCLK = 0,
    GENERAL = 1,
    NUM_RES_TYPES
};

constexpr std::array<const char*, static_cast<size_t>(SegResType::NUM_RES_TYPES)> RES_TYPE_STRING = {{"GCLK", "GENERAL"}}; //String versions of segment resource types

enum e_switch_block_type {
    SUBSET,
    WILTON,
    UNIVERSAL,
    FULL,
    CUSTOM
};
typedef enum e_switch_block_type t_switch_block_type;
enum e_Fc_type {
    ABSOLUTE,
    FRACTIONAL
};

<<<<<<< HEAD
/* Lists all the important information about a certain segment type.  Only   *
 * used if the route_type is DETAILED.  [0 .. det_routing_arch.num_segment]  *
 * name: the name of this segment                                            *
 * frequency:  ratio of tracks which are of this segment type.               *
 * length:     Length (in clbs) of the segment.                              *
 * arch_wire_switch: Index of the switch type that connects other wires      *
 *                   *to* this segment. Note that this index is in relation  *
 *                   to the switches from the architecture file, not the     *
 *                   expanded list of switches that is built at the end of   *
 *                   build_rr_graph.                                         *
 * arch_opin_switch: Index of the switch type that connects output pins      *
 *                   (OPINs) *to* this segment. Note that this index is in   *
 *                   relation to the switches from the architecture file,    *
 *                   not the expanded list of switches that is built         *
 *                   at the end of build_rr_graph                            *
 * @param arch_wire_switch_dec: Same as arch_wire_switch but used only for   *
 *                   decremental tracks if it is specified in the            *
 *                   architecture file. If -1, this value was not set in     *
 *                   the architecture file and arch_wire_switch should be    *
 *                   used for "DEC_DIR" wire segments.                       *
 * @param arch_opin_switch_dec: Same as arch_opin_switch but used only for   *
 *                   decremental tracks if it is specified in the            *
 *                   architecture file. If -1, this value was not set in     * 
 *                   the architecture file and arch_opin_switch should be    *
 *                   used for "DEC_DIR" wire segments.                       * 
 * @param arch_opin_between_dice_switch: Index of the switch type that       *
 *                   connects output pins (OPINs) *to* this segment from     *
 *                   *another die (layer)*. Note that this index is in       *
 *                   relation to the switches from the architecture file,    *
 *                   not the expanded list of switches that is built at      *
 *                   the end of build_rr_graph                               *
 *                                                                           *
 * frac_cb:  The fraction of logic blocks along its length to which this     *
 *           segment can connect.  (i.e. internal population).               *
 * frac_sb:  The fraction of the length + 1 switch blocks along the segment  *
 *           to which the segment can connect.  Segments that aren't long    *
 *           lines must connect to at least two switch boxes.                *
 * parallel_axis:   Defines what axis the segment is parallel to. See        *
 *                  e_parallel_axis comments for more details on the values. *
 * Cmetal: Capacitance of a routing track, per unit logic block length.      *
 * Rmetal: Resistance of a routing track, per unit logic block length.       *
 * (UDSD by AY) drivers: How do signals driving a routing track connect to   *
 *                       the track?                                          *
 * seg_index: The index of the segment as stored in the appropriate Segs list*
 *            Upon loading the architecture, we use this field to keep track *
 *            the segment's index in the unified segment_inf vector. This is *
 *            useful when building the rr_graph for different Y & X channels *
 *            in terms of track distribution and segment type.               *
 * res_type: Determines the routing network to which the segment belongs.    *
 *           Possible values are:                                            *
 *              - GENERAL: The segment is part of the general routing        *
 *                         resources.                                        *
 *              - GCLK: The segment is part of the global routing network.   *
 *           For backward compatibility, this attribute is optional. If not  *
 *           specified, the resource type for the segment is considered to   *
 *           be GENERAL.                                                     *
 * meta: Table storing extra arbitrary metadata attributes.                  *
 * 
 * 
 * New added parameters for bend wires:                                      *
 * isbend: This segment is bend or not                                       *
 * bend: The bend type of the segment, "-"-0, "U"-1, "D"-2                   *
 *       For example: bend pattern <- - U ->; corresponding bend: [0,0,1,0]  *
 * part_len: Divide the segment into several parts based on bend position.   *
 *           For example: length-5 bend segment: <- - U ->;                  *
 *           Corresponding part_len: [3,2]                                   */
=======
/**
 * @brief Lists all the important information about a certain segment type.  Only
 * used if the route_type is DETAILED.  [0 .. det_routing_arch.num_segment]
 */
>>>>>>> 433a9174
struct t_segment_inf {
    /**
     *  @brief The name of the segment type 
     */
    std::string name;

    /**
     *  @brief ratio of tracks which are of this segment type. 
     */
    int frequency;

    /**
     *  @brief Length (in clbs) of the segment. 
     */
    int length;

    /**
     *  @brief Index of the switch type that connects other wires to this segment. 
     * Note that this index is in relation to the switches from the architecture file, 
     * not the expanded list of switches that is built at the end of build_rr_graph. 
     */
    short arch_wire_switch;

    /**
     *  @brief Index of the switch type that connects output pins to this segment. 
     * Note that this index is in relation to the switches from the architecture file, 
     * not the expanded list of switches that is built at the end of build_rr_graph. 
     */
    short arch_opin_switch;

    /**
     *  @brief Same as arch_wire_switch but used only for decremental tracks if it is 
     * specified in the architecture file. If -1, this value was not set in the 
     * architecture file and arch_wire_switch should be used for "DEC_DIR" wire segments. 
     */
    short arch_wire_switch_dec = -1;

    /**
     *  @brief Same as arch_opin_switch but used only for decremental tracks if 
     * it is specified in the architecture file. If -1, this value was not set in 
     * the architecture file and arch_opin_switch should be used for "DEC_DIR" wire segments. 
     */
    short arch_opin_switch_dec = -1;

    /**
     *  @brief Index of the switch type that connects output pins (OPINs) to this 
     * segment from another die (layer). Note that this index is in relation to 
     * the switches from the architecture file, not the expanded list of switches 
     * that is built at the end of build_rr_graph. 
     */
    short arch_inter_die_switch = -1;

    /**
     *  @brief The fraction of logic blocks along its length to which this segment can connect. 
     * (i.e. internal population). 
     */
    float frac_cb;

    /**
     *  @brief The fraction of the length + 1 switch blocks along the segment to which the segment can connect. 
     * Segments that aren't long lines must connect to at least two switch boxes. 
     */
    float frac_sb;

    bool longline;

    /**
     *  @brief The resistance of a routing track, per unit logic block length. */
    float Rmetal;

    /**
     *  @brief The capacitance of a routing track, per unit logic block length. */
    float Cmetal;

    enum e_directionality directionality;

    /**
     *  @brief Defines what axis the segment is parallel to. See e_parallel_axis 
     * comments for more details on the values. 
     */
    enum e_parallel_axis parallel_axis;

    /**
     *  @brief A vector of booleans indicating whether the segment can connect to a logic block. 
     */
    std::vector<bool> cb;

    /**
     *  @brief A vector of booleans indicating whether the segment can connect to a switch block. 
     */
    std::vector<bool> sb;
<<<<<<< HEAD
    bool isbend;                                 
    std::vector<int> bend;
    std::vector<int> part_len;
=======

    /**
     *  @brief The index of the segment as stored in the appropriate Segs list.
     * Upon loading the architecture, we use this field to keep track of the 
     * segment's index in the unified segment_inf vector. This is useful when 
     * building the rr_graph for different Y & X channels in terms of track 
     * distribution and segment type. 
     */
>>>>>>> 433a9174
    int seg_index;

    /**
     *  @brief Determines the routing network to which the segment belongs.
     *  Possible values are:
     *   - GENERAL: The segment is part of the general routing resources.
     *   - GCLK: The segment is part of the global routing network.
     * For backward compatibility, this attribute is optional. If not specified, 
     * the resource type for the segment is considered to be GENERAL.
     */
    enum SegResType res_type = SegResType::GENERAL;
};

inline bool operator==(const t_segment_inf& a, const t_segment_inf& b) {
    return a.name == b.name
           && a.frequency == b.frequency
           && a.length == b.length
           && a.arch_wire_switch == b.arch_wire_switch
           && a.arch_opin_switch == b.arch_opin_switch
           && a.arch_inter_die_switch == b.arch_inter_die_switch
           && a.frac_cb == b.frac_cb
           && a.frac_sb == b.frac_sb
           && a.longline == b.longline
           && a.Rmetal == b.Rmetal
           && a.Cmetal == b.Cmetal
           && a.directionality == b.directionality
           && a.parallel_axis == b.parallel_axis
           && a.cb == b.cb
           && a.sb == b.sb;
}

/*provide hashing for t_segment_inf to enable the use of many std containers.
 * Only the most important/varying fields are used (not worth the extra overhead to include all fields)*/

struct t_hash_segment_inf {
    size_t operator()(const t_segment_inf& seg_inf) const noexcept {
        size_t result;
        result = ((((std::hash<std::string>()(seg_inf.name)
                     ^ std::hash<int>()(seg_inf.frequency) << 10)
                    ^ std::hash<int>()(seg_inf.length) << 20)
                   ^ std::hash<int>()((int)seg_inf.arch_opin_switch) << 30));
        return result;
    }
};
enum class SwitchType {
    MUX = 0,   //A configurable (buffered) mux (single-driver)
    TRISTATE,  //A configurable tristate-able buffer (multi-driver)
    PASS_GATE, //A configurable pass transistor switch (multi-driver)
    SHORT,     //A non-configurable electrically shorted connection (multi-driver)
    BUFFER,    //A non-configurable non-tristate-able buffer (uni-driver)
    INVALID,   //Unspecified, usually an error
    NUM_SWITCH_TYPES
};
constexpr std::array<const char*, size_t(SwitchType::NUM_SWITCH_TYPES)> SWITCH_TYPE_STRINGS = {{"MUX", "TRISTATE", "PASS_GATE", "SHORT", "BUFFER", "INVALID"}};

/* Constant/Reserved names for switches in architecture XML
 * Delayless switch:
 *   The zero-delay switch created by VPR internally
 *   This is a special switch just to ease CAD algorithms
 *   It is mainly used in
 *     - the edges between SOURCE and SINK nodes in routing resource graphs
 *     - the edges in CLB-to-CLB connections (defined by <directlist> in arch XML)
 *
 */
constexpr const char* VPR_DELAYLESS_SWITCH_NAME = "__vpr_delayless_switch__";

/* An intracluster switch automatically added to the RRG by the flat router. */
constexpr const char* VPR_INTERNAL_SWITCH_NAME = "__vpr_intra_cluster_switch__";

enum class BufferSize {
    AUTO,
    ABSOLUTE
};

/**
 * @struct t_arch_switch_inf
 * @brief Lists all the important information about a switch type read from the architecture file.
 */
struct t_arch_switch_inf {
  public:
    static constexpr int UNDEFINED_FANIN = -1;

    std::string name;
    /// Equivalent resistance of the buffer/switch
    float R = 0.;
    /// Input capacitance
    float Cin = 0.;
    /// Output capacitance
    float Cout = 0.;
    /**
     * @brief   The internal capacitance.
     * @details Since multiplexers and tristate buffers are modeled as a
     *          parallel stream of pass transistors feeding into a buffer,
     *          we would expect an additional "internal capacitance
     *          to arise when the pass transistor is enabled and the signal
     *          must propagate to the buffer. See diagram of one stream below:
     *
     *              Pass Transistor
     *                   |
     *                 -----
     *                 -----      Buffer
     *                |     |       |\
     *          ------       -------| \ -----
     *            |             |   | /    |
     *          =====         ===== |/   =====
     *          =====         =====      =====
     *            |             |          |
     *          Input C    Internal C    Output C
     */
    float Cinternal = 0.;
    /// The area of each transistor in the segment's driving mux measured in minimum width transistor units
    float mux_trans_size = 1.;
    BufferSize buf_size_type = BufferSize::AUTO;
    /// The area of the buffer. If set to zero, area should be calculated from R
    float buf_size = 0.;
    e_power_buffer_type power_buffer_type = POWER_BUFFER_TYPE_AUTO;
    float power_buffer_size = 0.;

    bool intra_tile = false;

  public:
    //Returns the type of switch
    SwitchType type() const;

    //Returns true if this switch type isolates its input and output into
    //separate DC-connected subcircuits
    bool buffered() const;

    //Returns true if this switch type is configurable
    bool configurable() const;

    //Returns whether the switch's directionality (e.g. BI_DIR, UNI_DIR)
    e_directionality directionality() const;

    //Returns the intrinsic delay of this switch
    float Tdel(int fanin = UNDEFINED_FANIN) const;

    //Returns true if the Tdel value is independent of fanout
    bool fixed_Tdel() const;

  public:
    void set_Tdel(int fanin, float delay);
    void set_type(SwitchType type_val);

  private:
    SwitchType type_ = SwitchType::INVALID;

    /**
     * @brief   Maps the number of inputs to a delay.
     * @details A map where the key is the number of inputs and the entry
     *          is the corresponding delay. If there is only one entry at key
     *          UNDEFINED, then delay is a constant (doesn't vary with fan-in).
     *          A map saves us the trouble of sorting, and has lower access
     *          time for interpolation/extrapolation purposes
     */
    std::map<int, double> Tdel_map_;

    friend void PrintArchInfo(FILE*, const t_arch*);
};

/* Lists all the important information about an rr switch type.              *
 * The s_rr_switch_inf describes a switch derived from a switch described    *
 * by s_arch_switch_inf. This indirection allows us to vary properties of a  *
 * given switch, such as varying delay with switch fan-in.                   *
 * buffered:  Does this switch isolate it's input/output into separate       *
 *            DC-connected sub-circuits?                                     *
 * configurable: Is this switch is configurable (i.e. can the switch can be  *
 *               turned on or off)?. This allows modelling of non-optional   *
 *               switches (e.g. fixed buffers, or shorted connections) which *
 *               must be used (e.g. expanded by the router) if a connected   *
 *               segment is used.                                            *
 * R:  Equivalent resistance of the buffer/switch.                           *
 * Cin:  Input capacitance.                                                  *
 * Cout:  Output capacitance.                                                *
 * Cinternal: Internal capacitance, see the definition above.                *
 * Tdel:  Intrinsic delay.  The delay through an unloaded switch is          *
 *        Tdel + R * Cout.                                                   *
 * mux_trans_size:  The area of each transistor in the segment's driving mux *
 *                  measured in minimum width transistor units               *
 * buf_size:  The area of the buffer. If set to zero, area should be         *
 *            calculated from R
 * intra_tile: Indicate whether this rr_switch is a switch type used inside  *
 *             clusters. These switch types are not specified in the         *
 *             architecture description file and are added when flat router  *
 *             is enabled                                                    */
struct t_rr_switch_inf {
    float R = 0.;
    float Cin = 0.;
    float Cout = 0.;
    float Cinternal = 0.;
    float Tdel = 0.;
    float mux_trans_size = 0.;
    float buf_size = 0.;
    std::string name;
    e_power_buffer_type power_buffer_type = POWER_BUFFER_TYPE_UNDEFINED;
    float power_buffer_size = 0.;

    bool intra_tile = false;

  public:
    //Returns the type of switch
    SwitchType type() const;

    //Returns true if this switch type isolates its input and output into
    //separate DC-connected subcircuits
    bool buffered() const;

    //Returns true if this switch type is configurable
    bool configurable() const;

  public:
    void set_type(SwitchType type_val);

  private:
    SwitchType type_ = SwitchType::INVALID;
};

/**
 * @struct t_direct_inf
 * @brief Lists all the important information about a direct chain connection.
 */
struct t_direct_inf {
    /// Name of this direct chain connection
    std::string name;
    /// The type of the pin that drives this chain connection in the format of <block_name>.<pin_name>
    std::string from_pin;
    /// The type of pin that is driven by this chain connection in the format of <block_name>.<pin_name>
    std::string to_pin;
    /// The x offset from the source to the sink of this connection
    int x_offset;
    /// The y offset from the source to the sink of this connection
    int y_offset;
    /// The subtile offset from the source to the sink of this connection
    int sub_tile_offset;
    /// The index into the switch list for the switch used by this direct
    int switch_type;
    /// The associated from_pin’s block side
    e_side from_side;
    /// The associated to_pin’s block side
    e_side to_side;
    /// The line number in the architecture file that specifies this particular placement macro.
    int line;
};

enum class SwitchPointOrder {
    FIXED,   //Switchpoints are ordered as specified in architecture
    SHUFFLED //Switchpoints are shuffled (more diversity)
};

//A collection of switchpoints associated with a segment
struct t_wire_switchpoints {
    std::string segment_name;      //The type of segment
    std::vector<int> switchpoints; //The indices of wire points along the segment
};

/* Used to list information about a set of track segments that should connect through a switchblock */
struct t_wireconn_inf {
    std::vector<t_wire_switchpoints> from_switchpoint_set;             //The set of segment/wirepoints representing the 'from' set (union of all t_wire_switchpoints in vector)
    std::vector<t_wire_switchpoints> to_switchpoint_set;               //The set of segment/wirepoints representing the 'to' set (union of all t_wire_switchpoints in vector)
    SwitchPointOrder from_switchpoint_order = SwitchPointOrder::FIXED; //The desired from_switchpoint_set ordering
    SwitchPointOrder to_switchpoint_order = SwitchPointOrder::FIXED;   //The desired to_switchpoint_set ordering
    int switch_override_indx = DEFAULT_SWITCH;                         // index in switch array of the switch used to override wire_switch of the 'to' set.
                                                                       // DEFAULT_SWITCH is a sentinel value (i.e. the usual driving switch from a wire for the receiving wire will be used)

    std::string num_conns_formula; /* Specifies how many connections should be made for this wireconn.
                                    *
                                    * '<int>': A specific number of connections
                                    * 'from':  The number of generated connections between the 'from' and 'to' sets equals the
                                    *          size of the 'from' set. This ensures every element in the from set is connected
                                    *          to an element of the 'to' set.
                                    *          Note: this it may result in 'to' elements being driven by multiple 'from'
                                    *          elements (if 'from' is larger than 'to'), or in some elements of 'to' having
                                    *          no driving connections (if 'to' is larger than 'from').
                                    * 'to':    The number of generated connections is set equal to the size of the 'to' set.
                                    *          This ensures that each element of the 'to' set has precisely one incoming connection.
                                    *          Note: this may result in 'from' elements driving multiple 'to' elements (if 'to' is
                                    *          larger than 'from'), or some 'from' elements driving to 'to' elements (if 'from' is
                                    *          larger than 'to')
                                    */
};

/* represents a connection between two sides of a switchblock */
class SB_Side_Connection {
  public:
    /* specify the two SB sides that form a connection */
    enum e_side from_side = TOP;
    enum e_side to_side = TOP;

    void set_sides(enum e_side from, enum e_side to) {
        from_side = from;
        to_side = to;
    }

    SB_Side_Connection() = default;

    SB_Side_Connection(enum e_side from, enum e_side to)
        : from_side(from)
        , to_side(to) {
    }

    /* overload < operator which will be used by std::map */
    bool operator<(const SB_Side_Connection& obj) const {
        bool result;

        if (from_side < obj.from_side) {
            result = true;
        } else {
            if (from_side == obj.from_side) {
                result = (to_side < obj.to_side) ? true : false;
            } else {
                result = false;
            }
        }

        return result;
    }
};

/* Use a map to index into the string permutation functions used to connect from one side to another */
typedef std::map<SB_Side_Connection, std::vector<std::string>> t_permutation_map;

/* Lists all information about a particular switch block specified in the architecture file */
struct t_switchblock_inf {
    std::string name;                /* the name of this switchblock */
    e_sb_location location;          /* where on the FPGA this switchblock should be built (i.e. perimeter, core, everywhere) */
    e_directionality directionality; /* the directionality of this switchblock (unidir/bidir) */

    int x = -1; /* The exact x-axis location that this SB is used, meaningful when type is set to E_XY_specified */
    int y = -1; /* The exact y-axis location that this SB is used, meaningful when type is set to E_XY_specified */

    /* We can also define a region to apply this SB to all locations falls into this region using regular expression in the architecture file*/
    t_sb_loc_spec reg_x;
    t_sb_loc_spec reg_y;

    t_permutation_map permutation_map; /* map holding the permutation functions attributed to this switchblock */

    std::vector<t_wireconn_inf> wireconns; /* list of wire types/groups this SB will connect */
};

/* Clock related data types used for building a dedicated clock network */
struct t_clock_arch_spec {
    std::vector<t_clock_network_arch> clock_networks_arch;
    std::unordered_map<std::string, t_metal_layer> clock_metal_layers;
    std::vector<t_clock_connection_arch> clock_connections_arch;
};

struct t_lut_cell {
    std::string name;
    std::string init_param;
    std::vector<std::string> inputs;
};

struct t_lut_bel {
    std::string name;

    std::vector<std::string> input_pins;
    std::string output_pin;

    bool operator==(const t_lut_bel& other) const {
        return name == other.name && input_pins == other.input_pins && output_pin == other.output_pin;
    }
};

struct t_lut_element {
    std::string site_type;
    int width;
    std::vector<t_lut_bel> lut_bels;

    bool operator==(const t_lut_element& other) const {
        return site_type == other.site_type && width == other.width && lut_bels == other.lut_bels;
    }
};

/**
 * Represents a Network-on-chip(NoC) Router data type. It is used
 * to store individual router information when parsing the arch file.
 * */
struct t_router {
    /** A unique id provided by the user to identify a router. Must be a positive value*/
    int id = -1;

    /** A value representing the approximate horizontal position on the FPGA device where the router
     * tile is located*/
    float device_x_position = -1;
    /** A value representing the approximate vertical position on the FPGA device where the router
     * tile is located*/
    float device_y_position = -1;
    /** A value representing the exact layer in the FPGA device where the router tile is located.*/
    int device_layer_position = -1;

    /** A list of router ids that are connected to the current router*/
    std::vector<int> connection_list;
};

/**
 * Network-on-chip(NoC) data type used to store the network properties
 * when parsing the arh file. This is used when building the dedicated on-chip
 * network during the device creation.
 * */
struct t_noc_inf {
    double link_bandwidth; /*!< The maximum bandwidth supported in the NoC. This value is the same for all links. units in bps*/
    double link_latency;   /*!< The worst case latency seen when traversing a link. This value is the same for all links. units in seconds*/
    double router_latency; /*!< The worst case latency seen when traversing a router. This value is the same for all routers, units in seconds*/

    /** A list of all routers in the NoC*/
    std::vector<t_router> router_list;

    /** Stores NoC routers that have a different latency than the NoC-wide router latency.
     * (router_user_id, overridden router latency)*/
    std::map<int, double> router_latency_overrides;
    /** Stores NoC links that have a different latency than the NoC-wide link latency.
     * ((source router id, destination router id), overridden link latency)*/
    std::map<std::pair<int, int>, double> link_latency_overrides;
    /** Stores NoC links that have a different bandwidth than the NoC-wide link bandwidth.
     * ((source router id, destination router id), overridden link bandwidth)*/
    std::map<std::pair<int, int>, double> link_bandwidth_overrides;

    /** Represents the name of a router tile on the FPGA device. This should match the name used in the arch file when
     * describing a NoC router tile within the FPGA device*/
    std::string noc_router_tile_name;
};



/* Detailed routing architecture */
struct t_arch {
    /** Stores unique strings used as key and values in <metadata> tags,
     * i.e. implements a flyweight pattern to save memory.*/
    mutable vtr::string_internment strings;
    std::vector<vtr::interned_string> interned_strings;

    /// Secure hash digest of the architecture file to uniquely identify this architecture
    char* architecture_id;

    /* Xifan Tang: options for tileable routing architectures */
    bool tileable;
    bool perimeter_cb;
    bool shrink_boundary;
    bool through_channel;
    bool opin2all_sides;
    bool concat_wire;
    bool concat_pass_wire;

    t_chan_width_dist Chans;
    enum e_switch_block_type SBType;
    enum e_switch_block_type SBSubType;
    std::vector<t_switchblock_inf> switchblocks;
    float R_minW_nmos;
    float R_minW_pmos;
    int Fs;
    int subFs;
    float grid_logic_tile_area;
    std::vector<t_segment_inf> Segments;

    /// Contains information from all switch types defined in the architecture file.
    std::vector<t_arch_switch_inf> switches;

    /// Contains information about all direct chain connections in the architecture
    std::vector<t_direct_inf> directs;

    t_model* models = nullptr;
    t_model* model_library = nullptr;

    t_power_arch* power = nullptr;
    t_clock_arch* clocks = nullptr;

    //determine which layers in multi-die FPGAs require to build global routing resources
    std::vector<bool> layer_global_routing;

    // Constants
    // VCC and GND cells are special virtual cells that are
    // used to handle the constant network of the device.
    //
    // Similarly, the constant nets are defined to identify
    // the generic name for the constant network.
    //
    // Given that usually, the constants have a dedicated network in
    // real FPGAs, this information becomes relevant to identify which
    // nets from the circuit netlist are belonging to the constant network,
    // and assigned to it accordingly.
    //
    // NOTE: At the moment, the constant cells and nets are primarily used
    // for the interchange netlist format, to determine which are the constants
    // net names and which virtual cell is responsible to generate them.
    // The information is present in the device database.
    std::pair<std::string, std::string> gnd_cell;
    std::pair<std::string, std::string> vcc_cell;

    std::string gnd_net = "$__gnd_net";
    std::string vcc_net = "$__vcc_net";
    std::string default_clock_network_name = "clock_network";

    // Luts
    std::vector<t_lut_cell> lut_cells;
    std::unordered_map<std::string, std::vector<t_lut_element>> lut_elements;

    //The name of the switch used for the input connection block (i.e. to
    //connect routing tracks to block pins). tracks can be connected to
    // ipins through the same die or from other dice, each of these
    //types of connections requires a different switch, all names should correspond to a switch in Switches.
    std::vector<std::string> ipin_cblock_switch_name;

    std::vector<t_grid_def> grid_layouts; //Set of potential device layouts

    //the layout that is chosen to be used with command line options
    //It is used to generate custom SB for a specific locations within the device
    //If the layout is not specified in the command line options, this variable will be set to "auto"
    std::string device_layout;

    std::vector<t_vib_grid_def> vib_grid_layouts;

    t_clock_arch_spec clock_arch; // Clock related data types

    /// Stores NoC-related architectural information when there is an embedded NoC
    t_noc_inf* noc = nullptr;
<<<<<<< HEAD

    // added for vib
    //bool is_vib_arch = false;
    std::vector<VibInf> vib_infs;
};

#endif
=======
};
>>>>>>> 433a9174
<|MERGE_RESOLUTION|>--- conflicted
+++ resolved
@@ -1604,79 +1604,10 @@
     FRACTIONAL
 };
 
-<<<<<<< HEAD
-/* Lists all the important information about a certain segment type.  Only   *
- * used if the route_type is DETAILED.  [0 .. det_routing_arch.num_segment]  *
- * name: the name of this segment                                            *
- * frequency:  ratio of tracks which are of this segment type.               *
- * length:     Length (in clbs) of the segment.                              *
- * arch_wire_switch: Index of the switch type that connects other wires      *
- *                   *to* this segment. Note that this index is in relation  *
- *                   to the switches from the architecture file, not the     *
- *                   expanded list of switches that is built at the end of   *
- *                   build_rr_graph.                                         *
- * arch_opin_switch: Index of the switch type that connects output pins      *
- *                   (OPINs) *to* this segment. Note that this index is in   *
- *                   relation to the switches from the architecture file,    *
- *                   not the expanded list of switches that is built         *
- *                   at the end of build_rr_graph                            *
- * @param arch_wire_switch_dec: Same as arch_wire_switch but used only for   *
- *                   decremental tracks if it is specified in the            *
- *                   architecture file. If -1, this value was not set in     *
- *                   the architecture file and arch_wire_switch should be    *
- *                   used for "DEC_DIR" wire segments.                       *
- * @param arch_opin_switch_dec: Same as arch_opin_switch but used only for   *
- *                   decremental tracks if it is specified in the            *
- *                   architecture file. If -1, this value was not set in     * 
- *                   the architecture file and arch_opin_switch should be    *
- *                   used for "DEC_DIR" wire segments.                       * 
- * @param arch_opin_between_dice_switch: Index of the switch type that       *
- *                   connects output pins (OPINs) *to* this segment from     *
- *                   *another die (layer)*. Note that this index is in       *
- *                   relation to the switches from the architecture file,    *
- *                   not the expanded list of switches that is built at      *
- *                   the end of build_rr_graph                               *
- *                                                                           *
- * frac_cb:  The fraction of logic blocks along its length to which this     *
- *           segment can connect.  (i.e. internal population).               *
- * frac_sb:  The fraction of the length + 1 switch blocks along the segment  *
- *           to which the segment can connect.  Segments that aren't long    *
- *           lines must connect to at least two switch boxes.                *
- * parallel_axis:   Defines what axis the segment is parallel to. See        *
- *                  e_parallel_axis comments for more details on the values. *
- * Cmetal: Capacitance of a routing track, per unit logic block length.      *
- * Rmetal: Resistance of a routing track, per unit logic block length.       *
- * (UDSD by AY) drivers: How do signals driving a routing track connect to   *
- *                       the track?                                          *
- * seg_index: The index of the segment as stored in the appropriate Segs list*
- *            Upon loading the architecture, we use this field to keep track *
- *            the segment's index in the unified segment_inf vector. This is *
- *            useful when building the rr_graph for different Y & X channels *
- *            in terms of track distribution and segment type.               *
- * res_type: Determines the routing network to which the segment belongs.    *
- *           Possible values are:                                            *
- *              - GENERAL: The segment is part of the general routing        *
- *                         resources.                                        *
- *              - GCLK: The segment is part of the global routing network.   *
- *           For backward compatibility, this attribute is optional. If not  *
- *           specified, the resource type for the segment is considered to   *
- *           be GENERAL.                                                     *
- * meta: Table storing extra arbitrary metadata attributes.                  *
- * 
- * 
- * New added parameters for bend wires:                                      *
- * isbend: This segment is bend or not                                       *
- * bend: The bend type of the segment, "-"-0, "U"-1, "D"-2                   *
- *       For example: bend pattern <- - U ->; corresponding bend: [0,0,1,0]  *
- * part_len: Divide the segment into several parts based on bend position.   *
- *           For example: length-5 bend segment: <- - U ->;                  *
- *           Corresponding part_len: [3,2]                                   */
-=======
 /**
  * @brief Lists all the important information about a certain segment type.  Only
  * used if the route_type is DETAILED.  [0 .. det_routing_arch.num_segment]
  */
->>>>>>> 433a9174
 struct t_segment_inf {
     /**
      *  @brief The name of the segment type 
@@ -1768,11 +1699,24 @@
      *  @brief A vector of booleans indicating whether the segment can connect to a switch block. 
      */
     std::vector<bool> sb;
-<<<<<<< HEAD
-    bool isbend;                                 
+
+    /**
+     * @brief Whether the segment is a bend.
+     */
+    bool isbend;    
+
+    /**
+     * @brief The bend type of the segment, "-"-0, "U"-1, "D"-2
+     * For example: bend pattern <- - U ->; corresponding bend: [0,0,1,0]
+     */
     std::vector<int> bend;
+
+    /**
+     * @brief Divide the segment into several parts based on bend position.
+     * For example: length-5 bend segment: <- - U ->;
+     * Corresponding part_len: [3,2]
+     */
     std::vector<int> part_len;
-=======
 
     /**
      *  @brief The index of the segment as stored in the appropriate Segs list.
@@ -1781,7 +1725,6 @@
      * building the rr_graph for different Y & X channels in terms of track 
      * distribution and segment type. 
      */
->>>>>>> 433a9174
     int seg_index;
 
     /**
@@ -2297,14 +2240,8 @@
 
     /// Stores NoC-related architectural information when there is an embedded NoC
     t_noc_inf* noc = nullptr;
-<<<<<<< HEAD
 
     // added for vib
     //bool is_vib_arch = false;
     std::vector<VibInf> vib_infs;
-};
-
-#endif
-=======
-};
->>>>>>> 433a9174
+};