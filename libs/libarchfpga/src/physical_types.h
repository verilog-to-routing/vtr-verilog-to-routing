--- conflicted
+++ resolved
@@ -1597,11 +1597,7 @@
  * Cmetal: Capacitance of a routing track, per unit logic block length.      *
  * Rmetal: Resistance of a routing track, per unit logic block length.       *
  * (UDSD by AY) drivers: How do signals driving a routing track connect to   *
-<<<<<<< HEAD
- *                       the track?
-=======
  *                       the track?                                          *
->>>>>>> c7b9ce08
  * seg_index: The index of the segment as stored in the appropriate Segs list*
  *            Upon loading the architecture, we use this field to keep track *
  *            the segment's index in the unified segment_inf vector. This is *
