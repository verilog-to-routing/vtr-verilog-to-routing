cmake_minimum_required(VERSION 3.16)

project("libarchfpga")

file(GLOB_RECURSE READ_ARCH_EXEC_SRC src/main.cpp)
file(GLOB_RECURSE LIB_SOURCES src/*.cpp)
file(GLOB_RECURSE LIB_HEADERS src/*.h)
files_to_dirs(LIB_HEADERS LIB_INCLUDE_DIRS)

#Create the library
add_library(libarchfpga STATIC
    ${LIB_HEADERS}
    ${LIB_SOURCES}
)

target_include_directories(libarchfpga PUBLIC ${LIB_INCLUDE_DIRS})

set_target_properties(libarchfpga PROPERTIES PREFIX "") #Avoid extra 'lib' prefix

#Specify link-time dependencies
target_link_libraries(libarchfpga
                        libvtrutil
                        libpugixml
                        libpugiutil
)

<<<<<<< HEAD
=======
if(${VTR_ENABLE_CAPNPROTO})
    target_link_libraries(libarchfpga libvtrcapnproto)
    target_compile_definitions(libarchfpga PRIVATE VTR_ENABLE_CAPNPROTO)
endif()

>>>>>>> c9fcf98d
# Using filesystem library requires additional compiler/linker options for GNU implementation prior to 9.1
# and LLVM implementation prior to LLVM 9.0;
if(CMAKE_C_COMPILER_ID STREQUAL "GNU")
    # Get the compiler version string
    execute_process(COMMAND ${CMAKE_C_COMPILER} --version OUTPUT_VARIABLE _gcc_output)
    string(REGEX MATCH "[0-9]+\\.[0-9]+(\\.[0-9]+)?" _gcc_version ${_gcc_output})

    if(_gcc_version VERSION_LESS "9.1")
        target_link_libraries(libarchfpga stdc++fs)
    endif()
elseif(CMAKE_C_COMPILER_ID STREQUAL "Clang")
    # Get the compiler version string
    execute_process(COMMAND ${CMAKE_C_COMPILER} --version OUTPUT_VARIABLE _clang_output)
    string(REGEX MATCH "[0-9]+\\.[0-9]+(\\.[0-9]+)?" _clang_version ${_clang_output})

    if(_clang_version VERSION_LESS "9.0")
        target_link_libraries(libarchfpga c++fs)
    endif()
endif()

target_compile_definitions(libarchfpga PUBLIC ${INTERCHANGE_SCHEMA_HEADERS})

#Create the test executable
add_executable(read_arch ${READ_ARCH_EXEC_SRC})
target_link_libraries(read_arch libarchfpga)

#Supress IPO link warnings if IPO is enabled
get_target_property(READ_ARCH_USES_IPO read_arch INTERPROCEDURAL_OPTIMIZATION)
if (READ_ARCH_USES_IPO)
    set_property(TARGET read_arch APPEND PROPERTY LINK_FLAGS ${IPO_LINK_WARN_SUPRESS_FLAGS})
endif()

install(TARGETS libarchfpga DESTINATION bin)
install(FILES ${LIB_HEADERS} DESTINATION include/libarchfpga)

# 
# Unit Tests
#
file(GLOB_RECURSE TEST_SOURCES test/*.cpp)
add_executable(test_archfpga ${TEST_SOURCES})
target_link_libraries(test_archfpga Catch2::Catch2WithMain libarchfpga)<|MERGE_RESOLUTION|>--- conflicted
+++ resolved
@@ -24,14 +24,11 @@
                         libpugiutil
 )
 
-<<<<<<< HEAD
-=======
 if(${VTR_ENABLE_CAPNPROTO})
     target_link_libraries(libarchfpga libvtrcapnproto)
     target_compile_definitions(libarchfpga PRIVATE VTR_ENABLE_CAPNPROTO)
 endif()
 
->>>>>>> c9fcf98d
 # Using filesystem library requires additional compiler/linker options for GNU implementation prior to 9.1
 # and LLVM implementation prior to LLVM 9.0;
 if(CMAKE_C_COMPILER_ID STREQUAL "GNU")
