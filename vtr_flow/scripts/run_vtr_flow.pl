#!/usr/bin/perl
###################################################################################
# This script runs the VTR flow for a single benchmark circuit and architecture
# file.
#
# Usage:
#	run_vtr_flow.pl <circuit_file> <architecture_file> [OPTIONS]
#
# Parameters:
# 	circuit_file: Path to the input circuit file (verilog, blif, etc)
#   architecture_file: Path to the architecture file (.xml)
#
# Options:
#   Note that all unrecognized parameters are forwarded to VPR.
# 	-starting_stage <stage>: Start the VTR flow at the specified stage.
#								Acceptable values: odin, abc, script, vpr.
#								Default value is odin.
#   -ending_stage <stage>: End the VTR flow at the specified stage. Acceptable
#								values: odin, abc, script, vpr. Default value is
#								vpr.
# 	-keep_intermediate_files: Do not delete the intermediate files.
#   -keep_result_files: Do not delete the result files (.net, .place, .route)
#   -track_memory_usage: Print out memory usage for each stage (NOT fully portable)
#   -limit_memory_usage: Kill benchmark if it is taking up too much memory to avoid
#                       slow disk swaps.
#   -timeout: Maximum amount of time to spend on a single stage of a task in seconds;
#               default is 14 days.
#
#   -temp_dir <dir>: Directory used for all temporary files
#
#   Any unrecognized arguments are forwarded to VPR.
###################################################################################

use strict;
use warnings;
use Cwd;
use File::Spec;
use POSIX;
use File::Copy;
use FindBin;
use File::Find;
use File::Basename;
use Time::HiRes;

use lib "$FindBin::Bin/perl_libs/XML-TreePP-0.41/lib";
use XML::TreePP;

my $vtr_flow_start_time = Time::HiRes::gettimeofday();

# Check the parameters.  Note PERL does not consider the script itself a parameter.
my $number_arguments = @ARGV;
if ( $number_arguments < 2 ) {
	print(
		"usage: run_vtr_flow.pl <circuit_file> <architecture_file> [OPTIONS]\n"
	);
	exit(-1);
}

# Get Absoluate Path of 'vtr_flow
Cwd::abs_path($0) =~ m/(.*\/vtr_flow)\//;
my $vtr_flow_path = $1;
# my $vtr_flow_path = "./vtr_flow";

sub stage_index;
sub file_ext_for_stage;
sub expand_user_path;
sub file_find_and_replace;
sub xml_find_LUT_Kvalue;
sub xml_find_mem_size;
sub exe_for_platform;

my $temp_dir = "./temp";
my $diff_exec = "diff";

my $stage_idx_odin   = 1;
my $stage_idx_abc    = 2;
my $stage_idx_ace    = 3;
my $stage_idx_prevpr = 4;
my $stage_idx_vpr    = 5;

my $circuit_file_path      = expand_user_path( shift(@ARGV) );
my $architecture_file_path = expand_user_path( shift(@ARGV) );
my $sdc_file_path;
my $pad_file_path;

my $ext;
my $starting_stage          = stage_index("odin");
my $ending_stage            = stage_index("vpr");
my @vpr_stages              = ();
my $keep_intermediate_files = 1;
my $keep_result_files       = 1;
my $lut_size                = undef;
my $tech_file               = "";
my $do_power                = 0;
my $check_equivalent		= "off";
my $min_hard_mult_size		= 3;
my $min_hard_adder_size		= 1;

my $ace_seed                = 1;

my $track_memory_usage      = 1;
my $memory_tracker          = "/usr/bin/env";
my @memory_tracker_args     = ("time", "-v");
my $limit_memory_usage      = -1;
my $timeout                 = 14 * 24 * 60 * 60;         # 14 day execution timeout
my $valgrind 		    = 0;
my @valgrind_args	    = ("--leak-check=full", "--errors-for-leak-kinds=none", "--error-exitcode=1", "--track-origins=yes");
my $abc_quote_addition      = 0;
my @forwarded_vpr_args;   # VPR arguments that pass through the script
my $verify_rr_graph         = 0;
my $check_route             = 0;
my $check_place             = 0;
my $use_old_abc             = 0;
my $use_old_abc_script      = 0;
my $abc_use_dc2             = 1;
my $run_name = "";
my $expect_fail = 0;
my $verbosity = 0;
my $odin_adder_config_path = "default";
my $use_odin_xml_config = 1;
my $relax_W_factor = 1.3;
my $crit_path_router_iterations = undef;


##########
# ABC flow modifiers
my $flow_type = 0;
my $use_new_latches_restoration_script = 0;
my $odin_run_simulation = 0;

while ( scalar(@ARGV) != 0 ) { #While non-empty
    my $token = shift(@ARGV);
	if ( $token eq "-sdc_file" ) {
		$sdc_file_path = expand_user_path( shift(@ARGV) );
	} elsif ( $token eq "-fix_pins" and $ARGV[0] ne "random") {
		$pad_file_path = $vtr_flow_path . shift(@ARGV);
	} elsif ( $token eq "-starting_stage" ) {
		$starting_stage = stage_index( shift(@ARGV) );
	} elsif ( $token eq "-ending_stage" ) {
		$ending_stage = stage_index( shift(@ARGV) );
	} elsif ( $token eq "-delete_intermediate_files" ) {
		$keep_intermediate_files = 0;
	} elsif ( $token eq "-delete_result_files" ) {
        $keep_result_files = 0;
    } elsif ( $token eq "-track_memory_usage" ) {
        $track_memory_usage = 1;
    } elsif ( $token eq "-limit_memory_usage" ) {
        $limit_memory_usage = shift(@ARGV);
        $abc_quote_addition = 1;
    } elsif ( $token eq "-timeout" ) {
        $timeout = shift(@ARGV);
    } elsif ( $token eq "-valgrind" ) {
        $valgrind = 1;
    } elsif ( $token eq "-lut_size" ) {
		$lut_size = shift(@ARGV);
	} elsif ( $token eq "-temp_dir" ) {
		$temp_dir = shift(@ARGV);
	} elsif ( $token eq "-cmos_tech" ) {
		$tech_file = shift(@ARGV);
	} elsif ( $token eq "-power" ) {
		$do_power = 1;
	} elsif ( $token eq "-check_equivalent" ) {
		$check_equivalent = "on";
		$keep_intermediate_files = 1;
	} elsif ( $token eq "-min_hard_mult_size" ) {
		$min_hard_mult_size = shift(@ARGV);
	} elsif ( $token eq "-min_hard_adder_size" ) {
		$min_hard_adder_size = shift(@ARGV);
	} elsif ( $token eq "-verify_rr_graph" ){
            $verify_rr_graph = 1;
    } elsif ( $token eq "-check_route" ){
            $check_route = 1;
    } elsif ( $token eq "-check_place" ){
            $check_place = 1;
    } elsif ( $token eq "-use_old_abc"){
            $use_old_abc = 1;
    } elsif ( $token eq "-use_old_abc_script"){
            $use_old_abc_script = 1;
    } elsif ( $token eq "-abc_use_dc2"){
            $abc_use_dc2 = shift(@ARGV);
    } elsif ( $token eq "-name"){
            $run_name = shift(@ARGV);
    } elsif ( $token eq "-expect_fail"){
            $expect_fail = 1;
    }
    elsif ( $token eq "-verbose"){
            $expect_fail = shift(@ARGV);
    }
	elsif ( $token eq "-adder_type"){
		$odin_adder_config_path = shift(@ARGV);
		if ( ($odin_adder_config_path ne "default") && ($odin_adder_config_path ne "optimized") ) {
				$odin_adder_config_path = $vtr_flow_path . $odin_adder_config_path;
		}
	}
	elsif ( $token eq "-disable_odin_xml" ){
		$use_odin_xml_config = 0;
	}
	elsif ( $token eq "-use_odin_simulation" ){
		$odin_run_simulation = 1;
	}
	elsif ( $token eq "-use_new_latches_restoration_script" ){
		$use_new_latches_restoration_script = 1;
	}
	elsif ( $token eq "-iterative_bb" ){
		$flow_type = 2;
	}
	elsif ( $token eq "-once_bb" ){
		$flow_type = 1;
	}
	elsif ( $token eq "-relax_W_factor" ){
		$relax_W_factor = shift(@ARGV);
	}
	elsif ( $token eq "-crit_path_router_iterations" ){
		$crit_path_router_iterations = shift(@ARGV);
	}
    # else forward the argument
	else {
        push @forwarded_vpr_args, $token;
	}

	if ( $starting_stage == -1 or $ending_stage == -1 ) {
		die
		  "Error: Invalid starting/ending stage name (start $starting_stage end $ending_stage).\n";
	}
}

{
    my ($basename, $parentdir, $extension) = fileparse($architecture_file_path, '\.[^\.]*');
    if ($extension ne ".xml") {
        die "Error: Expected circuit file as first argument (was $circuit_file_path), and FPGA Architecture file as second argument (was $architecture_file_path)\n";
    }
}

if ( $ending_stage < $starting_stage ) {
	die "Error: Ending stage is before starting stage.";
}
if ($do_power) {
	if ( $tech_file eq "" ) {
		die "A CMOS technology behavior file must be provided.";
	}
	elsif ( not -r $tech_file ) {
		die "The CMOS technology behavior file ($tech_file) cannot be opened.";
	}
	$tech_file = Cwd::abs_path($tech_file);
}

if ( !-d $temp_dir ) {
	system "mkdir $temp_dir";
}
-d $temp_dir or die "Could not make temporary directory ($temp_dir)\n";
if ( !( $temp_dir =~ /.*\/$/ ) ) {
	$temp_dir = $temp_dir . "/";
}

my $results_path = "${temp_dir}output.txt";

my $error = "";
my $error_code = 0;
my $error_status = "OK";

my $arch_param;
my $cluster_size;
my $inputs_per_cluster = -1;

# Test for file existance
( -f $circuit_file_path )
  or die "Circuit file not found ($circuit_file_path)";
( -f $architecture_file_path )
  or die "Architecture file not found ($architecture_file_path)";

my $vpr_path;
if ( $stage_idx_vpr >= $starting_stage and $stage_idx_vpr <= $ending_stage ) {
	$vpr_path = exe_for_platform("$vtr_flow_path/../vpr/vpr");
	( -r $vpr_path or -r "${vpr_path}.exe" ) or die "Cannot find vpr exectuable ($vpr_path)";
}

#odin is now necessary for simulation
my $odin2_path; my $odin_config_file_name; my $odin_config_file_path;
if (    $stage_idx_abc >= $starting_stage 
	and $stage_idx_odin <= $ending_stage )
{
	$odin2_path = exe_for_platform("$vtr_flow_path/../ODIN_II/odin_II");
	( -e $odin2_path )
	  or die "Cannot find ODIN_II executable ($odin2_path)";

	$odin_config_file_name = "basic_odin_config_split.xml";

	$odin_config_file_path = "$vtr_flow_path/misc/$odin_config_file_name";
	( -e $odin_config_file_path )
	  or die "Cannot find ODIN config template ($odin_config_file_path)";

	$odin_config_file_name = "odin_config.xml";
	my $odin_config_file_path_new = "$temp_dir" . "odin_config.xml";
	copy( $odin_config_file_path, $odin_config_file_path_new );
	$odin_config_file_path = $odin_config_file_path_new;
}

my $abc_path;
my $abc_rc_path;
if ( $stage_idx_abc >= $starting_stage or $stage_idx_vpr <= $ending_stage ) {
	#Need ABC for either synthesis or post-VPR verification
	if ($use_old_abc) 
	{
		my $abc_dir_path = "$vtr_flow_path/../abc_with_bb_support";
		$abc_path = "$abc_dir_path/oldabc";
		$abc_rc_path = "$abc_dir_path/abc.rc";
	}
	else 
	{
		my $abc_dir_path = "$vtr_flow_path/../abc";
		$abc_path = "$abc_dir_path/abc";
		$abc_rc_path = "$abc_dir_path/abc.rc";
	}

	( -e $abc_path or -e "${abc_path}.exe" )
	  or die "Cannot find ABC executable ($abc_path)";
	( -e $abc_rc_path ) or die "Cannot find ABC RC file ($abc_rc_path)";

	copy( $abc_rc_path, $temp_dir );
}

my $restore_multiclock_info_script;
if($use_new_latches_restoration_script)
{
	$restore_multiclock_info_script = "$vtr_flow_path/scripts/restore_multiclock_latch.pl";
}
else
{
	$restore_multiclock_info_script = "$vtr_flow_path/scripts/restore_multiclock_latch_information.pl";
}

my $blackbox_latches_script = "$vtr_flow_path/scripts/blackbox_latches.pl";

my $ace_path;
if ( $stage_idx_ace >= $starting_stage and $stage_idx_ace <= $ending_stage and $do_power) {
	$ace_path = "$vtr_flow_path/../ace2/ace";
	( -e $ace_path or -e "${ace_path}.exe" )
	  or die "Cannot find ACE executable ($ace_path)";
}
my $ace_clk_extraction_path = "$vtr_flow_path/../ace2/scripts/extract_clk_from_blif.py";

#Extract the circuit/architecture name and filename
my ($benchmark_name, $tmp_path1, $circuit_suffix) = fileparse($circuit_file_path, '\.[^\.]*');
my $circuit_file_name = $benchmark_name . $circuit_suffix;

my ($architecture_name, $tmp_path2, $arch_suffix1) = fileparse($architecture_file_path, '\.[^\.]*');
my ($architecture_name_error, $tmp_path3, $arch_suffix) = fileparse($architecture_file_path, '\.[^\.]*');

my $architecture_file_name = $architecture_name . $arch_suffix;
my $error_architecture_file_name = join "", $architecture_name, "_error", $arch_suffix;


if ($run_name eq "") {
    $run_name = "$architecture_name/$benchmark_name";
}
printf("%-120s", $run_name);

# Get Memory Size
my $mem_size = -1;
my $line;
my $in_memory_block;
my $in_mode;

# Read arch XML
my $tpp      = XML::TreePP->new();
my $xml_tree = $tpp->parsefile($architecture_file_path);

<<<<<<< HEAD
# Get lut size
if ( $lut_size < 1 ) {
	$lut_size = xml_find_LUT_Kvalue($xml_tree);
=======
# Get lut size if undefined
if (!defined $lut_size) {
    $lut_size = xml_find_LUT_Kvalue($xml_tree);
>>>>>>> 6f822dc6
}
if ( $lut_size < 1 ) {
	$error_status = "failed: cannot determine arch LUT k-value";
	$error_code = 1;
}

# Get memory size
$mem_size = xml_find_mem_size($xml_tree);

my $odin_output_file_name = "$benchmark_name" . file_ext_for_stage($stage_idx_odin, $circuit_suffix);
my $odin_output_file_path = "$temp_dir$odin_output_file_name";

#The raw unprocessed ABC output
my $abc_raw_output_file_name = "$benchmark_name" . ".raw" . file_ext_for_stage($stage_idx_abc, $circuit_suffix);
my $abc_raw_output_file_path = "$temp_dir$abc_raw_output_file_name";

#The processed ABC output useable by downstream tools
my $abc_output_file_name = "$benchmark_name" . file_ext_for_stage($stage_idx_abc, $circuit_suffix);
my $abc_output_file_path = "$temp_dir$abc_output_file_name";

#Clock information for ACE
my $ace_clk_file_name = "ace_clk.txt";
my $ace_clk_file_path = "$temp_dir$ace_clk_file_name";

#The raw unprocessed ACE output
my $ace_raw_output_blif_name = "$benchmark_name" . ".raw" . file_ext_for_stage($stage_idx_ace, $circuit_suffix);
my $ace_raw_output_blif_path = "$temp_dir$ace_raw_output_blif_name";

#The processed ACE output useable by downstream tools
my $ace_output_blif_name = "$benchmark_name" . file_ext_for_stage($stage_idx_ace, $circuit_suffix);
my $ace_output_blif_path = "$temp_dir$ace_output_blif_name";

my $ace_output_act_name = "$benchmark_name" . ".act";
my $ace_output_act_path = "$temp_dir$ace_output_act_name";

my $prevpr_output_file_name = "$benchmark_name" . file_ext_for_stage($stage_idx_prevpr, $circuit_suffix);
my $prevpr_output_file_path = "$temp_dir$prevpr_output_file_name";

my $vpr_route_output_file_name = "$benchmark_name.route";
my $vpr_route_output_file_path = "$temp_dir$vpr_route_output_file_name";
my $vpr_postsynthesis_netlist = "";

#system"cp $abc_rc_path $temp_dir";
#system "cp $architecture_path $temp_dir";
#system "cp $circuit_path $temp_dir/$benchmark_name" . file_ext_for_stage($starting_stage - 1);
#system "cp $odin2_base_config"

my $architecture_file_path_new = "$temp_dir$architecture_file_name";
copy( $architecture_file_path, $architecture_file_path_new );
$architecture_file_path = $architecture_file_path_new;

my $circuit_file_path_new = "$temp_dir$benchmark_name" . file_ext_for_stage($starting_stage - 1, $circuit_suffix);
copy( $circuit_file_path, $circuit_file_path_new );
$circuit_file_path = $circuit_file_path_new;

# Call executable and time it
my $StartTime = time;
my $q         = "not_run";

#################################################################################
################################## ODIN #########################################
#################################################################################

if ( $starting_stage <= $stage_idx_odin and !$error_code ) {

	#system "sed 's/XXX/$benchmark_name.v/g' < $odin2_base_config > temp1.xml";
	#system "sed 's/YYY/$arch_name/g' < temp1.xml > temp2.xml";
	#system "sed 's/ZZZ/$odin_output_file_path/g' < temp2.xml > temp3.xml";
	#system "sed 's/PPP/$mem_size/g' < temp3.xml > circuit_config.xml";

	file_find_and_replace( $odin_config_file_path, "XXX", $circuit_file_name );
	file_find_and_replace( $odin_config_file_path, "YYY", $architecture_file_name );
	file_find_and_replace( $odin_config_file_path, "ZZZ", $odin_output_file_name );
	file_find_and_replace( $odin_config_file_path, "PPP", $mem_size );
	file_find_and_replace( $odin_config_file_path, "MMM", $min_hard_mult_size );
	file_find_and_replace( $odin_config_file_path, "AAA", $min_hard_adder_size );

	if ( !$error_code ) {
		if ( $use_odin_xml_config ) {
			$q = &system_with_timeout( "$odin2_path", "odin.out", $timeout, $temp_dir,
				"-c", $odin_config_file_name, 
				"--adder_type", $odin_adder_config_path,
				"-U0");
		} else {
			$q = &system_with_timeout( "$odin2_path", "odin.out", $timeout, $temp_dir,
				"--adder_type", $odin_adder_config_path,
				"-a", $temp_dir . $architecture_file_name,
				"-V", $temp_dir . $circuit_file_name,
				"-o", $temp_dir . $odin_output_file_name,
				"-U0");
		}

		if ( ! -e $odin_output_file_path or $q ne "success") {
			$error_status = "failed: odin";
			$error_code = 1;
		}
	}
}

#################################################################################
######################## PRE-ABC SIMULATION VERIFICATION #######################
#################################################################################

if (    $starting_stage <= $stage_idx_abc
	and $ending_stage >= $stage_idx_abc
	and !$error_code )
{
	#	this is not made mandatory since some hardblocks are not recognized by odin
	#	we let odin figure out the best number of vector to simulate for best coverage
	if($odin_run_simulation)  {
		system "mkdir simulation_init";

		$q = &system_with_timeout( "$odin2_path", "sim_produce_vector.out", $timeout, $temp_dir,
			"-E",
			"-b", $temp_dir . $odin_output_file_name,
			"-a", $temp_dir . $architecture_file_name,
			"-sim_dir", $temp_dir."simulation_init/",
			"-g", "100",
			"--best_coverage",
			"-U0");	#ABC sets DC bits as 0
			
		if ( $q ne "success") 
		{
			$odin_run_simulation = 0;
			print "\tfailed to include simulation\n";
			system "rm -Rf ${temp_dir}simulation_init";
		}
	}
}

#################################################################################
#################################### ABC ########################################
#################################################################################

if (    $starting_stage <= $stage_idx_abc
	and $ending_stage >= $stage_idx_abc
	and !$error_code )
{
	my @clock_list;

	if ( $flow_type )
	{
		##########
		#	Populate the clock list
		#
		#	get all the clock domains and parse the initial values for each
		#	we will iterate though the file and use each clock iteratively
		my $clk_list_filename = "report_clk.out";
		$q = &system_with_timeout($blackbox_latches_script, "report_clocks.abc.out", $timeout, $temp_dir,
				"--input", $odin_output_file_name, "--output_list", $clk_list_filename);

		if ($q ne "success") {
			$error_status = "failed: to find available clocks in blif file";
			$error_code = 1;
		}

		# parse the clock file and populate the clock list using it
		my $clock_list_file;
		open ($clock_list_file, "<", $temp_dir.$clk_list_filename) or die "Unable to open \"".$clk_list_filename."\": $! \n";
		#read line and strip whitespace of line
		my $line = "";
		while(($line = <$clock_list_file>)) 
		{
			$line =~ s/^\s+|\s+$//g;
			if($line =~ /^latch/)
			{
				#get the initial value out (last char)
				push(@clock_list , $line);
			}	
		}
	}

	# for combinationnal circuit there will be no clock, this works around this
	# also unless we request itterative optimization, only run ABC once
	my $number_of_itteration = scalar @clock_list;
	if( not $number_of_itteration
	or $flow_type != 2 )
	{
		$number_of_itteration = 1;
	}

	################
	# 	ABC iterative optimization
	#
	my $input_blif = $odin_output_file_name;

	ABC_OPTIMIZATION: foreach my $domain_itter ( 0 .. ($number_of_itteration-1) )
	{
		my $pre_abc_blif = $domain_itter."_".$odin_output_file_name;
		my $post_abc_raw_blif = $domain_itter."_".$abc_raw_output_file_name;
		my $post_abc_blif = $domain_itter."_".$abc_output_file_name;


		if ( exists  $clock_list[$domain_itter] )
		{
			# black box latches
			$q = &system_with_timeout($blackbox_latches_script, $domain_itter."_blackboxing_latch.out", $timeout, $temp_dir,
					"--clk_list", $clock_list[$domain_itter], "--input", $input_blif, "--output", $pre_abc_blif);	

			if ($q ne "success") {
				$error_status = "failed: to black box the clock <".$clock_list[$domain_itter]."> for file_in: ".$input_blif." file_out: ".$pre_abc_blif;
				$error_code = 1;
				last ABC_OPTIMIZATION;
			}	
		}
		else
		{
			$pre_abc_blif = $input_blif;
		}

		###########
		# ABC Optimizer

		#For ABC’s documentation see: https://people.eecs.berkeley.edu/~alanmi/abc/abc.htm
		#
		#Some key points on the script used:
		#
		#  strash : The strash command (which build's ABC's internal AIG) is needed before clean-up
		#           related commands (e.g. ifraig) otherwise they will fail with “Only works for
		#           structurally hashed networks”.
		#
		#  if –K #: This command techmaps the logic to LUTS. It should appear as the (near) final step
		#           before writing the optimized netlist. In recent versions, ABC does not remember
		#           that LUT size you want to techmap to. As a result, specifying if -K # early in
		#           the script causes ABC techmap to 2-LUTs, greatly increasing the amount of logic required (CLB’s, blocks, nets, etc.).
		#
		# The current script is based off the one used by YOSYS and on discussions with Alan Mishchenko (ABC author).
		# On 2018/04/28 Alan suggested the following:
		#   (1) run synthesis commands such as "dc2" after "ifraig" and "scorr" (this way more equivalences are typically found - improves quality)
		#   (2) run "ifraig" before "scorr" (this way comb equivalences are removed before seq equivalences are computed - improves runtime)
		#   (3) run "dch -f" immediately before mapping "if" (this alone greatly improves both area and delay of mapping)
		#   (4) no need to run "scleanup" if "scorr" is used ("scorr" internally performs "scleanup" - improves runtime)
		#   (5) no need to run"dc2" if "dch -f" is used, alternatively run "dc2; dch -f" (this will take more runtime but may not improve quality)
		#   (6) the only place to run "strash" is after technology mapping (if the script is run more than once - can improve quality)
		my $abc_commands="
		echo '';
		echo 'Load Netlist';
		echo '============';
		read ${pre_abc_blif};
		time;

		echo '';
		echo 'Circuit Info';
		echo '==========';
		print_stats;
		print_latch;
		time;

		echo '';
		echo 'LUT Costs';
		echo '=========';
		print_lut;
		time;

		echo '';
		echo 'Logic Opt + Techmap';
		echo '===================';
		strash;
		ifraig -v;
		scorr -v;
		dc2 -v;
		dch -f;
		if -K ${lut_size} -v;
		mfs2 -v;
		print_stats;
		time;

		echo '';
		echo 'Output Netlist';
		echo '==============';
		write_hie ${pre_abc_blif} ${post_abc_raw_blif};
		time;
		";

		if ($use_old_abc) {
			#Legacy ABC script
			$abc_commands="
			read $pre_abc_blif; 
			time; 
			resyn; 
			resyn2; 
			if -K $lut_size; 
			time; scleanup; time; scleanup; time; scleanup; time; scleanup; time; scleanup; time; scleanup; time; scleanup; time; scleanup; time; scleanup; time; 
			write_hie ${pre_abc_blif} ${post_abc_raw_blif}; 
			print_stats;
			";
		}

		$abc_commands =~ s/\R/ /g; #Convert new-lines to spaces

		if ($abc_quote_addition) {$abc_commands = "'" . $abc_commands . "'";}

		#added so that valgrind will not run on abc because of existing memory errors
		my $skip_valgrind = $valgrind;
		$valgrind = 0;

		$q = &system_with_timeout( $abc_path, "abc".$domain_itter.".out", $timeout, $temp_dir, "-c",
			$abc_commands);

		if ( $q ne "success") {
			$error_status = "failed: abc";
			$error_code = 1;
			last ABC_OPTIMIZATION;
		}
		elsif ( not -e "${temp_dir}/$post_abc_raw_blif" ) {
			$error_status = "failed: abc did not produce the expected output: ${temp_dir}/${post_abc_raw_blif}";
			$error_code = 1;
			last ABC_OPTIMIZATION;
		}

		#restore the current valgrind flag
		$valgrind = $skip_valgrind;

		if ( exists  $clock_list[$domain_itter] )
		{
			# restore latches with the clock
			$q = &system_with_timeout($blackbox_latches_script, "restore_latch".$domain_itter.".out", $timeout, $temp_dir,
					"--restore", $clock_list[$domain_itter], "--input", $post_abc_raw_blif, "--output", $post_abc_blif);	

			if ($q ne "success") {
				$error_status = "failed: to restore latches to their clocks <".$clock_list[$domain_itter]."> for file_in: ".$input_blif." file_out: ".$pre_abc_blif;
				$error_code = 1;
				last ABC_OPTIMIZATION;
			}	
		}
		else
		{
			# Restore Multi-Clock Latch Information from ODIN II that was striped out by ABC
			$q = &system_with_timeout($restore_multiclock_info_script, "restore_latch".$domain_itter.".out", $timeout, $temp_dir,
					$pre_abc_blif, $post_abc_raw_blif, $post_abc_blif);

			if ($q ne "success") {
				$error_status = "failed: to restore multi-clock latch info";
				$error_code = 1;
				last ABC_OPTIMIZATION;
			}
		}

		$input_blif = $post_abc_blif;
		
		if ( $flow_type != 2 )
		{
			last ABC_OPTIMIZATION;
		}
	}

	################
	#	POST-ABC 
	
	#return all clocks to vanilla clocks
	$q = &system_with_timeout($blackbox_latches_script, "vanilla_restore_clocks.out", $timeout, $temp_dir,
			"--input", $input_blif, "--output", $abc_output_file_name, "--vanilla");

	if ($q ne "success") {
		$error_status = "failed: to return to vanilla.\n";
		$error_code = 1;
	}
	

	################
	#	Cleanup
	if ( !$error_code
	and !$keep_intermediate_files ) {
		if (! $do_power) {
			system "rm -f $odin_output_file_path";
		}
		system "rm -f ${temp_dir}*.dot";
		system "rm -f ${temp_dir}*.v";
		system "rm -f ${temp_dir}*.rc";
	}
}

#################################################################################
######################## POST-ABC SIMULATION VERIFICATION #######################
#################################################################################

if (    $starting_stage <= $stage_idx_abc
	and $ending_stage >= $stage_idx_abc
	and !$error_code )
{
	if($odin_run_simulation)  {
		
		system "mkdir simulation_test";

		$q = &system_with_timeout( "$odin2_path", "odin_simulation.out", $timeout, $temp_dir,
			"-E",
			"-b", $temp_dir . $abc_output_file_name,
			"-a", $temp_dir . $architecture_file_name,
			"-t", $temp_dir . "simulation_init/input_vectors",
			"-T", $temp_dir . "simulation_init/output_vectors",
			"-sim_dir", $temp_dir."simulation_test/",
			"-U0");

		if ( $q ne "success") {
			print " (failed: odin Simulation) ";
		}

		if ( !$error_code
		and !$keep_intermediate_files ) 
		{
				system "rm -Rf ${temp_dir}simulation_test";
				system "rm -Rf ${temp_dir}simulation_init";
		}
	}
}

#################################################################################
################################## ACE ##########################################
#################################################################################
if (    $starting_stage <= $stage_idx_ace
	and $ending_stage >= $stage_idx_ace
	and $do_power
	and !$error_code )
{
	my $abc_clk_name;

	$q = &system_with_timeout($ace_clk_extraction_path, "ace_clk_extraction.out", $timeout, $temp_dir,
            $ace_clk_file_name, $abc_output_file_name);

	if ($q ne "success") {
		$error_status = "failed: ace clock extraction (only single clock activiy estimation is supported)";
        $error_code = 1;
    }

	{
	  local $/ = undef;
	  open(FILE, $ace_clk_file_path) or die "Can't read file '$ace_clk_file_path' ($!)\n";
	  $abc_clk_name = <FILE>;
	  close (FILE);
	}

	if (!$error_code) {
		$q = &system_with_timeout(
			$ace_path, "ace.out", $timeout, $temp_dir,
			"-b", $abc_output_file_name,
			"-c", $abc_clk_name,
            "-n", $ace_raw_output_blif_name,
			"-o", $ace_output_act_name,
			"-s", $ace_seed
		);

		if ( -e $ace_raw_output_blif_path and $q eq "success") {

            # Restore Multi-Clock Latch Information from ODIN II that was striped out by ACE
            $q = &system_with_timeout($restore_multiclock_info_script, "restore_multiclock_latch_information.ace.out", $timeout, $temp_dir,
                    $odin_output_file_name, $ace_raw_output_blif_name, $ace_output_blif_name);

            if ($q ne "success") {
                $error_status = "failed: to restore multi-clock latch info";
                $error_code = 1;

            }

			if ( !$keep_intermediate_files ) {
				system "rm -f $abc_output_file_path";
				system "rm -f $odin_output_file_path";
			}
		}
		else {
			$error_status = "failed: ace";
			$error_code = 1;
		}
	}
}

#################################################################################
################################## PRE-VPR ######################################
#################################################################################
if (    $starting_stage <= $stage_idx_prevpr
	and $ending_stage >= $stage_idx_prevpr
	and !$error_code )
{
	my $prevpr_success   = 1;
	my $prevpr_input_blif_path;
	if ($do_power) {
		$prevpr_input_blif_path = $ace_output_blif_path;
	} else {
		$prevpr_input_blif_path = $abc_output_file_path;
	}

	copy($prevpr_input_blif_path, $prevpr_output_file_path);

	if ($prevpr_success) {
		if ( !$keep_intermediate_files ) {
			system "rm -f $prevpr_input_blif_path";
		}
	}
	else {
		$error_status = "failed: prevpr";
		$error_code = 1;
	}
}

#################################################################################
################################## VPR ##########################################
#################################################################################

if ( $ending_stage >= $stage_idx_vpr and !$error_code ) {
	my @vpr_power_args;

	if ($do_power) {
		push(@forwarded_vpr_args, "--power");
		push(@forwarded_vpr_args, "--tech_properties");
		push(@forwarded_vpr_args, "$tech_file");
	}

    #True if a fixed channel width routing is desired
    my $route_fixed_W = (grep(/^--route_chan_width$/, @forwarded_vpr_args));

    #set a min chan width if it is not set to ensure equal results
    if (($check_route or $check_place) and !$route_fixed_W){
        push(@forwarded_vpr_args, ("--route_chan_width", "300"));
        $route_fixed_W = 1;
    }

    #Where any VPR stages explicitly requested?
    my $explicit_pack_vpr_stage = (grep(/^--pack$/, @forwarded_vpr_args));
    my $explicit_place_vpr_stage = (grep(/^--place$/, @forwarded_vpr_args));
    my $explicit_route_vpr_stage = (grep(/^--route$/, @forwarded_vpr_args));
    my $explicit_analysis_vpr_stage = (grep(/^--analysis$/, @forwarded_vpr_args));

    #If no VPR stages are explicitly specified, then all stages run by default
    my $implicit_all_vpr_stage = !($explicit_pack_vpr_stage 
                                   or $explicit_place_vpr_stage
                                   or $explicit_route_vpr_stage
                                   or $explicit_analysis_vpr_stage);

    if (!$route_fixed_W) {
        #Determine the mimimum channel width

        my $min_W_log_file = "vpr.out";
        $q = run_vpr({
                arch_name => $architecture_file_name,
                circuit_name => $benchmark_name,
                circuit_file => $prevpr_output_file_name,
                sdc_file => $sdc_file_path,
                pad_file => $pad_file_path,
                extra_vpr_args => \@forwarded_vpr_args,
                log_file => $min_W_log_file
            });

        my $do_routing = ($explicit_route_vpr_stage or $implicit_all_vpr_stage);

        if ($do_routing) {
            # Critical path delay and wirelength is nonsensical at minimum channel width because congestion constraints 
            # dominate the cost function.
            #
            # Additional channel width needs to be added so that there is a reasonable trade-off between delay and area.
            # Commercial FPGAs are also desiged to have more channels than minimum for this reason.

            if ($q eq "success") {
                my $min_W = parse_min_W("$temp_dir/$min_W_log_file");


                if ($min_W >= 0) {
                    my $relaxed_W = calculate_relaxed_W($min_W, $relax_W_factor);

                    my @relaxed_W_extra_vpr_args = @forwarded_vpr_args;
                    push(@relaxed_W_extra_vpr_args, ("--route"));
                    push(@relaxed_W_extra_vpr_args, ("--route_chan_width", "$relaxed_W"));

                    if (defined $crit_path_router_iterations) {
                        push(@relaxed_W_extra_vpr_args, ("--max_router_iterations", "$crit_path_router_iterations"));
                    }

                    my $relaxed_W_log_file = "vpr.crit_path.out";
                    $q = run_vpr({
                            arch_name => $architecture_file_name,
                            circuit_name => $benchmark_name,
                            circuit_file => $prevpr_output_file_name,
                            sdc_file => $sdc_file_path,
                            pad_file => $pad_file_path,
                            extra_vpr_args => \@relaxed_W_extra_vpr_args,
                            log_file => $relaxed_W_log_file,
                         });
                } else {
                    my $abs_log_file = File::Spec->rel2abs($temp_dir/$min_W_log_file);
                    $q = "Failed find minimum channel width (see $abs_log_file)";
                }
            }
        }
	} else { # specified channel width
        my $fixed_W_log_file = "vpr.out";

        my $rr_graph_out_file = "rr_graph.xml";

        my @fixed_W_extra_vpr_args = @forwarded_vpr_args;

        if ($verify_rr_graph){
            push(@fixed_W_extra_vpr_args, ("--write_rr_graph", $rr_graph_out_file));
        }

        $q = run_vpr({
                arch_name => $architecture_file_name,
                circuit_name => $benchmark_name,
                circuit_file => $prevpr_output_file_name,
                sdc_file => $sdc_file_path,
                pad_file => $pad_file_path,
                extra_vpr_args => \@fixed_W_extra_vpr_args,
                log_file => $fixed_W_log_file,
            });


        if ($verify_rr_graph && (! -e $rr_graph_out_file || -z $rr_graph_out_file)) {
            $error_status = "failed: vpr (no RR graph file produced)";
            $error_code = 1;
        }

        #Run vpr again with additional parameters. 
        #This is used to ensure that files generated by VPR can be re-loaded by it
        my $do_second_vpr_run = ($verify_rr_graph or $check_route or $check_place);

        if ($do_second_vpr_run) {
            my @second_run_extra_vpr_args = @forwarded_vpr_args;

            my $rr_graph_out_file2 = "rr_graph2.xml";
            if ($verify_rr_graph){
                push( @second_run_extra_vpr_args, ("--read_rr_graph", $rr_graph_out_file));
                push( @second_run_extra_vpr_args, ("--write_rr_graph", $rr_graph_out_file2));
            }

            if ($check_route){
                push( @second_run_extra_vpr_args, "--analysis");
            }

            if ($check_place) {
                push( @second_run_extra_vpr_args, "--route");
            }

            my $second_run_log_file = "vpr_second_run.out";

            $q = run_vpr({
                    arch_name => $architecture_file_name,
                    circuit_name => $benchmark_name,
                    circuit_file => $prevpr_output_file_name,
                    sdc_file => $sdc_file_path,
                    pad_file => $pad_file_path,
                    extra_vpr_args => \@second_run_extra_vpr_args,
                    log_file => $second_run_log_file,
                });

            if ($verify_rr_graph) {
                #Sanity check that the RR graph produced after reading the
                #previously dumped RR graph is identical.
                #
                #This ensures no precision loss/value changes occur

                my @diff_args;
                push(@diff_args, $rr_graph_out_file);
                push(@diff_args, $rr_graph_out_file2);

                my $diff_result = &system_with_timeout(
                                    $diff_exec, "diff.rr_graph.out",
                                    $timeout,  $temp_dir,
                                    @diff_args
                            );

                if ($diff_result ne "success") {
                    $error_status = "failed: vpr (RR Graph XML output not consistent when reloaded)";
                    $error_code = 1;
                }
            }
        }
    }


	#Removed check for existing vpr_route_output_path in order to pass when routing is turned off (only pack/place)
	if ($q eq "success") {
		if($check_equivalent eq "on") {

			find(\&find_postsynthesis_netlist, ".");

            #Pick the netlist to verify against
            #
            #We pick the 'earliest' netlist of the stages that where run
            my $reference_netlist = "";
            if($starting_stage <= $stage_idx_odin) {
                $reference_netlist = $odin_output_file_name;
            } elsif ($starting_stage <= $stage_idx_abc) {
                $reference_netlist = $abc_output_file_name;
            } else {
                #VPR's input
                $reference_netlist = $prevpr_output_file_name;
            }


            #First try ABC's Unbounded Sequential Equivalence Check (DSEC)
			$q = &system_with_timeout($abc_path,
							"abc.sec.out",
							$timeout,
							$temp_dir,
							"-c",
							"dsec $reference_netlist $vpr_postsynthesis_netlist"
			);

            # Parse ABC verification output
            if ( open( SECOUT, "< $temp_dir/abc.sec.out" ) ) {
                undef $/;
                my $sec_content = <SECOUT>;
                close(SECOUT);
                $/ = "\n";    # Restore for normal behaviour later in script

                if ( $sec_content =~ m/(.*The network has no latches. Used combinational command "cec".*)/i ) {
                    # This circuit has no latches, ABC's 'sec' command only supports circuits with latches.
                    # Re-try using ABC's Combinational Equivalence Check (CEC)
                    $q = &system_with_timeout($abc_path,
                                    "abc.cec.out",
                                    $timeout,
                                    $temp_dir,
                                    "-c",
                                    "cec $reference_netlist $vpr_postsynthesis_netlist;"
                    );

                    if ( open( CECOUT, "< $temp_dir/abc.cec.out" ) ) {
                        undef $/;
                        my $cec_content = <CECOUT>;
                        close(CECOUT);
                        $/ = "\n";    # Restore for normal behaviour later in script

                        if ( $cec_content !~ m/(.*Networks are equivalent.*)/i ) {
                            $error_status = "failed: formal verification";
                            $error_code = 1;
                        }
                    } else {
                        $error_status = "failed: no CEC output";
                        $error_code = 1;
                    }
                } elsif ( $sec_content !~ m/(.*Networks are equivalent.*)/i ) {
                    $error_status = "failed: formal verification";
                    $error_code = 1;
                }
            } else {
                $error_status = "failed: no DSEC output";
                $error_code = 1;
            }
        }

		if (! $keep_intermediate_files)
		{
			system "rm -f $prevpr_output_file_name";
			system "rm -f ${temp_dir}*.xml";
			system "rm -f ${temp_dir}*.sdf";
			system "rm -f ${temp_dir}*.v";
            if (! $keep_result_files) {
                system "rm -f ${temp_dir}*.net";
                system "rm -f ${temp_dir}*.place";
                system "rm -f ${temp_dir}*.route";
            }
			if ($do_power) {
				system "rm -f $ace_output_act_path";
			}
		}
	} else {
		$error_status = "failed: vpr ($q)";
		$error_code = 1;
	}
}

my $EndTime = time;

# Determine running time
my $seconds    = ( $EndTime - $StartTime );
my $runseconds = $seconds % 60;

# Start collecting results to output.txt
open( RESULTS, "> $results_path" );

# Output vpr status and runtime
print RESULTS "vpr_status=$q\n";
print RESULTS "vpr_seconds=$seconds\n";

# Parse VPR output
if ( open( VPROUT, "< vpr.out" ) ) {
	undef $/;
	my $content = <VPROUT>;
	close(VPROUT);
	$/ = "\n";    # Restore for normal behaviour later in script
}
print RESULTS "error=$error\n";

close(RESULTS);

if ($expect_fail) {
    if ($error_code != 0) {
        #Failed as expected, invert message
        $error_code = 0;
        $error_status = "OK";
        if ($verbosity > 0) {
            $error_status .= "(as expected " . $error_status . ")";
        } else {
            $error_status .= "*";
        }
    } else {
        #Passed when expected failure
        $error_status = "failed: expected to fail but was " . $error_status;
    }
}

my $elapsed_time_str = sprintf("(took %.2f seconds)", Time::HiRes::gettimeofday() - $vtr_flow_start_time);

printf(" %-15s %19s", $error_status, $elapsed_time_str);

print "\n";

exit $error_code;

################################################################################
# Subroutine to execute a system call with a timeout
# system_with_timeout(<program>, <stdout file>, <timeout>, <dir>, <arg1>, <arg2>, etc)
#    make sure args is an array
# Returns: "timeout", "exited", "success", "crashed"
################################################################################
sub system_with_timeout {
	# Check args
	( $#_ > 2 )   or die "system_with_timeout: not enough args\n";
    if ($valgrind) {
        my $program = shift @_;
	unshift @_, "valgrind";
        splice @_, 4, 0, , @valgrind_args, $program;
    }
    # Use a memory tracker to call executable usr/bin/time
    my $program = shift @_;
    unshift @_, $memory_tracker;
    splice @_, 4, 0, @memory_tracker_args, $program;

    if ($limit_memory_usage > 0) {
        my $program = shift @_;
        unshift @_, "bash";
        # flatten array
        my $params = join(" ", @_[4 .. ($#_)]);
        splice @_, 4, 1000, "-c", "ulimit -Sv $limit_memory_usage;" . $program . " " . $params;
    }
	# ( -f $_[0] )  or die "system_with_timeout: can't find executable $_[0]\n";
	( $_[2] > 0 ) or die "system_with_timeout: invalid timeout\n";

	#start valgrind output on new line
	if ($valgrind) {
		print "\n";
	}

	# Save the pid of child process
	my $pid = fork;

	if ( $pid == 0 ) {

		# Redirect STDOUT for vpr
		chdir $_[3];


		open( STDOUT, "> $_[1]" );
		if (!$valgrind) {
			open( STDERR, ">&STDOUT" );
		}

		# Copy the args and cut out first four
		my @VPRARGS = @_;
		shift @VPRARGS;
		shift @VPRARGS;
		shift @VPRARGS;
		shift @VPRARGS;

		# Run command
		# This must be an exec call and there most be no special shell characters
		# like redirects so that perl will use execvp and $pid will actually be
		# that of vpr so we can kill it later.

        # first strip out empty
        @VPRARGS = grep { $_ ne ''} @VPRARGS;

		print "\n$_[0] @VPRARGS\n";
		exec $_[0], @VPRARGS;
	}
	else {
		my $timed_out = "false";

		# Register signal handler, to kill child process (SIGABRT)
		$SIG{ALRM} = sub { kill 6, $pid; $timed_out = "true"; };

		# Register handlers to take down child if we are killed (SIGHUP)
		$SIG{INT}  = sub { print "SIGINT\n"; kill 1, $pid; exit; };
		$SIG{HUP}  = sub { print "SIGHUP\n";  kill 1, $pid; exit; };

		# Set SIGALRM timeout
		alarm $_[2];

		# Wait for child process to end OR timeout to expire
		wait;

		# Unset the alarm in case we didn't timeout
		alarm 0;

		# Check if timed out or not
		if ( $timed_out eq "true" ) {
			return "timeout";
		}
		else {
			my $did_crash = "false";
			if ( $? & 127 ) { $did_crash = "true"; }

			my $return_code = $? >> 8;

			if ( $did_crash eq "true" ) {
				return "crashed";
			}
			elsif ( $return_code != 0 ) {
				return "exited with return code $return_code";
			}
			else {
				return "success";
			}
		}
	}
}

sub stage_index {
	my $stage_name = $_[0];

	if ( lc($stage_name) eq "odin" ) {
		return $stage_idx_odin;
	}
	if ( lc($stage_name) eq "abc" ) {
		return $stage_idx_abc;
	}
	if ( lc($stage_name) eq "ace" ) {
		return $stage_idx_ace;
	}
	if ( lc($stage_name) eq "prevpr" ) {
		return $stage_idx_prevpr;
	}
	if ( lc($stage_name) eq "vpr" ) {
		return $stage_idx_vpr;
	}
	return -1;
}

sub file_ext_for_stage {
	my $stage_idx = $_[0];
	my $circuit_suffix = $_[1];

    my $vpr_netlist_suffix = ".blif";
    if ($circuit_suffix eq ".eblif") {
        $vpr_netlist_suffix = $circuit_suffix;
    }

	if ( $stage_idx == 0 ) {
		return ".v";
	}
	elsif ( $stage_idx == $stage_idx_odin ) {
		return ".odin.blif";
	}
	elsif ( $stage_idx == $stage_idx_abc ) {
		return ".abc.blif";
	}
	elsif ( $stage_idx == $stage_idx_ace ) {
		return ".ace.blif";
	}
	elsif ( $stage_idx == $stage_idx_prevpr ) {
		return ".pre-vpr" . $vpr_netlist_suffix;
	}
}

sub expand_user_path {
	my $str = shift;
	$str =~ s/^~\//$ENV{"HOME"}\//;
	return $str;
}

sub file_find_and_replace {
	my $file_path      = shift();
	my $search_string  = shift();
	my $replace_string = shift();

	open( FILE_IN, "$file_path" );
	my $file_contents = do { local $/; <FILE_IN> };
	close(FILE_IN);

	$file_contents =~ s/$search_string/$replace_string/mg;

	open( FILE_OUT, ">$file_path" );
	print FILE_OUT $file_contents;
	close(FILE_OUT);
}

sub xml_find_key {
	my $tree = shift();
	my $key  = shift();

	foreach my $subtree ( keys %{$tree} ) {
		if ( $subtree eq $key ) {
			return $tree->{$subtree};
		}
	}
	return "";
}

sub xml_find_child_by_key_value {
	my $tree = shift();
	my $key  = shift();
	my $val  = shift();

	if ( ref($tree) eq "HASH" ) {

		# Only a single item in the child array
		if ( $tree->{$key} eq $val ) {
			return $tree;
		}
	}
	elsif ( ref($tree) eq "ARRAY" ) {

		# Child Array
		foreach my $child (@$tree) {
			if ( $child->{$key} eq $val ) {
				return $child;
			}
		}
	}

	return "";
}

sub xml_find_LUT_Kvalue {
	my $tree = shift();

	#Check if this is a LUT
	if ( xml_find_key( $tree, "-blif_model" ) eq ".names" ) {
		return $tree->{input}->{"-num_pins"};
	}

	my $max = 0;
	my $val = 0;

	foreach my $subtree ( keys %{$tree} ) {
		my $child = $tree->{$subtree};

		if ( ref($child) eq "ARRAY" ) {
			foreach my $item (@$child) {
				$val = xml_find_LUT_Kvalue($item);
				if ( $val > $max ) {
					$max = $val;
				}
			}
		}
		elsif ( ref($child) eq "HASH" ) {
			$val = xml_find_LUT_Kvalue($child);
			if ( $val > $max ) {
				$max = $val;
			}
		}
		else {

			# Leaf - do nothing
		}
	}

	return $max;
}

sub xml_find_mem_size_recursive {
	my $tree = shift();

	#Check if this is a Memory
	if ( xml_find_key( $tree, "-blif_model" ) =~ "port_ram" ) {
		my $input_pins = $tree->{input};
		foreach my $input_pin (@$input_pins) {
			if ( xml_find_key( $input_pin, "-name" ) =~ "addr" ) {
				return $input_pin->{"-num_pins"};
			}
		}
		return 0;
	}

	# Otherwise iterate down
	my $max = 0;
	my $val = 0;

	foreach my $subtree ( keys %{$tree} ) {
		my $child = $tree->{$subtree};

		if ( ref($child) eq "ARRAY" ) {
			foreach my $item (@$child) {
				$val = xml_find_mem_size_recursive($item);
				if ( $val > $max ) {
					$max = $val;
				}
			}
		}
		elsif ( ref($child) eq "HASH" ) {
			$val = xml_find_mem_size_recursive($child);
			if ( $val > $max ) {
				$max = $val;
			}
		}
		else {

			# Leaf - do nothing
		}
	}

	return $max;
}

sub xml_find_mem_size {
	my $tree = shift();

	my $pb_tree = $tree->{architecture}->{complexblocklist}->{pb_type};
	if ( $pb_tree eq "" ) {
		return "";
	}

	my $memory_pb = xml_find_child_by_key_value ($pb_tree, "-name", "memory");
	if ( $memory_pb eq "" ) {
		return "";
	}

	return xml_find_mem_size_recursive($memory_pb);
}

sub find_postsynthesis_netlist {
    my $file_name = $_;
    if ($file_name =~ /_post_synthesis\.blif/) {
        $vpr_postsynthesis_netlist = $file_name;
        return;
    }
}

# Returns the executable extension based on the platform
sub exe_for_platform {
	my $file_name = shift();
	if ($^O eq "cygwin" or $^O eq "MSWIN32") {
		$file_name = $file_name . ".exe";
	}
	return $file_name;
}

sub get_clocks {
    my $filename = shift();

    open my $fh, $filename or die "Cannot open $filename: $!\n";

    my @clocks = <$fh>;

    return @clocks;
}

sub run_vpr {
    my ($args) = @_;

    my @vpr_args;
    push(@vpr_args, $args->{arch_name});
    push(@vpr_args, $args->{circuit_name});
    push(@vpr_args, "--circuit_file"	);
    push(@vpr_args, $args->{circuit_file});

    if (defined $args->{sdc_file} && -e $args->{sdc_file}){
        push(@vpr_args, "--sdc_file" );
        push(@vpr_args, $args->{sdc_file});
    }

    if (defined $args->{pad_file} && -e $args->{pad_file}){
        push(@vpr_args, "--fix_pins" );
        push(@vpr_args, $args->{pad_file});
    }

    #Additional VPR arguments
    my @extra_vpr_args = @{$args->{extra_vpr_args}};
    if (defined $args->{extra_vpr_args} && scalar(@extra_vpr_args) > 0) {
        push(@vpr_args, @extra_vpr_args);
    }

    #Run the command
    $q = &system_with_timeout(
        $vpr_path, $args->{log_file},
        $timeout, $temp_dir, @vpr_args
    );

    return $q;
}

sub parse_min_W {
    my ($log_file) = @_;

    my $min_W = -1;
    # Parse out min_chan_width
    if ( open( VPROUT, $log_file) ) {
        undef $/;
        my $content = <VPROUT>;
        close(VPROUT);
        $/ = "\n";    # Restore for normal behaviour later in script

        if ( $content =~ /Best routing used a channel width factor of (\d+)/m ) {
            $min_W = $1;
        }
    }

    return $min_W;
}

sub calculate_relaxed_W {
    my ($min_W, $relax_W_factor) = @_;

    my $relaxed_W = $min_W * $relax_W_factor;
    $relaxed_W = floor($relaxed_W);
    $relaxed_W += $relaxed_W % 2;

    return $relaxed_W;
}<|MERGE_RESOLUTION|>--- conflicted
+++ resolved
@@ -186,15 +186,15 @@
     elsif ( $token eq "-verbose"){
             $expect_fail = shift(@ARGV);
     }
-	elsif ( $token eq "-adder_type"){
-		$odin_adder_config_path = shift(@ARGV);
-		if ( ($odin_adder_config_path ne "default") && ($odin_adder_config_path ne "optimized") ) {
-				$odin_adder_config_path = $vtr_flow_path . $odin_adder_config_path;
-		}
-	}
-	elsif ( $token eq "-disable_odin_xml" ){
-		$use_odin_xml_config = 0;
-	}
+		elsif ( $token eq "-adder_type"){
+			$odin_adder_config_path = shift(@ARGV);
+			if ( ($odin_adder_config_path ne "default") && ($odin_adder_config_path ne "optimized") ) {
+					$odin_adder_config_path = $vtr_flow_path . $odin_adder_config_path;
+			}
+		}
+		elsif ( $token eq "-disable_odin_xml" ){
+						$use_odin_xml_config = 0;
+		}
 	elsif ( $token eq "-use_odin_simulation" ){
 		$odin_run_simulation = 1;
 	}
@@ -298,7 +298,7 @@
 my $abc_path;
 my $abc_rc_path;
 if ( $stage_idx_abc >= $starting_stage or $stage_idx_vpr <= $ending_stage ) {
-	#Need ABC for either synthesis or post-VPR verification
+    #Need ABC for either synthesis or post-VPR verification
 	if ($use_old_abc) 
 	{
 		my $abc_dir_path = "$vtr_flow_path/../abc_with_bb_support";
@@ -307,10 +307,10 @@
 	}
 	else 
 	{
-		my $abc_dir_path = "$vtr_flow_path/../abc";
+    my $abc_dir_path = "$vtr_flow_path/../abc";
 		$abc_path = "$abc_dir_path/abc";
 		$abc_rc_path = "$abc_dir_path/abc.rc";
-	}
+    }
 
 	( -e $abc_path or -e "${abc_path}.exe" )
 	  or die "Cannot find ABC executable ($abc_path)";
@@ -365,15 +365,9 @@
 my $tpp      = XML::TreePP->new();
 my $xml_tree = $tpp->parsefile($architecture_file_path);
 
-<<<<<<< HEAD
-# Get lut size
-if ( $lut_size < 1 ) {
-	$lut_size = xml_find_LUT_Kvalue($xml_tree);
-=======
 # Get lut size if undefined
 if (!defined $lut_size) {
-    $lut_size = xml_find_LUT_Kvalue($xml_tree);
->>>>>>> 6f822dc6
+	$lut_size = xml_find_LUT_Kvalue($xml_tree);
 }
 if ( $lut_size < 1 ) {
 	$error_status = "failed: cannot determine arch LUT k-value";
@@ -470,8 +464,8 @@
 			$error_status = "failed: odin";
 			$error_code = 1;
 		}
-	}
-}
+			}
+		}
 
 #################################################################################
 ######################## PRE-ABC SIMULATION VERIFICATION #######################
@@ -587,69 +581,69 @@
 		###########
 		# ABC Optimizer
 
-		#For ABC’s documentation see: https://people.eecs.berkeley.edu/~alanmi/abc/abc.htm
-		#
-		#Some key points on the script used:
-		#
-		#  strash : The strash command (which build's ABC's internal AIG) is needed before clean-up
-		#           related commands (e.g. ifraig) otherwise they will fail with “Only works for
-		#           structurally hashed networks”.
-		#
-		#  if –K #: This command techmaps the logic to LUTS. It should appear as the (near) final step
-		#           before writing the optimized netlist. In recent versions, ABC does not remember
-		#           that LUT size you want to techmap to. As a result, specifying if -K # early in
-		#           the script causes ABC techmap to 2-LUTs, greatly increasing the amount of logic required (CLB’s, blocks, nets, etc.).
-		#
-		# The current script is based off the one used by YOSYS and on discussions with Alan Mishchenko (ABC author).
-		# On 2018/04/28 Alan suggested the following:
-		#   (1) run synthesis commands such as "dc2" after "ifraig" and "scorr" (this way more equivalences are typically found - improves quality)
-		#   (2) run "ifraig" before "scorr" (this way comb equivalences are removed before seq equivalences are computed - improves runtime)
-		#   (3) run "dch -f" immediately before mapping "if" (this alone greatly improves both area and delay of mapping)
-		#   (4) no need to run "scleanup" if "scorr" is used ("scorr" internally performs "scleanup" - improves runtime)
-		#   (5) no need to run"dc2" if "dch -f" is used, alternatively run "dc2; dch -f" (this will take more runtime but may not improve quality)
-		#   (6) the only place to run "strash" is after technology mapping (if the script is run more than once - can improve quality)
-		my $abc_commands="
-		echo '';
-		echo 'Load Netlist';
-		echo '============';
+	#For ABC’s documentation see: https://people.eecs.berkeley.edu/~alanmi/abc/abc.htm
+    #
+    #Some key points on the script used:
+    #
+	#  strash : The strash command (which build's ABC's internal AIG) is needed before clean-up
+    #           related commands (e.g. ifraig) otherwise they will fail with “Only works for
+    #           structurally hashed networks”.
+    #
+	#  if –K #: This command techmaps the logic to LUTS. It should appear as the (near) final step
+    #           before writing the optimized netlist. In recent versions, ABC does not remember
+    #           that LUT size you want to techmap to. As a result, specifying if -K # early in
+    #           the script causes ABC techmap to 2-LUTs, greatly increasing the amount of logic required (CLB’s, blocks, nets, etc.).
+    #
+    # The current script is based off the one used by YOSYS and on discussions with Alan Mishchenko (ABC author).
+    # On 2018/04/28 Alan suggested the following:
+    #   (1) run synthesis commands such as "dc2" after "ifraig" and "scorr" (this way more equivalences are typically found - improves quality)
+    #   (2) run "ifraig" before "scorr" (this way comb equivalences are removed before seq equivalences are computed - improves runtime)
+    #   (3) run "dch -f" immediately before mapping "if" (this alone greatly improves both area and delay of mapping)
+    #   (4) no need to run "scleanup" if "scorr" is used ("scorr" internally performs "scleanup" - improves runtime)
+    #   (5) no need to run"dc2" if "dch -f" is used, alternatively run "dc2; dch -f" (this will take more runtime but may not improve quality)
+    #   (6) the only place to run "strash" is after technology mapping (if the script is run more than once - can improve quality)
+    my $abc_commands="
+echo '';
+echo 'Load Netlist';
+echo '============';
 		read ${pre_abc_blif};
-		time;
-
-		echo '';
-		echo 'Circuit Info';
-		echo '==========';
-		print_stats;
-		print_latch;
-		time;
-
-		echo '';
-		echo 'LUT Costs';
-		echo '=========';
-		print_lut;
-		time;
-
-		echo '';
-		echo 'Logic Opt + Techmap';
-		echo '===================';
-		strash;
-		ifraig -v;
-		scorr -v;
-		dc2 -v;
-		dch -f;
+time;
+
+echo '';
+echo 'Circuit Info';
+echo '==========';
+print_stats;
+print_latch;
+time;
+
+echo '';
+echo 'LUT Costs';
+echo '=========';
+print_lut;
+time;
+
+echo '';
+echo 'Logic Opt + Techmap';
+echo '===================';
+strash;
+ifraig -v;
+scorr -v;
+dc2 -v;
+dch -f;
 		if -K ${lut_size} -v;
-		mfs2 -v;
-		print_stats;
-		time;
-
-		echo '';
-		echo 'Output Netlist';
-		echo '==============';
+mfs2 -v;
+print_stats;
+time;
+
+echo '';
+echo 'Output Netlist';
+echo '==============';
 		write_hie ${pre_abc_blif} ${post_abc_raw_blif};
-		time;
-		";
-
-		if ($use_old_abc) {
-			#Legacy ABC script
+time;
+";
+
+    if ($use_old_abc) {
+        #Legacy ABC script
 			$abc_commands="
 			read $pre_abc_blif; 
 			time; 
@@ -660,29 +654,29 @@
 			write_hie ${pre_abc_blif} ${post_abc_raw_blif}; 
 			print_stats;
 			";
-		}
-
-		$abc_commands =~ s/\R/ /g; #Convert new-lines to spaces
-
-		if ($abc_quote_addition) {$abc_commands = "'" . $abc_commands . "'";}
-
-		#added so that valgrind will not run on abc because of existing memory errors
+    }
+
+    $abc_commands =~ s/\R/ /g; #Convert new-lines to spaces
+
+    if ($abc_quote_addition) {$abc_commands = "'" . $abc_commands . "'";}
+
+    #added so that valgrind will not run on abc because of existing memory errors
 		my $skip_valgrind = $valgrind;
-		$valgrind = 0;
+            $valgrind = 0;
 
 		$q = &system_with_timeout( $abc_path, "abc".$domain_itter.".out", $timeout, $temp_dir, "-c",
-			$abc_commands);
+		$abc_commands);
 
 		if ( $q ne "success") {
 			$error_status = "failed: abc";
 			$error_code = 1;
 			last ABC_OPTIMIZATION;
-		}
+    }
 		elsif ( not -e "${temp_dir}/$post_abc_raw_blif" ) {
 			$error_status = "failed: abc did not produce the expected output: ${temp_dir}/${post_abc_raw_blif}";
 			$error_code = 1;
 			last ABC_OPTIMIZATION;
-		}
+    }
 
 		#restore the current valgrind flag
 		$valgrind = $skip_valgrind;
@@ -701,13 +695,13 @@
 		}
 		else
 		{
-			# Restore Multi-Clock Latch Information from ODIN II that was striped out by ABC
+		# Restore Multi-Clock Latch Information from ODIN II that was striped out by ABC
 			$q = &system_with_timeout($restore_multiclock_info_script, "restore_latch".$domain_itter.".out", $timeout, $temp_dir,
 					$pre_abc_blif, $post_abc_raw_blif, $post_abc_blif);
 
-			if ($q ne "success") {
-				$error_status = "failed: to restore multi-clock latch info";
-				$error_code = 1;
+        if ($q ne "success") {
+            $error_status = "failed: to restore multi-clock latch info";
+            $error_code = 1;
 				last ABC_OPTIMIZATION;
 			}
 		}
@@ -717,7 +711,7 @@
 		if ( $flow_type != 2 )
 		{
 			last ABC_OPTIMIZATION;
-		}
+        }
 	}
 
 	################
@@ -737,14 +731,14 @@
 	#	Cleanup
 	if ( !$error_code
 	and !$keep_intermediate_files ) {
-		if (! $do_power) {
-			system "rm -f $odin_output_file_path";
-		}
+			if (! $do_power) {
+				system "rm -f $odin_output_file_path";
+			}
 		system "rm -f ${temp_dir}*.dot";
 		system "rm -f ${temp_dir}*.v";
-		system "rm -f ${temp_dir}*.rc";
-	}
-}
+			system "rm -f ${temp_dir}*.rc";
+		}
+	}
 
 #################################################################################
 ######################## POST-ABC SIMULATION VERIFICATION #######################
@@ -883,11 +877,11 @@
     #True if a fixed channel width routing is desired
     my $route_fixed_W = (grep(/^--route_chan_width$/, @forwarded_vpr_args));
 
-    #set a min chan width if it is not set to ensure equal results
+        #set a min chan width if it is not set to ensure equal results
     if (($check_route or $check_place) and !$route_fixed_W){
         push(@forwarded_vpr_args, ("--route_chan_width", "300"));
         $route_fixed_W = 1;
-    }
+        }
 
     #Where any VPR stages explicitly requested?
     my $explicit_pack_vpr_stage = (grep(/^--pack$/, @forwarded_vpr_args));
@@ -937,7 +931,7 @@
 
                     if (defined $crit_path_router_iterations) {
                         push(@relaxed_W_extra_vpr_args, ("--max_router_iterations", "$crit_path_router_iterations"));
-                    }
+				}
 
                     my $relaxed_W_log_file = "vpr.crit_path.out";
                     $q = run_vpr({
@@ -952,9 +946,9 @@
                 } else {
                     my $abs_log_file = File::Spec->rel2abs($temp_dir/$min_W_log_file);
                     $q = "Failed find minimum channel width (see $abs_log_file)";
-                }
-            }
-        }
+	 			}
+			}
+		}
 	} else { # specified channel width
         my $fixed_W_log_file = "vpr.out";
 
@@ -964,7 +958,7 @@
 
         if ($verify_rr_graph){
             push(@fixed_W_extra_vpr_args, ("--write_rr_graph", $rr_graph_out_file));
-        }
+	 	}
 
         $q = run_vpr({
                 arch_name => $architecture_file_name,
@@ -980,7 +974,7 @@
         if ($verify_rr_graph && (! -e $rr_graph_out_file || -z $rr_graph_out_file)) {
             $error_status = "failed: vpr (no RR graph file produced)";
             $error_code = 1;
-        }
+			}
 
         #Run vpr again with additional parameters. 
         #This is used to ensure that files generated by VPR can be re-loaded by it
@@ -993,7 +987,7 @@
             if ($verify_rr_graph){
                 push( @second_run_extra_vpr_args, ("--read_rr_graph", $rr_graph_out_file));
                 push( @second_run_extra_vpr_args, ("--write_rr_graph", $rr_graph_out_file2));
-            }
+                }
 
             if ($check_route){
                 push( @second_run_extra_vpr_args, "--analysis");
@@ -1001,7 +995,7 @@
 
             if ($check_place) {
                 push( @second_run_extra_vpr_args, "--route");
-            }
+	    }
 
             my $second_run_log_file = "vpr_second_run.out";
 
