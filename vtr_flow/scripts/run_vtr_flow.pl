#!/usr/bin/perl
###################################################################################
# This script runs the VTR flow for a single benchmark circuit and architecture
# file.
#
# Usage:
#	run_vtr_flow.pl <circuit_file> <architecture_file> [OPTIONS]
#
# Parameters:
# 	circuit_file: Path to the input circuit file (verilog, blif, etc)
#   architecture_file: Path to the architecture file (.xml)
#
# Options:
#   Note that all unrecognized parameters are forwarded to VPR.
# 	-starting_stage <stage>: Start the VTR flow at the specified stage.
#								Acceptable values: odin, abc, script, vpr.
#								Default value is odin.
#   -ending_stage <stage>: End the VTR flow at the specified stage. Acceptable
#								values: odin, abc, script, vpr. Default value is
#								vpr.
#   -specific_vpr_stage <stage>: Perform only this stage of VPR. Acceptable
#                               values: pack, place, route. Default is empty,
#                               which means to perform all. Note that specifying
#                               the routing stage requires a channel width
#                               to also be specified. To have any time saving
#                               effect, previous result files must be kept as the
#                               most recent necessary ones will be moved to the
#                               current run directory. (use inside tasks only)
# 	-keep_intermediate_files: Do not delete the intermediate files.
#   -keep_result_files: Do not delete the result files (.net, .place, .route)
#   -track_memory_usage: Print out memory usage for each stage (NOT fully portable)
#   -limit_memory_usage: Kill benchmark if it is taking up too much memory to avoid
#                       slow disk swaps.
#   -timeout: Maximum amount of time to spend on a single stage of a task in seconds;
#               default is 14 days.
#
#   -temp_dir <dir>: Directory used for all temporary files
###################################################################################

use strict;
use Cwd;
use File::Spec;
use POSIX;
use File::Copy;
use FindBin;
use File::Find;
use File::Basename;

use lib "$FindBin::Bin/perl_libs/XML-TreePP-0.41/lib";
use XML::TreePP;

# check the parametes.  Note PERL does not consider the script itself a parameter.
my $number_arguments = @ARGV;
if ( $number_arguments < 2 ) {
	print(
		"usage: run_vtr_flow.pl <circuit_file> <architecture_file> [OPTIONS]\n"
	);
	exit(-1);
}

# Get Absoluate Path of 'vtr_flow
Cwd::abs_path($0) =~ m/(.*\/vtr_flow)\//;
my $vtr_flow_path = $1;
# my $vtr_flow_path = "./vtr_flow";

sub stage_index;
sub file_ext_for_stage;
sub expand_user_path;
sub file_find_and_replace;
sub xml_find_LUT_Kvalue;
sub xml_find_mem_size;
sub find_and_move_newest;

my $temp_dir = "./temp";

my $stage_idx_odin   = 1;
my $stage_idx_abc    = 2;
my $stage_idx_ace    = 3;
my $stage_idx_prevpr = 4;
my $stage_idx_vpr    = 5;

my $circuit_file_path      = expand_user_path( shift(@ARGV) );
my $architecture_file_path = expand_user_path( shift(@ARGV) );
my $sdc_file_path;

my $token;
my $ext;
my $starting_stage          = stage_index("odin");
my $ending_stage            = stage_index("vpr");
my $specific_vpr_stage      = "";
my $keep_intermediate_files = 0;
my $keep_result_files       = 0;
my $has_memory              = 1;
my $timing_driven           = "on";
my $min_chan_width          = -1; 
my $max_router_iterations   = 50;
my $lut_size                = -1;
my $vpr_cluster_seed_type   = "";
my $routing_failure_predictor = "safe";
my $tech_file               = "";
my $do_power                = 0;
my $check_equivalent		= "off";
my $gen_postsynthesis_netlist 	= "off";
my $seed					= 1;
my $min_hard_mult_size		= 3;
my $min_hard_adder_size		= 1;
my $congestion_analysis		= "";
my $switch_usage_analysis   = "";

my $track_memory_usage      = 0;
my $memory_tracker          = "/usr/bin/time";
my @memory_tracker_args     = ("-v");
my $limit_memory_usage      = -1;
my $timeout                 = 14 * 24 * 60 * 60;         # 14 day execution timeout
my $valgrind 		    = 0;		
my @valgrind_args	    = ("--leak-check=full", "--errors-for-leak-kinds=none", "--error-exitcode=1");
my $abc_quote_addition      = 0;
my @forwarded_vpr_args;   # VPR arguments that pass through the script

while ( $token = shift(@ARGV) ) {
	if ( $token eq "-sdc_file" ) {
		$sdc_file_path = expand_user_path( shift(@ARGV) );
	}
	elsif ( $token eq "-starting_stage" ) {
		$starting_stage = stage_index( shift(@ARGV) );
	}
	elsif ( $token eq "-ending_stage" ) {
		$ending_stage = stage_index( shift(@ARGV) );
	}
    elsif ( $token eq "-specific_vpr_stage" ) {
        $specific_vpr_stage = shift(@ARGV);
        if ($specific_vpr_stage eq "pack" or $specific_vpr_stage eq "place" or $specific_vpr_stage eq "route") {
            $specific_vpr_stage = "--" . $specific_vpr_stage;
        }
        else {
            $specific_vpr_stage = "";
        }
    }
	elsif ( $token eq "-keep_intermediate_files" ) {
		$keep_intermediate_files = 1;
	}
    elsif ( $token eq "-keep_result_files" ) {
        $keep_result_files = 1;
    }
    elsif ( $token eq "-track_memory_usage" ) {
        $track_memory_usage = 1;
    }
    elsif ( $token eq "-limit_memory_usage" ) {
        $limit_memory_usage = shift(@ARGV);
        $abc_quote_addition = 1;
    }
    elsif ( $token eq "-timeout" ) {
        $timeout = shift(@ARGV);
    }
    elsif ( $token eq "-valgrind" ) {
        $valgrind = 1;
    }
	elsif ( $token eq "-no_mem" ) {
		$has_memory = 0;
	}
	elsif ( $token eq "-no_timing" ) {
		$timing_driven = "off";
	}
	elsif ( $token eq "-congestion_analysis") {
		$congestion_analysis = $token;
	}
    elsif ( $token eq "-switch_stats") {
        $switch_usage_analysis = $token;
    }
	elsif ( $token eq "-vpr_route_chan_width" ) {
		$min_chan_width = shift(@ARGV);
	}
    elsif ( $token eq "-vpr_max_router_iterations" ) {
        $max_router_iterations = shift(@ARGV);
    }
	elsif ( $token eq "-lut_size" ) {
		$lut_size = shift(@ARGV);
	}
	elsif ( $token eq "-routing_failure_predictor" ) {
		$routing_failure_predictor = shift(@ARGV);
	}
	elsif ( $token eq "-vpr_cluster_seed_type" ) {
		$vpr_cluster_seed_type = shift(@ARGV);
	}
	elsif ( $token eq "-temp_dir" ) {
		$temp_dir = shift(@ARGV);
	}
	elsif ( $token eq "-cmos_tech" ) {
		$tech_file = shift(@ARGV);
	}
	elsif ( $token eq "-power" ) {
		$do_power = 1;
	}
	elsif ( $token eq "-check_equivalent" ) {
		$check_equivalent = "on";
		$keep_intermediate_files = 1;
	}
	elsif ( $token eq "-gen_postsynthesis_netlist" ) {
		$gen_postsynthesis_netlist = "on";
	}
	elsif ( $token eq "-seed" ) {
		$seed = shift(@ARGV);
	}
	elsif ( $token eq "-min_hard_mult_size" ) {
		$min_hard_mult_size = shift(@ARGV);
	}
	elsif ( $token eq "-min_hard_adder_size" ) {
		$min_hard_adder_size = shift(@ARGV);
	}
    # else forward the argument
	else {
        push @forwarded_vpr_args, $token;
        # next element could be the number 0, which needs to be forwarded
        if ( $ARGV[0] == '0' ) {
            $token = shift(@ARGV);
            push @forwarded_vpr_args, $token;
        }
	}

	if ( $starting_stage == -1 or $ending_stage == -1 ) {
		die
		  "Error: Invalid starting/ending stage name (start $starting_stage end $ending_stage).\n";
	}
}

if ( $ending_stage < $starting_stage ) {
	die "Error: Ending stage is before starting stage.";
}
if ($do_power) {
	if ( $tech_file eq "" ) {
		die "A CMOS technology behavior file must be provided.";
	}
	elsif ( not -r $tech_file ) {
		die "The CMOS technology behavior file ($tech_file) cannot be opened.";
	}
	$tech_file = Cwd::abs_path($tech_file);
}

if ( $vpr_cluster_seed_type eq "" ) {
	if ( $timing_driven eq "off" ) {
		$vpr_cluster_seed_type = "max_inputs";
	}
	else {
		$vpr_cluster_seed_type = "blend";
	}
}

if ( !-d $temp_dir ) {
	system "mkdir $temp_dir";
}
-d $temp_dir or die "Could not make temporary directory ($temp_dir)\n";
if ( !( $temp_dir =~ /.*\/$/ ) ) {
	$temp_dir = $temp_dir . "/";
}

my $results_path = "${temp_dir}output.txt";

my $error;
my $error_code = 0;

my $arch_param;
my $cluster_size;
my $inputs_per_cluster = -1;

# Test for file existance
( -f $circuit_file_path )
  or die "Circuit file not found ($circuit_file_path)";
( -f $architecture_file_path )
  or die "Architecture file not found ($architecture_file_path)";

if ( !-e $sdc_file_path ) {
	# open( OUTPUT_FILE, ">$sdc_file_path" ); 
	# close ( OUTPUT_FILE );
	my $sdc_file_path;
}

my $vpr_path; if ( $stage_idx_vpr >= $starting_stage and $stage_idx_vpr <= $ending_stage ) { $vpr_path = "$vtr_flow_path/../vpr/vpr"; ( -r $vpr_path or -r "${vpr_path}.exe" ) or die "Cannot find vpr exectuable ($vpr_path)"; } my $odin2_path; my $odin_config_file_name; my $odin_config_file_path;
if (    $stage_idx_odin >= $starting_stage
	and $stage_idx_odin <= $ending_stage )
{
	$odin2_path = "$vtr_flow_path/../ODIN_II/odin_II.exe";
	( -e $odin2_path )
	  or die "Cannot find ODIN_II executable ($odin2_path)";

	$odin_config_file_name = "basic_odin_config_split.xml";

	$odin_config_file_path = "$vtr_flow_path/misc/$odin_config_file_name";
	( -e $odin_config_file_path )
	  or die "Cannot find ODIN config template ($odin_config_file_path)";

	$odin_config_file_name = "odin_config.xml";
	my $odin_config_file_path_new = "$temp_dir" . "odin_config.xml";
	copy( $odin_config_file_path, $odin_config_file_path_new );
	$odin_config_file_path = $odin_config_file_path_new;
}

my $abc_path;
my $abc_rc_path;
if ( $stage_idx_abc >= $starting_stage and $stage_idx_abc <= $ending_stage ) {
	$abc_path = "$vtr_flow_path/../abc_with_bb_support/abc";
	( -e $abc_path or -e "${abc_path}.exe" )
	  or die "Cannot find ABC executable ($abc_path)";

	$abc_rc_path = "$vtr_flow_path/../abc_with_bb_support/abc.rc";
	( -e $abc_rc_path ) or die "Cannot find ABC RC file ($abc_rc_path)";

	copy( $abc_rc_path, $temp_dir );
}

my $ace_path;
if ( $stage_idx_ace >= $starting_stage and $stage_idx_ace <= $ending_stage and $do_power) {
	$ace_path = "$vtr_flow_path/../ace2/ace";
	( -e $ace_path or -e "${ace_path}.exe" )
	  or die "Cannot find ACE executable ($ace_path)";
}

#Extract the circuit/architecture name and filename
my ($benchmark_name, $tmp_path, $circuit_suffix) = fileparse($circuit_file_path, '\.[^\.]*');
my $circuit_file_name = $benchmark_name . $circuit_suffix;

my ($architecture_name, $tmp_path, $arch_suffix) = fileparse($architecture_file_path, '\.[^\.]*');
my $architecture_file_name = $architecture_name . $arch_suffix;

print "$architecture_name/$benchmark_name...";

# Get Memory Size
my $mem_size = -1;
my $line;
my $in_memory_block;
my $in_mode;

# Read arch XML
my $tpp      = XML::TreePP->new();
my $xml_tree = $tpp->parsefile($architecture_file_path);

# Get lut size
my $lut_size = xml_find_LUT_Kvalue($xml_tree);
if ( $lut_size < 1 ) {
	print "failed: cannot determine arch LUT k-value";
	$error_code = 1;
}

# Get memory size
$mem_size = xml_find_mem_size($xml_tree);

my $odin_output_file_name = "$benchmark_name" . file_ext_for_stage($stage_idx_odin);
my $odin_output_file_path = "$temp_dir$odin_output_file_name";

my $abc_output_file_name = "$benchmark_name" . file_ext_for_stage($stage_idx_abc);
my $abc_output_file_path = "$temp_dir$abc_output_file_name";

my $ace_output_blif_name = "$benchmark_name" . file_ext_for_stage($stage_idx_ace);
my $ace_output_blif_path = "$temp_dir$ace_output_blif_name";

my $ace_output_act_name = "$benchmark_name" . ".act";
my $ace_output_act_path = "$temp_dir$ace_output_act_name";

my $prevpr_output_file_name = "$benchmark_name" . file_ext_for_stage($stage_idx_prevpr);
my $prevpr_output_file_path = "$temp_dir$prevpr_output_file_name";

my $vpr_route_output_file_name = "$benchmark_name.route";
my $vpr_route_output_file_path = "$temp_dir$vpr_route_output_file_name";
my $vpr_postsynthesis_netlist = "";

#system"cp $abc_rc_path $temp_dir";
#system "cp $architecture_path $temp_dir";
#system "cp $circuit_path $temp_dir/$benchmark_name" . file_ext_for_stage($starting_stage - 1);
#system "cp $odin2_base_config"

my $architecture_file_path_new = "$temp_dir$architecture_file_name";
copy( $architecture_file_path, $architecture_file_path_new );
$architecture_file_path = $architecture_file_path_new;

my $circuit_file_path_new = "$temp_dir$benchmark_name" . file_ext_for_stage( $starting_stage - 1 );
copy( $circuit_file_path, $circuit_file_path_new );
$circuit_file_path = $circuit_file_path_new;

# Call executable and time it
my $StartTime = time;
my $q         = "not_run";

#################################################################################
################################## ODIN #########################################
#################################################################################

if ( $starting_stage <= $stage_idx_odin and !$error_code ) {

	#system "sed 's/XXX/$benchmark_name.v/g' < $odin2_base_config > temp1.xml";
	#system "sed 's/YYY/$arch_name/g' < temp1.xml > temp2.xml";
	#system "sed 's/ZZZ/$odin_output_file_path/g' < temp2.xml > temp3.xml";
	#system "sed 's/PPP/$mem_size/g' < temp3.xml > circuit_config.xml";

	file_find_and_replace( $odin_config_file_path, "XXX", $circuit_file_name );
	file_find_and_replace( $odin_config_file_path, "YYY", $architecture_file_name );
	file_find_and_replace( $odin_config_file_path, "ZZZ", $odin_output_file_name );
	file_find_and_replace( $odin_config_file_path, "PPP", $mem_size );
	file_find_and_replace( $odin_config_file_path, "MMM", $min_hard_mult_size );
	file_find_and_replace( $odin_config_file_path, "AAA", $min_hard_adder_size );

	if ( !$error_code ) {
		$q =
		  &system_with_timeout( "$odin2_path", "odin.out", $timeout, $temp_dir,
			"-c", $odin_config_file_name );

		if ( -e $odin_output_file_path ) {
			if ( !$keep_intermediate_files ) {
				system "rm -f ${temp_dir}*.dot";
				system "rm -f ${temp_dir}*.v";
				system "rm -f $odin_config_file_path";
			}
		}
		else {
			print "failed: odin";
			$error_code = 1;
		}
	}
}

#################################################################################
################################## ABC ##########################################
#################################################################################
if (    $starting_stage <= $stage_idx_abc
	and $ending_stage >= $stage_idx_abc
	and !$error_code )
{
    my $abc_commands="read $odin_output_file_name; time; resyn; resyn2; if -K $lut_size; time; scleanup; time; scleanup; time; scleanup; time; scleanup; time; scleanup; time; scleanup; time; scleanup; time; scleanup; time; scleanup; time; write_hie $odin_output_file_name $abc_output_file_name; print_stats";

    if ($abc_quote_addition) {$abc_commands = "'" . $abc_commands . "'";}

    $q = &system_with_timeout( $abc_path, "abc.out", $timeout, $temp_dir, "-c",
        $abc_commands);

	if ( -e $abc_output_file_path ) {

		#system "rm -f abc.out";
		if ( !$keep_intermediate_files ) {
			system "rm -f $odin_output_file_path";
			system "rm -f ${temp_dir}*.rc";
		}
	}
	else {
		print "failed: abc";
		$error_code = 1;
	}
}

#################################################################################
################################## ACE ##########################################
#################################################################################
if (    $starting_stage <= $stage_idx_ace
	and $ending_stage >= $stage_idx_ace
	and $do_power
	and !$error_code )
{
	$q = &system_with_timeout(
		$ace_path, "ace.out",             $timeout, $temp_dir,
		"-b",      $abc_output_file_name, "-n",     $ace_output_blif_name,
		"-o",      $ace_output_act_name,
		"-s", $seed
	);

	if ( -e $ace_output_blif_path ) {
		if ( !$keep_intermediate_files ) {
			system "rm -f $abc_output_file_path";
			#system "rm -f ${temp_dir}*.rc";
		}
	}
	else {
		print "failed: ace";
		$error_code = 1;
	}
}

#################################################################################
################################## PRE-VPR ######################################
#################################################################################
if (    $starting_stage <= $stage_idx_prevpr
	and $ending_stage >= $stage_idx_prevpr
	and !$error_code )
{
	my $prevpr_success   = 1;
	my $prevpr_input_blif_path;
	if ($do_power) {
		$prevpr_input_blif_path = $ace_output_blif_path; 
	} else {
		$prevpr_input_blif_path = $abc_output_file_path;
	}
	
	copy($prevpr_input_blif_path, $prevpr_output_file_path);

	if ($prevpr_success) {
		if ( !$keep_intermediate_files ) {
			system "rm -f $prevpr_input_blif_path";
		}
	}
	else {
		print "failed: prevpr";
		$error_code = 1;
	}
}

#################################################################################
################################## VPR ##########################################
#################################################################################

if ( $ending_stage >= $stage_idx_vpr and !$error_code ) {
	my @vpr_power_args;

	if ($do_power) {
		push( @vpr_power_args, "--power" );
		push( @vpr_power_args, "--tech_properties" );
		push( @vpr_power_args, "$tech_file" );
	}
	if ( $min_chan_width < 0 ) {

		my @vpr_args;
		push( @vpr_args, $architecture_file_name );
		push( @vpr_args, "$benchmark_name" );
		push( @vpr_args, "--blif_file"	);
		push( @vpr_args, "$prevpr_output_file_name");
		push( @vpr_args, "--timing_analysis" );   
		push( @vpr_args, "$timing_driven");
		push( @vpr_args, "--timing_driven_clustering" );
		push( @vpr_args, "$timing_driven");
		push( @vpr_args, "--cluster_seed_type" );       
		push( @vpr_args, "$vpr_cluster_seed_type");
		push( @vpr_args, "--routing_failure_predictor" );
		push( @vpr_args, "$routing_failure_predictor");
		if (-e $sdc_file_path){
			push( @vpr_args, "--sdc_file" );				  
			push( @vpr_args, "$sdc_file_path");
		}
		push( @vpr_args, "--seed");			 		  
		push( @vpr_args, "$seed");
		push( @vpr_args, "$congestion_analysis");
		push( @vpr_args, "$switch_usage_analysis");
		push( @vpr_args, @forwarded_vpr_args);
		push( @vpr_args, "--nodisp");


		$q = &system_with_timeout(
            $vpr_path, "vpr.out", 
            $timeout, $temp_dir, @vpr_args
		);
    
		if ( $timing_driven eq "on" ) {
			# Critical path delay is nonsensical at minimum channel width because congestion constraints completely dominate the cost function.
			# Additional channel width needs to be added so that there is a reasonable trade-off between delay and area
			# Commercial FPGAs are also desiged to have more channels than minimum for this reason

			# Parse out min_chan_width
			if ( open( VPROUT, "<${temp_dir}vpr.out" ) ) {
				undef $/;
				my $content = <VPROUT>;
				close(VPROUT);
				$/ = "\n";    # Restore for normal behaviour later in script

				if ( $content =~ m/(.*Error.*)/i ) {
					$error = $1;
				}

				if ( $content =~
					/Best routing used a channel width factor of (\d+)/m )
				{
					$min_chan_width = $1;
				}
			}

			$min_chan_width = ( $min_chan_width * 1.3 );
			$min_chan_width = floor($min_chan_width);
			if ( $min_chan_width % 2 ) {
				$min_chan_width = $min_chan_width + 1;
			}

			if ( -e $vpr_route_output_file_path ) {
				system "rm -f $vpr_route_output_file_path";

				my @vpr_args;
				push( @vpr_args, $architecture_file_name );
				push( @vpr_args, "$benchmark_name" );
				push( @vpr_args, "--route" );
				push( @vpr_args, "--blif_file"	);
				push( @vpr_args, "$prevpr_output_file_name");
				push( @vpr_args, "--route_chan_width" );   
				push( @vpr_args, "$min_chan_width" );
				push( @vpr_args, "--max_router_iterations" );
				push( @vpr_args, "$max_router_iterations");
				push( @vpr_args, "--cluster_seed_type"   );
				push( @vpr_args, "$vpr_cluster_seed_type");
				push( @vpr_args, "--nodisp" );             
				push( @vpr_args, @vpr_power_args);
				push( @vpr_args, "--gen_postsynthesis_netlist" );
				push( @vpr_args, "$gen_postsynthesis_netlist");
				if (-e $sdc_file_path){
					push( @vpr_args, "--sdc_file");			 
					push( @vpr_args, "$sdc_file_path");
				}
				push( @vpr_args, @forwarded_vpr_args);
				push( @vpr_args, "$congestion_analysis");
				push( @vpr_args, "$switch_usage_analysis");


				$q = &system_with_timeout(
					$vpr_path, "vpr.crit_path.out",
					$timeout, $temp_dir, @vpr_args
				);
			}
		}
	}
# specified channel width
	else {
        # move the most recent necessary result files to temp directory for specific vpr stage
        if ($specific_vpr_stage eq "--place" or $specific_vpr_stage eq "--route") {
            my $found_prev = &find_and_move_newest("$benchmark_name", "net");
            if ($found_prev and $specific_vpr_stage eq "--route") {
                &find_and_move_newest("$benchmark_name", "place");
            }
        }
		my @vpr_args;
		push( @vpr_args, $architecture_file_name );
		push( @vpr_args, "$benchmark_name" );
		push( @vpr_args, "--blif_file"	);
		push( @vpr_args, "$prevpr_output_file_name");
		push( @vpr_args, "--timing_analysis" );   
		push( @vpr_args, "$timing_driven");
		push( @vpr_args, "--timing_driven_clustering" );
		push( @vpr_args, "$timing_driven");
		push( @vpr_args, "--route_chan_width" );   
		push( @vpr_args, "$min_chan_width" );
		push( @vpr_args, "--max_router_iterations" );
		push( @vpr_args, "$max_router_iterations");
		push( @vpr_args, "--nodisp");
		push( @vpr_args, "--cluster_seed_type" );       
		push( @vpr_args, "$vpr_cluster_seed_type");
		push( @vpr_args, @vpr_power_args);
		push( @vpr_args, "--gen_postsynthesis_netlist" );
		push( @vpr_args, "$gen_postsynthesis_netlist");
		if (-e $sdc_file_path){
			push( @vpr_args, "--sdc_file" );				  
			push( @vpr_args, "$sdc_file_path");
		}
		push( @vpr_args, "$switch_usage_analysis");
		push( @vpr_args, @forwarded_vpr_args);
		push( @vpr_args, $specific_vpr_stage);


		$q = &system_with_timeout(
			$vpr_path,                    "vpr.out",
			$timeout,                     $temp_dir,
			@vpr_args
		);
	}
	  					
	if (-e $vpr_route_output_file_path and $q eq "success") {
		if($check_equivalent eq "on") {
			if($abc_path eq "") {
				$abc_path = "$vtr_flow_path/../abc_with_bb_support/abc";
			}
			
			find(\&find_postsynthesis_netlist, ".");
			$q = &system_with_timeout($abc_path, 
							"cec.out",
							$timeout,
							$temp_dir,
							"-c", 
							"cec $odin_output_file_name $vpr_postsynthesis_netlist;"
			);
			$q = &system_with_timeout($abc_path, 
							"sec.out",
							$timeout,
							$temp_dir,
							"-c", 
							"sec $odin_output_file_name $vpr_postsynthesis_netlist"
			);
            # Parse ABC verification output
            if ( open( EQUIVOUT, "< equiv.out" ) ) {
                undef $/;
                my $content = <EQUIVOUT>;
                close(EQUIVOUT);
                $/ = "\n";    # Restore for normal behaviour later in script

                if ( $content !~ m/(.*Networks are equivalent.*)/i ) {
                    print("failed: formal verification");
                    $error_code = 1;
                } 
            } else {
                print("failed: formal verification");
                $error_code = 1;
            }
		}
<<<<<<< HEAD
                # Parse ABC verification output
                if ( open( SECOUT, "< sec.out" ) ) {
	            undef $/;
	            my $sec_content = <SECOUT>;
	            close(SECOUT);
	            $/ = "\n";    # Restore for normal behaviour later in script
			
	            if ( $sec_content =~ m/(.*The network has no latches. Used combinational command "cec".*)/i ) {
			# Parsing cec output if needed
                	if ( open( CECOUT, "< cec.out" ) ) {
	            		undef $/;
	            		my $cec_content = <CECOUT>;
	           		close(CECOUT);
	            		$/ = "\n";    # Restore for normal behaviour later in script

	            		if ( $cec_content !~ m/(.*Networks are equivalent.*)/i ) {
		       	 		print("failed: formal verification");
                        		$error_code = 1;
	            		} 
                	 }
	            } elsif ( $sec_content !~ m/(.*Networks are equivalent.*)/i ) {
		    	print("failed: formal verification");
			$error_code = 1;
		    }
		 
                 }
=======
>>>>>>> 5a095dd1

		if (! $keep_intermediate_files)
		{
			system "rm -f $prevpr_output_file_name";
			system "rm -f ${temp_dir}*.xml";
			system "rm -f ${temp_dir}*.sdf";
			system "rm -f ${temp_dir}*.v";
            if (! $keep_result_files) {
                system "rm -f ${temp_dir}*.net";
                system "rm -f ${temp_dir}*.place";
                system "rm -f ${temp_dir}*.route";
            }
			if ($do_power) {
				system "rm -f $ace_output_act_path";
			}
		}
	}
	else {
		print("failed: vpr");
		$error_code = 1;
	}
}

my $EndTime = time;

# Determine running time
my $seconds    = ( $EndTime - $StartTime );
my $runseconds = $seconds % 60;

# Start collecting results to output.txt
open( RESULTS, "> $results_path" );

# Output vpr status and runtime
print RESULTS "vpr_status=$q\n";
print RESULTS "vpr_seconds=$seconds\n";

# Parse VPR output
if ( open( VPROUT, "< vpr.out" ) ) {
	undef $/;
	my $content = <VPROUT>;
	close(VPROUT);
	$/ = "\n";    # Restore for normal behaviour later in script

	if ( $content =~ m/(.*Error.*)/i ) {
		$error = $1;
	}
}
print RESULTS "error=$error\n";

close(RESULTS);

# Clean up files not used that take up a lot of space

#system "rm -f *.blif";
#system "rm -f *.xml";
#system "rm -f core.*";
#system "rm -f gc.txt";

if ( !$error_code ) {
	system "rm -f *.echo";
	print "OK";
}
print "\n";

exit $error_code;

################################################################################
# Subroutine to execute a system call with a timeout
# system_with_timeout(<program>, <stdout file>, <timeout>, <dir>, <arg1>, <arg2>, etc)
#    make sure args is an array
# Returns: "timeout", "exited", "success", "crashed"
################################################################################
sub system_with_timeout {

	# Check args
	( $#_ > 2 )   or die "system_with_timeout: not enough args\n";
    if ($valgrind) {
        my $program = shift @_;        
	unshift @_, "valgrind";
        splice @_, 4, 0, , @valgrind_args, $program;
    }
    # Use a memory tracker to call executable if checking for memory usage
    if ($track_memory_usage) {
        my $program = shift @_;
        unshift @_, $memory_tracker;
        splice @_, 4, 0, @memory_tracker_args, $program;
    }
    if ($limit_memory_usage > 0) {
        my $program = shift @_;
        unshift @_, "bash";
        # flatten array
        my $params = join(" ", @_[4 .. ($#_)]);
        splice @_, 4, 1000, "-c", "ulimit -Sv $limit_memory_usage;" . $program . " " . $params; 
    }
	# ( -f $_[0] )  or die "system_with_timeout: can't find executable $_[0]\n";
	( $_[2] > 0 ) or die "system_with_timeout: invalid timeout\n";

	# Save the pid of child process
	my $pid = fork;

	if ( $pid == 0 ) {

		# Redirect STDOUT for vpr
		chdir $_[3];

		
		open( STDOUT, "> $_[1]" );
		open( STDERR, ">&STDOUT" );
		

		# Copy the args and cut out first four
		my @VPRARGS = @_;
		shift @VPRARGS;
		shift @VPRARGS;
		shift @VPRARGS;
		shift @VPRARGS;

		# Run command
		# This must be an exec call and there most be no special shell characters
		# like redirects so that perl will use execvp and $pid will actually be
		# that of vpr so we can kill it later.

        # first strip out empty
        @VPRARGS = grep { $_ ne ''} @VPRARGS;

		print "\n$_[0] @VPRARGS\n";
		exec $_[0], @VPRARGS;
	}
	else {
		my $timed_out = "false";

		# Register signal handler, to kill child process (SIGABRT)
		$SIG{ALRM} = sub { kill 6, $pid; $timed_out = "true"; };

		# Register handlers to take down child if we are killed (SIGHUP)
		$SIG{INTR} = sub { print "SIGINTR\n"; kill 1, $pid; exit; };
		$SIG{HUP}  = sub { print "SIGHUP\n";  kill 1, $pid; exit; };

		# Set SIGALRM timeout
		alarm $_[2];

		# Wait for child process to end OR timeout to expire
		wait;

		# Unset the alarm in case we didn't timeout
		alarm 0;

		# Check if timed out or not
		if ( $timed_out eq "true" ) {
			return "timeout";
		}
		else {
			my $did_crash = "false";
			if ( $? & 127 ) { $did_crash = "true"; }

			my $return_code = $? >> 8;

			if ( $did_crash eq "true" ) {
				return "crashed";
			}
			elsif ( $return_code != 0 ) {
				return "exited";
			}
			else {
				return "success";
			}
		}
	}
}

sub stage_index {
	my $stage_name = $_[0];

	if ( lc($stage_name) eq "odin" ) {
		return $stage_idx_odin;
	}
	if ( lc($stage_name) eq "abc" ) {
		return $stage_idx_abc;
	}
	if ( lc($stage_name) eq "ace" ) {
		return $stage_idx_ace;
	}
	if ( lc($stage_name) eq "prevpr" ) {
		return $stage_idx_prevpr;
	}
	if ( lc($stage_name) eq "vpr" ) {
		return $stage_idx_vpr;
	}
	return -1;
}

sub file_ext_for_stage {
	my $stage_idx = $_[0];

	if ( $stage_idx == 0 ) {
		return ".v";
	}
	elsif ( $stage_idx == $stage_idx_odin ) {
		return ".odin.blif";
	}
	elsif ( $stage_idx == $stage_idx_abc ) {
		return ".abc.blif";
	}
	elsif ( $stage_idx == $stage_idx_ace ) {
		return ".ace.blif";
	}
	elsif ( $stage_idx == $stage_idx_prevpr ) {
		return ".pre-vpr.blif";
	}
}

sub expand_user_path {
	my $str = shift;
	$str =~ s/^~\//$ENV{"HOME"}\//;
	return $str;
}

sub file_find_and_replace {
	my $file_path      = shift();
	my $search_string  = shift();
	my $replace_string = shift();

	open( FILE_IN, "$file_path" );
	my $file_contents = do { local $/; <FILE_IN> };
	close(FILE_IN);

	$file_contents =~ s/$search_string/$replace_string/mg;

	open( FILE_OUT, ">$file_path" );
	print FILE_OUT $file_contents;
	close(FILE_OUT);
}

sub xml_find_key {
	my $tree = shift();
	my $key  = shift();

	foreach my $subtree ( keys %{$tree} ) {
		if ( $subtree eq $key ) {
			return $tree->{$subtree};
		}
	}
	return "";
}

sub xml_find_child_by_key_value {
	my $tree = shift();
	my $key  = shift();
	my $val  = shift();

	if ( ref($tree) eq "HASH" ) {

		# Only a single item in the child array
		if ( $tree->{$key} eq $val ) {
			return $tree;
		}
	}
	elsif ( ref($tree) eq "ARRAY" ) {

		# Child Array
		foreach my $child (@$tree) {
			if ( $child->{$key} eq $val ) {
				return $child;
			}
		}
	}

	return "";
}

sub xml_find_LUT_Kvalue {
	my $tree = shift();

	#Check if this is a LUT
	if ( xml_find_key( $tree, "-blif_model" ) eq ".names" ) {
		return $tree->{input}->{"-num_pins"};
	}

	my $max = 0;
	my $val = 0;

	foreach my $subtree ( keys %{$tree} ) {
		my $child = $tree->{$subtree};

		if ( ref($child) eq "ARRAY" ) {
			foreach my $item (@$child) {
				$val = xml_find_LUT_Kvalue($item);
				if ( $val > $max ) {
					$max = $val;
				}
			}
		}
		elsif ( ref($child) eq "HASH" ) {
			$val = xml_find_LUT_Kvalue($child);
			if ( $val > $max ) {
				$max = $val;
			}
		}
		else {

			# Leaf - do nothing
		}
	}

	return $max;
}

sub xml_find_mem_size_recursive {
	my $tree = shift();

	#Check if this is a Memory
	if ( xml_find_key( $tree, "-blif_model" ) =~ "port_ram" ) {
		my $input_pins = $tree->{input};
		foreach my $input_pin (@$input_pins) {
			if ( xml_find_key( $input_pin, "-name" ) =~ "addr" ) {
				return $input_pin->{"-num_pins"};
			}
		}
		return 0;
	}

	# Otherwise iterate down
	my $max = 0;
	my $val = 0;

	foreach my $subtree ( keys %{$tree} ) {
		my $child = $tree->{$subtree};

		if ( ref($child) eq "ARRAY" ) {
			foreach my $item (@$child) {
				$val = xml_find_mem_size_recursive($item);
				if ( $val > $max ) {
					$max = $val;
				}
			}
		}
		elsif ( ref($child) eq "HASH" ) {
			$val = xml_find_mem_size_recursive($child);
			if ( $val > $max ) {
				$max = $val;
			}
		}
		else {

			# Leaf - do nothing
		}
	}

	return $max;
}

sub xml_find_mem_size {
	my $tree = shift();

	my $pb_tree = $tree->{architecture}->{complexblocklist}->{pb_type};
	if ( $pb_tree eq "" ) {
		return "";
	}

	my $memory_pb = xml_find_child_by_key_value ($pb_tree, "-name", "memory");
	if ( $memory_pb eq "" ) {
		return "";
	}

	return xml_find_mem_size_recursive($memory_pb);
}

sub find_and_move_newest {
    my $benchmark_name = shift();
    my $file_type = shift();

    my $found_prev = system("$vtr_flow_path/scripts/mover.sh \"*$benchmark_name*/*.$file_type\" ../../../ $temp_dir");
    # cannot find previous version, disregard specific vpr stage argument
    if ($found_prev ne 0) {
        print "$file_type file not found, disregarding specific vpr stage\n";
        $specific_vpr_stage = "";
        return 0;
    }

    # negate bash exit truth for perl
    return 1;
}

sub find_postsynthesis_netlist {
    my $file_name = $_;
    if ($file_name =~ /_post_synthesis\.blif/) {
        $vpr_postsynthesis_netlist = $file_name;
        return;
    }
}<|MERGE_RESOLUTION|>--- conflicted
+++ resolved
@@ -672,51 +672,34 @@
 							"-c", 
 							"sec $odin_output_file_name $vpr_postsynthesis_netlist"
 			);
-            # Parse ABC verification output
-            if ( open( EQUIVOUT, "< equiv.out" ) ) {
-                undef $/;
-                my $content = <EQUIVOUT>;
-                close(EQUIVOUT);
-                $/ = "\n";    # Restore for normal behaviour later in script
-
-                if ( $content !~ m/(.*Networks are equivalent.*)/i ) {
-                    print("failed: formal verification");
-                    $error_code = 1;
-                } 
-            } else {
-                print("failed: formal verification");
-                $error_code = 1;
-            }
-		}
-<<<<<<< HEAD
-                # Parse ABC verification output
-                if ( open( SECOUT, "< sec.out" ) ) {
-	            undef $/;
-	            my $sec_content = <SECOUT>;
-	            close(SECOUT);
-	            $/ = "\n";    # Restore for normal behaviour later in script
+
+                	# Parse ABC verification output
+                	if ( open( SECOUT, "< sec.out" ) ) {
+	            		undef $/;
+	            		my $sec_content = <SECOUT>;
+	            		close(SECOUT);
+	            		$/ = "\n";    # Restore for normal behaviour later in script
 			
-	            if ( $sec_content =~ m/(.*The network has no latches. Used combinational command "cec".*)/i ) {
-			# Parsing cec output if needed
-                	if ( open( CECOUT, "< cec.out" ) ) {
-	            		undef $/;
-	            		my $cec_content = <CECOUT>;
-	           		close(CECOUT);
-	            		$/ = "\n";    # Restore for normal behaviour later in script
-
-	            		if ( $cec_content !~ m/(.*Networks are equivalent.*)/i ) {
-		       	 		print("failed: formal verification");
-                        		$error_code = 1;
-	            		} 
-                	 }
-	            } elsif ( $sec_content !~ m/(.*Networks are equivalent.*)/i ) {
-		    	print("failed: formal verification");
-			$error_code = 1;
-		    }
+	        		if ( $sec_content =~ m/(.*The network has no latches. Used combinational command "cec".*)/i ) {
+					# Parsing cec output if needed
+		                	if ( open( CECOUT, "< cec.out" ) ) {
+	        	    		undef $/;
+	        	    		my $cec_content = <CECOUT>;
+	        	   		close(CECOUT);
+	        	    		$/ = "\n";    # Restore for normal behaviour later in script
+
+	        	    		if ( $cec_content !~ m/(.*Networks are equivalent.*)/i ) {
+			       	 		print("failed: formal verification");
+                	        		$error_code = 1;
+	        	    		} 
+                		 }
+	        	    } elsif ( $sec_content !~ m/(.*Networks are equivalent.*)/i ) {
+			    	print("failed: formal verification");
+				$error_code = 1;
+			    }
 		 
-                 }
-=======
->>>>>>> 5a095dd1
+                 	}
+		}
 
 		if (! $keep_intermediate_files)
 		{
