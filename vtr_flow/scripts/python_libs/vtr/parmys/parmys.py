--- conflicted
+++ resolved
@@ -52,12 +52,9 @@
     circuit_list,
     output_netlist,
     architecture_file_path,
-<<<<<<< HEAD
     odin_config_full_path,
-=======
     include_dir='.',
     top_module='-auto-top'
->>>>>>> 859895b2
 ):
     """initializing the raw yosys script file"""
     # specify the input files type
@@ -214,8 +211,6 @@
     # Create a list showing all (.v) and (.vh) files
     circuit_list = create_circuits_list(circuit_file, include_files)
 
-<<<<<<< HEAD
-=======
     # parse search directory
     if ('searchpath' in parmys_args):
         if (parmys_args['searchpath'] is not None) and (parmys_args['searchpath'] != ''):
@@ -231,18 +226,7 @@
         if (parmys_args['topmodule'] is not None) and (parmys_args['topmodule'] != ''):
             top_module = '-top ' + parmys_args['topmodule']
         del parmys_args['topmodule']
-        
-
-    init_script_file(
-        yosys_script_full_path,
-        circuit_list,
-        output_netlist.name,
-        architecture_file_path,
-        include_dir,
-        top_module
-    )
-
->>>>>>> 859895b2
+
     odin_base_config = str(vtr.paths.odin_cfg_path)
 
     # Copy the config file
@@ -266,6 +250,8 @@
         output_netlist.name,
         architecture_file_path,
         odin_config_full_path,
+        include_dir=include_dir,
+        top_module=top_module
     )
 
     # set the parser
