/*

Permission is hereby granted, free of charge, to any person
obtaining a copy of this software and associated documentation
files (the "Software"), to deal in the Software without
restriction, including without limitation the rights to use,
copy, modify, merge, publish, distribute, sublicense, and/or sell
copies of the Software, and to permit persons to whom the
Software is furnished to do so, subject to the following
conditions:

The above copyright notice and this permission notice shall be
included in all copies or substantial portions of the Software.

THE SOFTWARE IS PROVIDED "AS IS", WITHOUT WARRANTY OF ANY KIND,
EXPRESS OR IMPLIED, INCLUDING BUT NOT LIMITED TO THE WARRANTIES
OF MERCHANTABILITY, FITNESS FOR A PARTICULAR PURPOSE AND
NONINFRINGEMENT. IN NO EVENT SHALL THE AUTHORS OR COPYRIGHT
HOLDERS BE LIABLE FOR ANY CLAIM, DAMAGES OR OTHER LIABILITY,
WHETHER IN AN ACTION OF CONTRACT, TORT OR OTHERWISE, ARISING
FROM, OUT OF OR IN CONNECTION WITH THE SOFTWARE OR THE USE OR
OTHER DEALINGS IN THE SOFTWARE.
*/
#ifndef ODIN_TYPES_H
#define ODIN_TYPES_H

#include "string_cache.h"
#include "hierarchy_util.h"
#include "scope_util.h"
#include "odin_error.h"
#include "read_xml_arch_file.h"
#include "argparse_value.hpp"
#include "AtomicBuffer.hpp"
#include "config_t.h"
#include <mutex>
#include <atomic>
#include <string>
#include <stdbool.h>

#include <stdlib.h>

#include "rtl_int.hpp"

/**
 * to use short vs long string for output
 */
#define ODIN_LONG_STRING 0
#define ODIN_SHORT_STRING 1

#ifndef DEBUG_ODIN
	#define ODIN_STRING_TYPE ODIN_SHORT_STRING
#else
	#define ODIN_STRING_TYPE ODIN_LONG_STRING
#endif

#define ODIN_STD_BITWIDTH (sizeof(long)*8)

/* unique numbers to mark the nodes as we DFS traverse the netlist */
#define PARTIAL_MAP_TRAVERSE_VALUE 10
<<<<<<< HEAD

#define PARTIAL_MAP_TRAVERSE_VALUE_GA_ADDERS 11
#define TRAVERSE_VALUE_CP_S2E 12
#define TRAVERSE_VALUE_CP_E2S 13


=======
// MEHRSHAD //
#define PARTIAL_MAP_TRAVERSE_VALUE_GA_ADDERS 11
// MEHRSHAD //
>>>>>>> 2ff0b943
#define OUTPUT_TRAVERSE_VALUE 12
#define COUNT_NODES 14 /* NOTE that you can't call countnodes one after the other or the mark will be incorrect */
#define COMBO_LOOP 15
#define COMBO_LOOP_ERROR 16
#define GRAPH_CRUNCH 17
#define STATS 18
#define SEQUENTIAL_LEVELIZE 19

/* unique numbers for using void *data entries in some of the datastructures */
#define RESET -1
#define LEVELIZE 12
#define ACTIVATION 13

#define verify_i_o_availabilty(node, expected_input_size, expected_output_size) passed_verify_i_o_availabilty(node, expected_input_size, expected_output_size, __FILE__, __LINE__)


struct ast_node_t;
struct nnode_t;
struct npin_t;
struct nnet_t;
struct netlist_t;


/* the global arguments of the software */
struct global_args_t
{
	std::string program_name;

    argparse::ArgValue<std::string> config_file;
	argparse::ArgValue<std::vector<std::string>> verilog_files;
	argparse::ArgValue<std::string> blif_file;
	argparse::ArgValue<std::string> output_file;
	argparse::ArgValue<std::string> arch_file; // Name of the FPGA architecture file
	argparse::ArgValue<bool> permissive; //turn possible_errors into warnings

	argparse::ArgValue<std::string> high_level_block; //Legacy option, no longer used

	argparse::ArgValue<std::string> top_level_module_name; // force the name of the top level module desired

    argparse::ArgValue<bool> write_netlist_as_dot;
    argparse::ArgValue<bool> write_ast_as_dot;
    argparse::ArgValue<bool> all_warnings;
    argparse::ArgValue<bool> show_help;

	argparse::ArgValue<bool> adder_def; // DEPRECATED
	argparse::ArgValue<bool> ga_adder; // enable ga_adder
	argparse::ArgValue<bool> cp_analyser; // enable cp_analyser

	
    // defines if the first cin of an adder/subtractor is connected to a global gnd/vdd
    // or generated using a dummy adder with both inputs set to gnd/vdd
    argparse::ArgValue<bool> adder_cin_global;

	/////////////////////
	// For simulation.
	/////////////////////
	// Generate this number of random vectors.
	argparse::ArgValue<int> sim_num_test_vectors;
	// Input vectors to simulate instead of generating vectors.
	argparse::ArgValue<std::string> sim_vector_input_file;
	// Existing output vectors to verify against.
	argparse::ArgValue<std::string> sim_vector_output_file;
	// Simulation output Directory
	argparse::ArgValue<std::string> sim_directory;
	// Tells the simulator whether or not to generate random vectors which include the unknown logic value.
	argparse::ArgValue<bool> sim_generate_three_valued_logic;
	// Output both falling and rising edges in the output_vectors file. (DEFAULT)
	argparse::ArgValue<bool> sim_output_both_edges;
	// Request to read mif file input
	argparse::ArgValue<bool> read_mif_input;
	// Additional pins, nets, and nodes to output.
	argparse::ArgValue<std::vector<std::string>> sim_additional_pins;
	// Comma-separated list of primary input pins to hold high for all cycles but the first.
	argparse::ArgValue<std::vector<std::string>> sim_hold_high;
	// Comma-separated list of primary input pins to hold low for all cycles but the first.
	argparse::ArgValue<std::vector<std::string>> sim_hold_low;
	// target coverage
	argparse::ArgValue<double> sim_min_coverage;
	// simulate until best coverage is achieved
	argparse::ArgValue<bool> sim_achieve_best;

	argparse::ArgValue<int> parralelized_simulation;
	argparse::ArgValue<bool> parralelized_simulation_in_batch;
	argparse::ArgValue<int> sim_initial_value;
	// The seed for creating random simulation vector
    argparse::ArgValue<int> sim_random_seed;

	argparse::ArgValue<bool> interactive_simulation;

};


/**
 * defined in enum_str.cpp
 */
extern const char *file_extension_supported_STR[];

extern const char *ZERO_GND_ZERO;
extern const char *ONE_VCC_CNS;
extern const char *ZERO_PAD_ZERO;

extern const char *SINGLE_PORT_RAM_string;
extern const char *DUAL_PORT_RAM_string;

extern const char *edge_type_e_STR[];
extern const char *operation_list_STR[][2];
extern const char *ids_STR [];

enum file_extension_supported
{
	VERILOG,
	VERILOG_HEADER,
	file_extension_supported_END
};

enum edge_type_e
{
	UNDEFINED_SENSITIVITY,
	FALLING_EDGE_SENSITIVITY,
	RISING_EDGE_SENSITIVITY,
	ACTIVE_HIGH_SENSITIVITY,
	ACTIVE_LOW_SENSITIVITY,
	ASYNCHRONOUS_SENSITIVITY,
	edge_type_e_END
};

enum circuit_type_e
{
	COMBINATIONAL,
	SEQUENTIAL,
	circuit_type_e_END
};

enum operation_list
{
	NO_OP,
	MULTI_PORT_MUX, // port 1 = control, port 2+ = mux options
	FF_NODE,
	BUF_NODE,
	INPUT_NODE,
	OUTPUT_NODE,
	GND_NODE,
	VCC_NODE,
	CLOCK_NODE,
	ADD, // +
	MINUS, // -
	BITWISE_NOT, // ~
	BITWISE_AND, // &
	BITWISE_OR, // |
	BITWISE_NAND, // ~&
	BITWISE_NOR, // ~|
	BITWISE_XNOR, // ~^
	BITWISE_XOR, // ^
	LOGICAL_NOT, // !
	LOGICAL_OR, // ||
	LOGICAL_AND, // &&
	LOGICAL_NAND, // No Symbol
	LOGICAL_NOR, // No Symbol
	LOGICAL_XNOR, // No symbol
	LOGICAL_XOR, // No Symbol
	MULTIPLY, // *
	DIVIDE, // /
	MODULO, // %
	POWER, // **
	LT, // <
	GT, // >
	LOGICAL_EQUAL, // ==
	NOT_EQUAL, // !=
	LTE, // <=
	GTE, // >=
	SR, // >>
    ASR, // >>>
	SL, // <<
	CASE_EQUAL, // ===
	CASE_NOT_EQUAL, // !==
	ADDER_FUNC,
	CARRY_FUNC,
	MUX_2,
	BLIF_FUNCTION,
	NETLIST_FUNCTION,
	MEMORY,
	PAD_NODE,
	HARD_IP,
	GENERIC, /*added for the unknown node type */
	FULLADDER,
	CLOG2, // $clog2
	UNSIGNED, // $unsigned
	SIGNED, // $signed
	operation_list_END
};

enum ids
{
	NO_ID,
	/* top level things */
	FILE_ITEMS,
	MODULE,
	SPECIFY,
	/* VARIABLES */
	INPUT,
	OUTPUT,
	INOUT,
	WIRE,
	REG,
	INTEGER,
	GENVAR,
	PARAMETER,
	LOCALPARAM,
	INITIAL,
	PORT,
	/* OTHER MODULE ITEMS */
	MODULE_ITEMS,
	VAR_DECLARE,
	VAR_DECLARE_LIST,
	ASSIGN,
   	/* OTHER MODULE AND FUNCTION ITEMS */
	FUNCTION,
   	/* OTHER FUNCTION ITEMS */
  	FUNCTION_ITEMS,
	TASK,
	TASK_ITEMS,
	/* primitives */
	GATE,
	GATE_INSTANCE,
	ONE_GATE_INSTANCE,
	/* Module instances */
	MODULE_CONNECT_LIST,
	MODULE_CONNECT,
	MODULE_PARAMETER_LIST,
	MODULE_PARAMETER,
	MODULE_NAMED_INSTANCE,
	MODULE_INSTANCE,
	MODULE_MASTER_INSTANCE,
	ONE_MODULE_INSTANCE,
	/* Function instances*/
	FUNCTION_NAMED_INSTANCE,
	FUNCTION_INSTANCE,

	TASK_NAMED_INSTANCE,
	TASK_INSTANCE,
	/* Specify Items */
	SPECIFY_ITEMS,
	SPECIFY_PARAMETER,
	SPECIFY_PAL_CONNECTION_STATEMENT,
	SPECIFY_PAL_CONNECT_LIST,
	/* statements */
	STATEMENT,
	BLOCK,
	NON_BLOCKING_STATEMENT,
	BLOCKING_STATEMENT,
	ASSIGNING_LIST,
	CASE,
	CASE_LIST,
	CASE_ITEM,
	CASE_DEFAULT,
	ALWAYS,
	IF,
	IF_Q,
	FOR,
	WHILE,
	/* Delay Control */
	DELAY_CONTROL,
	POSEDGE,
	NEGEDGE,
	/* expressions */
	BINARY_OPERATION,
	UNARY_OPERATION,
	/* basic primitives */
	ARRAY_REF,
	RANGE_REF,
	CONCATENATE,
	REPLICATE,
	/* basic identifiers */
	IDENTIFIERS,
	NUMBERS,
	/* Hard Blocks */
	HARD_BLOCK,
	HARD_BLOCK_NAMED_INSTANCE,
	HARD_BLOCK_CONNECT_LIST,
	HARD_BLOCK_CONNECT,
	// EDDIE: new enum value for ids to replace MEMORY from operation_t
	RAM,
	ids_END
};

struct typ
{
	char *identifier;
	VNumber *vnumber = nullptr;
	sc_hierarchy *hierarchy;
	sc_scope *scope;
	struct
	{
		operation_list op;
	} operation;
	struct
	{
		short is_parameter;
		short is_localparam;
		short is_defparam;
		short is_port;
		short is_input;
		short is_output;
		short is_inout;
		short is_wire;
		short is_reg;
		short is_integer;
		short is_genvar;
		short is_memory;
		short is_signed;
		short is_initialized; // should the variable be initialized with some value?
		long initial_value;
	} variable;
	struct
	{
		short is_instantiated;
		ast_node_t **module_instantiations_instance;
		int size_module_instantiations;
	} module;
	struct
	{
		short is_instantiated;
		ast_node_t **function_instantiations_instance;
		int size_function_instantiations;
	} function;
	struct
	{
		short is_instantiated;
		ast_node_t **task_instantiations_instance;
		int size_task_instantiations;
	} task;
	struct
	{
		int num_bit_strings;
		char **bit_strings;
	} concat;

};


struct ast_node_t
{
	long unique_count;
	int far_tag;
	int high_number;
	ids type;
	typ types;

	ast_node_t **children;
	long num_children;

	int line_number = -1;
	int file_number = -1;
	int related_module_id = -1;

	void *hb_port;
	void *net_node;
	long chunk_size;

};

//-----------------------------------------------------------------------------------------------------

/* DEFINTIONS for carry chain*/
struct chain_information_t
{
	char *name;//unique name of the chain
	int count;//the number of hard blocks in this chain
	int num_bits;
};

/* DEFINTIONS for all the different types of nodes there are.  This is also used cross-referenced in utils.c so that I can get a string version
 * of these names, so if you add new tpyes in here, be sure to add those same types in utils.c */
struct nnode_t
{
	long unique_id;
	char *name; // unique name of a node
	operation_list type; // the type of node
	int bit_width; // Size of the operation (e.g. for adders/subtractors)

	ast_node_t *related_ast_node; // the abstract syntax node that made this node

	int line_number = -1;
	int file_number = -1;
	
	short traverse_visited; // a way to mark if we've visited yet

	npin_t **input_pins; // the input pins
	long num_input_pins;
	int *input_port_sizes; // info about the input ports
	int num_input_port_sizes;

	npin_t **output_pins; // the output pins
	long num_output_pins;
	int *output_port_sizes; // info if there is ports
	int num_output_port_sizes;

	short unique_node_data_id;
	void *node_data; // this is a point where you can add additional data for your optimization or technique

	int forward_level; // this is your logic level relative to PIs and FFs .. i.e farthest PI
	int backward_level; // this is your reverse logic level relative to POs and FFs .. i.e. farthest PO
	int sequential_level; // the associated sequential network that the node is in
	short sequential_terminator; // if this combinational node is a terminator for the sequential level (connects to flip-flop or Output pin

	netlist_t* internal_netlist; // this is a point of having a subgraph in a node

	std::vector<std::vector<signed char>> memory_data;
	//(int cycle, int num_input_pins, npin_t *inputs, int num_output_pins, npin_t *outputs);
	void (*simulate_block_cycle)(int, int, int*, int, int*);

	short *associated_function;

	char** bit_map; /*storing the bit map */
	int bit_map_line_count;

	// For simulation
	int in_queue; // Flag used by the simulator to avoid double queueing.
	npin_t **undriven_pins; // These pins have been found by the simulator to have no driver.
	int num_undriven_pins;
	int ratio; //clock ratio for clock nodes
	signed char has_initial_value; // initial value assigned?
	signed char initial_value; // initial net value
	bool internal_clk_warn= false;
	edge_type_e edge_type; //
	bool covered = false;
	
	//Generic gate output
	unsigned char generic_output; //describes the output (1 or 0) of generic blocks

	// Critical path from starting and ending point
	int cp_from_start;
	int cp_from_end;
};


struct npin_t
{
	long unique_id;
	ids type;         // INPUT or OUTPUT
	char *name;
	nnet_t *net;      // related net
	int pin_net_idx;
	nnode_t *node;    // related node
	int pin_node_idx; // pin on the node where we're located
	char *mapping;    // name of mapped port from hard block

	edge_type_e sensitivity;

	// MEHRSHAD //
	short traverse_visited; // a way to mark if we've visited yet
	// MEHRSHAD //

	////////////////////
	// For simulation
	std::shared_ptr<AtomicBuffer> values;

	bool delay_cycle;
	
	unsigned long coverage;
	bool is_default; // The pin is feeding a mux from logic representing an else or default.
	bool is_implied; // This signal is implied.

};

struct nnet_t
{
	long unique_id;
	char *name; // name for the net
	short combined;

	npin_t *driver_pin; // the pin that drives the net

	npin_t **fanout_pins; // the pins pointed to by the net
	int num_fanout_pins; // the list size of pins

	short unique_net_data_id;
	void *net_data;

<<<<<<< HEAD
	short traverse_visited; // a way to mark if we've visited yet
	int cp_up;
	int cp_down;
=======
	// MEHRSHAD //
	short traverse_visited; // a way to mark if we've visited yet
	// MEHRSHAD //
>>>>>>> 2ff0b943

	/////////////////////
	// For simulation
	std::shared_ptr<AtomicBuffer> values;

	signed char has_initial_value; // initial value assigned?
	signed char initial_value; // initial net value
	//////////////////////
};

struct signal_list_t
{
	npin_t **pins;
	long count;

	char is_memory;
	char is_adder;
};

struct char_list_t
{
	char **strings;
	int num_strings;
};

struct netlist_t
{
	nnode_t *gnd_node;
	nnode_t *vcc_node;
	nnode_t *pad_node;
	nnet_t *zero_net;
	nnet_t *one_net;
	nnet_t *pad_net;
	nnode_t** top_input_nodes;
	int num_top_input_nodes;
	nnode_t** top_output_nodes;
	int num_top_output_nodes;
	nnode_t** ff_nodes;
	int num_ff_nodes;
	nnode_t** internal_nodes;
	int num_internal_nodes;
	nnode_t** clocks;
	int num_clocks;


	/* netlist levelized structures */
	nnode_t ***forward_levels;
	int num_forward_levels;
	int* num_at_forward_level;
	nnode_t ***backward_levels; // NOTE backward levels isn't neccessarily perfect.  Because of multiple output pins, the node can be put closer to POs than should be.  To fix, run a rebuild of the list afterwards since the marked "node->backward_level" is correct */
	int num_backward_levels;
	int* num_at_backward_level;

	nnode_t ***sequential_level_nodes;
	int num_sequential_levels;
	int* num_at_sequential_level;
	/* these structures store the last combinational node in a level before a flip-flop or output pin */
	nnode_t ***sequential_level_combinational_termination_node;
	int num_sequential_level_combinational_termination_nodes;
	int* num_at_sequential_level_combinational_termination_node;

	STRING_CACHE *nets_sc;
	STRING_CACHE *out_pins_sc;
	STRING_CACHE *nodes_sc;

	t_logical_block_type_ptr type;

};

#endif<|MERGE_RESOLUTION|>--- conflicted
+++ resolved
@@ -57,18 +57,11 @@
 
 /* unique numbers to mark the nodes as we DFS traverse the netlist */
 #define PARTIAL_MAP_TRAVERSE_VALUE 10
-<<<<<<< HEAD
 
 #define PARTIAL_MAP_TRAVERSE_VALUE_GA_ADDERS 11
 #define TRAVERSE_VALUE_CP_S2E 12
 #define TRAVERSE_VALUE_CP_E2S 13
 
-
-=======
-// MEHRSHAD //
-#define PARTIAL_MAP_TRAVERSE_VALUE_GA_ADDERS 11
-// MEHRSHAD //
->>>>>>> 2ff0b943
 #define OUTPUT_TRAVERSE_VALUE 12
 #define COUNT_NODES 14 /* NOTE that you can't call countnodes one after the other or the mark will be incorrect */
 #define COMBO_LOOP 15
@@ -548,15 +541,9 @@
 	short unique_net_data_id;
 	void *net_data;
 
-<<<<<<< HEAD
 	short traverse_visited; // a way to mark if we've visited yet
 	int cp_up;
 	int cp_down;
-=======
-	// MEHRSHAD //
-	short traverse_visited; // a way to mark if we've visited yet
-	// MEHRSHAD //
->>>>>>> 2ff0b943
 
 	/////////////////////
 	// For simulation
