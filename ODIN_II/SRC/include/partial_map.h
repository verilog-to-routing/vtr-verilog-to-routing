/*
Copyright (c) 2009 Peter Andrew Jamieson (jamieson.peter@gmail.com)

Permission is hereby granted, free of charge, to any person
obtaining a copy of this software and associated documentation
files (the "Software"), to deal in the Software without
restriction, including without limitation the rights to use,
copy, modify, merge, publish, distribute, sublicense, and/or sell
copies of the Software, and to permit persons to whom the
Software is furnished to do so, subject to the following
conditions:

The above copyright notice and this permission notice shall be
included in all copies or substantial portions of the Software.

THE SOFTWARE IS PROVIDED "AS IS", WITHOUT WARRANTY OF ANY KIND,
EXPRESS OR IMPLIED, INCLUDING BUT NOT LIMITED TO THE WARRANTIES
OF MERCHANTABILITY, FITNESS FOR A PARTICULAR PURPOSE AND
NONINFRINGEMENT. IN NO EVENT SHALL THE AUTHORS OR COPYRIGHT
HOLDERS BE LIABLE FOR ANY CLAIM, DAMAGES OR OTHER LIABILITY,
WHETHER IN AN ACTION OF CONTRACT, TORT OR OTHERWISE, ARISING
FROM, OUT OF OR IN CONNECTION WITH THE SOFTWARE OR THE USE OR
OTHER DEALINGS IN THE SOFTWARE.
*/

#ifndef PARTIAL_MAP_H
#define PARTIAL_MAP_H

<<<<<<< HEAD
=======
//MEHRSHAD//

#define DEFAULT  0
#define CSLA     1
#define BEC_CSLA 2

#define CHILDREN_NUM 5

struct generation_t {

    short **chromosomes;
    short *fittest;
    int   *fitnesses;
};

struct adder_t {

    short type = DEFAULT;

    signal_list_t *input;
    signal_list_t *output;

    nnode_t *node;
};

void partial_map_adders_GA_top(netlist_t *netlist);
void partial_map_adders(/*short traverse_number,*/ netlist_t *netlist);
void destroy_adders();
void destroy_adder_cloud (adder_t *adder);
void recursive_save_pointers (adder_t *adder, nnode_t * node, short mark);
npin_t** make_copy_of_pins (npin_t **copy, long copy_size);
adder_t *create_empty_adder (adder_t *previous_adder);
generation_t* create_generation (generation_t *previous_generation, int generation_counter);
short *mutate (short *parent);

//MEHRSHAD//

>>>>>>> 779a5441
// PROTOTYPES
void partial_map_top(netlist_t *netlist);
void instantiate_add_w_carry(short type, nnode_t *node, short mark, netlist_t *netlist);
void instantiate_multi_port_mux(nnode_t *node, short mark, netlist_t *netlist);

#endif
<|MERGE_RESOLUTION|>--- conflicted
+++ resolved
@@ -26,46 +26,7 @@
 #ifndef PARTIAL_MAP_H
 #define PARTIAL_MAP_H
 
-<<<<<<< HEAD
-=======
-//MEHRSHAD//
 
-#define DEFAULT  0
-#define CSLA     1
-#define BEC_CSLA 2
-
-#define CHILDREN_NUM 5
-
-struct generation_t {
-
-    short **chromosomes;
-    short *fittest;
-    int   *fitnesses;
-};
-
-struct adder_t {
-
-    short type = DEFAULT;
-
-    signal_list_t *input;
-    signal_list_t *output;
-
-    nnode_t *node;
-};
-
-void partial_map_adders_GA_top(netlist_t *netlist);
-void partial_map_adders(/*short traverse_number,*/ netlist_t *netlist);
-void destroy_adders();
-void destroy_adder_cloud (adder_t *adder);
-void recursive_save_pointers (adder_t *adder, nnode_t * node, short mark);
-npin_t** make_copy_of_pins (npin_t **copy, long copy_size);
-adder_t *create_empty_adder (adder_t *previous_adder);
-generation_t* create_generation (generation_t *previous_generation, int generation_counter);
-short *mutate (short *parent);
-
-//MEHRSHAD//
-
->>>>>>> 779a5441
 // PROTOTYPES
 void partial_map_top(netlist_t *netlist);
 void instantiate_add_w_carry(short type, nnode_t *node, short mark, netlist_t *netlist);
