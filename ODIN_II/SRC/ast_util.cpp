/*
Copyright (c) 2009 Peter Andrew Jamieson (jamieson.peter@gmail.com)

Permission is hereby granted, free of charge, to any person
obtaining a copy of this software and associated documentation
files (the "Software"), to deal in the Software without
restriction, including without limitation the rights to use,
copy, modify, merge, publish, distribute, sublicense, and/or sell
copies of the Software, and to permit persons to whom the
Software is furnished to do so, subject to the following
conditions:

The above copyright notice and this permission notice shall be
included in all copies or substantial portions of the Software.

THE SOFTWARE IS PROVIDED "AS IS", WITHOUT WARRANTY OF ANY KIND,
EXPRESS OR IMPLIED, INCLUDING BUT NOT LIMITED TO THE WARRANTIES
OF MERCHANTABILITY, FITNESS FOR A PARTICULAR PURPOSE AND
NONINFRINGEMENT. IN NO EVENT SHALL THE AUTHORS OR COPYRIGHT
HOLDERS BE LIABLE FOR ANY CLAIM, DAMAGES OR OTHER LIABILITY,
WHETHER IN AN ACTION OF CONTRACT, TORT OR OTHERWISE, ARISING
FROM, OUT OF OR IN CONNECTION WITH THE SOFTWARE OR THE USE OR
OTHER DEALINGS IN THE SOFTWARE.
*/
#include <string.h>
#include <stdio.h>
#include <stdlib.h>
#include <ctype.h>
#include <stdarg.h>
#include <math.h>
#include <algorithm>
#include "odin_globals.h"
#include "odin_types.h"

#include "ast_util.h"
#include "odin_util.h"
#include "vtr_util.h"
#include "vtr_memory.h"

char **get_name_of_pins_number(ast_node_t *var_node, int start, int width);
char *get_name_of_pin_number(ast_node_t *var_node, int bit);
void update_tree_tag(ast_node_t *node, int cases, int tagged);

// HIGH LEVEL AST TAG
	static int high_level_id;

	/*---------------------------------------------------------------------------
	 * (function: update_tree)
	 *-------------------------------------------------------------------------*/
	void update_tree_tag(ast_node_t *node, int high_level_block_type_to_search, int tag)
	{
		long i;
		int tagged = tag;
		if (node){

			if(node->type == high_level_block_type_to_search)
				tagged = ++high_level_id;

			if(tagged > -1){
				node->far_tag = tagged;
				node->high_number = node->line_number;
			}

			for (i=0; i < node->num_children; i++)
				update_tree_tag(node->children[i], high_level_block_type_to_search, tagged);
		}
	}

	/*---------------------------------------------------------------------------
	 * (function: add_tag_data)
	 *-------------------------------------------------------------------------*/
	void add_tag_data()
	{
		long i;
		high_level_id = -1;

		ids type = NO_ID;
		if(global_args.high_level_block.value() == "if")
		{
			type = IF;
		}
		else if(global_args.high_level_block.value() == "always")
		{
			type = ALWAYS;
		}
		else if(global_args.high_level_block.value() == "module")
		{
			type = MODULE;
		}

		if(type != NO_ID){
			for (i = 0; i < num_modules ; i++)
				update_tree_tag(ast_modules[i],type, -1);
		}
	}

// END HIGH LEVEL TAG

/*---------------------------------------------------------------------------
 * (function: create_node_w_type)
 *-------------------------------------------------------------------------*/
static ast_node_t* create_node_w_type(ids id, int line_number, int file_number, bool update_unique_count)
{
	oassert(id != NO_ID);

	static long unique_count = 0;

	ast_node_t* new_node;

	new_node = (ast_node_t*)vtr::calloc(1, sizeof(ast_node_t));
	oassert(new_node != NULL);

	initial_node(new_node, id, line_number, file_number, unique_count);

	if(update_unique_count)
		unique_count += 1;

	return new_node;
}

ast_node_t* create_node_w_type_no_count(ids id, int line_number, int file_number)
{
	return create_node_w_type(id, line_number, file_number, false);
}

/*---------------------------------------------------------------------------
 * (function: create_node_w_type)
 *-------------------------------------------------------------------------*/
ast_node_t* create_node_w_type(ids id, int line_number, int file_number)
{
	return create_node_w_type(id, line_number, file_number, true);
}

/*---------------------------------------------------------------------------
 * (function: free_assignement_of_node_keep_tree)
 * free a node type but stay in tree structure
 *-------------------------------------------------------------------------*/
void free_assignement_of_node_keep_tree(ast_node_t *node)
{
	if(node){
		int i;
		vtr::free(node->types.identifier);
		switch(node->type){
			case NUMBERS:
				if (node->types.vnumber != nullptr)
					delete node->types.vnumber;
				node->types.vnumber = nullptr;
				break;

			case CONCATENATE:
				for(i=0; i<node->types.concat.num_bit_strings; i++){
					if(node->types.concat.bit_strings[i])
						vtr::free(node->types.concat.bit_strings[i]);
				}
				vtr::free(node->types.concat.bit_strings);
				

			default:
				break;
		}
	}
}
/*---------------------------------------------------------------------------
 * (function: free_single_node)
 * free a node whose type is IDENTIFERS
 *-------------------------------------------------------------------------*/
ast_node_t *free_single_node(ast_node_t *node)
{
	if(node){
		free_assignement_of_node_keep_tree(node);
		vtr::free(node->children);
		vtr::free(node);
	}
	return NULL;

}

/*---------------------------------------------------------------------------
 * (function: free_all_children)
 *-------------------------------------------------------------------------*/
void free_all_children(ast_node_t *node)
{
	long i;

	if (node){
		for (i = 0; i < node->num_children; i++)
			node->children[i] = free_whole_tree(node->children[i]);
		vtr::free(node->children);
		node->children = NULL;
		node->num_children = 0;
	}
	
}

/*---------------------------------------------------------------------------
 * (function: free_all_children)
 *-------------------------------------------------------------------------*/
void free_resolved_children(ast_node_t *node)
{
	long i;

	if (node)
	{
		for (i = 0; i < node->num_children; i++)
		{
			node->children[i] = free_resolved_tree(node->children[i]);
			node->children[i] = NULL;
		}
			
		vtr::free(node->children);
		node->children = NULL;
		node->num_children = 0;
	}
	
}

/*---------------------------------------------------------------------------
 * (function: free_whole_tree)
 *-------------------------------------------------------------------------*/
ast_node_t *free_whole_tree(ast_node_t *node)
{
	free_all_children(node);
	return free_single_node(node);
}

/*---------------------------------------------------------------------------
 * (function: free_whole_tree)
 *-------------------------------------------------------------------------*/
ast_node_t *free_resolved_tree(ast_node_t *node)
{
	free_resolved_children(node);
	if (node->type != IDENTIFIERS)
	{
		node = free_single_node(node);
	}
	
	return NULL;
}

/*---------------------------------------------------------------------------------------------
 * (function: create_tree_node_id)
 *-------------------------------------------------------------------------------------------*/
ast_node_t* create_tree_node_id(char* string, int line_number, int /*file_number*/)
{
	ast_node_t* new_node = create_node_w_type(IDENTIFIERS, line_number, current_parse_file);
	new_node->types.identifier = string;

	return new_node;
}

/*---------------------------------------------------------------------------------------------
 * (function: create_tree_node_number)
 *-------------------------------------------------------------------------------------------*/
ast_node_t *create_tree_node_number(char *input_number, int line_number, int /* file_number */)
{
	ast_node_t* new_node = create_node_w_type(NUMBERS, line_number, current_parse_file);
	new_node->types.vnumber = new VNumber(input_number);

	return new_node;

}

/*---------------------------------------------------------------------------------------------
 * (function: create_tree_node_number)
 *-------------------------------------------------------------------------------------------*/
ast_node_t *create_tree_node_number(VNumber& input_number, int line_number, int /* file_number */)
{
	ast_node_t* new_node = create_node_w_type(NUMBERS, line_number, current_parse_file);
	new_node->types.vnumber = new VNumber(input_number);

	return new_node;

}

/*---------------------------------------------------------------------------------------------
 * (function: create_tree_node_number)
 *-------------------------------------------------------------------------------------------*/
ast_node_t *create_tree_node_number(long input_number, int line_number, int /* file_number */)
{
	ast_node_t* new_node = create_node_w_type(NUMBERS, line_number, current_parse_file);
	new_node->types.vnumber = new VNumber(input_number);

	return new_node;

}

/*---------------------------------------------------------------------------
 * (function: allocate_children_to_node)
 *-------------------------------------------------------------------------*/
void allocate_children_to_node(ast_node_t* node, std::vector<ast_node_t *> children_list)
{
	/* allocate space for the children */
	node->num_children = children_list.size();
	node->children = (ast_node_t**)vtr::malloc(sizeof(ast_node_t*) * node->num_children );

	for (size_t i = 0; i < node->num_children; i++)
	{
		node->children[i] = children_list[i];
	}
}

/*---------------------------------------------------------------------------------------------
 * (function: add_child_to_node)
 *-------------------------------------------------------------------------------------------*/
void add_child_to_node(ast_node_t* node, ast_node_t *child)
{
	/* Handle case where we have an empty statement. */
	if (child == NULL)
		return;

	/* allocate space for the children */
	node->children = (ast_node_t**)vtr::realloc(node->children, sizeof(ast_node_t*)*(node->num_children+1));
	node->num_children ++;
	node->children[node->num_children-1] = child;
}

/*---------------------------------------------------------------------------------------------
 * (function: add_child_to_node)
 *-------------------------------------------------------------------------------------------*/
void add_child_at_the_beginning_of_the_node(ast_node_t* node, ast_node_t *child)
{
    long i;
    ast_node_t *ref, *ref1;
	/* Handle case where we have an empty statement. */
	if (child == NULL)
		return;



	/* allocate space for the children */
	node->children = (ast_node_t**)vtr::realloc(node->children, sizeof(ast_node_t*)*(node->num_children+1));
    node->num_children ++;

    ref = node->children[0];

    for(i = 1; i < node->num_children; i++){
        ref1 = node->children[i];
        node->children[i] = ref;
        ref = ref1;
    }

    node->children[0] = child;

}

/*---------------------------------------------------------------------------------------------
 * (function: remove_child_from_node)
 *-------------------------------------------------------------------------------------------*/
void remove_child_from_node(ast_node_t* node, int index)
{
	if (index < 0 || index >= node->num_children)
		return;

	ast_node_t **new_child_list = (ast_node_t **)vtr::calloc(node->num_children-1, sizeof(ast_node_t *));
	for (int i = 0; i < index; i++)
	{
		new_child_list[i] = node->children[i];
	}

	if (node->children[index]) free_whole_tree(node->children[index]);

	for (int i = index; i < (node->num_children - 1); i++)
	{
		new_child_list[i] = node->children[i+1];
	}

	node->children = (ast_node_t**)vtr::free(node->children);
	node->children = new_child_list;
	node->num_children --;
}

/*---------------------------------------------------------------------------------------------
 * (function: expand_node_list_at)
 *-------------------------------------------------------------------------------------------*/
ast_node_t **expand_node_list_at(ast_node_t **list, long old_size, long to_add, long start_idx)
{
	if (list)
	{
		long new_size = old_size + to_add;
		list = (ast_node_t **)vtr::realloc(list, sizeof(ast_node_t*) * new_size);

		long i;
		for (i = new_size-1; i >= (start_idx + to_add); i--)
		{
			list[i] = list[i-to_add];
		}
		return list;
	}
	return NULL;
}

/*---------------------------------------------------------------------------------------------
 * (function: make_concat_into_list_of_strings)
 * 	0th idx will be the MSbit
 *-------------------------------------------------------------------------------------------*/
void make_concat_into_list_of_strings(ast_node_t *concat_top, char *instance_name_prefix, STRING_CACHE_LIST *local_string_cache_list)
{
	long i;
	int j;
	ast_node_t *rnode[3] = { 0 };

	STRING_CACHE *local_symbol_table_sc = local_string_cache_list->local_symbol_table_sc;

	concat_top->types.concat.num_bit_strings = 0;
	concat_top->types.concat.bit_strings = NULL;

	/* recursively do all embedded concats */
	for (i = 0; i < concat_top->num_children; i++)
	{
		if (concat_top->children[i]->type == CONCATENATE)
		{
			make_concat_into_list_of_strings(concat_top->children[i], instance_name_prefix, local_string_cache_list);
		}
	}

	for (i = 0; i < concat_top->num_children; i++)
	{
		if (concat_top->children[i]->type == IDENTIFIERS)
		{
			char *temp_string = make_full_ref_name(NULL, NULL, NULL, concat_top->children[i]->types.identifier, -1);
			long sc_spot;
			if ((sc_spot = sc_lookup_string(local_symbol_table_sc, temp_string)) == -1)
			{
				error_message(NETLIST_ERROR, concat_top->line_number, concat_top->file_number, "Missing declaration of this symbol %s\n", temp_string);
			}
			else
			{
				ast_node_t *var_declare = (ast_node_t*)local_symbol_table_sc->data[sc_spot];
				if (var_declare->children[1] == NULL)
				{
					concat_top->types.concat.num_bit_strings ++;
					concat_top->types.concat.bit_strings = (char**)vtr::realloc(concat_top->types.concat.bit_strings, sizeof(char*)*(concat_top->types.concat.num_bit_strings));
					concat_top->types.concat.bit_strings[concat_top->types.concat.num_bit_strings-1] = get_name_of_pin_at_bit(concat_top->children[i], -1, instance_name_prefix, local_string_cache_list);
				}
				else if (var_declare->children[3] == NULL)
				{
					/* reverse thorugh the range since highest bit in index will be lower in the string indx */
					rnode[1] = var_declare->children[1];
					rnode[2] = var_declare->children[2];
					oassert(rnode[1]->type == NUMBERS && rnode[2]->type == NUMBERS);

					for (j = rnode[1]->types.vnumber->get_value() - rnode[2]->types.vnumber->get_value(); j >= 0; j--)
					{
						concat_top->types.concat.num_bit_strings ++;
						concat_top->types.concat.bit_strings = (char**)vtr::realloc(concat_top->types.concat.bit_strings, sizeof(char*)*(concat_top->types.concat.num_bit_strings));
						concat_top->types.concat.bit_strings[concat_top->types.concat.num_bit_strings-1] = get_name_of_pin_at_bit(concat_top->children[i], j, instance_name_prefix, local_string_cache_list);
					}
				}
				else if (var_declare->children[3] != NULL)
				{
					oassert(false);
				}
			}
			vtr::free(temp_string);
		}
		else if (concat_top->children[i]->type == ARRAY_REF)
		{
			concat_top->types.concat.num_bit_strings ++;
			concat_top->types.concat.bit_strings = (char**)vtr::realloc(concat_top->types.concat.bit_strings, sizeof(char*)*(concat_top->types.concat.num_bit_strings));
			concat_top->types.concat.bit_strings[concat_top->types.concat.num_bit_strings-1] = get_name_of_pin_at_bit(concat_top->children[i], 0, instance_name_prefix, local_string_cache_list);
		}
		else if (concat_top->children[i]->type == RANGE_REF)
		{
			rnode[1] = concat_top->children[i]->children[1];
			rnode[2] = concat_top->children[i]->children[2];
			oassert(rnode[1]->type == NUMBERS && rnode[2]->type == NUMBERS);
			oassert(rnode[1]->types.vnumber->get_value() >= rnode[2]->types.vnumber->get_value());
			int width = abs(rnode[1]->types.vnumber->get_value() - rnode[2]->types.vnumber->get_value()) + 1;

			//for (j = rnode[1]->types.vnumber->get_value() - rnode[2]->types.vnumber->get_value(); j >= 0; j--)
			// Changed to forward to fix concatenation bug.
			for (j = 0; j < width; j++)
			{
				concat_top->types.concat.num_bit_strings ++;
				concat_top->types.concat.bit_strings = (char**)vtr::realloc(concat_top->types.concat.bit_strings, sizeof(char*)*(concat_top->types.concat.num_bit_strings));
				concat_top->types.concat.bit_strings[concat_top->types.concat.num_bit_strings-1] =
					get_name_of_pin_at_bit(concat_top->children[i], ((rnode[1]->types.vnumber->get_value() - rnode[2]->types.vnumber->get_value()))-j, instance_name_prefix, local_string_cache_list);
			}
		}
		else if (concat_top->children[i]->type == NUMBERS)
		{
			if (concat_top->children[i]->types.vnumber->is_defined_size())
			{
				// Changed to reverse to fix concatenation bug.
				for (j = concat_top->children[i]->types.vnumber->size()-1; j>= 0; j--)
				{
					concat_top->types.concat.num_bit_strings ++;
					concat_top->types.concat.bit_strings = (char**)vtr::realloc(concat_top->types.concat.bit_strings, sizeof(char*)*(concat_top->types.concat.num_bit_strings));
					concat_top->types.concat.bit_strings[concat_top->types.concat.num_bit_strings-1] = get_name_of_pin_at_bit(concat_top->children[i], j, instance_name_prefix, local_string_cache_list);
				
				}
			}
			else
			{
				error_message(NETLIST_ERROR, concat_top->line_number, concat_top->file_number, "%s", "Unsized constants cannot be concatenated.\n");
			}
		}
		else if (concat_top->children[i]->type == CONCATENATE)
		{
			/* forward through list since we build concatenate list in idx order of MSB at index 0 and LSB at index list_size */
			for (j = 0; j < concat_top->children[i]->types.concat.num_bit_strings; j++)
			{
				concat_top->types.concat.num_bit_strings ++;
				concat_top->types.concat.bit_strings = (char**)vtr::realloc(concat_top->types.concat.bit_strings, sizeof(char*)*(concat_top->types.concat.num_bit_strings));
				concat_top->types.concat.bit_strings[concat_top->types.concat.num_bit_strings-1] = get_name_of_pin_at_bit(concat_top->children[i], j, instance_name_prefix, local_string_cache_list);
			}
		}
		else 
		{
			error_message(NETLIST_ERROR, concat_top->line_number, concat_top->file_number, "%s", "Unsupported operation within a concatenation.\n");
		}
	}
}

/*---------------------------------------------------------------------------
 * (function: change_to_number_node)
 * change the original AST node to a NUMBER node or change the value of the node
 * originate from the function: create_tree_node_number() in ast_util.c
 *-------------------------------------------------------------------------*/
void change_to_number_node(ast_node_t *node, long value)
{
	return change_to_number_node(node, VNumber(value));
}

/*---------------------------------------------------------------------------
 * (function: change_to_number_node)
 * change the original AST node to a NUMBER node or change the value of the node
 * originate from the function: create_tree_node_number() in ast_util.c
 *-------------------------------------------------------------------------*/
void change_to_number_node(ast_node_t *node, VNumber number)
{
	char *temp_ident = NULL;
	if (node->types.identifier != NULL) 
	{
		temp_ident = strdup(node->types.identifier);
	}
	free_assignement_of_node_keep_tree(node);
	free_all_children(node);

	node->type = NUMBERS;
	node->types.identifier = temp_ident;
	node->types.vnumber = new VNumber(number);
}

/*---------------------------------------------------------------------------------------------
 * (function: get_name of_port_at_bit)
 * 	Assume module connections can be one of: Array entry, Concat, Signal, Array range reference
 *-------------------------------------------------------------------------------------------*/
char *get_name_of_var_declare_at_bit(ast_node_t *var_declare, int bit)
{
	char *return_string = NULL;

	/* calculate the port details */
	if (var_declare->children[1] == NULL)
	{
		oassert(bit == 0);
		return_string = make_full_ref_name(NULL, NULL, NULL, var_declare->children[0]->types.identifier, -1);
	}
	else if (var_declare->children[3] == NULL)
	{
		oassert(var_declare->children[2]->type == NUMBERS);
		return_string = make_full_ref_name(NULL, NULL, NULL, var_declare->children[0]->types.identifier, var_declare->children[2]->types.vnumber->get_value()+bit);
	}
	else if (var_declare->children[3] != NULL)
	{
		/* MEMORY output */
		oassert(false);
	}

	return return_string;
}

/*---------------------------------------------------------------------------------------------
 * (function: get_name of_port_at_bit)
 * 	Assume module connections can be one of: Array entry, Concat, Signal, Array range reference
 *-------------------------------------------------------------------------------------------*/
char *get_name_of_pin_at_bit(ast_node_t *var_node, int bit, char *instance_name_prefix, STRING_CACHE_LIST *local_string_cache_list)
{
	char *return_string = NULL;
	ast_node_t *rnode[3] = { 0 };

	STRING_CACHE *local_symbol_table_sc = local_string_cache_list->local_symbol_table_sc;

	if (var_node->type == ARRAY_REF)
	{
		oassert(var_node->children[0]->type == IDENTIFIERS);
		oassert(var_node->children[1]->type == NUMBERS);
		return_string = make_full_ref_name(NULL, NULL, NULL, var_node->children[0]->types.identifier, (int)var_node->children[1]->types.vnumber->get_value());
	}
	else if (var_node->type == RANGE_REF)
	{		
		oassert(bit >= 0);

		rnode[1] = var_node->children[1];
		rnode[2] = var_node->children[2];

		oassert(var_node->children[0]->type == IDENTIFIERS);
		oassert(rnode[1]->type == NUMBERS);
		oassert(rnode[2]->type == NUMBERS);
		oassert(rnode[1]->types.vnumber->get_value() >= rnode[2]->types.vnumber->get_value()+bit);

		return_string = make_full_ref_name(NULL, NULL, NULL, var_node->children[0]->types.identifier, rnode[2]->types.vnumber->get_value()+bit);	
	}
	else if ((var_node->type == IDENTIFIERS) && (bit == -1))
	{
		return_string = make_full_ref_name(NULL, NULL, NULL, var_node->types.identifier, -1);
	}
	else if (var_node->type == IDENTIFIERS)
	{
		long sc_spot;
		int pin_index;

		if ((sc_spot = sc_lookup_string(local_symbol_table_sc, var_node->types.identifier)) == -1)
		{
			error_message(NETLIST_ERROR, var_node->line_number, var_node->file_number, "Missing declaration of this symbol %s\n", var_node->types.identifier);
		}

		if (((ast_node_t*)local_symbol_table_sc->data[sc_spot])->children[1] == NULL)
		{
			pin_index = bit;
		}
		else if (((ast_node_t*)local_symbol_table_sc->data[sc_spot])->children[3] == NULL)
		{
			oassert(((ast_node_t*)local_symbol_table_sc->data[sc_spot])->children[2]->type == NUMBERS);
			pin_index = ((ast_node_t*)local_symbol_table_sc->data[sc_spot])->children[2]->types.vnumber->get_value() + bit;
		}
		else
			oassert(false);

		return_string = make_full_ref_name(NULL, NULL, NULL, var_node->types.identifier, pin_index);
	}
	else if (var_node->type == NUMBERS)
	{
		return_string = get_name_of_pin_number(var_node, bit);
	}
	else if (var_node->type == CONCATENATE && bit >= 0)
	{
		if (var_node->types.concat.num_bit_strings == 0)
		{
			return_string = NULL;
			oassert(false);
		}
		else
		{
			ast_node_t *temp = var_node;
			if (var_node->types.concat.num_bit_strings == -1)
			{
				/* If this hasn't been made into a string list then do it */
				make_concat_into_list_of_strings(var_node, instance_name_prefix, local_string_cache_list);
			}

			return_string = (char*)vtr::malloc(sizeof(char)*strlen(var_node->types.concat.bit_strings[bit])+1);
			odin_sprintf(return_string, "%s", var_node->types.concat.bit_strings[bit]);
		
			if(var_node != temp)
			{
				var_node = free_whole_tree(var_node);
			}
		}
	}
	else
	{
		return_string = NULL;

		error_message(NETLIST_ERROR, var_node->line_number, var_node->file_number, "Unsupported variable type. var_node->type = %s\n", ast_node_name_based_on_ids(var_node));
	}

	return return_string;
}

char **get_name_of_pins_number(ast_node_t *var_node, int /*start*/, int width)
{
	char **return_string;
	oassert(var_node->type == NUMBERS);

	return_string = (char**)vtr::malloc(sizeof(char*)*width);
	int i;
	for (i = 0; i < width; i++)//
	{
		return_string[i] = get_name_of_pin_number(var_node, i);
	}
	return return_string;
}

char *get_name_of_pin_number(ast_node_t *var_node, int bit)
{
	oassert(var_node->type == NUMBERS);
	char *return_string = NULL;

	if (bit == -1)
		bit = 0;

	BitSpace::bit_value_t c = var_node->types.vnumber->get_bit_from_lsb(bit);
	switch(c)
	{
		case BitSpace::_1: return_string = vtr::strdup(ONE_VCC_CNS); break;
		case BitSpace::_0: return_string = vtr::strdup(ZERO_GND_ZERO); break;
		case BitSpace::_x: return_string = vtr::strdup(ZERO_GND_ZERO); break;
		default: 
			error_message(NETLIST_ERROR, var_node->line_number, var_node->file_number, "Unrecognised character %c in binary string \"%s\"!\n", c, var_node->types.vnumber->to_bit_string().c_str());
			break;
	}

	return return_string;
}

/*---------------------------------------------------------------------------------------------
 * (function: get_name_of_pins
 * 	Assume module connections can be one of: Array entry, Concat, Signal, Array range reference
 * 	Return a list of strings
 *-------------------------------------------------------------------------------------------*/
char_list_t *get_name_of_pins(ast_node_t *var_node, char *instance_name_prefix, STRING_CACHE_LIST *local_string_cache_list)
{ 
	char **return_string = NULL;
	char_list_t *return_list = (char_list_t*)vtr::malloc(sizeof(char_list_t));
	ast_node_t *rnode[3] = { 0 };
	int i;
	int width = 0;

	STRING_CACHE *local_symbol_table_sc = local_string_cache_list->local_symbol_table_sc;
	STRING_CACHE *function_local_symbol_table_sc = local_string_cache_list->function_local_symbol_table_sc;

	if (var_node->type == ARRAY_REF)
	{
		width = 1;
		return_string = (char**)vtr::malloc(sizeof(char*));

		rnode[1] = var_node->children[1];
		oassert(rnode[1] && rnode[1]->type == NUMBERS);
		oassert(var_node->children[0]->type == IDENTIFIERS);

		return_string[0] = make_full_ref_name(NULL, NULL, NULL, var_node->children[0]->types.identifier, rnode[1]->types.vnumber->get_value());	
	}
	else if (var_node->type == RANGE_REF)
	{
		rnode[0] = var_node->children[0];
		rnode[1] = var_node->children[1];
		rnode[2] = var_node->children[2];

		oassert(rnode[1]->type == NUMBERS && rnode[2]->type == NUMBERS);
		width = abs(rnode[1]->types.vnumber->get_value() - rnode[2]->types.vnumber->get_value()) + 1;
		if (rnode[0]->type == IDENTIFIERS)
		{
			return_string = (char**)vtr::malloc(sizeof(char*)*width);
			for (i = 0; i < width; i++)
				return_string[i] = make_full_ref_name(NULL, NULL, NULL, rnode[0]->types.identifier, rnode[2]->types.vnumber->get_value()+i);
		}
		else
		{
			oassert(rnode[0]->type == NUMBERS);
			return_string = get_name_of_pins_number(rnode[0], rnode[2]->types.vnumber->get_value(), width);
		}
	}
	else if (var_node->type == IDENTIFIERS)
	{
		/* need to look in the symbol table for details about this identifier (i.e. is it a port) */
		long sc_spot;

		ast_node_t *sym_node = NULL;
		char *temp_string = make_full_ref_name(NULL, NULL, NULL, var_node->types.identifier, -1);

		if ((sc_spot = sc_lookup_string(function_local_symbol_table_sc, temp_string)) > -1)
		{
			sym_node = (ast_node_t*)function_local_symbol_table_sc->data[sc_spot];
		}
		else if ((sc_spot = sc_lookup_string(local_symbol_table_sc, temp_string)) > -1)
		{
			sym_node = (ast_node_t*)local_symbol_table_sc->data[sc_spot];
		}
		else 
		{
			error_message(NETLIST_ERROR, var_node->line_number, var_node->file_number, "Missing declaration of this symbol %s\n", temp_string);
		}
		
		vtr::free(temp_string);

		if (sym_node && sym_node->children && sym_node->type)
		{
			if (sym_node->children[1] == NULL || sym_node->type == BLOCKING_STATEMENT)
			{
				width = 1;
				return_string = (char**)vtr::malloc(sizeof(char*)*width);
				return_string[0] = make_full_ref_name(NULL, NULL, NULL, var_node->types.identifier, -1);
			}
			else if (sym_node->children[2] != NULL && sym_node->children[3] == NULL)
			{
				int index = 0;

				rnode[1] = sym_node->children[1];
				rnode[2] = sym_node->children[2];
				oassert(rnode[1]->type == NUMBERS && rnode[2]->type == NUMBERS);

				width = (rnode[1]->types.vnumber->get_value() - rnode[2]->types.vnumber->get_value() + 1);
				return_string = (char**)vtr::malloc(sizeof(char*)*width);

				for (i = 0; i < width; i++)
				{
					return_string[index] = make_full_ref_name(NULL, NULL, NULL, var_node->types.identifier,
						i+rnode[2]->types.vnumber->get_value());
					index++;
				}
			}

			else if (sym_node->children[3] != NULL)
			{
				oassert(false);
			}
		}
	}
	else if (var_node->type == NUMBERS)
	{
		width = var_node->types.vnumber->size();
		return_string = get_name_of_pins_number(var_node, 0, width);
	}
	else if (var_node->type == CONCATENATE)
	{
		if (var_node->types.concat.num_bit_strings == 0)
		{
			oassert(false);
		}
		else
		{
			if (var_node->types.concat.num_bit_strings == -1)
			{
				make_concat_into_list_of_strings(var_node, instance_name_prefix, local_string_cache_list);
			}

			width = var_node->types.concat.num_bit_strings;
			return_string = (char**)vtr::malloc(sizeof(char*)*width);
			for (i = 0; i < width; i++) // 0th bit is MSB so need to access reverse
			{
				return_string[i] = (char*)vtr::malloc(sizeof(char)*strlen(var_node->types.concat.bit_strings[var_node->types.concat.num_bit_strings-i-1])+1);
				odin_sprintf(return_string[i], "%s", var_node->types.concat.bit_strings[var_node->types.concat.num_bit_strings-i-1]);
			}
		}
	}
	else
	{
		oassert(false);
	}

	return_list->strings = return_string;
	return_list->num_strings = width;

	return return_list;
}

/*---------------------------------------------------------------------------------------------
 * (function: get_name_of_pins_with_prefix
 *-------------------------------------------------------------------------------------------*/
char_list_t *get_name_of_pins_with_prefix(ast_node_t *var_node, char *instance_name_prefix, STRING_CACHE_LIST *local_string_cache_list)
{
	int i;
	char_list_t *return_list;
	char *temp_str;

	/* get the list */
	return_list = get_name_of_pins(var_node, instance_name_prefix, local_string_cache_list);

	for (i = 0; i < return_list->num_strings; i++)
	{
		temp_str = vtr::strdup(return_list->strings[i]);
		vtr::free(return_list->strings[i]);
		return_list->strings[i] = make_full_ref_name(instance_name_prefix, NULL, NULL, temp_str, -1);
		vtr::free(temp_str);
	}

	return return_list;
}

/*----------------------------------------------------------------------------
 * (function: get_size_of_variable)
 *--------------------------------------------------------------------------*/
long get_size_of_variable(ast_node_t *node, STRING_CACHE_LIST *local_string_cache_list)
{
	long assignment_size = 0;
	long sc_spot = 0;
	ast_node_t *var_declare = NULL;

	STRING_CACHE *local_symbol_table_sc = local_string_cache_list->local_symbol_table_sc;
	STRING_CACHE *function_local_symbol_table_sc = local_string_cache_list->function_local_symbol_table_sc;
	STRING_CACHE *local_param_table_sc = local_string_cache_list->local_param_table_sc;

	switch(node->type)
	{
		case IDENTIFIERS:
		{
			sc_spot = sc_lookup_string(local_param_table_sc, node->types.identifier);
			if (sc_spot > -1)
			{
				var_declare = ast_node_deep_copy((ast_node_t *)local_param_table_sc->data[sc_spot]);

				if (node_is_constant(var_declare))
				{
					assignment_size = var_declare->types.vnumber->size();
				}
				else
				{
					error_message(NETLIST_ERROR, node->line_number, node->file_number, "Parameter %s is not a constant expression\n", node->types.identifier);
				}

				free_whole_tree(var_declare);
				return assignment_size;
			}

			sc_spot = sc_lookup_string(local_symbol_table_sc, node->types.identifier);
			if (sc_spot > -1)
			{
				var_declare = (ast_node_t *)local_symbol_table_sc->data[sc_spot];
				break;
			}
			
			sc_spot = sc_lookup_string(function_local_symbol_table_sc, node->types.identifier);
			if (sc_spot > -1)
			{
				var_declare = (ast_node_t *)function_local_symbol_table_sc->data[sc_spot];
				break;
			}

			error_message(NETLIST_ERROR, node->line_number, node->file_number, "Missing declaration of this symbol %s\n", node->types.identifier);
		}		
		break;

		case ARRAY_REF:
		{
			sc_spot = sc_lookup_string(local_symbol_table_sc, node->children[0]->types.identifier);
			if (sc_spot > -1)
			{
				var_declare = (ast_node_t *)local_symbol_table_sc->data[sc_spot];
				break;
			}
			
			error_message(NETLIST_ERROR, node->children[0]->line_number, node->children[0]->file_number, "Missing declaration of this symbol %s\n", node->children[0]->types.identifier);
		}
		break;

		case RANGE_REF:
		{
			var_declare = node;
		}
		break;

		case CONCATENATE:
		{
			assignment_size = resolve_concat_sizes(node, local_string_cache_list);
			return assignment_size;
		}

		default:
		oassert(false);
		break;
	}

	
	if (var_declare && !(var_declare->children[1]))
	{
		assignment_size = 1;
	}
	else if (var_declare && var_declare->children[1] && var_declare->children[2])
	{
		ast_node_t *node_max = var_declare->children[1];
		ast_node_t *node_min = var_declare->children[2];

		oassert(node_min->type == NUMBERS && node_max->type == NUMBERS);
		long range_max = node_max->types.vnumber->get_value();
		long range_min = node_min->types.vnumber->get_value();

		assignment_size = (range_max - range_min) + 1;
	}

	oassert(assignment_size != 0);
	return assignment_size;
}

/*----------------------------------------------------------------------------
 * (function: make_module_param_name)
 *--------------------------------------------------------------------------*/
/**
 * Make a unique name for a module based on its parameter list
 * e.g. for a "mod #(0,1,2,3) a(b,c,d)" instantiation you get name___0_1_2_3
 */
char *make_module_param_name(STRING_CACHE */*defines_for_module_sc*/, ast_node_t *module_param_list, char *module_name)
{
	char *module_param_name = (char*)vtr::malloc((strlen(module_name)+1024) * sizeof(char));
	strcpy(module_param_name, module_name);

	if (module_param_list)
	{
		long i;
		oassert(module_param_list->num_children > 0);
		strcat(module_param_name, "___");
		for (i = 0; i < module_param_list->num_children; i++)
		{
			ast_node_t *node = module_param_list->children[i]->children[5];
			if (node && node->type == NUMBERS) 
			{
				odin_sprintf(module_param_name, "%s_%ld", module_param_name, node->types.vnumber->get_value());
			}
		}
	}

	return module_param_name;
}




/*---------------------------------------------------------------------------------------------
 * (function: move_ast_node)
 * move node from src to dest
 *-------------------------------------------------------------------------------------------*/
void move_ast_node(ast_node_t *src, ast_node_t *dest, ast_node_t *node)
{
	int i, j;
	int number;
	number = src->num_children;
	for(i = 0; i < number; i++)
	{
		if(src->children[i]->unique_count == node->unique_count)
		{
			number = number - 1;
			src->num_children = number;
			for(j = i; j < number; j++)
			{
				src->children[j] = src->children[j + 1];
			}
		}
	}
	add_child_to_node(dest, node);
}

/*---------------------------------------------------------------------------------------------
 * (function: ast_node_deep_copy)
 * copy node and its children recursively; return new subtree
 *-------------------------------------------------------------------------------------------*/
ast_node_t *ast_node_deep_copy(ast_node_t *node){
	ast_node_t *node_copy = ast_node_copy(node);

	if (node && node_copy)
	{
		//Create a new child list;
		node_copy->children = (ast_node_t**)vtr::malloc(sizeof(ast_node_t*)*node->num_children);

		//Recursively copy its children
		for(long i = 0; i < node->num_children; i++){
			node_copy->children[i] = ast_node_deep_copy(node->children[i]);
		}
	}
  
	return node_copy;
}

/*---------------------------------------------------------------------------------------------
 * (function: ast_node_copy)
 * copy node; return new node
 *-------------------------------------------------------------------------------------------*/
ast_node_t *ast_node_copy(ast_node_t *node){
	ast_node_t *node_copy;

	if(node == NULL){
		return NULL;
	}

	//Copy node
	node_copy = (ast_node_t *)vtr::malloc(sizeof(ast_node_t));
	memcpy(node_copy, node, sizeof(ast_node_t));	

	//Copy contents
	if (node->type == NUMBERS && node->types.vnumber)
		node_copy->types.vnumber = new VNumber((*node->types.vnumber));

	node_copy->types.identifier = vtr::strdup(node->types.identifier);
	node_copy->children = NULL;

	return node_copy;
}

/*---------------------------------------------------------------------------
 * (function: expand_power)
 * expand power operation into multiplication
 *-------------------------------------------------------------------------*/
static void expand_power(ast_node_t **node)
{
	/* create a node for this array reference */
	ast_node_t* new_node = NULL;

	ast_node_t *expression1 = (*node)->children[0];
	ast_node_t *expression2 = (*node)->children[1];

	/* allocate child nodes to this node */
	int len = expression2->types.vnumber->get_value();
	if (expression1->type == NUMBERS)
	{
		int len1 = expression1->types.vnumber->get_value();
		long powRes = pow(len1, len);
		new_node = create_tree_node_number(powRes, (*node)->line_number, (*node)->file_number);
	} 
	else 
	{
		if (len == 0)
		{
			new_node = create_tree_node_number(1L, (*node)->line_number, (*node)->file_number);
		} 
		else 
		{
			new_node = expression1;
			for (int i=1; i < len; i++)
			{
				ast_node_t *temp_node = create_node_w_type(BINARY_OPERATION, (*node)->line_number, (*node)->file_number);
				temp_node->types.operation.op = MULTIPLY;

				allocate_children_to_node(temp_node, { ast_node_deep_copy(expression1), new_node } );
				new_node = temp_node;
			}
		}
	}
	//free_whole_tree(*node);
	*node = new_node;
}

/*---------------------------------------------------------------------------
 * (function: change_ast_node)
 * check if the number is the power of 2
 *-------------------------------------------------------------------------*/
static void check_node_number(ast_node_t *parent, ast_node_t *child, int flag)
{
	long power = 0;
	long number = child->types.vnumber->get_value();
	if (number <= 1)
		return;
	while (((number % 2) == 0) && number > 1) // While number is even and > 1
	{
		number >>= 1;
		power++;
	}
	if (number == 1) // the previous number is a power of 2
	{
		change_to_number_node(child, power);
		if (flag == 1) // multiply
			parent->types.operation.op = SL;
		else if (flag == 2) // multiply and needs to move children nodes
		{
			parent->types.operation.op = SL;
			parent->children[0] = parent->children[1];
			parent->children[1] = child;
		}
		else if (flag == 3) // divide
			parent->types.operation.op = SR;
	}
}

/*---------------------------------------------------------------------------
 * (function: change_ast_node)
 *  check the children nodes of an operation node
 *-------------------------------------------------------------------------*/
static void check_binary_operation(ast_node_t **node)
{
	if((*node) && (*node)->type == BINARY_OPERATION){
		switch((*node)->types.operation.op){
			case MULTIPLY:
				if ((*node)->children[0]->type == IDENTIFIERS && (*node)->children[1]->type == NUMBERS)
					check_node_number((*node), (*node)->children[1], 1); // 1 means multiply and don't need to move children nodes
				if ((*node)->children[0]->type == NUMBERS && (*node)->children[1]->type == IDENTIFIERS)
					check_node_number((*node), (*node)->children[0], 2); // 2 means multiply and needs to move children nodes
				break;
			case DIVIDE:
				if (!node_is_constant((*node)->children[1]))
					error_message(NETLIST_ERROR, (*node)->line_number, (*node)->file_number, "%s", "Odin only supports constant expressions as divisors\n");
				if ((*node)->children[0]->type == IDENTIFIERS && (*node)->children[1]->type == NUMBERS)
					check_node_number((*node), (*node)->children[1], 3); // 3 means divide
				break;
			case POWER:
				if (!node_is_constant((*node)->children[1]))
					error_message(NETLIST_ERROR, (*node)->line_number, (*node)->file_number, "%s", "Odin only supports constant expressions as exponents\n");
				expand_power(node);
				break;
			default:
				break;
		}
	}
}

/*---------------------------------------------------------------------------------------------
 * (function: calculate_unary)
 * TODO ! what does verilog say about !d'00001 ??
 * we currently make it as small as possible(+1) such that d'00001 becomes (in bin) 01
 * so it would become 10, is that what is defined?
 *-------------------------------------------------------------------------------------------*/
ast_node_t *fold_unary(ast_node_t **node)
{
	if(!node || !(*node))
		return NULL;
		
	operation_list op_id = (*node)->types.operation.op;
	ast_node_t *child_0 = (*node)->children[0];

	if(node_is_constant(child_0))
	{
		bool success = false;
		VNumber voperand_0 = *(child_0->types.vnumber);
		VNumber vresult;

		switch (op_id){
			case LOGICAL_NOT:
				vresult = V_LOGICAL_NOT(voperand_0);
				success = true;
				break;

			case BITWISE_NOT:
				vresult = V_BITWISE_NOT(voperand_0);
				success = true;
				break;

			case MINUS:
				vresult = V_MINUS(voperand_0);
				success = true;
				break;

			case ADD:
				vresult = V_ADD(voperand_0);
				success = true;
				break;

			case BITWISE_OR:
				vresult = V_BITWISE_OR(voperand_0);
				success = true;
				break;

			case BITWISE_NAND:
				vresult = V_BITWISE_NAND(voperand_0);
				success = true;
				break;

			case BITWISE_NOR:
				vresult = V_BITWISE_NOR(voperand_0);
				success = true;
				break;

			case BITWISE_XNOR:
				vresult = V_BITWISE_XNOR(voperand_0);
				success = true;
				break;

			case BITWISE_XOR:
				vresult = V_BITWISE_XOR(voperand_0);
				success = true;
				break;

			case CLOG2:
				if(voperand_0.size() > ODIN_STD_BITWIDTH)
					warning_message(PARSE_ERROR, (*node)->line_number, (*node)->file_number, "argument is %ld-bits but ODIN limit is %lu-bits \n",voperand_0.size(),ODIN_STD_BITWIDTH);

				vresult = VNumber(clog2(voperand_0.get_value(), voperand_0.size()));
				success = true;
				break;

			case UNSIGNED:
				vresult = V_UNSIGNED(voperand_0);
				success = true;
				break;

			case SIGNED:
				vresult = V_SIGNED(voperand_0);
				success = true;
				break;

			case CLOG2:
				if(length > ODIN_STD_BITWIDTH)
					warning_message(PARSE_ERROR, child_0->line_number, child_0->file_number, "argument is %ld-bits but ODIN limit is %lu-bits \n",length,ODIN_STD_BITWIDTH);

				result = clog2(operand_0, length);
				success = TRUE;
				break;

			default:
				break;
		}
<<<<<<< HEAD
		vtr::free(binary_string);
		if(success){
			return create_tree_node_long_number(result, ODIN_STD_BITWIDTH, child_0->line_number, child_0->file_number);
=======

		if(success)
		{
			ast_node_t *new_num = create_tree_node_number(vresult, (*node)->line_number, (*node)->file_number);
			return new_num;		
>>>>>>> b77f103c
		}
	}
	else if (op_id == CLOG2)
	{
		/* $clog2() argument must be a constant expression */
		error_message(PARSE_ERROR, (*node)->line_number, current_parse_file, "%s", "Argument must be constant\n");
	}

	return NULL;
}

/*---------------------------------------------------------------------------------------------
 * (function: calculate_binary)
 *-------------------------------------------------------------------------------------------*/
ast_node_t * fold_binary(ast_node_t **node)
{
	if(!node || !(*node))
		return NULL;
		
	operation_list op_id = (*node)->types.operation.op;
	ast_node_t *child_0 = (*node)->children[0];
	ast_node_t *child_1 = (*node)->children[1];

	if(node_is_constant(child_0) &&  node_is_constant(child_1))
	{
		bool success = false;
		VNumber voperand_0 = *(child_0->types.vnumber);
		VNumber voperand_1 = *(child_1->types.vnumber);
		VNumber vresult;

		switch (op_id){
			case ADD:
				vresult = V_ADD(voperand_0, voperand_1);
				success = true;
				break;

			case MINUS:
				vresult = V_MINUS(voperand_0, voperand_1);
				success = true;
				break;

			case MULTIPLY:
				vresult = V_MULTIPLY(voperand_0, voperand_1);
				success = true;
				break;

			case POWER:
				vresult = V_POWER(voperand_0, voperand_1);
				success = true;
				break;

			case DIVIDE:
				vresult = V_DIV(voperand_0, voperand_1);
				success = true;
				break;

			case BITWISE_XOR:
				vresult = V_BITWISE_XOR(voperand_0, voperand_1);
				success = true;
				break;

			case BITWISE_XNOR:
				vresult = V_BITWISE_XNOR(voperand_0, voperand_1);
				success = true;
				break;

			case BITWISE_AND:
				vresult = V_BITWISE_AND(voperand_0, voperand_1);
				success = true;
				break;

			case BITWISE_NAND:
				vresult = V_BITWISE_NAND(voperand_0, voperand_1);
				success = true;
				break;

			case BITWISE_OR:
				vresult = V_BITWISE_OR(voperand_0, voperand_1);
				success = true;
				break;

			case BITWISE_NOR:
				vresult = V_BITWISE_NOR(voperand_0, voperand_1);
				success = true;
				break;

			case SL:
				vresult = V_SHIFT_LEFT(voperand_0, voperand_1);
				success = true;
				break;

			case SR:
				vresult = V_SHIFT_RIGHT(voperand_0, voperand_1);
				success = true;
				break;

            case ASR:
			{
				vresult = V_SIGNED_SHIFT_RIGHT(voperand_0, voperand_1);
                success = true;
                break;
			}
			case LOGICAL_AND:
				vresult = V_LOGICAL_AND(voperand_0, voperand_1);
				success = true;
				break;

			case LOGICAL_OR:
				vresult = V_LOGICAL_OR(voperand_0, voperand_1);
				success = true;
				break;

			case MODULO:
				vresult = V_MOD(voperand_0, voperand_1);
				success = true;
				break;

			case LT:
				vresult = V_LT(voperand_0, voperand_1);
				success = true;
				break;

			case GT:
				vresult = V_GT(voperand_0, voperand_1);
				success = true;
				break;

			case LOGICAL_EQUAL:
				vresult = V_LE(voperand_0, voperand_1);
				success = true;
				break;

			case NOT_EQUAL:
				vresult = V_NOT_EQUAL(voperand_0, voperand_1);
				success = true;
				break;

			case LTE:
				vresult = V_LE(voperand_0, voperand_1);
				success = true;
				break;

			case GTE:
				vresult = V_GE(voperand_0, voperand_1);
				success = true;
				break;

			case CASE_EQUAL:
				vresult = V_CASE_EQUAL(voperand_0, voperand_1);
				success = true;
				break;

			case CASE_NOT_EQUAL:
				vresult = V_CASE_NOT_EQUAL(voperand_0, voperand_1);
				success = true;
				break;

			default:
				break;
		}

		if(success)
		{
			ast_node_t *new_num = create_tree_node_number(vresult, (*node)->line_number, (*node)->file_number);
			return new_num;
		}
	}
	else
	{
		check_binary_operation(node);
		oassert(!((*node)->type == BINARY_OPERATION && (*node)->types.operation.op == POWER));
	}
	return NULL;
}

/*---------------------------------------------------------------------------------------------
 * (function: calculate_ternary)
 *-------------------------------------------------------------------------------------------*/
ast_node_t * fold_conditional(ast_node_t **node)
{
	if(!node || !(*node))
		return NULL;

	operation_list op_id = (*node)->types.operation.op;
	ast_node_t *to_return = NULL;

	switch (op_id)
	{
		case IF_Q:
		{
			ast_node_t *child_condition = (*node)->children[0];
			if(node_is_constant(child_condition))
			{
				VNumber condition = *(child_condition->types.vnumber);

				if(V_TRUE(condition))
				{
					to_return = ast_node_deep_copy((*node)->children[1]);
				}
				else if(V_FALSE(condition))
				{
					to_return = ast_node_deep_copy((*node)->children[2]);
				}
				// otherwise we keep it as is to build the circuitry
			}
			break;
		}
		default:
		{
			break;
		}
	}

	return to_return;
}

/*---------------------------------------------------------------------------------------------
 * (function: node_is_constant)
 *-------------------------------------------------------------------------------------------*/
bool node_is_constant(ast_node_t *node)
{
	if (node && 
		node->type == NUMBERS && 
		node->types.vnumber != nullptr &&
		!(node->types.vnumber->is_dont_care_string()))
	{
<<<<<<< HEAD
		return node;
	}
	return NULL;
}

/*---------------------------------------------------------------------------------------------
 * (function: node_is_ast_constant)
 *-------------------------------------------------------------------------------------------*/
ast_node_t *node_is_ast_constant(ast_node_t *node, STRING_CACHE *defines_for_module_sc){
	if (node && (node_is_constant(node) 
		|| (node->types.variable.is_parameter == TRUE)
		|| (node->type == UNARY_OPERATION && node_is_ast_constant(node->children[0], defines_for_module_sc))
		|| (node->type == BINARY_OPERATION && node_is_ast_constant(node->children[0], defines_for_module_sc) && node_is_ast_constant(node->children[1], defines_for_module_sc))))
	{
		return node;
	}
	else if (node && node->type == IDENTIFIERS) {
		int sc_spot;
		if ((sc_spot = sc_lookup_string(defines_for_module_sc, node->types.identifier)) != -1
			&& node_is_ast_constant((ast_node_t *)defines_for_module_sc->data[sc_spot]))
		{
			return node;
		}
=======
		return true;
>>>>>>> b77f103c
	}
	return false;
}

/*---------------------------------------------------------------------------
 * (function: initial_node)
 *-------------------------------------------------------------------------*/
void initial_node(ast_node_t *new_node, ids id, int line_number, int file_number, int unique_counter)
{
	new_node->type = id;
	new_node->children = NULL;
	new_node->num_children = 0;
	new_node->unique_count = unique_counter; //++count_id;
	new_node->line_number = line_number;
	new_node->file_number = file_number;
	new_node->far_tag = 0;
	new_node->high_number = 0;
	new_node->shared_node = false;
	new_node->hb_port = 0;
	new_node->net_node = 0;
	new_node->is_read_write = 0;
<<<<<<< HEAD
=======
	new_node->types.vnumber = nullptr;
	new_node->types.identifier = NULL;
>>>>>>> b77f103c
}

/*---------------------------------------------------------------------------
 * (function: clog2)
 *-------------------------------------------------------------------------*/
long clog2(long value_in, int length) 
{
	if (value_in == 0) return 0;

	long result;

	/* negative numbers may be larger than they need to be */
	if (value_in < 0 && value_in >= std::numeric_limits<int32_t>::min()) return 32; 

	if (length > 32) 
	{
		uint64_t unsigned_val = (uint64_t) value_in;
		result = (long) ceil(log2((double) unsigned_val));
	}
	else
	{
		uint32_t unsigned_val = (uint32_t) value_in;
		result = (long) ceil(log2((double) unsigned_val));
	}

	return result;
<<<<<<< HEAD
=======
}

/*---------------------------------------------------------------------------
 * (function: resolve_concat_sizes)
 *-------------------------------------------------------------------------*/
long resolve_concat_sizes(ast_node_t *node_top, STRING_CACHE_LIST *local_string_cache_list)
{
	long concatenation_size = 0;

	if (node_top)
	{
		switch (node_top->type)
		{
			case CONCATENATE:
			{
				for (int i = 0; i < node_top->num_children; i++)
				{
					concatenation_size += resolve_concat_sizes(node_top->children[i], local_string_cache_list);
				}
			}
			break;

			case IDENTIFIERS:
			case ARRAY_REF:
			case RANGE_REF:
			{
				concatenation_size += get_size_of_variable(node_top, local_string_cache_list);
			}
			break;

			case BINARY_OPERATION:
			case UNARY_OPERATION:
			{
				long max_size = 0;
				for (int i = 0; i < node_top->num_children; i++)
				{
					long this_size = resolve_concat_sizes(node_top->children[i], local_string_cache_list);
					if (this_size > max_size) max_size = this_size;
				}
				concatenation_size += max_size;
			}
			break;

			case IF_Q:
			{
				/* check true/false expressions */
				long true_length = resolve_concat_sizes(node_top->children[1], local_string_cache_list);
				long false_length = resolve_concat_sizes(node_top->children[2], local_string_cache_list);
				concatenation_size += (true_length > false_length) ? true_length : false_length;
			}
			break;

			case NUMBERS:
			{
				/* verify that the number that this represents is sized */
				if (!(node_top->types.vnumber->is_defined_size()))
				{
					error_message(NETLIST_ERROR, node_top->line_number, node_top->file_number, "%s", "Unsized constants cannot be concatenated.\n");
				}
				concatenation_size += node_top->types.vnumber->size();
			}
			break;

			default:
			{
				error_message(NETLIST_ERROR, node_top->line_number, node_top->file_number, "%s", "Unsupported operation within a concatenation.\n");
			}
		}
	}
	
	return concatenation_size;
>>>>>>> b77f103c
}<|MERGE_RESOLUTION|>--- conflicted
+++ resolved
@@ -1264,28 +1264,14 @@
 				success = true;
 				break;
 
-			case CLOG2:
-				if(length > ODIN_STD_BITWIDTH)
-					warning_message(PARSE_ERROR, child_0->line_number, child_0->file_number, "argument is %ld-bits but ODIN limit is %lu-bits \n",length,ODIN_STD_BITWIDTH);
-
-				result = clog2(operand_0, length);
-				success = TRUE;
-				break;
-
 			default:
 				break;
 		}
-<<<<<<< HEAD
-		vtr::free(binary_string);
-		if(success){
-			return create_tree_node_long_number(result, ODIN_STD_BITWIDTH, child_0->line_number, child_0->file_number);
-=======
 
 		if(success)
 		{
 			ast_node_t *new_num = create_tree_node_number(vresult, (*node)->line_number, (*node)->file_number);
 			return new_num;		
->>>>>>> b77f103c
 		}
 	}
 	else if (op_id == CLOG2)
@@ -1512,33 +1498,7 @@
 		node->types.vnumber != nullptr &&
 		!(node->types.vnumber->is_dont_care_string()))
 	{
-<<<<<<< HEAD
-		return node;
-	}
-	return NULL;
-}
-
-/*---------------------------------------------------------------------------------------------
- * (function: node_is_ast_constant)
- *-------------------------------------------------------------------------------------------*/
-ast_node_t *node_is_ast_constant(ast_node_t *node, STRING_CACHE *defines_for_module_sc){
-	if (node && (node_is_constant(node) 
-		|| (node->types.variable.is_parameter == TRUE)
-		|| (node->type == UNARY_OPERATION && node_is_ast_constant(node->children[0], defines_for_module_sc))
-		|| (node->type == BINARY_OPERATION && node_is_ast_constant(node->children[0], defines_for_module_sc) && node_is_ast_constant(node->children[1], defines_for_module_sc))))
-	{
-		return node;
-	}
-	else if (node && node->type == IDENTIFIERS) {
-		int sc_spot;
-		if ((sc_spot = sc_lookup_string(defines_for_module_sc, node->types.identifier)) != -1
-			&& node_is_ast_constant((ast_node_t *)defines_for_module_sc->data[sc_spot]))
-		{
-			return node;
-		}
-=======
 		return true;
->>>>>>> b77f103c
 	}
 	return false;
 }
@@ -1560,11 +1520,8 @@
 	new_node->hb_port = 0;
 	new_node->net_node = 0;
 	new_node->is_read_write = 0;
-<<<<<<< HEAD
-=======
 	new_node->types.vnumber = nullptr;
 	new_node->types.identifier = NULL;
->>>>>>> b77f103c
 }
 
 /*---------------------------------------------------------------------------
@@ -1591,8 +1548,6 @@
 	}
 
 	return result;
-<<<<<<< HEAD
-=======
 }
 
 /*---------------------------------------------------------------------------
@@ -1664,5 +1619,4 @@
 	}
 	
 	return concatenation_size;
->>>>>>> b77f103c
 }