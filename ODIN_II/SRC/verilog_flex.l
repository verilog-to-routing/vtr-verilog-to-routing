--- conflicted
+++ resolved
@@ -93,72 +93,6 @@
 <INITIAL>"deassign"			{ MP; return vDEASSIGN;}
 
 	/*	unsupported Keywords	*/
-<<<<<<< HEAD
-<INITIAL>"automatic"		{ MP; return vNOT_SUPPORT;}
-<INITIAL>"buf"				{ MP; return vNOT_SUPPORT;}
-<INITIAL>"casex"			{ MP; return vNOT_SUPPORT;}
-<INITIAL>"casez"			{ MP; return vNOT_SUPPORT;}
-<INITIAL>"disable"			{ MP; return vNOT_SUPPORT;}
-<INITIAL>"edge"				{ MP; return vNOT_SUPPORT;}
-<INITIAL>"endtask"			{ MP; return vNOT_SUPPORT;}
-<INITIAL>"scalared"			{ MP; return vNOT_SUPPORT;}
-<INITIAL>"specparam"		{ MP; return vNOT_SUPPORT;}
-<INITIAL>"bufif0"			{ MP; return vNOT_SUPPORT;}
-<INITIAL>"bufif1"			{ MP; return vNOT_SUPPORT;}
-<INITIAL>"cmos"				{ MP; return vNOT_SUPPORT;}
-<INITIAL>"endprimitive"		{ MP; return vNOT_SUPPORT;}
-<INITIAL>"endtable"			{ MP; return vNOT_SUPPORT;}
-<INITIAL>"event"			{ MP; return vNOT_SUPPORT;}
-<INITIAL>"force"			{ MP; return vNOT_SUPPORT;}
-<INITIAL>"forever"			{ MP; return vNOT_SUPPORT;}
-<INITIAL>"fork"				{ MP; return vNOT_SUPPORT;}
-<INITIAL>"highz0"			{ MP; return vNOT_SUPPORT;}
-<INITIAL>"highz1"			{ MP; return vNOT_SUPPORT;}
-<INITIAL>"join"				{ MP; return vNOT_SUPPORT;}
-<INITIAL>"large"			{ MP; return vNOT_SUPPORT;}
-<INITIAL>"medium"			{ MP; return vNOT_SUPPORT;}
-<INITIAL>"nmos"				{ MP; return vNOT_SUPPORT;}
-<INITIAL>"notif0"			{ MP; return vNOT_SUPPORT;}
-<INITIAL>"notif1"			{ MP; return vNOT_SUPPORT;}
-<INITIAL>"pmos"				{ MP; return vNOT_SUPPORT;}
-<INITIAL>"primitive"		{ MP; return vNOT_SUPPORT;}
-<INITIAL>"pull0"			{ MP; return vNOT_SUPPORT;}
-<INITIAL>"pull1"			{ MP; return vNOT_SUPPORT;}
-<INITIAL>"pulldown"			{ MP; return vNOT_SUPPORT;}
-<INITIAL>"pullup"			{ MP; return vNOT_SUPPORT;}
-<INITIAL>"rcmos"			{ MP; return vNOT_SUPPORT;}
-<INITIAL>"release"			{ MP; return vNOT_SUPPORT;}
-<INITIAL>"repeat"			{ MP; return vNOT_SUPPORT;}
-<INITIAL>"rnmos"			{ MP; return vNOT_SUPPORT;}
-<INITIAL>"rpmos"			{ MP; return vNOT_SUPPORT;}
-<INITIAL>"rtran"			{ MP; return vNOT_SUPPORT;}
-<INITIAL>"rtranif0"			{ MP; return vNOT_SUPPORT;}
-<INITIAL>"rtranif1"			{ MP; return vNOT_SUPPORT;}
-<INITIAL>"small"			{ MP; return vNOT_SUPPORT;}
-<INITIAL>"signed"			{ MP; return vNOT_SUPPORT;}
-<INITIAL>"strong0"			{ MP; return vNOT_SUPPORT;}
-<INITIAL>"strong1"			{ MP; return vNOT_SUPPORT;}
-<INITIAL>"supply0"			{ MP; return vNOT_SUPPORT;}
-<INITIAL>"supply1"			{ MP; return vNOT_SUPPORT;}
-<INITIAL>"table"			{ MP; return vNOT_SUPPORT;}
-<INITIAL>"task"				{ MP; return vNOT_SUPPORT;}
-<INITIAL>"time"				{ MP; return vNOT_SUPPORT;}
-<INITIAL>"tran"				{ MP; return vNOT_SUPPORT;}
-<INITIAL>"tranif0"			{ MP; return vNOT_SUPPORT;}
-<INITIAL>"tranif1"			{ MP; return vNOT_SUPPORT;}
-<INITIAL>"tri"				{ MP; return vNOT_SUPPORT;}
-<INITIAL>"tri0"				{ MP; return vNOT_SUPPORT;}
-<INITIAL>"tri1"				{ MP; return vNOT_SUPPORT;}
-<INITIAL>"triand"			{ MP; return vNOT_SUPPORT;}
-<INITIAL>"trior"			{ MP; return vNOT_SUPPORT;}
-<INITIAL>"vectored"			{ MP; return vNOT_SUPPORT;}
-<INITIAL>"wait"				{ MP; return vNOT_SUPPORT;}
-<INITIAL>"wand"				{ MP; return vNOT_SUPPORT;}
-<INITIAL>"weak0"			{ MP; return vNOT_SUPPORT;}
-<INITIAL>"weak1"			{ MP; return vNOT_SUPPORT;}
-<INITIAL>"wor"				{ MP; return vNOT_SUPPORT;}
-
-=======
 <INITIAL>"automatic"		{ UNSUPPORTED_TOKEN; return vNOT_SUPPORT;}
 <INITIAL>"buf"				{ UNSUPPORTED_TOKEN; return vNOT_SUPPORT;}
 <INITIAL>"casex"			{ UNSUPPORTED_TOKEN; return vNOT_SUPPORT;}
@@ -171,7 +105,6 @@
 <INITIAL>"bufif0"			{ UNSUPPORTED_TOKEN; return vNOT_SUPPORT;}
 <INITIAL>"bufif1"			{ UNSUPPORTED_TOKEN; return vNOT_SUPPORT;}
 <INITIAL>"cmos"				{ UNSUPPORTED_TOKEN; return vNOT_SUPPORT;}
-<INITIAL>"deassign"			{ UNSUPPORTED_TOKEN; return vNOT_SUPPORT;}
 <INITIAL>"endprimitive"		{ UNSUPPORTED_TOKEN; return vNOT_SUPPORT;}
 <INITIAL>"endtable"			{ UNSUPPORTED_TOKEN; return vNOT_SUPPORT;}
 <INITIAL>"event"			{ UNSUPPORTED_TOKEN; return vNOT_SUPPORT;}
@@ -223,7 +156,6 @@
 <INITIAL>"weak0"			{ UNSUPPORTED_TOKEN; return vNOT_SUPPORT;}
 <INITIAL>"weak1"			{ UNSUPPORTED_TOKEN; return vNOT_SUPPORT;}
 <INITIAL>"wor"				{ UNSUPPORTED_TOKEN; return vNOT_SUPPORT;}
->>>>>>> 3c5c6f92
 
 	/* Operators */
 <INITIAL>"**"				{ MP; return voPOWER;}
