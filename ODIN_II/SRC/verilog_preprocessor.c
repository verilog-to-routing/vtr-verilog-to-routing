#include <ctype.h>
#include <stdio.h>
#include <string.h>
#include <stdlib.h>
#include <sys/stat.h>
#include <unistd.h>
#include "verilog_preprocessor.h"
#include "types.h"
#include "vtr_util.h"

/* Globals */
struct veri_Includes veri_includes;
struct veri_Defines veri_defines;

/* Function declarations */
FILE* open_source_file(char* filename);
FILE *remove_comments(FILE *source);

/*
 * Initialize the preprocessor by allocating sufficient memory and setting sane values
 */
int init_veri_preproc()
{
	veri_includes.included_files = (veri_include **) calloc(DefaultSize, sizeof(veri_include *));
	if (veri_includes.included_files == NULL) 
	{
		perror("veri_includes.included_files : calloc ");
		return -1;
	}
	veri_includes.current_size = DefaultSize;
	veri_includes.current_index = 0;
	
	veri_defines.defined_constants = (veri_define **) calloc(DefaultSize, sizeof(veri_define *));
	if (veri_defines.defined_constants == NULL) 
	{
		perror("veri_defines.defined_constants : calloc ");
		return -1;
	}
	veri_defines.current_size = DefaultSize;
	veri_defines.current_index = 0;
	return 0;
}

/*
 * Cleanup allocated memory
 */
int cleanup_veri_preproc() 
{
	//fprintf(stderr, "Cleaning up the verilog preprocessor\n");
	
	veri_define *def_iterator = veri_defines.defined_constants[0];
	veri_include *inc_iterator = veri_includes.included_files[0];
	int i;
	
	for (i = 0; i < veri_defines.current_index && i < veri_defines.current_size; def_iterator = veri_defines.defined_constants[++i]) 
	{
		clean_veri_define(def_iterator);
	}
	def_iterator = NULL;
	veri_defines.current_index = 0;
	veri_defines.current_size = 0;
	free_me(veri_defines.defined_constants);

	for (i = 0; i < veri_includes.current_index && i < veri_includes.current_size; inc_iterator = veri_includes.included_files[++i]) 
	{
		clean_veri_include(inc_iterator);
	}
	inc_iterator = NULL;
	veri_includes.current_index = 0;
	veri_includes.current_size = 0;
	free_me(veri_includes.included_files);
	
	//fprintf(stderr, " --- Finished\n");

	return 0;
}

/*
 * Free memory for a symbol in the define table
 */
void clean_veri_define(veri_define *current) 
{
	if (current != NULL) 
	{
		//fprintf(stderr, "\tCleaning Symbol: %s, ", current->symbol);
		free_me(current->symbol);
		//fprintf(stderr, "Value: %s ", current->value);
		free_me(current->value);
		
		current->defined_in = NULL;
		
		free_me(current);
		current=NULL;
		//fprintf(stderr, "...done\n");
	}
}

/*
 * Free memory for a symbol in the include table 
 */
void clean_veri_include(veri_include *current) 
{
	if (current != NULL)
	{
		//fprintf(stderr, "\tCleaning Include: %s ", current->path);
		free_me(current->path);
		
		free_me(current);
		current = NULL;
		//fprintf(stderr, "...done\n");
	}
}

/* 
 * add_veri_define returns a non negative value on success, a -1 if creation of the define failed 
 * due to a lack of memory and -2 if the symbol was previously defined and the values conflict
 */
int add_veri_define(char *symbol, char *value, int line, veri_include *defined_in) 
{
	int i;
	veri_define *def_iterator = veri_defines.defined_constants[0];
	veri_define *new_def = (veri_define *)calloc(1,sizeof(veri_define));
	if (new_def == NULL) 
	{
		perror("new_def : malloc ");
		return -1;
	}
	
	/* Check to see if there's enough space in our lookup table and reallocate if not. */
	if (veri_defines.current_index == veri_defines.current_size) 
	{
		veri_defines.defined_constants = (veri_define **)realloc(veri_defines.defined_constants, (size_t)(veri_defines.current_size * 2) * sizeof(veri_define *));
		//In a perfect world there is a check here to make sure realloc succeded
		veri_defines.current_size *= 2; 
	}
	
	/* Check previously defined values for collisions. */
	for (i = 0; i < veri_defines.current_index && i < veri_defines.current_size; def_iterator = veri_defines.defined_constants[++i]) 
	{
		if (0 == strcmp(def_iterator->symbol, symbol)) 
		{
			fprintf(stderr, "Warning: The constant %s defined on line %d in %s was previously defined on line %d in %s\n",
				symbol, line, defined_in->path, def_iterator->line, def_iterator->defined_in->path);
			
			if (value == NULL || (value[0] == '/' && value[1] == '/'))
#ifndef BLOCK_EMPTY_DEFINES
			{
				fprintf(stderr, "\tWarning: The new value of %s is empty\n\n", symbol);	
				free_me(def_iterator->value);
				def_iterator->value =NULL;
			}
#else		
			{
				fprintf(stderr, "\tWarning: The new value of %s is empty, doing nothing\n\n", symbol);	
				return 0;
			}
#endif
			else if (0 != strcmp(def_iterator->value, value))
			{
				fprintf(stderr, "\tWarning: The value of %s has been redefined to %s, the previous value was %s\n\n",
					symbol, value, def_iterator->value);
<<<<<<< HEAD
				free_me(def_iterator->value);
				def_iterator->value = (char *)strdup(value);
=======
				free(def_iterator->value);
				def_iterator->value = (char *)vtr::strdup(value);
>>>>>>> 9508d2ed
			}

			free_me(new_def);
			return -2;
		}
	}
	
	/* Create the new define and initalize it. */
	new_def->symbol = (char *)vtr::strdup(symbol);
	new_def->value = (value == NULL)? NULL : (char *)vtr::strdup(value);
	new_def->line = line;
	new_def->defined_in = defined_in;
	
	veri_defines.defined_constants[veri_defines.current_index] = new_def;
	veri_defines.current_index++;
	
	return 0;
}

/* add_veri_include shall return NULL if it is unable to create a new 
 * veri_include in the lookup table or an entry for that file already exists.
 * Otherwise it wil return a pointer to the new veri_include entry.
 */
veri_include* add_veri_include(char *path, int line, veri_include *included_from) 
{
	int i;
	veri_include *inc_iterator = veri_includes.included_files[0];
	veri_include *new_inc = (veri_include *)calloc(1,sizeof(veri_include));
	if (new_inc == NULL) 
	{
		perror("new_inc : malloc ");
		return NULL;
	}

	/* Check to see if there's enough space in our lookup table and reallocate if not. */
	if (veri_includes.current_index == veri_includes.current_size) 
	{
		veri_includes.included_files = (veri_include **)realloc(veri_includes.included_files, (size_t)(veri_includes.current_size * 2) * sizeof(veri_include *));
		//In a perfect world there is a check here to make sure realloc succeded
		veri_includes.current_size *= 2; 
	}
	
	/* Scan previous includes to make sure the file wasn't included previously. */
	for (i = 0; i < veri_includes.current_index && i < veri_includes.current_size && inc_iterator != NULL; inc_iterator = veri_includes.included_files[++i])
	{
		if (0 == strcmp(path, inc_iterator->path))
		{
			printf("Warning: including %s multiple times\n", path);
//			free_me(new_inc);
//			return NULL;
		}
	}
	
	new_inc->path = (char *)vtr::strdup(path);
	new_inc->included_from = included_from;
	new_inc->line = line;
	
	veri_includes.included_files[veri_includes.current_index] = new_inc;
	veri_includes.current_index++;
	
	return new_inc;
}

/*
 * Retrieve the value associated, if any, with the given symbol. If the symbol is not present or no
 * value is associated with the symbol then NULL is returned.
 */
char* ret_veri_definedval(char *symbol)
{
	int is_defined = veri_is_defined(symbol);
	if(0 <= is_defined)
	{
		return veri_defines.defined_constants[is_defined]->value;
	}
	return NULL;
	
}

/*
 * Returns a non-negative integer if the symbol has been previously defined.
 */
int veri_is_defined(char * symbol)
{
	int i;
	veri_define *def_iterator = veri_defines.defined_constants[0];
	
	for (i = 0; (i < veri_defines.current_index) && (i < veri_defines.current_size) && (def_iterator != NULL); i++)
	{
		def_iterator = veri_defines.defined_constants[i];
		if (0 == strcmp(symbol, def_iterator->symbol))
		{
			return i;
		}
	}
	return -1;
}

/*
 * Return an open file handle
 * if the file is not in the pwd try the paths indicated by char* global_args.verilog_file and/or int current_parse_file
 *
 * Return NULL if unable to find and open the file
 */
FILE* open_source_file(char* filename)
{
	extern global_args_t global_args;
	extern config_t configuration;
	extern int current_parse_file;
	
	FILE* src_file = fopen(filename, "r"); //Look for the file in the PWD
	if (src_file != NULL)
	{
		return src_file;
	}
	
	char* path;
	if (global_args.verilog_file != NULL) //ODIN_II was called with the -V option.
	{
		path = (char *) vtr::strdup(global_args.verilog_file);
	}
	else if(global_args.config_file != NULL) //ODIN_II was called with the -c option.
	{
		path = (char *) vtr::strdup(configuration.list_of_file_names[current_parse_file]);
	}
	else
	{
		path = NULL;
		fprintf(stderr, "Invalid state in open_source_file.");
	}
	
	char* last_slash = strrchr(path, '/');
	if (last_slash == NULL) /* No other path to try to find the file */
	{
		free_me(path);
		return NULL;
	}
	*(last_slash + 1) = '\0';
	strcat(path, filename);
	
	src_file = fopen(path, "r");
	if (src_file != NULL)
	{
		fprintf(stderr, "Warning: Unable to find %s in the present working directory, opening %s instead\n", 
				filename, path);
		free_me(path);
		return src_file;
	}
	
	return NULL;
}

/*
 * Bootstraps our preprocessor
 */
FILE* veri_preproc(FILE *source)
{
	extern global_args_t global_args;
	extern config_t configuration;
	extern int current_parse_file;
	FILE *preproc_producer = NULL;
	
	/* Was going to use filename to prevent duplication but the global var isn't used in the case of a config value */
	char* current_file = (global_args.verilog_file != NULL) ? global_args.verilog_file : configuration.list_of_file_names[current_parse_file];
	veri_include *veri_initial = add_veri_include(current_file, 0, NULL);
	if (veri_initial == NULL)
	{
		fprintf(stderr, "Unable to store include information returning original FILE pointer\n\n");
		return source;
	}

	preproc_producer = tmpfile();
	preproc_producer = freopen(NULL, "r+", preproc_producer);

	if (preproc_producer == NULL) 
	{
		perror("preproc_producer : fdopen - returning original FILE pointer");
		exit(-1);
		return source;
	}
	
	/* to thread or not to thread, that is the question. Wether yac will block when waitin */
	fprintf(stderr, "Preprocessing verilog.\n");

	veri_preproc_bootstraped(source, preproc_producer, veri_initial);
	rewind(preproc_producer);	
	return preproc_producer;
}

/*
 * Returns a new temporary file with the comments removed.
 * Preserves the line numbers by keeping newlines in place.
 */
FILE *remove_comments(FILE *source)
{
	FILE *destination = tmpfile();
	destination = freopen(NULL, "r+", destination);
	rewind(source);

	char line[MaxLine];
	int in_multiline_comment = FALSE;
	while (fgets(line, MaxLine, source))
	{
		unsigned int i;
		for (i = 0; i < strlen(line); i++)
		{
			if (!in_multiline_comment)
			{
				// For a single line comment, skip the rest of the line.
				if (line[i] == '/' && line[i+1] == '/')
				{
					break;
				}
				// For a multi-line comment, set the flag and skip over the *.
				else if (line[i] == '/' && line[i+1] == '*')
				{
					i++; // Skip the *.
					in_multiline_comment = TRUE;
				}
				else
				{
					if (line[i] != '\n')
						fputc(line[i], destination);
				}
			}
			else
			{
				// If we're in a multi-line comment, search for the */
				if (line[i] == '*' && line[i+1] == '/')
				{
					i++; // Skip the /
					in_multiline_comment = FALSE;
				}
			}
		}
		fputc('\n', destination);
	}
	rewind(destination);
	return destination;
}

void veri_preproc_bootstraped(FILE *original_source, FILE *preproc_producer, veri_include *current_include)
{
	// Strip the comments from the source file producing a temporary source file.
	FILE *source = remove_comments(original_source);

	int line_number = 1;
	veri_flag_stack *skip = (veri_flag_stack *)calloc(1, sizeof(veri_flag_stack));;
	char line[MaxLine];
	char *token;
	veri_include *new_include = NULL;

	while (NULL != fgets(line, MaxLine, source))
	{
		//fprintf(stderr, "%s:%d\t%s", current_include->path,line_number, line);
		char proc_line[MaxLine] ;
		char symbol[MaxLine] ;
		char *p_proc_line = proc_line ;
		char *last_pch, *pch, *pch_end ;
		// advance past all whitespace
		last_pch = trim(line) ;
		// start searching for backtick
		pch = strchr( last_pch, '`' ) ;
		while ( pch ) {
			// if symbol found, copy everything from end of last_pch to here
			strncpy( p_proc_line, last_pch, pch - last_pch ) ;
			p_proc_line += pch - last_pch ;
			*p_proc_line = '\0' ;
			// find the end of the symbol
			pch_end = pch+1 ;
			while ( ( *pch_end >= '0' && *pch_end <= '9' ) ||
				( *pch_end >= 'A' && *pch_end <= 'Z' ) ||
				( *pch_end >= 'a' && *pch_end <= 'z' ) || 
				*pch_end == '_' )
				pch_end++ ;
			// copy symbol into array
			strncpy( symbol, pch+1, pch_end - (pch+1) ) ;
			*(symbol + (pch_end - (pch+1))) = '\0' ;
			char* value = ret_veri_definedval( symbol ) ;
			if ( value ) {
				strcpy( p_proc_line, value ) ;
				p_proc_line += strlen( value ) ;
			}
			else {
				// symbol not found, just pass it through
				*p_proc_line++ = '`' ;
				strcpy( p_proc_line, symbol ) ;
				p_proc_line += strlen( symbol ) ;
			}
			last_pch = pch_end ;
			pch = strchr( last_pch+1, '`' ) ;
		}
		pch = strchr( last_pch, '\0' ) ;
		strncpy( p_proc_line, last_pch, pch - last_pch ) ;
		p_proc_line += pch - last_pch ;
		*p_proc_line = '\0' ;

		strcpy( line, proc_line ) ;
		
		//fprintf(stderr, "%s:%d\t%s\n", current_include->path,line_number, line);

		/* Preprocessor directives have a backtick on the first column. */
		if (line[0] == '`') 
		{
			token = trim((char *)strtok(line, " \t"));
			//printf("preproc first token: %s\n", token);
			/* If we encounter an `included directive we want to recurse using included_file and 
			 * new_include in place of source and current_include
			 */
			if (top(skip) < 1 && strcmp(token, "`include") == 0)
			{
				printf("%s\n", token);

				token = trim((char *)strtok(NULL, "\""));
				
				printf("%s\n", token);

				FILE *included_file = open_source_file(token);

				/* If we failed to open the included file handle the error */
				if (!included_file)
				{			
					fprintf(stderr, "Warning: Unable to open file %s included on line %d of %s\n", 
						token, line_number, current_include->path);
					perror("included_file : fopen");
					/*return erro or exit ? */
				} 
				else if (NULL != (new_include = add_veri_include(token, line_number, current_include)))
				{
					veri_preproc_bootstraped(included_file, preproc_producer, new_include);
				}
				fclose(included_file);
				/* If last included file has no newline an error could result so we add one. */
				fputc('\n', preproc_producer);
			} 
			/* If we encounter a `define directive we want to add it and its value if any to our
			 * symbol table.
			 */
			else if (top(skip) < 1 && strcmp(token, "`define") == 0)
			{
				char *value = NULL;
				
				/* strtok is destructive to the original string which we need to retain unchanged, this fixes it. */
				fprintf(preproc_producer, "`define %s\n", line + 1 + strlen(line));
				//printf("\tIn define: %s", token + 1 + strlen(token));
				
				token = trim(strtok(NULL, " \t"));
				//printf("token is: %s\n", token);

				// symbol value can potentially be to the end of the line!
				value = trim(strtok(NULL, "\r\n"));
				//printf("value is: %s\n", value);

				if ( value ) {
					// trim it again just in case
					value = trim(value);
				}
				add_veri_define(token, value, line_number, current_include);
			}
			/* If we encounter a `undef preprocessor directive we want to remove the corresponding
			 * symbol from our lookup table.
			 */
			else if (top(skip) < 1 && strcmp(token, "`undef") == 0)
			{
				int is_defined = 0;
				/* strtok is destructive to the original string which we need to retain unchanged, this fixes it. */
				fprintf(preproc_producer, "`undef %s", line + 1 + strlen(line));
				
				token = trim(strtok(NULL, " \t"));
				
				is_defined = veri_is_defined(token);
			
				if(is_defined >= 0)
				{
					clean_veri_define(veri_defines.defined_constants[is_defined]);
					veri_defines.defined_constants[is_defined] = veri_defines.defined_constants[veri_defines.current_index];
					veri_defines.defined_constants[veri_defines.current_index--] = NULL;
				}
			}
			else if (strcmp(token, "`ifdef") == 0)
			{
				// if parent is not skipped
				if ( top(skip) < 1 ) {
					int is_defined = 0;
					
					token = trim(strtok(NULL, " \t"));
					is_defined = veri_is_defined(token);
					if(is_defined < 0) //If we are unable to locate the symbol in the table
					{
						push(skip, 1);
					}
					else
					{
						push(skip, 0);
					}
				} 
				// otherwise inherit skip from parent (use 2)
				else {
					push( skip, 2 ) ;
				}
			}
			else if (strcmp(token, "`ifndef") == 0)
			{
				// if parent is not skipped
				if ( top(skip) < 1 ) {
					int is_defined = 0;
					
					token = trim(strtok(NULL, " \t"));
					is_defined = veri_is_defined(token);
					if(is_defined >= 0) //If we are able to locate the symbol in the table
					{
						push(skip, 1);
					}
					else
					{
						push(skip, 0);
					}
				}
				// otherwise inherit skip from parent (use 2)
				else {
					push( skip, 2 ) ;
				}
			}
			else if (strcmp(token, "`else") == 0)
			{
				// if skip was 0 (prev. ifdef was 1) 
				if(top(skip) < 1)
				{
					// then set to 0
					pop(skip) ;
					push(skip, 1);
				} 
				// only when prev skip was 1 do we set to 0 now
				else if (top(skip) == 1)
				{
					pop(skip) ;
					push(skip, 0);
				}
				// but if it's 2 (parent ifdef is 1)
				else {
					// then do nothing 
				}
			}
			else if (strcmp(token, "`endif") == 0)
			{
				pop(skip);
			}
			/* Leave unhandled preprocessor directives in place. */
			else if (top(skip) < 1)
			{
				fprintf(preproc_producer, "%s %s\n", line, line + 1 + strlen(line));
			}
		}
		else if(top(skip) < 1)
		{
			if (fprintf(preproc_producer, "%s\n", line) < 0)//fputs(line, preproc_producer))
			{
				/* There was an error writing to the stream */
			}
		}
		line_number++;
		token = NULL;
	}
	fclose(source);
	free_me(skip);
}

/* General Utility methods ------------------------------------------------- */

char* trim(char *string)
{
	int i = 0;
	if (string != NULL)
	{
		// advance past all spaces at the beginning
		while( isspace( *string ) ) string++ ;
		// trim all spaces at the end
		for(i = strlen(string)-1; i >= 0 ; i--)
		{
			if(isspace(string[i]) > 0)
			{
				string[i] = '\0';
			}
			else
				break ;
		}
	}
	return string;
}

/* ------------------------------------------------------------------------- */



/* stack methods ------------------------------------------------------------*/

int top(veri_flag_stack *stack)
{
	if(stack != NULL && stack->top != NULL)
	{
		return stack->top->flag;
	}
	return 0;

}

int pop(veri_flag_stack *stack)
{
	if(stack != NULL && stack->top != NULL)
	{
		veri_flag_node *top = stack->top;
		int flag = top->flag;
		
		stack->top = top->next;
		free_me(top);
	
		return flag;
	}
	return 0;
}
void push(veri_flag_stack *stack, int flag)
{
	if(stack != NULL)
	{
		veri_flag_node *new_node = (veri_flag_node *)calloc(1,sizeof(veri_flag_node));
		new_node->next = stack->top;
		new_node->flag = flag;
		
		stack->top = new_node;
	}
}

/* ------------------------------------------------------------------------- */


<|MERGE_RESOLUTION|>--- conflicted
+++ resolved
@@ -1,702 +1,697 @@
-#include <ctype.h>
-#include <stdio.h>
-#include <string.h>
-#include <stdlib.h>
-#include <sys/stat.h>
-#include <unistd.h>
-#include "verilog_preprocessor.h"
-#include "types.h"
-#include "vtr_util.h"
-
-/* Globals */
-struct veri_Includes veri_includes;
-struct veri_Defines veri_defines;
-
-/* Function declarations */
-FILE* open_source_file(char* filename);
-FILE *remove_comments(FILE *source);
-
-/*
- * Initialize the preprocessor by allocating sufficient memory and setting sane values
- */
-int init_veri_preproc()
-{
-	veri_includes.included_files = (veri_include **) calloc(DefaultSize, sizeof(veri_include *));
-	if (veri_includes.included_files == NULL) 
-	{
-		perror("veri_includes.included_files : calloc ");
-		return -1;
-	}
-	veri_includes.current_size = DefaultSize;
-	veri_includes.current_index = 0;
-	
-	veri_defines.defined_constants = (veri_define **) calloc(DefaultSize, sizeof(veri_define *));
-	if (veri_defines.defined_constants == NULL) 
-	{
-		perror("veri_defines.defined_constants : calloc ");
-		return -1;
-	}
-	veri_defines.current_size = DefaultSize;
-	veri_defines.current_index = 0;
-	return 0;
-}
-
-/*
- * Cleanup allocated memory
- */
-int cleanup_veri_preproc() 
-{
-	//fprintf(stderr, "Cleaning up the verilog preprocessor\n");
-	
-	veri_define *def_iterator = veri_defines.defined_constants[0];
-	veri_include *inc_iterator = veri_includes.included_files[0];
-	int i;
-	
-	for (i = 0; i < veri_defines.current_index && i < veri_defines.current_size; def_iterator = veri_defines.defined_constants[++i]) 
-	{
-		clean_veri_define(def_iterator);
-	}
-	def_iterator = NULL;
-	veri_defines.current_index = 0;
-	veri_defines.current_size = 0;
-	free_me(veri_defines.defined_constants);
-
-	for (i = 0; i < veri_includes.current_index && i < veri_includes.current_size; inc_iterator = veri_includes.included_files[++i]) 
-	{
-		clean_veri_include(inc_iterator);
-	}
-	inc_iterator = NULL;
-	veri_includes.current_index = 0;
-	veri_includes.current_size = 0;
-	free_me(veri_includes.included_files);
-	
-	//fprintf(stderr, " --- Finished\n");
-
-	return 0;
-}
-
-/*
- * Free memory for a symbol in the define table
- */
-void clean_veri_define(veri_define *current) 
-{
-	if (current != NULL) 
-	{
-		//fprintf(stderr, "\tCleaning Symbol: %s, ", current->symbol);
-		free_me(current->symbol);
-		//fprintf(stderr, "Value: %s ", current->value);
-		free_me(current->value);
-		
-		current->defined_in = NULL;
-		
-		free_me(current);
-		current=NULL;
-		//fprintf(stderr, "...done\n");
-	}
-}
-
-/*
- * Free memory for a symbol in the include table 
- */
-void clean_veri_include(veri_include *current) 
-{
-	if (current != NULL)
-	{
-		//fprintf(stderr, "\tCleaning Include: %s ", current->path);
-		free_me(current->path);
-		
-		free_me(current);
-		current = NULL;
-		//fprintf(stderr, "...done\n");
-	}
-}
-
-/* 
- * add_veri_define returns a non negative value on success, a -1 if creation of the define failed 
- * due to a lack of memory and -2 if the symbol was previously defined and the values conflict
- */
-int add_veri_define(char *symbol, char *value, int line, veri_include *defined_in) 
-{
-	int i;
-	veri_define *def_iterator = veri_defines.defined_constants[0];
-	veri_define *new_def = (veri_define *)calloc(1,sizeof(veri_define));
-	if (new_def == NULL) 
-	{
-		perror("new_def : malloc ");
-		return -1;
-	}
-	
-	/* Check to see if there's enough space in our lookup table and reallocate if not. */
-	if (veri_defines.current_index == veri_defines.current_size) 
-	{
-		veri_defines.defined_constants = (veri_define **)realloc(veri_defines.defined_constants, (size_t)(veri_defines.current_size * 2) * sizeof(veri_define *));
-		//In a perfect world there is a check here to make sure realloc succeded
-		veri_defines.current_size *= 2; 
-	}
-	
-	/* Check previously defined values for collisions. */
-	for (i = 0; i < veri_defines.current_index && i < veri_defines.current_size; def_iterator = veri_defines.defined_constants[++i]) 
-	{
-		if (0 == strcmp(def_iterator->symbol, symbol)) 
-		{
-			fprintf(stderr, "Warning: The constant %s defined on line %d in %s was previously defined on line %d in %s\n",
-				symbol, line, defined_in->path, def_iterator->line, def_iterator->defined_in->path);
-			
-			if (value == NULL || (value[0] == '/' && value[1] == '/'))
-#ifndef BLOCK_EMPTY_DEFINES
-			{
-				fprintf(stderr, "\tWarning: The new value of %s is empty\n\n", symbol);	
-				free_me(def_iterator->value);
-				def_iterator->value =NULL;
-			}
-#else		
-			{
-				fprintf(stderr, "\tWarning: The new value of %s is empty, doing nothing\n\n", symbol);	
-				return 0;
-			}
-#endif
-			else if (0 != strcmp(def_iterator->value, value))
-			{
-				fprintf(stderr, "\tWarning: The value of %s has been redefined to %s, the previous value was %s\n\n",
-					symbol, value, def_iterator->value);
-<<<<<<< HEAD
-				free_me(def_iterator->value);
-				def_iterator->value = (char *)strdup(value);
-=======
-				free(def_iterator->value);
-				def_iterator->value = (char *)vtr::strdup(value);
->>>>>>> 9508d2ed
-			}
-
-			free_me(new_def);
-			return -2;
-		}
-	}
-	
-	/* Create the new define and initalize it. */
-	new_def->symbol = (char *)vtr::strdup(symbol);
-	new_def->value = (value == NULL)? NULL : (char *)vtr::strdup(value);
-	new_def->line = line;
-	new_def->defined_in = defined_in;
-	
-	veri_defines.defined_constants[veri_defines.current_index] = new_def;
-	veri_defines.current_index++;
-	
-	return 0;
-}
-
-/* add_veri_include shall return NULL if it is unable to create a new 
- * veri_include in the lookup table or an entry for that file already exists.
- * Otherwise it wil return a pointer to the new veri_include entry.
- */
-veri_include* add_veri_include(char *path, int line, veri_include *included_from) 
-{
-	int i;
-	veri_include *inc_iterator = veri_includes.included_files[0];
-	veri_include *new_inc = (veri_include *)calloc(1,sizeof(veri_include));
-	if (new_inc == NULL) 
-	{
-		perror("new_inc : malloc ");
-		return NULL;
-	}
-
-	/* Check to see if there's enough space in our lookup table and reallocate if not. */
-	if (veri_includes.current_index == veri_includes.current_size) 
-	{
-		veri_includes.included_files = (veri_include **)realloc(veri_includes.included_files, (size_t)(veri_includes.current_size * 2) * sizeof(veri_include *));
-		//In a perfect world there is a check here to make sure realloc succeded
-		veri_includes.current_size *= 2; 
-	}
-	
-	/* Scan previous includes to make sure the file wasn't included previously. */
-	for (i = 0; i < veri_includes.current_index && i < veri_includes.current_size && inc_iterator != NULL; inc_iterator = veri_includes.included_files[++i])
-	{
-		if (0 == strcmp(path, inc_iterator->path))
-		{
-			printf("Warning: including %s multiple times\n", path);
-//			free_me(new_inc);
-//			return NULL;
-		}
-	}
-	
-	new_inc->path = (char *)vtr::strdup(path);
-	new_inc->included_from = included_from;
-	new_inc->line = line;
-	
-	veri_includes.included_files[veri_includes.current_index] = new_inc;
-	veri_includes.current_index++;
-	
-	return new_inc;
-}
-
-/*
- * Retrieve the value associated, if any, with the given symbol. If the symbol is not present or no
- * value is associated with the symbol then NULL is returned.
- */
-char* ret_veri_definedval(char *symbol)
-{
-	int is_defined = veri_is_defined(symbol);
-	if(0 <= is_defined)
-	{
-		return veri_defines.defined_constants[is_defined]->value;
-	}
-	return NULL;
-	
-}
-
-/*
- * Returns a non-negative integer if the symbol has been previously defined.
- */
-int veri_is_defined(char * symbol)
-{
-	int i;
-	veri_define *def_iterator = veri_defines.defined_constants[0];
-	
-	for (i = 0; (i < veri_defines.current_index) && (i < veri_defines.current_size) && (def_iterator != NULL); i++)
-	{
-		def_iterator = veri_defines.defined_constants[i];
-		if (0 == strcmp(symbol, def_iterator->symbol))
-		{
-			return i;
-		}
-	}
-	return -1;
-}
-
-/*
- * Return an open file handle
- * if the file is not in the pwd try the paths indicated by char* global_args.verilog_file and/or int current_parse_file
- *
- * Return NULL if unable to find and open the file
- */
-FILE* open_source_file(char* filename)
-{
-	extern global_args_t global_args;
-	extern config_t configuration;
-	extern int current_parse_file;
-	
-	FILE* src_file = fopen(filename, "r"); //Look for the file in the PWD
-	if (src_file != NULL)
-	{
-		return src_file;
-	}
-	
-	char* path;
-	if (global_args.verilog_file != NULL) //ODIN_II was called with the -V option.
-	{
-		path = (char *) vtr::strdup(global_args.verilog_file);
-	}
-	else if(global_args.config_file != NULL) //ODIN_II was called with the -c option.
-	{
-		path = (char *) vtr::strdup(configuration.list_of_file_names[current_parse_file]);
-	}
-	else
-	{
-		path = NULL;
-		fprintf(stderr, "Invalid state in open_source_file.");
-	}
-	
-	char* last_slash = strrchr(path, '/');
-	if (last_slash == NULL) /* No other path to try to find the file */
-	{
-		free_me(path);
-		return NULL;
-	}
-	*(last_slash + 1) = '\0';
-	strcat(path, filename);
-	
-	src_file = fopen(path, "r");
-	if (src_file != NULL)
-	{
-		fprintf(stderr, "Warning: Unable to find %s in the present working directory, opening %s instead\n", 
-				filename, path);
-		free_me(path);
-		return src_file;
-	}
-	
-	return NULL;
-}
-
-/*
- * Bootstraps our preprocessor
- */
-FILE* veri_preproc(FILE *source)
-{
-	extern global_args_t global_args;
-	extern config_t configuration;
-	extern int current_parse_file;
-	FILE *preproc_producer = NULL;
-	
-	/* Was going to use filename to prevent duplication but the global var isn't used in the case of a config value */
-	char* current_file = (global_args.verilog_file != NULL) ? global_args.verilog_file : configuration.list_of_file_names[current_parse_file];
-	veri_include *veri_initial = add_veri_include(current_file, 0, NULL);
-	if (veri_initial == NULL)
-	{
-		fprintf(stderr, "Unable to store include information returning original FILE pointer\n\n");
-		return source;
-	}
-
-	preproc_producer = tmpfile();
-	preproc_producer = freopen(NULL, "r+", preproc_producer);
-
-	if (preproc_producer == NULL) 
-	{
-		perror("preproc_producer : fdopen - returning original FILE pointer");
-		exit(-1);
-		return source;
-	}
-	
-	/* to thread or not to thread, that is the question. Wether yac will block when waitin */
-	fprintf(stderr, "Preprocessing verilog.\n");
-
-	veri_preproc_bootstraped(source, preproc_producer, veri_initial);
-	rewind(preproc_producer);	
-	return preproc_producer;
-}
-
-/*
- * Returns a new temporary file with the comments removed.
- * Preserves the line numbers by keeping newlines in place.
- */
-FILE *remove_comments(FILE *source)
-{
-	FILE *destination = tmpfile();
-	destination = freopen(NULL, "r+", destination);
-	rewind(source);
-
-	char line[MaxLine];
-	int in_multiline_comment = FALSE;
-	while (fgets(line, MaxLine, source))
-	{
-		unsigned int i;
-		for (i = 0; i < strlen(line); i++)
-		{
-			if (!in_multiline_comment)
-			{
-				// For a single line comment, skip the rest of the line.
-				if (line[i] == '/' && line[i+1] == '/')
-				{
-					break;
-				}
-				// For a multi-line comment, set the flag and skip over the *.
-				else if (line[i] == '/' && line[i+1] == '*')
-				{
-					i++; // Skip the *.
-					in_multiline_comment = TRUE;
-				}
-				else
-				{
-					if (line[i] != '\n')
-						fputc(line[i], destination);
-				}
-			}
-			else
-			{
-				// If we're in a multi-line comment, search for the */
-				if (line[i] == '*' && line[i+1] == '/')
-				{
-					i++; // Skip the /
-					in_multiline_comment = FALSE;
-				}
-			}
-		}
-		fputc('\n', destination);
-	}
-	rewind(destination);
-	return destination;
-}
-
-void veri_preproc_bootstraped(FILE *original_source, FILE *preproc_producer, veri_include *current_include)
-{
-	// Strip the comments from the source file producing a temporary source file.
-	FILE *source = remove_comments(original_source);
-
-	int line_number = 1;
-	veri_flag_stack *skip = (veri_flag_stack *)calloc(1, sizeof(veri_flag_stack));;
-	char line[MaxLine];
-	char *token;
-	veri_include *new_include = NULL;
-
-	while (NULL != fgets(line, MaxLine, source))
-	{
-		//fprintf(stderr, "%s:%d\t%s", current_include->path,line_number, line);
-		char proc_line[MaxLine] ;
-		char symbol[MaxLine] ;
-		char *p_proc_line = proc_line ;
-		char *last_pch, *pch, *pch_end ;
-		// advance past all whitespace
-		last_pch = trim(line) ;
-		// start searching for backtick
-		pch = strchr( last_pch, '`' ) ;
-		while ( pch ) {
-			// if symbol found, copy everything from end of last_pch to here
-			strncpy( p_proc_line, last_pch, pch - last_pch ) ;
-			p_proc_line += pch - last_pch ;
-			*p_proc_line = '\0' ;
-			// find the end of the symbol
-			pch_end = pch+1 ;
-			while ( ( *pch_end >= '0' && *pch_end <= '9' ) ||
-				( *pch_end >= 'A' && *pch_end <= 'Z' ) ||
-				( *pch_end >= 'a' && *pch_end <= 'z' ) || 
-				*pch_end == '_' )
-				pch_end++ ;
-			// copy symbol into array
-			strncpy( symbol, pch+1, pch_end - (pch+1) ) ;
-			*(symbol + (pch_end - (pch+1))) = '\0' ;
-			char* value = ret_veri_definedval( symbol ) ;
-			if ( value ) {
-				strcpy( p_proc_line, value ) ;
-				p_proc_line += strlen( value ) ;
-			}
-			else {
-				// symbol not found, just pass it through
-				*p_proc_line++ = '`' ;
-				strcpy( p_proc_line, symbol ) ;
-				p_proc_line += strlen( symbol ) ;
-			}
-			last_pch = pch_end ;
-			pch = strchr( last_pch+1, '`' ) ;
-		}
-		pch = strchr( last_pch, '\0' ) ;
-		strncpy( p_proc_line, last_pch, pch - last_pch ) ;
-		p_proc_line += pch - last_pch ;
-		*p_proc_line = '\0' ;
-
-		strcpy( line, proc_line ) ;
-		
-		//fprintf(stderr, "%s:%d\t%s\n", current_include->path,line_number, line);
-
-		/* Preprocessor directives have a backtick on the first column. */
-		if (line[0] == '`') 
-		{
-			token = trim((char *)strtok(line, " \t"));
-			//printf("preproc first token: %s\n", token);
-			/* If we encounter an `included directive we want to recurse using included_file and 
-			 * new_include in place of source and current_include
-			 */
-			if (top(skip) < 1 && strcmp(token, "`include") == 0)
-			{
-				printf("%s\n", token);
-
-				token = trim((char *)strtok(NULL, "\""));
-				
-				printf("%s\n", token);
-
-				FILE *included_file = open_source_file(token);
-
-				/* If we failed to open the included file handle the error */
-				if (!included_file)
-				{			
-					fprintf(stderr, "Warning: Unable to open file %s included on line %d of %s\n", 
-						token, line_number, current_include->path);
-					perror("included_file : fopen");
-					/*return erro or exit ? */
-				} 
-				else if (NULL != (new_include = add_veri_include(token, line_number, current_include)))
-				{
-					veri_preproc_bootstraped(included_file, preproc_producer, new_include);
-				}
-				fclose(included_file);
-				/* If last included file has no newline an error could result so we add one. */
-				fputc('\n', preproc_producer);
-			} 
-			/* If we encounter a `define directive we want to add it and its value if any to our
-			 * symbol table.
-			 */
-			else if (top(skip) < 1 && strcmp(token, "`define") == 0)
-			{
-				char *value = NULL;
-				
-				/* strtok is destructive to the original string which we need to retain unchanged, this fixes it. */
-				fprintf(preproc_producer, "`define %s\n", line + 1 + strlen(line));
-				//printf("\tIn define: %s", token + 1 + strlen(token));
-				
-				token = trim(strtok(NULL, " \t"));
-				//printf("token is: %s\n", token);
-
-				// symbol value can potentially be to the end of the line!
-				value = trim(strtok(NULL, "\r\n"));
-				//printf("value is: %s\n", value);
-
-				if ( value ) {
-					// trim it again just in case
-					value = trim(value);
-				}
-				add_veri_define(token, value, line_number, current_include);
-			}
-			/* If we encounter a `undef preprocessor directive we want to remove the corresponding
-			 * symbol from our lookup table.
-			 */
-			else if (top(skip) < 1 && strcmp(token, "`undef") == 0)
-			{
-				int is_defined = 0;
-				/* strtok is destructive to the original string which we need to retain unchanged, this fixes it. */
-				fprintf(preproc_producer, "`undef %s", line + 1 + strlen(line));
-				
-				token = trim(strtok(NULL, " \t"));
-				
-				is_defined = veri_is_defined(token);
-			
-				if(is_defined >= 0)
-				{
-					clean_veri_define(veri_defines.defined_constants[is_defined]);
-					veri_defines.defined_constants[is_defined] = veri_defines.defined_constants[veri_defines.current_index];
-					veri_defines.defined_constants[veri_defines.current_index--] = NULL;
-				}
-			}
-			else if (strcmp(token, "`ifdef") == 0)
-			{
-				// if parent is not skipped
-				if ( top(skip) < 1 ) {
-					int is_defined = 0;
-					
-					token = trim(strtok(NULL, " \t"));
-					is_defined = veri_is_defined(token);
-					if(is_defined < 0) //If we are unable to locate the symbol in the table
-					{
-						push(skip, 1);
-					}
-					else
-					{
-						push(skip, 0);
-					}
-				} 
-				// otherwise inherit skip from parent (use 2)
-				else {
-					push( skip, 2 ) ;
-				}
-			}
-			else if (strcmp(token, "`ifndef") == 0)
-			{
-				// if parent is not skipped
-				if ( top(skip) < 1 ) {
-					int is_defined = 0;
-					
-					token = trim(strtok(NULL, " \t"));
-					is_defined = veri_is_defined(token);
-					if(is_defined >= 0) //If we are able to locate the symbol in the table
-					{
-						push(skip, 1);
-					}
-					else
-					{
-						push(skip, 0);
-					}
-				}
-				// otherwise inherit skip from parent (use 2)
-				else {
-					push( skip, 2 ) ;
-				}
-			}
-			else if (strcmp(token, "`else") == 0)
-			{
-				// if skip was 0 (prev. ifdef was 1) 
-				if(top(skip) < 1)
-				{
-					// then set to 0
-					pop(skip) ;
-					push(skip, 1);
-				} 
-				// only when prev skip was 1 do we set to 0 now
-				else if (top(skip) == 1)
-				{
-					pop(skip) ;
-					push(skip, 0);
-				}
-				// but if it's 2 (parent ifdef is 1)
-				else {
-					// then do nothing 
-				}
-			}
-			else if (strcmp(token, "`endif") == 0)
-			{
-				pop(skip);
-			}
-			/* Leave unhandled preprocessor directives in place. */
-			else if (top(skip) < 1)
-			{
-				fprintf(preproc_producer, "%s %s\n", line, line + 1 + strlen(line));
-			}
-		}
-		else if(top(skip) < 1)
-		{
-			if (fprintf(preproc_producer, "%s\n", line) < 0)//fputs(line, preproc_producer))
-			{
-				/* There was an error writing to the stream */
-			}
-		}
-		line_number++;
-		token = NULL;
-	}
-	fclose(source);
-	free_me(skip);
-}
-
-/* General Utility methods ------------------------------------------------- */
-
-char* trim(char *string)
-{
-	int i = 0;
-	if (string != NULL)
-	{
-		// advance past all spaces at the beginning
-		while( isspace( *string ) ) string++ ;
-		// trim all spaces at the end
-		for(i = strlen(string)-1; i >= 0 ; i--)
-		{
-			if(isspace(string[i]) > 0)
-			{
-				string[i] = '\0';
-			}
-			else
-				break ;
-		}
-	}
-	return string;
-}
-
-/* ------------------------------------------------------------------------- */
-
-
-
-/* stack methods ------------------------------------------------------------*/
-
-int top(veri_flag_stack *stack)
-{
-	if(stack != NULL && stack->top != NULL)
-	{
-		return stack->top->flag;
-	}
-	return 0;
-
-}
-
-int pop(veri_flag_stack *stack)
-{
-	if(stack != NULL && stack->top != NULL)
-	{
-		veri_flag_node *top = stack->top;
-		int flag = top->flag;
-		
-		stack->top = top->next;
-		free_me(top);
-	
-		return flag;
-	}
-	return 0;
-}
-void push(veri_flag_stack *stack, int flag)
-{
-	if(stack != NULL)
-	{
-		veri_flag_node *new_node = (veri_flag_node *)calloc(1,sizeof(veri_flag_node));
-		new_node->next = stack->top;
-		new_node->flag = flag;
-		
-		stack->top = new_node;
-	}
-}
-
-/* ------------------------------------------------------------------------- */
-
-
+#include <ctype.h>
+#include <stdio.h>
+#include <string.h>
+#include <stdlib.h>
+#include <sys/stat.h>
+#include <unistd.h>
+#include "verilog_preprocessor.h"
+#include "types.h"
+#include "vtr_util.h"
+
+/* Globals */
+struct veri_Includes veri_includes;
+struct veri_Defines veri_defines;
+
+/* Function declarations */
+FILE* open_source_file(char* filename);
+FILE *remove_comments(FILE *source);
+
+/*
+ * Initialize the preprocessor by allocating sufficient memory and setting sane values
+ */
+int init_veri_preproc()
+{
+	veri_includes.included_files = (veri_include **) calloc(DefaultSize, sizeof(veri_include *));
+	if (veri_includes.included_files == NULL) 
+	{
+		perror("veri_includes.included_files : calloc ");
+		return -1;
+	}
+	veri_includes.current_size = DefaultSize;
+	veri_includes.current_index = 0;
+	
+	veri_defines.defined_constants = (veri_define **) calloc(DefaultSize, sizeof(veri_define *));
+	if (veri_defines.defined_constants == NULL) 
+	{
+		perror("veri_defines.defined_constants : calloc ");
+		return -1;
+	}
+	veri_defines.current_size = DefaultSize;
+	veri_defines.current_index = 0;
+	return 0;
+}
+
+/*
+ * Cleanup allocated memory
+ */
+int cleanup_veri_preproc() 
+{
+	//fprintf(stderr, "Cleaning up the verilog preprocessor\n");
+	
+	veri_define *def_iterator = veri_defines.defined_constants[0];
+	veri_include *inc_iterator = veri_includes.included_files[0];
+	int i;
+	
+	for (i = 0; i < veri_defines.current_index && i < veri_defines.current_size; def_iterator = veri_defines.defined_constants[++i]) 
+	{
+		clean_veri_define(def_iterator);
+	}
+	def_iterator = NULL;
+	veri_defines.current_index = 0;
+	veri_defines.current_size = 0;
+	free_me(veri_defines.defined_constants);
+
+	for (i = 0; i < veri_includes.current_index && i < veri_includes.current_size; inc_iterator = veri_includes.included_files[++i]) 
+	{
+		clean_veri_include(inc_iterator);
+	}
+	inc_iterator = NULL;
+	veri_includes.current_index = 0;
+	veri_includes.current_size = 0;
+	free_me(veri_includes.included_files);
+	
+	//fprintf(stderr, " --- Finished\n");
+
+	return 0;
+}
+
+/*
+ * Free memory for a symbol in the define table
+ */
+void clean_veri_define(veri_define *current) 
+{
+	if (current != NULL) 
+	{
+		//fprintf(stderr, "\tCleaning Symbol: %s, ", current->symbol);
+		free_me(current->symbol);
+		//fprintf(stderr, "Value: %s ", current->value);
+		free_me(current->value);
+		
+		current->defined_in = NULL;
+		
+		free_me(current);
+		current=NULL;
+		//fprintf(stderr, "...done\n");
+	}
+}
+
+/*
+ * Free memory for a symbol in the include table 
+ */
+void clean_veri_include(veri_include *current) 
+{
+	if (current != NULL)
+	{
+		//fprintf(stderr, "\tCleaning Include: %s ", current->path);
+		free_me(current->path);
+		
+		free_me(current);
+		current = NULL;
+		//fprintf(stderr, "...done\n");
+	}
+}
+
+/* 
+ * add_veri_define returns a non negative value on success, a -1 if creation of the define failed 
+ * due to a lack of memory and -2 if the symbol was previously defined and the values conflict
+ */
+int add_veri_define(char *symbol, char *value, int line, veri_include *defined_in) 
+{
+	int i;
+	veri_define *def_iterator = veri_defines.defined_constants[0];
+	veri_define *new_def = (veri_define *)calloc(1,sizeof(veri_define));
+	if (new_def == NULL) 
+	{
+		perror("new_def : malloc ");
+		return -1;
+	}
+	
+	/* Check to see if there's enough space in our lookup table and reallocate if not. */
+	if (veri_defines.current_index == veri_defines.current_size) 
+	{
+		veri_defines.defined_constants = (veri_define **)realloc(veri_defines.defined_constants, (size_t)(veri_defines.current_size * 2) * sizeof(veri_define *));
+		//In a perfect world there is a check here to make sure realloc succeded
+		veri_defines.current_size *= 2; 
+	}
+	
+	/* Check previously defined values for collisions. */
+	for (i = 0; i < veri_defines.current_index && i < veri_defines.current_size; def_iterator = veri_defines.defined_constants[++i]) 
+	{
+		if (0 == strcmp(def_iterator->symbol, symbol)) 
+		{
+			fprintf(stderr, "Warning: The constant %s defined on line %d in %s was previously defined on line %d in %s\n",
+				symbol, line, defined_in->path, def_iterator->line, def_iterator->defined_in->path);
+			
+			if (value == NULL || (value[0] == '/' && value[1] == '/'))
+#ifndef BLOCK_EMPTY_DEFINES
+			{
+				fprintf(stderr, "\tWarning: The new value of %s is empty\n\n", symbol);	
+				free_me(def_iterator->value);
+				def_iterator->value =NULL;
+			}
+#else		
+			{
+				fprintf(stderr, "\tWarning: The new value of %s is empty, doing nothing\n\n", symbol);	
+				return 0;
+			}
+#endif
+			else if (0 != strcmp(def_iterator->value, value))
+			{
+				fprintf(stderr, "\tWarning: The value of %s has been redefined to %s, the previous value was %s\n\n",
+					symbol, value, def_iterator->value);
+				free_me(def_iterator->value);
+				def_iterator->value =vtr::strdup(value);
+			}
+
+			free_me(new_def);
+			return -2;
+		}
+	}
+	
+	/* Create the new define and initalize it. */
+	new_def->symbol = (char *)vtr::strdup(symbol);
+	new_def->value = (value == NULL)? NULL : (char *)vtr::strdup(value);
+	new_def->line = line;
+	new_def->defined_in = defined_in;
+	
+	veri_defines.defined_constants[veri_defines.current_index] = new_def;
+	veri_defines.current_index++;
+	
+	return 0;
+}
+
+/* add_veri_include shall return NULL if it is unable to create a new 
+ * veri_include in the lookup table or an entry for that file already exists.
+ * Otherwise it wil return a pointer to the new veri_include entry.
+ */
+veri_include* add_veri_include(char *path, int line, veri_include *included_from) 
+{
+	int i;
+	veri_include *inc_iterator = veri_includes.included_files[0];
+	veri_include *new_inc = (veri_include *)calloc(1,sizeof(veri_include));
+	if (new_inc == NULL) 
+	{
+		perror("new_inc : malloc ");
+		return NULL;
+	}
+
+	/* Check to see if there's enough space in our lookup table and reallocate if not. */
+	if (veri_includes.current_index == veri_includes.current_size) 
+	{
+		veri_includes.included_files = (veri_include **)realloc(veri_includes.included_files, (size_t)(veri_includes.current_size * 2) * sizeof(veri_include *));
+		//In a perfect world there is a check here to make sure realloc succeded
+		veri_includes.current_size *= 2; 
+	}
+	
+	/* Scan previous includes to make sure the file wasn't included previously. */
+	for (i = 0; i < veri_includes.current_index && i < veri_includes.current_size && inc_iterator != NULL; inc_iterator = veri_includes.included_files[++i])
+	{
+		if (0 == strcmp(path, inc_iterator->path))
+		{
+			printf("Warning: including %s multiple times\n", path);
+//			free_me(new_inc);
+//			return NULL;
+		}
+	}
+	
+	new_inc->path = (char *)vtr::strdup(path);
+	new_inc->included_from = included_from;
+	new_inc->line = line;
+	
+	veri_includes.included_files[veri_includes.current_index] = new_inc;
+	veri_includes.current_index++;
+	
+	return new_inc;
+}
+
+/*
+ * Retrieve the value associated, if any, with the given symbol. If the symbol is not present or no
+ * value is associated with the symbol then NULL is returned.
+ */
+char* ret_veri_definedval(char *symbol)
+{
+	int is_defined = veri_is_defined(symbol);
+	if(0 <= is_defined)
+	{
+		return veri_defines.defined_constants[is_defined]->value;
+	}
+	return NULL;
+	
+}
+
+/*
+ * Returns a non-negative integer if the symbol has been previously defined.
+ */
+int veri_is_defined(char * symbol)
+{
+	int i;
+	veri_define *def_iterator = veri_defines.defined_constants[0];
+	
+	for (i = 0; (i < veri_defines.current_index) && (i < veri_defines.current_size) && (def_iterator != NULL); i++)
+	{
+		def_iterator = veri_defines.defined_constants[i];
+		if (0 == strcmp(symbol, def_iterator->symbol))
+		{
+			return i;
+		}
+	}
+	return -1;
+}
+
+/*
+ * Return an open file handle
+ * if the file is not in the pwd try the paths indicated by char* global_args.verilog_file and/or int current_parse_file
+ *
+ * Return NULL if unable to find and open the file
+ */
+FILE* open_source_file(char* filename)
+{
+	extern global_args_t global_args;
+	extern config_t configuration;
+	extern int current_parse_file;
+	
+	FILE* src_file = fopen(filename, "r"); //Look for the file in the PWD
+	if (src_file != NULL)
+	{
+		return src_file;
+	}
+	
+	char* path;
+	if (global_args.verilog_file != NULL) //ODIN_II was called with the -V option.
+	{
+		path = (char *) vtr::strdup(global_args.verilog_file);
+	}
+	else if(global_args.config_file != NULL) //ODIN_II was called with the -c option.
+	{
+		path = (char *) vtr::strdup(configuration.list_of_file_names[current_parse_file]);
+	}
+	else
+	{
+		path = NULL;
+		fprintf(stderr, "Invalid state in open_source_file.");
+	}
+	
+	char* last_slash = strrchr(path, '/');
+	if (last_slash == NULL) /* No other path to try to find the file */
+	{
+		free_me(path);
+		return NULL;
+	}
+	*(last_slash + 1) = '\0';
+	strcat(path, filename);
+	
+	src_file = fopen(path, "r");
+	if (src_file != NULL)
+	{
+		fprintf(stderr, "Warning: Unable to find %s in the present working directory, opening %s instead\n", 
+				filename, path);
+		free_me(path);
+		return src_file;
+	}
+	
+	return NULL;
+}
+
+/*
+ * Bootstraps our preprocessor
+ */
+FILE* veri_preproc(FILE *source)
+{
+	extern global_args_t global_args;
+	extern config_t configuration;
+	extern int current_parse_file;
+	FILE *preproc_producer = NULL;
+	
+	/* Was going to use filename to prevent duplication but the global var isn't used in the case of a config value */
+	char* current_file = (global_args.verilog_file != NULL) ? global_args.verilog_file : configuration.list_of_file_names[current_parse_file];
+	veri_include *veri_initial = add_veri_include(current_file, 0, NULL);
+	if (veri_initial == NULL)
+	{
+		fprintf(stderr, "Unable to store include information returning original FILE pointer\n\n");
+		return source;
+	}
+
+	preproc_producer = tmpfile();
+	preproc_producer = freopen(NULL, "r+", preproc_producer);
+
+	if (preproc_producer == NULL) 
+	{
+		perror("preproc_producer : fdopen - returning original FILE pointer");
+		exit(-1);
+		return source;
+	}
+	
+	/* to thread or not to thread, that is the question. Wether yac will block when waitin */
+	fprintf(stderr, "Preprocessing verilog.\n");
+
+	veri_preproc_bootstraped(source, preproc_producer, veri_initial);
+	rewind(preproc_producer);	
+	return preproc_producer;
+}
+
+/*
+ * Returns a new temporary file with the comments removed.
+ * Preserves the line numbers by keeping newlines in place.
+ */
+FILE *remove_comments(FILE *source)
+{
+	FILE *destination = tmpfile();
+	destination = freopen(NULL, "r+", destination);
+	rewind(source);
+
+	char line[MaxLine];
+	int in_multiline_comment = FALSE;
+	while (fgets(line, MaxLine, source))
+	{
+		unsigned int i;
+		for (i = 0; i < strlen(line); i++)
+		{
+			if (!in_multiline_comment)
+			{
+				// For a single line comment, skip the rest of the line.
+				if (line[i] == '/' && line[i+1] == '/')
+				{
+					break;
+				}
+				// For a multi-line comment, set the flag and skip over the *.
+				else if (line[i] == '/' && line[i+1] == '*')
+				{
+					i++; // Skip the *.
+					in_multiline_comment = TRUE;
+				}
+				else
+				{
+					if (line[i] != '\n')
+						fputc(line[i], destination);
+				}
+			}
+			else
+			{
+				// If we're in a multi-line comment, search for the */
+				if (line[i] == '*' && line[i+1] == '/')
+				{
+					i++; // Skip the /
+					in_multiline_comment = FALSE;
+				}
+			}
+		}
+		fputc('\n', destination);
+	}
+	rewind(destination);
+	return destination;
+}
+
+void veri_preproc_bootstraped(FILE *original_source, FILE *preproc_producer, veri_include *current_include)
+{
+	// Strip the comments from the source file producing a temporary source file.
+	FILE *source = remove_comments(original_source);
+
+	int line_number = 1;
+	veri_flag_stack *skip = (veri_flag_stack *)calloc(1, sizeof(veri_flag_stack));;
+	char line[MaxLine];
+	char *token;
+	veri_include *new_include = NULL;
+
+	while (NULL != fgets(line, MaxLine, source))
+	{
+		//fprintf(stderr, "%s:%d\t%s", current_include->path,line_number, line);
+		char proc_line[MaxLine] ;
+		char symbol[MaxLine] ;
+		char *p_proc_line = proc_line ;
+		char *last_pch, *pch, *pch_end ;
+		// advance past all whitespace
+		last_pch = trim(line) ;
+		// start searching for backtick
+		pch = strchr( last_pch, '`' ) ;
+		while ( pch ) {
+			// if symbol found, copy everything from end of last_pch to here
+			strncpy( p_proc_line, last_pch, pch - last_pch ) ;
+			p_proc_line += pch - last_pch ;
+			*p_proc_line = '\0' ;
+			// find the end of the symbol
+			pch_end = pch+1 ;
+			while ( ( *pch_end >= '0' && *pch_end <= '9' ) ||
+				( *pch_end >= 'A' && *pch_end <= 'Z' ) ||
+				( *pch_end >= 'a' && *pch_end <= 'z' ) || 
+				*pch_end == '_' )
+				pch_end++ ;
+			// copy symbol into array
+			strncpy( symbol, pch+1, pch_end - (pch+1) ) ;
+			*(symbol + (pch_end - (pch+1))) = '\0' ;
+			char* value = ret_veri_definedval( symbol ) ;
+			if ( value ) {
+				strcpy( p_proc_line, value ) ;
+				p_proc_line += strlen( value ) ;
+			}
+			else {
+				// symbol not found, just pass it through
+				*p_proc_line++ = '`' ;
+				strcpy( p_proc_line, symbol ) ;
+				p_proc_line += strlen( symbol ) ;
+			}
+			last_pch = pch_end ;
+			pch = strchr( last_pch+1, '`' ) ;
+		}
+		pch = strchr( last_pch, '\0' ) ;
+		strncpy( p_proc_line, last_pch, pch - last_pch ) ;
+		p_proc_line += pch - last_pch ;
+		*p_proc_line = '\0' ;
+
+		strcpy( line, proc_line ) ;
+		
+		//fprintf(stderr, "%s:%d\t%s\n", current_include->path,line_number, line);
+
+		/* Preprocessor directives have a backtick on the first column. */
+		if (line[0] == '`') 
+		{
+			token = trim((char *)strtok(line, " \t"));
+			//printf("preproc first token: %s\n", token);
+			/* If we encounter an `included directive we want to recurse using included_file and 
+			 * new_include in place of source and current_include
+			 */
+			if (top(skip) < 1 && strcmp(token, "`include") == 0)
+			{
+				printf("%s\n", token);
+
+				token = trim((char *)strtok(NULL, "\""));
+				
+				printf("%s\n", token);
+
+				FILE *included_file = open_source_file(token);
+
+				/* If we failed to open the included file handle the error */
+				if (!included_file)
+				{			
+					fprintf(stderr, "Warning: Unable to open file %s included on line %d of %s\n", 
+						token, line_number, current_include->path);
+					perror("included_file : fopen");
+					/*return erro or exit ? */
+				} 
+				else if (NULL != (new_include = add_veri_include(token, line_number, current_include)))
+				{
+					veri_preproc_bootstraped(included_file, preproc_producer, new_include);
+				}
+				fclose(included_file);
+				/* If last included file has no newline an error could result so we add one. */
+				fputc('\n', preproc_producer);
+			} 
+			/* If we encounter a `define directive we want to add it and its value if any to our
+			 * symbol table.
+			 */
+			else if (top(skip) < 1 && strcmp(token, "`define") == 0)
+			{
+				char *value = NULL;
+				
+				/* strtok is destructive to the original string which we need to retain unchanged, this fixes it. */
+				fprintf(preproc_producer, "`define %s\n", line + 1 + strlen(line));
+				//printf("\tIn define: %s", token + 1 + strlen(token));
+				
+				token = trim(strtok(NULL, " \t"));
+				//printf("token is: %s\n", token);
+
+				// symbol value can potentially be to the end of the line!
+				value = trim(strtok(NULL, "\r\n"));
+				//printf("value is: %s\n", value);
+
+				if ( value ) {
+					// trim it again just in case
+					value = trim(value);
+				}
+				add_veri_define(token, value, line_number, current_include);
+			}
+			/* If we encounter a `undef preprocessor directive we want to remove the corresponding
+			 * symbol from our lookup table.
+			 */
+			else if (top(skip) < 1 && strcmp(token, "`undef") == 0)
+			{
+				int is_defined = 0;
+				/* strtok is destructive to the original string which we need to retain unchanged, this fixes it. */
+				fprintf(preproc_producer, "`undef %s", line + 1 + strlen(line));
+				
+				token = trim(strtok(NULL, " \t"));
+				
+				is_defined = veri_is_defined(token);
+			
+				if(is_defined >= 0)
+				{
+					clean_veri_define(veri_defines.defined_constants[is_defined]);
+					veri_defines.defined_constants[is_defined] = veri_defines.defined_constants[veri_defines.current_index];
+					veri_defines.defined_constants[veri_defines.current_index--] = NULL;
+				}
+			}
+			else if (strcmp(token, "`ifdef") == 0)
+			{
+				// if parent is not skipped
+				if ( top(skip) < 1 ) {
+					int is_defined = 0;
+					
+					token = trim(strtok(NULL, " \t"));
+					is_defined = veri_is_defined(token);
+					if(is_defined < 0) //If we are unable to locate the symbol in the table
+					{
+						push(skip, 1);
+					}
+					else
+					{
+						push(skip, 0);
+					}
+				} 
+				// otherwise inherit skip from parent (use 2)
+				else {
+					push( skip, 2 ) ;
+				}
+			}
+			else if (strcmp(token, "`ifndef") == 0)
+			{
+				// if parent is not skipped
+				if ( top(skip) < 1 ) {
+					int is_defined = 0;
+					
+					token = trim(strtok(NULL, " \t"));
+					is_defined = veri_is_defined(token);
+					if(is_defined >= 0) //If we are able to locate the symbol in the table
+					{
+						push(skip, 1);
+					}
+					else
+					{
+						push(skip, 0);
+					}
+				}
+				// otherwise inherit skip from parent (use 2)
+				else {
+					push( skip, 2 ) ;
+				}
+			}
+			else if (strcmp(token, "`else") == 0)
+			{
+				// if skip was 0 (prev. ifdef was 1) 
+				if(top(skip) < 1)
+				{
+					// then set to 0
+					pop(skip) ;
+					push(skip, 1);
+				} 
+				// only when prev skip was 1 do we set to 0 now
+				else if (top(skip) == 1)
+				{
+					pop(skip) ;
+					push(skip, 0);
+				}
+				// but if it's 2 (parent ifdef is 1)
+				else {
+					// then do nothing 
+				}
+			}
+			else if (strcmp(token, "`endif") == 0)
+			{
+				pop(skip);
+			}
+			/* Leave unhandled preprocessor directives in place. */
+			else if (top(skip) < 1)
+			{
+				fprintf(preproc_producer, "%s %s\n", line, line + 1 + strlen(line));
+			}
+		}
+		else if(top(skip) < 1)
+		{
+			if (fprintf(preproc_producer, "%s\n", line) < 0)//fputs(line, preproc_producer))
+			{
+				/* There was an error writing to the stream */
+			}
+		}
+		line_number++;
+		token = NULL;
+	}
+	fclose(source);
+	free_me(skip);
+}
+
+/* General Utility methods ------------------------------------------------- */
+
+char* trim(char *string)
+{
+	int i = 0;
+	if (string != NULL)
+	{
+		// advance past all spaces at the beginning
+		while( isspace( *string ) ) string++ ;
+		// trim all spaces at the end
+		for(i = strlen(string)-1; i >= 0 ; i--)
+		{
+			if(isspace(string[i]) > 0)
+			{
+				string[i] = '\0';
+			}
+			else
+				break ;
+		}
+	}
+	return string;
+}
+
+/* ------------------------------------------------------------------------- */
+
+
+
+/* stack methods ------------------------------------------------------------*/
+
+int top(veri_flag_stack *stack)
+{
+	if(stack != NULL && stack->top != NULL)
+	{
+		return stack->top->flag;
+	}
+	return 0;
+
+}
+
+int pop(veri_flag_stack *stack)
+{
+	if(stack != NULL && stack->top != NULL)
+	{
+		veri_flag_node *top = stack->top;
+		int flag = top->flag;
+		
+		stack->top = top->next;
+		free_me(top);
+	
+		return flag;
+	}
+	return 0;
+}
+void push(veri_flag_stack *stack, int flag)
+{
+	if(stack != NULL)
+	{
+		veri_flag_node *new_node = (veri_flag_node *)calloc(1,sizeof(veri_flag_node));
+		new_node->next = stack->top;
+		new_node->flag = flag;
+		
+		stack->top = new_node;
+	}
+}
+
+/* ------------------------------------------------------------------------- */
+
+