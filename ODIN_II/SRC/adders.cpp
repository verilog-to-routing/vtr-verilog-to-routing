--- conflicted
+++ resolved
@@ -1154,16 +1154,11 @@
 					case MINUS:
 					{
 						mark1 = strcmp(component_s[0], component_o[0]);
-<<<<<<< HEAD
 						if (mark1 == 0 && component_s[1] && component_o[1])
 						{
-							mark2 = strcmp(component_s[1], component_s[1]);
+							mark2 = strcmp(component_s[1], component_o[1]);
 						}
-					}							
-=======
-						if (mark1 == 0)
-							mark2 = strcmp(component_s[1], component_o[1]);
->>>>>>> 4716b330
+					}				
 					break;
 
 					default:
