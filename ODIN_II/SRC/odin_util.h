--- conflicted
+++ resolved
@@ -39,10 +39,8 @@
 char *get_pin_name  (char *name);
 char *get_port_name (char *name);
 int get_pin_number  (char *name);
-<<<<<<< HEAD
 char *search_replace(char *src, const char *sKey, const char *rKey, int flag);
 bool validate_string_regex(const char *str, const char *pattern);
-=======
 short get_bit(char in);
 
 #endif
@@ -53,5 +51,4 @@
 void error_message(short error_type, int line_number, int file, const char *message, ...);
 void warning_message(short error_type, int line_number, int file, const char *message, ...);
 
->>>>>>> 10758c29
 #endif
