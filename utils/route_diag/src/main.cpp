// Tool to test routing from one node to another node.
//
// This tool is intended to allow extremely verbose router output on exactly
// one path to diagnose router behavior, e.g. look ahead and A* characteristics.
//
// Usage follows typically VPR invocation, except that no circuit is actually
// used.
//
// Tool can either perform one route between a source (--source_rr_node) and
// a sink (--sink_rr_node), or profile a source to all tiles (set
// --source_rr_node and "--profile_source true").
#include <cstdio>
#include <cstring>
#include <ctime>
#include <fstream>

#include "vtr_error.h"
#include "vtr_memory.h"
#include "vtr_log.h"
#include "vtr_time.h"

#include "tatum/error.hpp"

#include "vpr_error.h"
#include "vpr_api.h"
#include "vpr_signal_handler.h"

#include "globals.h"

#include "net_delay.h"
#include "RoutingDelayCalculator.h"
#include "place_and_route.h"
#include "router_delay_profiling.h"
#include "route_tree.h"
#include "route_common.h"
#include "route_timing.h"
#include "route_export.h"
#include "rr_graph.h"
#include "rr_graph2.h"
#include "timing_place_lookup.h"

struct t_route_util_options {
    /* Router diag tool Options */
    argparse::ArgValue<int> source_rr_node;
    argparse::ArgValue<int> sink_rr_node;
    argparse::ArgValue<bool> profile_source;

    t_options options;
};

t_route_util_options read_route_util_options(int argc, const char** argv);

/*
 * Exit codes to signal success/failure to scripts
 * calling vpr
 */
constexpr int SUCCESS_EXIT_CODE = 0; //Everything OK
constexpr int ERROR_EXIT_CODE = 1; //Something went wrong internally
constexpr int INTERRUPTED_EXIT_CODE = 3; //VPR was interrupted by the user (e.g. SIGINT/ctr-C)

static void do_one_route(const Netlist<>& net_list,
                         const t_det_routing_arch& det_routing_arch,
                         RRNodeId source_node,
                         RRNodeId sink_node,
                         const t_router_opts& router_opts,
                         const std::vector<t_segment_inf>& segment_inf,
                         bool is_flat) {
    /* Returns true as long as found some way to hook up this net, even if that *
     * way resulted in overuse of resources (congestion).  If there is no way   *
     * to route this net, even ignoring congestion, it returns false.  In this  *
     * case the rr_graph is disconnected and you can give up.                   */
    auto& device_ctx = g_vpr_ctx.device();
    const auto& rr_graph = device_ctx.rr_graph;
    auto& route_ctx = g_vpr_ctx.routing();

    RouteTree tree((RRNodeId(source_node)));

    /* Update base costs according to fanout and criticality rules */
    update_rr_base_costs(1);

    //maximum bounding box for placement
    t_bb bounding_box;
    bounding_box.xmin = 0;
    bounding_box.xmax = device_ctx.grid.width() + 1;
    bounding_box.ymin = 0;
    bounding_box.ymax = device_ctx.grid.height() + 1;
    bounding_box.layer_min = 0;
    bounding_box.layer_max = device_ctx.grid.get_num_layers() + 1;

    t_conn_cost_params cost_params;
    cost_params.criticality = router_opts.max_criticality;
    cost_params.astar_fac = router_opts.astar_fac;
    cost_params.bend_cost = router_opts.bend_cost;

    route_budgets budgeting_inf(net_list, is_flat);


    RouterStats router_stats;
    auto router_lookahead = make_router_lookahead(det_routing_arch,
                                                  router_opts.lookahead_type,
                                                  router_opts.write_router_lookahead,
                                                  router_opts.read_router_lookahead,
                                                  segment_inf,
                                                  is_flat);

    ConnectionRouter<BinaryHeap> router(
            device_ctx.grid,
            *router_lookahead,
            device_ctx.rr_graph.rr_nodes(),
            &device_ctx.rr_graph,
            device_ctx.rr_rc_data,
            device_ctx.rr_graph.rr_switch(),
            g_vpr_ctx.mutable_routing().rr_node_route_inf,
            is_flat);
    enable_router_debug(router_opts, ParentNetId(), sink_node, 1, &router);
    bool found_path;
    t_heap cheapest;
    ConnectionParameters conn_params(ParentNetId::INVALID(),
                                     -1,
                                     false,
                                     std::unordered_map<RRNodeId, int>());
    std::tie(found_path, std::ignore, cheapest) = router.timing_driven_route_connection_from_route_tree(tree.root(),
                                                                                                    sink_node,
                                                                                                    cost_params,
                                                                                                    bounding_box,
                                                                                                    router_stats,
                                                                                                    conn_params,
                                                                                                    true);

    if (found_path) {
        VTR_ASSERT(cheapest.index == sink_node);

        vtr::optional<const RouteTreeNode&> rt_node_of_sink;
        std::tie(std::ignore, rt_node_of_sink) = tree.update_from_heap(&cheapest, OPEN, nullptr, router_opts.flat_routing);

        //find delay
        float net_delay = rt_node_of_sink.value().Tdel;
        VTR_LOG("Routed successfully, delay = %g!\n", net_delay);
        VTR_LOG("\n");
        tree.print();
        VTR_LOG("\n");

        VTR_ASSERT_MSG(route_ctx.rr_node_route_inf[tree.root().inode].occ() <= rr_graph.node_capacity(tree.root().inode), "SOURCE should never be congested");
    } else {
        VTR_LOG("Routing failed");
    }

    //Reset for the next router call
    router.reset_path_costs();
}

static void profile_source(const Netlist<>& net_list,
                           const t_det_routing_arch& det_routing_arch,
                           RRNodeId source_rr_node,
                           const t_router_opts& router_opts,
                           const std::vector<t_segment_inf>& segment_inf,
                           bool is_flat) {
    vtr::ScopedStartFinishTimer timer("Profiling source");
    const auto& device_ctx = g_vpr_ctx.device();
    const auto& grid = device_ctx.grid;
    // TODO: We assume if this function is called, the grid has a 2D structure - It assumes everything is on layer number 0, so it won't work yet for multi-layer FPGAs
    VTR_ASSERT(grid.get_num_layers() == 1);
    int layer_num = 0;

    auto router_lookahead = make_router_lookahead(det_routing_arch,
                                                  router_opts.lookahead_type,
                                                  router_opts.write_router_lookahead,
                                                  router_opts.read_router_lookahead,
                                                  segment_inf,
                                                  is_flat);
    RouterDelayProfiler profiler(net_list, router_lookahead.get(), is_flat);

    int start_x = 0;
    int end_x = grid.width() - 1;
    int start_y = 0;
    int end_y = grid.height() - 1;

    vtr::Matrix<float> delays({grid.width(), grid.height()},
            std::numeric_limits<float>::infinity());
    vtr::Matrix<int> sink_nodes({grid.width(), grid.height()}, OPEN);

    for (int sink_x = start_x; sink_x <= end_x; sink_x++) {
        for (int sink_y = start_y; sink_y <= end_y; sink_y++) {
            if(device_ctx.grid.get_physical_type({sink_x, sink_y, layer_num}) == device_ctx.EMPTY_PHYSICAL_TILE_TYPE) {
                continue;
            }

            auto best_sink_ptcs = get_best_classes(RECEIVER,
                                                   device_ctx.grid.get_physical_type({sink_x, sink_y, layer_num}));
            bool successfully_routed;
            for (int sink_ptc : best_sink_ptcs) {
                VTR_ASSERT(sink_ptc != OPEN);

                //TODO: should pass layer_num instead of 0 to node_lookup once the multi-die FPGAs support is completed
                RRNodeId sink_rr_node = device_ctx.rr_graph.node_lookup().find_node(0, sink_x, sink_y, SINK, sink_ptc);

                if (directconnect_exists(source_rr_node, sink_rr_node)) {
                    //Skip if we shouldn't measure direct connects and a direct connect exists
                    continue;
                }

                VTR_ASSERT(sink_rr_node);

                {
                    vtr::ScopedStartFinishTimer delay_timer(vtr::string_fmt(
                        "Routing Src: %d Sink: %d", source_rr_node,
                        sink_rr_node));
<<<<<<< HEAD
                    successfully_routed = profiler.calculate_delay(source_rr_node,
                                                                   sink_rr_node,
                                                                   router_opts,
                                                                   &delays[sink_x][sink_y],
                                                                   OPEN);
=======
                    successfully_routed = profiler.calculate_delay(RRNodeId(source_rr_node), RRNodeId(sink_rr_node),
                                                        router_opts,
                                                        &delays[sink_x][sink_y]);
>>>>>>> a0dd712f
                }

                if (successfully_routed) {
                    sink_nodes[sink_x][sink_y] = size_t(sink_rr_node);
                    break;
                }
            }
        }
    }

    VTR_LOG("Delay matrix from source_rr_node: %d\n", source_rr_node);
    for(size_t iy = 0; iy < delays.dim_size(1); ++iy) {
        for(size_t ix = 0; ix < delays.dim_size(0); ++ix) {
            VTR_LOG("%g,", delays[ix][iy]);
        }
        VTR_LOG("\n");
    }
    VTR_LOG("\n");

    VTR_LOG("Sink matrix used for delay matrix:\n");
    for(size_t iy = 0; iy < sink_nodes.dim_size(1); ++iy) {
        for(size_t ix = 0; ix < sink_nodes.dim_size(0); ++ix) {
            VTR_LOG("%d,", sink_nodes[ix][iy]);
        }
        VTR_LOG("\n");
    }
    VTR_LOG("\n");
}

static t_chan_width setup_chan_width(t_router_opts router_opts,
        t_chan_width_dist chan_width_dist) {
    /*we give plenty of tracks, this increases routability for the */
    /*lookup table generation */

    t_graph_type graph_directionality;
    int width_fac;

    if (router_opts.fixed_channel_width == NO_FIXED_CHANNEL_WIDTH) {
        auto& device_ctx = g_vpr_ctx.device();

        auto type = find_most_common_tile_type(device_ctx.grid);

        width_fac = 4 * type->num_pins;
        /*this is 2x the value that binary search starts */
        /*this should be enough to allow most pins to   */
        /*connect to tracks in the architecture */
    } else {
        width_fac = router_opts.fixed_channel_width;
    }

    if (router_opts.route_type == GLOBAL) {
        graph_directionality = GRAPH_BIDIR;
    } else {
        graph_directionality = GRAPH_UNIDIR;
    }

    return init_chan(width_fac, chan_width_dist, graph_directionality);
}

t_route_util_options read_route_util_options(int argc, const char** argv) {
    //Explicitly initialize for zero initialization
    t_route_util_options args = t_route_util_options();
    auto parser = create_arg_parser(argv[0], args.options);

    auto& route_diag_grp = parser.add_argument_group("route diagnostic options");
    route_diag_grp.add_argument(args.sink_rr_node, "--sink_rr_node")
        .help("Sink RR node to route for route_diag.")
        .show_in(argparse::ShowIn::HELP_ONLY);
    route_diag_grp.add_argument(args.source_rr_node, "--source_rr_node")
        .help("Source RR node to route for route_diag.")
        .show_in(argparse::ShowIn::HELP_ONLY);
    route_diag_grp.add_argument(args.profile_source, "--profile_source")
        .help(
            "Profile routes from source to IPINs at all locations."
            "This is similiar to the placer delay matrix construction.")
        .show_in(argparse::ShowIn::HELP_ONLY);

    parser.parse_args(argc, argv);

    set_conditional_defaults(args.options);

    verify_args(args.options);

    return args;
}

int main(int argc, const char **argv) {
    t_options Options = t_options();
    t_arch Arch = t_arch();
    t_vpr_setup vpr_setup = t_vpr_setup();

    try {
        vpr_install_signal_handler();

        vpr_initialize_logging();

        /* Print title message */
        vpr_print_title();

        t_route_util_options route_options = read_route_util_options(argc, argv);
        Options = route_options.options;

        /* Read architecture, and circuit netlist */
        vpr_init_with_options(&Options, &vpr_setup, &Arch);

        vpr_create_device_grid(vpr_setup, Arch);

        vpr_setup_clock_networks(vpr_setup, Arch);

        bool is_flat = vpr_setup.RouterOpts.flat_routing;

        const Netlist<>& net_list = is_flat ? (const Netlist<>&)g_vpr_ctx.atom().nlist :
                                            (const Netlist<>&)g_vpr_ctx.clustering().clb_nlist;

        t_chan_width chan_width = setup_chan_width(
                vpr_setup.RouterOpts,
                Arch.Chans);

        alloc_routing_structs(
            chan_width,
            vpr_setup.RouterOpts,
            &vpr_setup.RoutingArch,
            vpr_setup.Segments,
            Arch.Directs,
            Arch.num_directs,
            is_flat);

        if(route_options.profile_source) {
            profile_source(net_list,
                           vpr_setup.RoutingArch,
                           RRNodeId(route_options.source_rr_node),
                           vpr_setup.RouterOpts,
                           vpr_setup.Segments,
                           is_flat);
        } else {
            do_one_route(net_list,
                         vpr_setup.RoutingArch,
                         RRNodeId(route_options.source_rr_node),
                         RRNodeId(route_options.sink_rr_node),
                         vpr_setup.RouterOpts,
                         vpr_setup.Segments,
                         is_flat);
        }
        free_routing_structs();

        /* free data structures */
        vpr_free_all(Arch, vpr_setup);

    } catch (const tatum::Error& tatum_error) {
        vtr::printf_error(__FILE__, __LINE__, "STA Engine: %s\n", tatum_error.what());

        return ERROR_EXIT_CODE;

    } catch (const VprError& vpr_error) {
        vpr_print_error(vpr_error);

        if (vpr_error.type() == VPR_ERROR_INTERRUPTED) {
            return INTERRUPTED_EXIT_CODE;
        } else {
            return ERROR_EXIT_CODE;
        }

    } catch (const vtr::VtrError& vtr_error) {
        vtr::printf_error(__FILE__, __LINE__, "%s:%d %s\n", vtr_error.filename_c_str(), vtr_error.line(), vtr_error.what());

        return ERROR_EXIT_CODE;
    }

    /* Signal success to scripts */
    return SUCCESS_EXIT_CODE;
}<|MERGE_RESOLUTION|>--- conflicted
+++ resolved
@@ -205,17 +205,12 @@
                     vtr::ScopedStartFinishTimer delay_timer(vtr::string_fmt(
                         "Routing Src: %d Sink: %d", source_rr_node,
                         sink_rr_node));
-<<<<<<< HEAD
-                    successfully_routed = profiler.calculate_delay(source_rr_node,
-                                                                   sink_rr_node,
+
+                    successfully_routed = profiler.calculate_delay(RRNodeId(source_rr_node),
+                                                                   RRNodeId(sink_rr_node),
                                                                    router_opts,
                                                                    &delays[sink_x][sink_y],
-                                                                   OPEN);
-=======
-                    successfully_routed = profiler.calculate_delay(RRNodeId(source_rr_node), RRNodeId(sink_rr_node),
-                                                        router_opts,
-                                                        &delays[sink_x][sink_y]);
->>>>>>> a0dd712f
+                                                                   layer_num);
                 }
 
                 if (successfully_routed) {
