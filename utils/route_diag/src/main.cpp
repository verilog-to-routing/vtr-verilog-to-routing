// Tool to test routing from one node to another node.
//
// This tool is intended to allow extremely verbose router output on exactly
// one path to diagnose router behavior, e.g. look ahead and A* characteristics.
//
// Usage follows typically VPR invocation, except that no circuit is actually
// used.
//
// Tool can either perform one route between a source (--source_rr_node) and
// a sink (--sink_rr_node), or profile a source to all tiles (set
// --source_rr_node and "--profile_source true").
#include <cstdio>
#include <cstring>
#include <ctime>
#include <fstream>

#include "vtr_error.h"
#include "vtr_memory.h"
#include "vtr_log.h"
#include "vtr_time.h"

#include "tatum/error.hpp"

#include "vpr_error.h"
#include "vpr_api.h"
#include "vpr_signal_handler.h"

#include "globals.h"

#include "net_delay.h"
#include "RoutingDelayCalculator.h"
#include "place_and_route.h"
#include "router_delay_profiling.h"
#include "route_tree_type.h"
#include "route_common.h"
#include "route_timing.h"
#include "route_tree_timing.h"
#include "route_export.h"
#include "rr_graph.h"
#include "rr_graph2.h"
#include "timing_place_lookup.h"

struct t_route_util_options {
    /* Router diag tool Options */
    argparse::ArgValue<int> source_rr_node;
    argparse::ArgValue<int> sink_rr_node;
    argparse::ArgValue<bool> profile_source;

    t_options options;
};

t_route_util_options read_route_util_options(int argc, const char** argv);

/*
 * Exit codes to signal success/failure to scripts
 * calling vpr
 */
constexpr int SUCCESS_EXIT_CODE = 0; //Everything OK
constexpr int ERROR_EXIT_CODE = 1; //Something went wrong internally
constexpr int INTERRUPTED_EXIT_CODE = 3; //VPR was interrupted by the user (e.g. SIGINT/ctr-C)

<<<<<<< HEAD
static void do_one_route(const Netlist<>& net_list,
                         int source_node,
                         int sink_node,
                         const t_router_opts& router_opts,
                         const std::vector<t_segment_inf>& segment_inf) {
=======
static void do_one_route(int source_node,
                         int sink_node,
                         const t_router_opts& router_opts,
                         const std::vector<t_segment_inf>& segment_inf,
                         bool is_flat) {
>>>>>>> c1b695af
    /* Returns true as long as found some way to hook up this net, even if that *
     * way resulted in overuse of resources (congestion).  If there is no way   *
     * to route this net, even ignoring congestion, it returns false.  In this  *
     * case the rr_graph is disconnected and you can give up.                   */
    auto& device_ctx = g_vpr_ctx.device();
    const auto& rr_graph = device_ctx.rr_graph;
    auto& route_ctx = g_vpr_ctx.routing();

    t_rt_node* rt_root = init_route_tree_to_source_no_net(source_node);

    /* Update base costs according to fanout and criticality rules */
    update_rr_base_costs(1);

    //maximum bounding box for placement
    t_bb bounding_box;
    bounding_box.xmin = 0;
    bounding_box.xmax = device_ctx.grid.width() + 1;
    bounding_box.ymin = 0;
    bounding_box.ymax = device_ctx.grid.height() + 1;

    t_conn_cost_params cost_params;
    cost_params.criticality = router_opts.max_criticality;
    cost_params.astar_fac = router_opts.astar_fac;
    cost_params.bend_cost = router_opts.bend_cost;

    route_budgets budgeting_inf(net_list, router_opts.flat_routing);


    RouterStats router_stats;
    auto router_lookahead = make_router_lookahead(
            router_opts.lookahead_type,
            router_opts.write_router_lookahead,
            router_opts.read_router_lookahead,
            segment_inf,
<<<<<<< HEAD
            router_opts.flat_routing);
=======
            is_flat
            );
>>>>>>> c1b695af

    ConnectionRouter<BinaryHeap> router(
            device_ctx.grid,
            *router_lookahead,
            device_ctx.rr_graph.rr_nodes(),
            &device_ctx.rr_graph,
            device_ctx.rr_rc_data,
            device_ctx.rr_graph.rr_switch(),
            g_vpr_ctx.mutable_routing().rr_node_route_inf,
<<<<<<< HEAD
            router_opts.flat_routing);
    enable_router_debug(router_opts, ParentNetId(), sink_node, 1, &router);
=======
            is_flat);
    enable_router_debug(router_opts, ClusterNetId(), sink_node, 1, &router);
>>>>>>> c1b695af
    bool found_path;
    t_heap cheapest;
    std::tie(found_path, cheapest) = router.timing_driven_route_connection_from_route_tree(rt_root, sink_node, cost_params, bounding_box, router_stats);

    if (found_path) {
        VTR_ASSERT(cheapest.index == sink_node);

        t_rt_node* rt_node_of_sink = update_route_tree(&cheapest, OPEN, nullptr, router_opts.flat_routing);

        //find delay
        float net_delay = rt_node_of_sink->Tdel;
        VTR_LOG("Routed successfully, delay = %g!\n", net_delay);
        VTR_LOG("\n");
        print_route_tree_node(rt_root);
        VTR_LOG("\n");
        print_route_tree(rt_root);
        VTR_LOG("\n");

        VTR_ASSERT_MSG(route_ctx.rr_node_route_inf[rt_root->inode].occ() <= rr_graph.node_capacity(RRNodeId(rt_root->inode)), "SOURCE should never be congested");
        free_route_tree(rt_root);
    } else {
        VTR_LOG("Routed failed");
    }

    //Reset for the next router call
    router.reset_path_costs();
}

<<<<<<< HEAD
static void profile_source(const Netlist<>& net_list,
                           int source_rr_node,
                           const t_router_opts& router_opts,
                           const std::vector<t_segment_inf>& segment_inf) {
=======
static void profile_source(int source_rr_node,
                           const t_router_opts& router_opts,
                           const std::vector<t_segment_inf>& segment_inf,
                           bool is_flat) {
>>>>>>> c1b695af
    vtr::ScopedStartFinishTimer timer("Profiling source");
    const auto& device_ctx = g_vpr_ctx.device();
    const auto& grid = device_ctx.grid;

    auto router_lookahead = make_router_lookahead(
            router_opts.lookahead_type,
            router_opts.write_router_lookahead,
            router_opts.read_router_lookahead,
            segment_inf,
<<<<<<< HEAD
            router_opts.flat_routing);
    RouterDelayProfiler profiler(net_list, router_lookahead.get(), router_opts.flat_routing);
=======
            is_flat);
    RouterDelayProfiler profiler(router_lookahead.get(), is_flat);
>>>>>>> c1b695af

    int start_x = 0;
    int end_x = grid.width() - 1;
    int start_y = 0;
    int end_y = grid.height() - 1;

    vtr::Matrix<float> delays({grid.width(), grid.height()},
            std::numeric_limits<float>::infinity());
    vtr::Matrix<int> sink_nodes({grid.width(), grid.height()}, OPEN);

    for (int sink_x = start_x; sink_x <= end_x; sink_x++) {
        for (int sink_y = start_y; sink_y <= end_y; sink_y++) {
            if(device_ctx.grid[sink_x][sink_y].type == device_ctx.EMPTY_PHYSICAL_TILE_TYPE) {
                continue;
            }

            auto best_sink_ptcs = get_best_classes(RECEIVER,
                    device_ctx.grid[sink_x][sink_y].type);
            bool successfully_routed;
            for (int sink_ptc : best_sink_ptcs) {
                VTR_ASSERT(sink_ptc != OPEN);

                int sink_rr_node = size_t(device_ctx.rr_graph.node_lookup().find_node(sink_x, sink_y, SINK, sink_ptc));

                if (directconnect_exists(source_rr_node, sink_rr_node)) {
                    //Skip if we shouldn't measure direct connects and a direct connect exists
                    continue;
                }

                VTR_ASSERT(sink_rr_node != OPEN);

                {
                    vtr::ScopedStartFinishTimer delay_timer(vtr::string_fmt(
                        "Routing Src: %d Sink: %d", source_rr_node,
                        sink_rr_node));
                    successfully_routed = profiler.calculate_delay(source_rr_node, sink_rr_node,
                                                        router_opts,
                                                        &delays[sink_x][sink_y]);
                }

                if (successfully_routed) {
                    sink_nodes[sink_x][sink_y] = sink_rr_node;
                    break;
                }
            }
        }
    }

    VTR_LOG("Delay matrix from source_rr_node: %d\n", source_rr_node);
    for(size_t iy = 0; iy < delays.dim_size(1); ++iy) {
        for(size_t ix = 0; ix < delays.dim_size(0); ++ix) {
            VTR_LOG("%g,", delays[ix][iy]);
        }
        VTR_LOG("\n");
    }
    VTR_LOG("\n");

    VTR_LOG("Sink matrix used for delay matrix:\n");
    for(size_t iy = 0; iy < sink_nodes.dim_size(1); ++iy) {
        for(size_t ix = 0; ix < sink_nodes.dim_size(0); ++ix) {
            VTR_LOG("%d,", sink_nodes[ix][iy]);
        }
        VTR_LOG("\n");
    }
    VTR_LOG("\n");
}

static t_chan_width setup_chan_width(t_router_opts router_opts,
        t_chan_width_dist chan_width_dist) {
    /*we give plenty of tracks, this increases routability for the */
    /*lookup table generation */

    t_graph_type graph_directionality;
    int width_fac;

    if (router_opts.fixed_channel_width == NO_FIXED_CHANNEL_WIDTH) {
        auto& device_ctx = g_vpr_ctx.device();

        auto type = find_most_common_tile_type(device_ctx.grid);

        width_fac = 4 * type->num_pins;
        /*this is 2x the value that binary search starts */
        /*this should be enough to allow most pins to   */
        /*connect to tracks in the architecture */
    } else {
        width_fac = router_opts.fixed_channel_width;
    }

    if (router_opts.route_type == GLOBAL) {
        graph_directionality = GRAPH_BIDIR;
    } else {
        graph_directionality = GRAPH_UNIDIR;
    }

    return init_chan(width_fac, chan_width_dist, graph_directionality);
}

t_route_util_options read_route_util_options(int argc, const char** argv) {
    //Explicitly initialize for zero initialization
    t_route_util_options args = t_route_util_options();
    auto parser = create_arg_parser(argv[0], args.options);

    auto& route_diag_grp = parser.add_argument_group("route diagnostic options");
    route_diag_grp.add_argument(args.sink_rr_node, "--sink_rr_node")
        .help("Sink RR node to route for route_diag.")
        .show_in(argparse::ShowIn::HELP_ONLY);
    route_diag_grp.add_argument(args.source_rr_node, "--source_rr_node")
        .help("Source RR node to route for route_diag.")
        .show_in(argparse::ShowIn::HELP_ONLY);
    route_diag_grp.add_argument(args.profile_source, "--profile_source")
        .help(
            "Profile routes from source to IPINs at all locations."
            "This is similiar to the placer delay matrix construction.")
        .show_in(argparse::ShowIn::HELP_ONLY);

    parser.parse_args(argc, argv);

    set_conditional_defaults(args.options);

    verify_args(args.options);

    return args;
}

int main(int argc, const char **argv) {
    t_options Options = t_options();
    t_arch Arch = t_arch();
    t_vpr_setup vpr_setup = t_vpr_setup();

    try {
        vpr_install_signal_handler();

        vpr_initialize_logging();

        /* Print title message */
        vpr_print_title();

        t_route_util_options route_options = read_route_util_options(argc, argv);
        Options = route_options.options;

        /* Read architecture, and circuit netlist */
        vpr_init_with_options(&Options, &vpr_setup, &Arch);

        vpr_create_device_grid(vpr_setup, Arch);

        vpr_setup_clock_networks(vpr_setup, Arch);

        const Netlist<>& net_list = vpr_setup.RouterOpts.flat_routing ? (const Netlist<>&)g_vpr_ctx.atom().nlist :
                                                                      (const Netlist<>&)g_vpr_ctx.clustering().clb_nlist;

        t_chan_width chan_width = setup_chan_width(
                vpr_setup.RouterOpts,
                Arch.Chans);
        bool is_flat = vpr_setup.RouterOpts.flat_routing;
        alloc_routing_structs(
                chan_width,
                vpr_setup.RouterOpts,
                &vpr_setup.RoutingArch,
                vpr_setup.Segments,
                Arch.Directs,
                Arch.num_directs,
                vpr_setup.RouterOpts.flat_routing
                );

        if(route_options.profile_source) {
<<<<<<< HEAD
            profile_source(net_list,
                           route_options.source_rr_node,
                           vpr_setup.RouterOpts,
                           vpr_setup.Segments
                );
        } else {
            do_one_route(net_list,
                         route_options.source_rr_node,
                         route_options.sink_rr_node,
                         vpr_setup.RouterOpts,
                         vpr_setup.Segments);
=======
            profile_source(
                route_options.source_rr_node,
                vpr_setup.RouterOpts,
                vpr_setup.Segments,
                is_flat);
        } else {
            do_one_route(
                    route_options.source_rr_node, 
                    route_options.sink_rr_node,
                    vpr_setup.RouterOpts,
                    vpr_setup.Segments,
                    is_flat);
>>>>>>> c1b695af
        }
        free_routing_structs(net_list);

        /* free data structures */
        vpr_free_all(net_list, Arch, vpr_setup);

    } catch (const tatum::Error& tatum_error) {
        vtr::printf_error(__FILE__, __LINE__, "STA Engine: %s\n", tatum_error.what());

        return ERROR_EXIT_CODE;

    } catch (const VprError& vpr_error) {
        vpr_print_error(vpr_error);

        if (vpr_error.type() == VPR_ERROR_INTERRUPTED) {
            return INTERRUPTED_EXIT_CODE;
        } else {
            return ERROR_EXIT_CODE;
        }

    } catch (const vtr::VtrError& vtr_error) {
        vtr::printf_error(__FILE__, __LINE__, "%s:%d %s\n", vtr_error.filename_c_str(), vtr_error.line(), vtr_error.what());

        return ERROR_EXIT_CODE;
    }

    /* Signal success to scripts */
    return SUCCESS_EXIT_CODE;
}<|MERGE_RESOLUTION|>--- conflicted
+++ resolved
@@ -59,19 +59,12 @@
 constexpr int ERROR_EXIT_CODE = 1; //Something went wrong internally
 constexpr int INTERRUPTED_EXIT_CODE = 3; //VPR was interrupted by the user (e.g. SIGINT/ctr-C)
 
-<<<<<<< HEAD
 static void do_one_route(const Netlist<>& net_list,
                          int source_node,
                          int sink_node,
                          const t_router_opts& router_opts,
-                         const std::vector<t_segment_inf>& segment_inf) {
-=======
-static void do_one_route(int source_node,
-                         int sink_node,
-                         const t_router_opts& router_opts,
                          const std::vector<t_segment_inf>& segment_inf,
                          bool is_flat) {
->>>>>>> c1b695af
     /* Returns true as long as found some way to hook up this net, even if that *
      * way resulted in overuse of resources (congestion).  If there is no way   *
      * to route this net, even ignoring congestion, it returns false.  In this  *
@@ -97,7 +90,7 @@
     cost_params.astar_fac = router_opts.astar_fac;
     cost_params.bend_cost = router_opts.bend_cost;
 
-    route_budgets budgeting_inf(net_list, router_opts.flat_routing);
+    route_budgets budgeting_inf(net_list, is_flat);
 
 
     RouterStats router_stats;
@@ -106,12 +99,7 @@
             router_opts.write_router_lookahead,
             router_opts.read_router_lookahead,
             segment_inf,
-<<<<<<< HEAD
-            router_opts.flat_routing);
-=======
-            is_flat
-            );
->>>>>>> c1b695af
+            is_flat);
 
     ConnectionRouter<BinaryHeap> router(
             device_ctx.grid,
@@ -121,13 +109,8 @@
             device_ctx.rr_rc_data,
             device_ctx.rr_graph.rr_switch(),
             g_vpr_ctx.mutable_routing().rr_node_route_inf,
-<<<<<<< HEAD
-            router_opts.flat_routing);
+            is_flat);
     enable_router_debug(router_opts, ParentNetId(), sink_node, 1, &router);
-=======
-            is_flat);
-    enable_router_debug(router_opts, ClusterNetId(), sink_node, 1, &router);
->>>>>>> c1b695af
     bool found_path;
     t_heap cheapest;
     std::tie(found_path, cheapest) = router.timing_driven_route_connection_from_route_tree(rt_root, sink_node, cost_params, bounding_box, router_stats);
@@ -156,17 +139,11 @@
     router.reset_path_costs();
 }
 
-<<<<<<< HEAD
 static void profile_source(const Netlist<>& net_list,
                            int source_rr_node,
                            const t_router_opts& router_opts,
-                           const std::vector<t_segment_inf>& segment_inf) {
-=======
-static void profile_source(int source_rr_node,
-                           const t_router_opts& router_opts,
                            const std::vector<t_segment_inf>& segment_inf,
                            bool is_flat) {
->>>>>>> c1b695af
     vtr::ScopedStartFinishTimer timer("Profiling source");
     const auto& device_ctx = g_vpr_ctx.device();
     const auto& grid = device_ctx.grid;
@@ -176,13 +153,8 @@
             router_opts.write_router_lookahead,
             router_opts.read_router_lookahead,
             segment_inf,
-<<<<<<< HEAD
-            router_opts.flat_routing);
-    RouterDelayProfiler profiler(net_list, router_lookahead.get(), router_opts.flat_routing);
-=======
             is_flat);
-    RouterDelayProfiler profiler(router_lookahead.get(), is_flat);
->>>>>>> c1b695af
+    RouterDelayProfiler profiler(net_list, router_lookahead.get(), is_flat);
 
     int start_x = 0;
     int end_x = grid.width() - 1;
@@ -330,50 +302,37 @@
 
         vpr_setup_clock_networks(vpr_setup, Arch);
 
-        const Netlist<>& net_list = vpr_setup.RouterOpts.flat_routing ? (const Netlist<>&)g_vpr_ctx.atom().nlist :
-                                                                      (const Netlist<>&)g_vpr_ctx.clustering().clb_nlist;
+        bool is_flat = vpr_setup.RouterOpts.flat_routing;
+
+        const Netlist<>& net_list = is_flat ? (const Netlist<>&)g_vpr_ctx.atom().nlist :
+                                            (const Netlist<>&)g_vpr_ctx.clustering().clb_nlist;
 
         t_chan_width chan_width = setup_chan_width(
                 vpr_setup.RouterOpts,
                 Arch.Chans);
-        bool is_flat = vpr_setup.RouterOpts.flat_routing;
+
         alloc_routing_structs(
-                chan_width,
-                vpr_setup.RouterOpts,
-                &vpr_setup.RoutingArch,
-                vpr_setup.Segments,
-                Arch.Directs,
-                Arch.num_directs,
-                vpr_setup.RouterOpts.flat_routing
-                );
+            chan_width,
+            vpr_setup.RouterOpts,
+            &vpr_setup.RoutingArch,
+            vpr_setup.Segments,
+            Arch.Directs,
+            Arch.num_directs,
+            is_flat);
 
         if(route_options.profile_source) {
-<<<<<<< HEAD
             profile_source(net_list,
                            route_options.source_rr_node,
                            vpr_setup.RouterOpts,
-                           vpr_setup.Segments
-                );
+                           vpr_setup.Segments,
+                           is_flat);
         } else {
             do_one_route(net_list,
                          route_options.source_rr_node,
                          route_options.sink_rr_node,
                          vpr_setup.RouterOpts,
-                         vpr_setup.Segments);
-=======
-            profile_source(
-                route_options.source_rr_node,
-                vpr_setup.RouterOpts,
-                vpr_setup.Segments,
-                is_flat);
-        } else {
-            do_one_route(
-                    route_options.source_rr_node, 
-                    route_options.sink_rr_node,
-                    vpr_setup.RouterOpts,
-                    vpr_setup.Segments,
-                    is_flat);
->>>>>>> c1b695af
+                         vpr_setup.Segments,
+                         is_flat);
         }
         free_routing_structs(net_list);
 
